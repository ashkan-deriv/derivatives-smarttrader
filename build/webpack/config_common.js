--- conflicted
+++ resolved
@@ -12,15 +12,7 @@
     output: {
         filename     : '[name].js',
         chunkFilename: '[name].min.js',
-<<<<<<< HEAD
         publicPath   : publicPathFactory(grunt),
-=======
-        publicPath   : () => (
-            (global.is_release || grunt.file.exists(PATHS.ROOT, 'scripts/CNAME') ? '' : '/binary-static') +
-            (global.branch ? `/${global.branch_prefix}${global.branch}` : '') +
-            '/js/'
-        ),
->>>>>>> 3f6e0119
     },
     optimization: {
         namedChunks: true,
