--- conflicted
+++ resolved
@@ -39,11 +39,7 @@
         // }),
     ];
 
-<<<<<<< HEAD
-    if (isProduction) {
-=======
     if (is_production) {
->>>>>>> 231644a6
         plugins.push(
             new webpack.DefinePlugin({
                 '__REACT_DEVTOOLS_GLOBAL_HOOK__': '({ isDisabled: true })'
@@ -97,9 +93,6 @@
         resolve: {
             extensions: ['.js', '.jsx'],
         },
-        resolve: {
-            extensions: ['.js', '.jsx'],
-        },
         module: {
             loaders: [
                 {
