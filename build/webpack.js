--- conflicted
+++ resolved
@@ -39,17 +39,10 @@
         // }),
     ];
 
-<<<<<<< HEAD
-    if (isProduction) {
-        plugins.push(
-            new webpack.DefinePlugin({
-                '__REACT_DEVTOOLS_GLOBAL_HOOK__': `({ isDisabled: true })`
-=======
     if (is_production) {
         plugins.push(
             new webpack.DefinePlugin({
                 '__REACT_DEVTOOLS_GLOBAL_HOOK__': '({ isDisabled: true })'
->>>>>>> 599912cc
             }),
             new webpack.DefinePlugin({
                 'process.env': {
@@ -89,21 +82,14 @@
             chunks: false,
         },
         entry: {
-<<<<<<< HEAD
-            [isProduction ? 'binary.min'     :'binary']    : './src/javascript',
-            [isProduction ? 'binary_app.min' :'binary_app']: './src/javascript/app_2',
-=======
-            [is_production ? 'binary.min' :'binary']: './src/javascript',
->>>>>>> 599912cc
+            [is_production ? 'binary.min'     :'binary']    : './src/javascript',
+            [is_production ? 'binary_app.min' :'binary_app']: './src/javascript/app_2',
         },
         output: {
             path         : path.resolve(__dirname, `../${global.dist}/js/`),
             filename     : '[name].js',
             chunkFilename: '[name]_[chunkhash].min.js',
             publicPath   : `${is_production || grunt.file.exists(`${process.cwd()}/scripts/CNAME`) ? '' : '/binary-static'}${global.branch ? `/${global.branch_prefix}${global.branch}` : ''}/js/`,
-        },
-        resolve: {
-            extensions: ['.js', '.jsx'],
         },
         resolve: {
             extensions: ['.js', '.jsx'],
@@ -115,11 +101,7 @@
                     exclude: /node_modules/,
                     loader : 'babel-loader',
                     query  : {
-<<<<<<< HEAD
                         presets: ['env', 'stage-1', 'react'],
-=======
-                        presets: ['env', 'react'],
->>>>>>> 599912cc
                         plugins: [
                             'transform-decorators-legacy',
                             'transform-object-rest-spread',
