--- conflicted
+++ resolved
@@ -34,17 +34,9 @@
     ['charity',                            'monthly', 0.80],
     ['legal/us_patents',                   'monthly', 0.80],
     ['regulation',                         'monthly', 0.80, 'id'],
-<<<<<<< HEAD
     ['responsible-trading',                'monthly', 0.80],
     ['terms-and-conditions',               'monthly', 0.80],
-//    ['user/browser-support',               'monthly', 0.80],
-=======
-    ['responsible-trading',                'monthly', 0.80, 'ja'],
-    ['service-announcements',              'monthly', 0.80, 'NOT-ja'],
-    ['terms-and-conditions',               'monthly', 0.80, 'ja'],
-    ['terms-and-conditions-jp',            'monthly', 0.80, 'NOT-ja'],
     // ['user/browser-support',               'monthly', 0.80],
->>>>>>> 52b76709
 
     ['liquidity-solutions',                'monthly', 0.80],
     ['multiple-accounts-manager',          'monthly', 0.80],
