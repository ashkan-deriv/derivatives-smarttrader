#!/usr/bin/env node

const color   = require('cli-color');
const Sitemap = require('sitemap');
const program = require('commander');
const fs      = require('fs');
const Path    = require('path');
const common  = require('./common');
const urls    = require('./config/sitemap_urls');

program
    .version('0.2.0')
    .description('Generate sitemap.xml')
    .parse(process.argv);

const config = [
    {
<<<<<<< HEAD
        url_prefix: 'https://smarttrader.deriv.app/',
=======
        url_prefix: 'https://smarttrader.deriv.com/',
>>>>>>> 04a1e2de
        filename  : 'sitemap.xml',
        section   : 'app',
    },
];
let excluded;

const getApplicableLanguages = (lang_filter) => common.languages.filter(lang => new RegExp(lang_filter, 'i').test(lang));

const urlFor = (section, lang, path) => `${lang}/${path}.html`;

const createSitemap = (conf) => {
    excluded = 0;

    const sitemap = Sitemap.createSitemap({
        hostname : conf.url_prefix,
        cacheTime: 600000,
    });

    getApplicableLanguages(conf.lang_filter)
        .map(lang => lang.toLowerCase())
        .forEach((lang) => {
            urls[conf.section].forEach((entry) => {
                if (!common.isExcluded(entry[3], lang)) {
                    sitemap.add({
                        url       : `${conf.url_prefix}${urlFor(conf.section, lang, entry[0])}`,
                        changefreq: entry[1],
                        priority  : entry[2],
                    });
                } else {
                    excluded++;
                }
            });
        });

    fs.writeFileSync(Path.join(common.root_path, 'src/root_files', conf.section, conf.filename), sitemap.toString());
};

config.forEach((conf) => {
    const start = Date.now();
    process.stdout.write(common.messageStart(`Generating ${conf.section}/${conf.filename}`, true));

    createSitemap(conf);

    process.stdout.write(common.messageEnd(Date.now() - start));

    // Report details
    const langs_count = getApplicableLanguages(conf.lang_filter).length;
    const total_count = langs_count * urls[conf.section].length - excluded;
    console.log(`  ${color.green(total_count)} URL nodes total (${color.cyan(langs_count)} Languages ${color.yellowBright('*')} ${color.cyan(urls.length)} URLs ${color.yellowBright('-')} ${color.cyan(excluded)} Excluded)\n`); // eslint-disable-line no-console
});<|MERGE_RESOLUTION|>--- conflicted
+++ resolved
@@ -15,11 +15,7 @@
 
 const config = [
     {
-<<<<<<< HEAD
-        url_prefix: 'https://smarttrader.deriv.app/',
-=======
         url_prefix: 'https://smarttrader.deriv.com/',
->>>>>>> 04a1e2de
         filename  : 'sitemap.xml',
         section   : 'app',
     },
