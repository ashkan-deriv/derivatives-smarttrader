#!/usr/bin/perl

use strict;
use warnings;

sub all_pages {
    return (
        # url pathname,                        template file path,                          layout,       title,                            exclude languages
        # ==================== Section: "app" ====================
        ['cashier',                            'app/cashier/index',                         'default',    'Cashier'],
        ['cashier/account_transfer',           'app/cashier/account_transfer',              'default',    'Transfer Between Accounts'],
        ['cashier/confirmation',               'app/cashier/confirmation',                  'default',    'Confirm'],
        ['cashier/deposit-jp',                 'app/japan/cashier/deposit',                 'default',    'Deposit',                       'NOT-ja,en'],
        ['cashier/epg_forwardws',              'app/cashier/deposit_withdraw',              'default',    'Cashier'],
        ['cashier/forwardws',                  'app/cashier/deposit_withdraw',              'default',    'Cashier',                       'ja'],
        ['cashier/payment_agent_listws',       'app/cashier/payment_agent_list',            'default',    'Payment Agent Deposit'],
        ['cashier/payment_methods',            'app/cashier/payment_methods',               'default',    'Payment Methods',               'ja'],
        ['cashier/submit-withdraw-jp',         'app/japan/cashier/submit',                  'default',    'Acknowledgement',               'NOT-ja,en'],
        ['cashier/top_up_virtualws',           'app/user/top_up_virtual',                   'default',    'Give Me More Money!'],
        ['cashier/withdraw-jp',                'app/japan/cashier/withdraw',                'default',    'Withdraw',                      'NOT-ja,en'],

        ['paymentagent/transferws',            'app/cashier/paymentagent_transfer',         'default',    'Payment Agent Transfer'],
        ['paymentagent/withdrawws',            'app/cashier/paymentagent_withdraw',         'default',    'Payment Agent Withdrawal'],

        ['multi_barriers_trading',             'app/trade/mb_trading',                      'full_width', 'Trusted by traders since 2000'],
        ['trading',                            'app/trade/trading',                         'default',    'Trusted by traders since 2000'],
        ['trading_beta',                       'app/trade/beta/trading',                    'default',    'Trusted by traders since 2000',  'ja'],

        ['new_account/japanws',                'app/new_account/japan',                     'default',    'Real Money Account Opening',     'NOT-ja,en'],
        ['new_account/knowledge_testws',       'app/japan/knowledge_test',                  'default',    'Real Money Account Opening',     'NOT-ja,en'],
        ['new_account/maltainvestws',          'app/new_account/financial',                 'default',    'Financial Account Opening'],
        ['new_account/realws',                 'app/new_account/real',                      'default',    'Real Money Account Opening'],
        ['new_account/account_type',           'app/new_account/account_type',              'default',    'Account Type Selection',         'ja'],
        ['new_account/virtualws',              'app/new_account/virtual',                   'default',    'Create New Account'],
        ['new_account/landing_page',           'app/new_account/landing_page',              'default',    'Welcome to Binary.com',          'NOT-ja,en'],

        ['resources',                          'app/resources/index',                       'default',    'Resources'],
        ['resources/asset_indexws',            'app/resources/asset_index',                 'default',    'Asset Index', 'ja'],
        ['resources/market_timesws',           'app/resources/trading_times',               'default',    'Trading Times'],

        ['user/accounts',                      'app/user/accounts',                         'default',    'Accounts',                       'ja'],
        ['user/authenticate',                  'app/user/authenticate',                     'default',    'Authenticate',                   'ja'],
        ['user/video-facility',                'app/user/video_facility',                   'default',    'Video Room Facility'],
        ['user/ico-subscribe',                 'app/user/ico_subscribe',                    'default',    'Subscribe to ICO',               'ja'],
        ['user/ico-info',                      'app/user/ico_info',                         'default',    'ICO Histogram',                  'ja'],
        ['user/lost_passwordws',               'app/user/lost_password',                    'default',    'Password Reset'],
        ['user/metatrader',                    'app/user/metatrader',                       'default',    'MetaTrader account management'],
        ['user/portfoliows',                   'app/user/portfolio',                        'default',    'Portfolio'],
        ['user/profit_tablews',                'app/user/profit_table',                     'default',    'Profit Table'],
        ['user/securityws',                    'app/user/security',                         'default',    'Security'],
        ['user/settingsws',                    'app/user/settings',                         'default',    'Settings'],
        ['user/statementws',                   'app/user/statement',                        'default',    'Statement'],
        ['user/tnc_approvalws',                'app/user/tnc_approval',                     'default',    'Terms and Conditions Approval'],
        ['user/reset_passwordws',              'app/user/reset_password',                   'default',    'Password Reset'],
        ['user/reality_check_frequency',       'app/user/reality_check/frequency',          'default',    'Reality Check'],
        ['user/reality_check_summary',         'app/user/reality_check/summary',            'default',    'Reality Check'],
        ['user/security/api_tokenws',          'app/user/security/api_token',               'default',    'API Token',                      'ja'],
        ['user/security/authorised_appsws',    'app/user/security/authorised_apps',         'default',    'Authorised Applications',        'ja'],
        ['user/security/cashier_passwordws',   'app/user/security/cashier_password',        'default',    'Cashier Password'],
        ['user/security/change_passwordws',    'app/user/security/change_password',         'default',    'Change Password'],
        ['user/security/iphistoryws',          'app/user/security/iphistory',               'default',    'Login History',                  'ja'],
        ['user/security/limitsws',             'app/user/security/limits',                  'default',    'Account Limits'],
        ['user/security/self_exclusionws',     'app/user/security/self_exclusion',          'default',    'Self Exclusion'],
        ['user/settings/assessmentws',         'app/user/settings/financial_assessment',    'default',    'Financial Assessment',           'ja'],
        ['user/settings/detailsws',            'app/user/settings/personal_details',        'default',    'Personal Details'],
        ['user/settings/professional',         'app/user/settings/professional',            'default',    'Professional Client'],
        ['user/set-currency',                  'app/user/set_currency',                     'default',    'Set Currency',                   'ja'],
        ['user/telegram-bot',                  'app/user/telegram_bot',                     'default',    'Telegram Bot'],
        ['user/warning',                       'app/user/warning',                          'default',    'Warning'],

        ['endpoint',                           'app/endpoint',                              'default',    'Endpoint'],

        ['logged_inws',                        'app/logged_in',                             undef],
        ['redirect',                           'app/logged_in',                             undef,        'Redirecting...'],
        ['explanation',                        'app/trade/explanation',                     undef],


        # ==================== Section: "static" ====================
        ['404',                                'static/404',                                'full_width', '404'],
        ['home',                               'static/home',                               'full_width', 'Online Trading platform for binary options on Forex, Indices, Commodities and Smart Indices', 'ja'],
        ['home-beta',                          'static/home_beta',                          'full_width', 'Online Trading platform for binary options on Forex, Indices, Commodities and Smart Indices', 'ja'],
        ['home-jp',                            'static/japan/home',                         'full_width', 'Online Trading platform for binary options on Forex, Indices, Commodities and Smart Indices', 'NOT-ja,en'],
        ['tour',                               'static/tour',                               'full_width', 'Tour',                 'ja'],
        ['tour-jp',                            'static/japan/tour',                         'full_width', 'Tour',                 'NOT-ja,en'],
        ['why-us',                             'static/why_us',                             'full_width', 'Why Us',               'ja'],
        ['why-us-jp',                          'static/japan/why_us',                       'full_width', 'Why Us',               'NOT-ja,en'],
        ['platforms',                          'static/platforms',                          'full_width', 'Trading Platforms',    'ja'],

        ['about-us',                           'static/about/index',                        'full_width', 'About Us'],
        ['binary-in-numbers',                  'static/about/binary_in_numbers',            'default',    'Binary in Numbers'],
        ['careers',                            'static/about/careers',                      'full_width', 'Careers',               'ja'],
        ['careers-for-americans',              'static/about/careers_for_americans',        'full_width', 'Careers For Americans', 'ja'],
        ['contact',                            'static/about/contact',                      'full_width', 'Contact Us'],
        ['group-history',                      'static/about/group_history',                'full_width', 'Group History'],
        ['open-positions',                     'static/about/job_descriptions',             'full_width', 'Open Positions'],
        ['open-positions/job-details',         'static/about/job_details',                  'full_width', 'Job Details'],

        ['affiliate/signup',                   'static/affiliates/signup',                  'default',    'Affiliate',            'ja'],
        ['affiliate/signup-jp',                'static/japan/affiliates/signup',            'default',    'Affiliate',            'NOT-ja,en'],
        ['charity',                            'static/charity',                            'default',    'Charity'],
        ['company-profile',                    'static/japan/company_profile',              'default',    'Company Profile',       'NOT-ja,en'],
        ['legal/us_patents',                   'static/legal/us_patents',                   'default',    'US Patents',           'ja'],
        ['regulation',                         'static/legal/regulation',                   'default',    'Regulation',           'id'],
        ['responsible-trading',                'static/responsible_trading',                'full_width', 'Responsible Trading',  'ja'],
        ['service-announcements',              'static/japan/service-announcements',        'default',    'Service Announcements', 'NOT-ja,en'],
        ['terms-and-conditions',               'static/legal/tac',                          'default',    'Terms and Conditions', 'ja'],
        ['terms-and-conditions-jp',            'static/japan/legal/tac',                    'default',    'Terms and Conditions', 'NOT-ja,en'],
        ['user/browser-support',               'static/browser_support',                    'default',    'Login trouble'],

        ['liquidity-solutions',                'static/partners/liquidity_solutions',       'full_width', 'Multi-asset Liquidity Solutions',   'ja'],
        ['multiple-accounts-manager',          'static/partners/multiple_accounts_manager', 'full_width', 'Multiple Accounts Manager',         'ja'],
        ['omnibus',                            'static/partners/omnibus',                   'full_width', 'Omnibus',                           'ja'],
        ['open-source-projects',               'static/partners/open_source_projects',      'full_width', 'Open-Source Projects',              'ja'],
        ['partners',                           'static/partners/partners',                  'full_width', 'Partners',                          'ja'],
        ['payment-agent',                      'static/partners/payment_agent',             'full_width', 'Payment Agents',                    'ja'],
        ['pull-requests',                      'static/partners/pull_requests',             'full_width', 'Get Paid for Pull Requests',        'ja'],
        ['security-testing',                   'static/partners/security_testing',          'full_width', 'Security Testing',                  'ja'],

        ['get-started',                        'static/get_started/index',                  'get_started', 'Get Started',                      'ja'],
        ['get-started/beginners-faq',          'static/get_started/beginners_faq',          'get_started', 'FAQ',                              'ja'],
        ['get-started/binary-options-basics',  'static/get_started/binary_options_basics',  'get_started', 'Binary Options Basics',            'ja'],
        ['get-started/glossary',               'static/get_started/glossary',               'get_started', 'Glossary',                         'ja'],
        ['get-started/how-to-trade-binaries',  'static/get_started/how_to_trade_binaries',  'get_started', 'How to Trade Binary Options?',     'ja'],
        ['get-started/otc-indices-stocks',     'static/get_started/otc_indices_stocks',     'get_started', 'What Are OTC Indices and Stocks?', 'ja'],
        ['get-started/smart-indices',          'static/get_started/smart_indices',          'get_started', 'Smart Indices',                    'ja'],
        ['get-started/types-of-trades',        'static/get_started/types_of_trades',        'get_started', 'Types of Trades',                  'ja'],
        ['get-started/volidx-markets',         'static/get_started/volidx_markets',         'get_started', 'Volatility Index Markets',         'ja'],
        ['get-started/what-is-binary-trading', 'static/get_started/what_is_binary_trading', 'get_started', 'Why Choose Binary Trading?',       'ja'],
        ['get-started/why-trade-with-us',      'static/get_started/why_trade_with_us',      'get_started', 'Why Trade with Binary.com',        'ja'],

        ['get-started-beta',                  'static/get_started_beta/index',            'default', 'Get Started',      'ja'],
        ['get-started-beta/binary-options',   'static/get_started_beta/binary_options',   'default', 'Binary Options',   'ja'],
        ['get-started-beta/cfds',             'static/get_started_beta/cfds',             'default', 'CFDs',             'ja'],
        ['get-started-beta/cryptocurrencies', 'static/get_started_beta/cryptocurrencies', 'default', 'Cryptocurrencies', 'ja'],
        ['get-started-beta/metals',           'static/get_started_beta/metals',           'default', 'Metals',           'ja'],
        ['get-started-beta/forex',            'static/get_started_beta/forex',            'default', 'Forex',            'ja'],

        ['get-started-jp',                     'static/japan/get_started',                  'default',     'Get Started',                      'NOT-ja,en'],

        ['metatrader/contract-specifications', 'static/metatrader/contract_specifications', 'default',     'Contract Specifications'],
        ['metatrader/download',                'static/metatrader/download',                'default',     'Start Trading with MetaTrader 5'],
<<<<<<< HEAD
        ['metatrader/how-to-trade-mt5',        'static/metatrader/how_to_trade_mt5',        'default',     'How to Trade in MetaTrader 5'],
        ['metatrader/margin-policy',           'static/metatrader/margin_policy',           'full_width',  'MetaTrader 5 Margin Policy'],
        ['metatrader/types-of-accounts',       'static/metatrader/types_of_accounts',       'default',     'Types of MetaTrader 5 accounts'],
=======
>>>>>>> 04b36030

        ['affiliate_disclaimer',               'static/japan/affiliates/popup',             undef,          '',                                'NOT-ja,en'],


        # ==================== Section: "landing_pages" ====================
        ['ico',                                'landing_pages/ico',                         undef,        'Initial Coin Offering',            'ja'],
        ['ico-disclaimer',                     'landing_pages/ico_disclaimer',              undef,        'Initial Coin Offering Disclaimer', 'ja'],
        ['hackathon',                          'landing_pages/hackathon',                   undef,        'Hackathon Competition',            'NOT-en'],
        ['landing/signup-frame',               'landing_pages/signup_frame',                undef,        'Sign up'],
    );
}

1;<|MERGE_RESOLUTION|>--- conflicted
+++ resolved
@@ -139,12 +139,8 @@
 
         ['metatrader/contract-specifications', 'static/metatrader/contract_specifications', 'default',     'Contract Specifications'],
         ['metatrader/download',                'static/metatrader/download',                'default',     'Start Trading with MetaTrader 5'],
-<<<<<<< HEAD
         ['metatrader/how-to-trade-mt5',        'static/metatrader/how_to_trade_mt5',        'default',     'How to Trade in MetaTrader 5'],
-        ['metatrader/margin-policy',           'static/metatrader/margin_policy',           'full_width',  'MetaTrader 5 Margin Policy'],
         ['metatrader/types-of-accounts',       'static/metatrader/types_of_accounts',       'default',     'Types of MetaTrader 5 accounts'],
-=======
->>>>>>> 04b36030
 
         ['affiliate_disclaimer',               'static/japan/affiliates/popup',             undef,          '',                                'NOT-ja,en'],
 
