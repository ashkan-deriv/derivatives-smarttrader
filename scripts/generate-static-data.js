--- conflicted
+++ resolved
@@ -83,11 +83,8 @@
     'End time',
     'Sell time',
     'Charting for this underlying is delayed',
-<<<<<<< HEAD
     'Reset time',
-=======
     'Payout range',
->>>>>>> 8e479cf4
 
     // trading page
     'year',
@@ -423,13 +420,8 @@
     'Entry Spot',
     'Low Barrier',
     'High Barrier',
-<<<<<<< HEAD
     'Reset Barrier',
-=======
-    'High Barrier ([_1])',
-    'Barrier ([_1])',
     'Average',
->>>>>>> 8e479cf4
     'This contract won',
     'This contract lost',
     'Spot',
