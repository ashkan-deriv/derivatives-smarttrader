--- conflicted
+++ resolved
@@ -531,15 +531,12 @@
     'Real-Money Accounts',
     'Our MT5 service is currently unavailable to EU residents due to pending regulatory approval.',
     '[_1] Account [_2]',
-<<<<<<< HEAD
+    'Trading Contracts for Difference (CFDs) on Volatility Indices may not be suitable for everyone. Please ensure that you fully understand the risks involved, including the possibility of losing all the funds in your MT5 account. Gambling can be addictive – please play responsibly.',
+    'Do you wish to continue?',
     'for account [_1]',
     'Verify Reset Password',
     'Reset Password',
     'Please check your email for further instructions.',
-=======
-    'Trading Contracts for Difference (CFDs) on Volatility Indices may not be suitable for everyone. Please ensure that you fully understand the risks involved, including the possibility of losing all the funds in your MT5 account. Gambling can be addictive – please play responsibly.',
-    'Do you wish to continue?',
->>>>>>> 19da9db1
 
     // account_transfer
     'Min',
