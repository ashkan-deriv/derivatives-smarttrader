--- conflicted
+++ resolved
@@ -152,13 +152,9 @@
     'High-Close',
     'Close-Low',
     'High-Low',
-<<<<<<< HEAD
     'Reset Call',
     'Reset Put',
-    '"AUD/JPY" or "Apple"',
-=======
     'Search...',
->>>>>>> bb0dd71c
     'Select Asset',
 
     // limits
