--- conflicted
+++ resolved
@@ -58,11 +58,7 @@
 }
 
 sub all_languages {
-<<<<<<< HEAD
-    return ('EN', 'AR', 'DE', 'ES', 'FR', 'ID', 'IT', 'PL', 'PT', 'RU', 'TH', 'VI', 'JA', 'ZH_CN', 'ZH_TW');
-=======
-    return ('EN', 'DE', 'ES', 'FR', 'ID', 'IT', 'PL', 'PT', 'RU', 'VI', 'JA', 'ZH_CN', 'ZH_TW');
->>>>>>> e61ea56a
+    return ('EN', 'DE', 'ES', 'FR', 'ID', 'IT', 'PL', 'PT', 'RU', 'TH', 'VI', 'JA', 'ZH_CN', 'ZH_TW');
 }
 
 sub rtl_languages {
