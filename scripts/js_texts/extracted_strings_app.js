// This is an auto-generated list of strings used in js code for debugging purpose only
module.exports = [
    'AM',
    'Account',
    'Account Authenticated',
    'Account Authentication',
    'Account access is temporarily limited. Please check your inbox for more details.',
    'Account balance:',
    'Acknowledge',
    'Action',
    'Add +/– to define a barrier offset. For example, +0.005 means a barrier that\'s 0.005 higher than the entry spot.',
    'Adjust trade parameters',
    'Admin',
    'Advanced',
    'Amount',
    'Amount in',
    'Apply now as a professional investor',
    'Apr',
    'April',
    'Are you sure that you want to permanently delete the token',
    'Are you sure that you want to permanently revoke access to the application',
    'Are you sure you want to create a fiat account in [_1]?',
    'Are you sure you want to create your [_1] account now?',
    'Are you sure you want to deposit in [_1]?',
    'Are you sure?',
    'Asian Down',
    'Asian Up',
    'Asset',
    'Audit',
    'Audit page',
    'Aug',
    'August',
    'Authenticate your account now to take full advantage of all payment methods available.',
    'Authentication failed',
    'Available Currencies',
    'Available Markets',
    'Average',
    'Back to trading',
    'Balance',
    'Barrier',
    'Barrier change',
    'Bid',
    'Binary Coin',
    'Bitcoin',
    'Browser',
    'Buy',
    'Buy price',
    'Call Spread',
    'Cancel',
    'Cashier disabled',
    'Change',
    'Change Password',
    'Chart is not available for this underlying.',
    'Charting for this underlying is delayed',
    'Check your conenction.',
    'Checked',
    'Checking',
    'Click OK to proceed.',
    'Click here to open a Financial Account',
    'Click here to open a Real Account',
    'Close',
    'Close time',
    'Close-Low',
    'Closed Bid',
    'Closes',
    'Commodities',
    'Complete details',
    'Compressing Image',
    'Connecting to server',
    'Continue trading',
    'Contract',
    'Contract Confirmation',
    'Contract details',
    'Contract ends',
    'Contract has not started yet',
    'Contract information',
    'Contract result',
    'Contract starts',
    'Contract type',
    'Contract will be sold at the prevailing market price when the request is received by our servers. This price may differ from the indicated price.',
    'Counterparty',
    'Country of Residence',
    'Create',
    'Create [_1] account',
    'Credit/Debit',
    'Crypto',
    'Currency',
    'Current',
    'Current password',
    'Current time',
    'Date',
    'Date and Time',
    'Deal cancel. fee',
    'Dec',
    'December',
    'Delete',
    'Demo Account',
    'Demo Accounts',
    'Demo Advanced',
    'Demo Standard',
    'Demo Synthetic Indices',
    'Deposit',
    'Deposits and withdrawals have been disabled on your account. Please check your email for more details.',
    'Description',
    'Details',
    'Digit',
    'Digit Differs',
    'Digit Even',
    'Digit Matches',
    'Digit Odd',
    'Digit Over',
    'Digit Under',
    'Digital Options Trading has been disabled on your account. Kindly contact [_1]customer support[_2] for assistance.',
    'Digital options trading disabled',
    'Disable',
    'Do you want this to be a fiat account or crypto account? Please choose one:',
    'Do you wish to continue?',
    'Does Not Touch',
    'Don\'t want to trade in [_1]? You can open another cryptocurrency account.',
    'Driving licence',
    'Duration',
    'Email address',
    'Enable',
    'End Time',
    'End time',
    'Ends Between',
    'Ends Outside',
    'Entry Spot',
    'Entry spot',
    'Equals',
    'Ether',
    'Ether Classic',
    'Even/Odd',
    'Exclude time cannot be for more than 5 years.',
    'Exclude time cannot be less than 6 months.',
    'Excluded from the website until',
    'Exit Spot',
<<<<<<< HEAD
    'Exit spot',
    'Exit spot time',
=======
    'Exit Spot Time',
    'Exit Time',
>>>>>>> b2d458bf
    'Expiry date is required for [_1].',
    'Failed',
    'Feb',
    'February',
    'Fiat',
    'File ([_1]) size exceeds the permitted limit. Maximum allowed file size: [_2]',
    'Final price',
    'Financial Account',
    'Finish',
    'First line of home address',
    'Forex',
    'Fr',
    'Friday',
    'From account: ',
    'Front Side',
    'Gaming',
    'Get [_1]',
    'Go to statement',
    'Goes Outside',
    'Guide',
    'Hence, your withdrawable balance is only up to [_1][_2], subject to your account’s available funds.',
    'High',
    'High Barrier',
    'High Tick',
    'High barrier',
    'High-Close',
    'High-Low',
    'Higher',
    'Higher or equal',
    'Higher/Lower',
    'Hint: it would take approximately [_1][_2] to crack your password.',
    'Hour',
    'I want to reapply',
    'ID number is required for [_1].',
    'IP Address',
    'Identity card',
    'In the EU, financial binary options are only available to professional investors.',
    'In/Out',
    'Indicates required field',
    'Indicative',
    'Insufficient balance.',
    'Invalid app id',
    'Invalid document format.',
    'Invalid email address.',
    'Invalid verification code.',
    'Investment',
    'Jan',
    'January',
    'Jul',
    'July',
    'Jun',
    'June',
    'Jurisdiction',
    'Last Login',
    'Last Used',
    'Litecoin',
    'Loss',
    'Low',
    'Low Barrier',
    'Low Tick',
    'Low barrier',
    'Lower',
    'Lower or equal',
    'MT5 withdrawal disabled',
    'MT5 withdrawals have been disabled on your account. Please check your email for more details.',
    'Mar',
    'March',
    'Matches/Differs',
    'Maximum Payout',
    'Maximum Profit',
    'Maximum multiplier of 1000.',
    'Maximum payout',
    'May',
    'Minimum of [_1] characters required.',
    'Minute',
    'Mo',
    'Monday',
    'More information can be found in an email sent to you.',
    'Multiplier',
    'Multiplier Down',
    'Multiplier Up',
    'Name',
    'Net profit',
    'Network status',
    'Never',
    'Never Used',
    'New password',
    'New token created.',
    'Next',
    'No authentication required',
    'Not',
    'Not announced for this currency.',
    'Note',
    'Note:',
    'Note: You are limited to one fiat currency account. The currency of your fiat account can be changed before you deposit into your fiat account for the first time or create an MT5 account. You may also open one account for each supported cryptocurrency.',
    'Nov',
    'November',
    'Now',
    'Oct',
    'October',
    'Offline',
    'Online',
    'Only Downs',
    'Only Ups',
    'Only Ups/Only Downs',
    'Only [_1] are allowed.',
    'Only letters, numbers, space, and hyphen are allowed.',
    'Only letters, numbers, space, and these special characters are allowed: [_1]',
    'Only letters, numbers, space, hyphen, period, and apostrophe are allowed.',
    'Only letters, numbers, space, hyphen, period, comma, and apostrophe are allowed.',
    'Only letters, numbers, space, underscore, and hyphen are allowed for ID number ([_1]).',
    'Only letters, space, hyphen, period, and apostrophe are allowed.',
    'Open a Financial Account',
    'Open a Real Account',
    'Opens',
    'Over/Under',
    'PM',
    'Passport',
    'Password is not strong enough.',
    'Password should have lower and uppercase letters with numbers.',
    'Payment Agent services are not available in your country or in your preferred currency.',
    'Payments',
    'Payout',
    'Payout range',
    'Pending',
    'Percentage',
    'Permissions',
    'Place of birth',
    'Please [_1]complete your account profile[_2] to lift your withdrawal and trading limits.',
    'Please [_1]deposit[_2] to your account.',
    'Please [_1]log in[_2] or [_3]sign up[_4] to view this page.',
    'Please accept our [_1]updated Terms and Conditions[_2] to proceed.',
    'Please accept the terms and conditions.',
    'Please check your email for further instructions.',
    'Please check your email for the password reset link.',
    'Please choose a currency',
    'Please complete the [_1]Real Account form[_2] to verify your age as required by the [_3]UK Gambling[_4] Commission (UKGC).',
    'Please complete the [_1]financial assessment form[_2] to lift your withdrawal and trading limits.',
    'Please complete your Personal Details before you proceed.',
    'Please confirm that all the information above is true and complete.',
    'Please confirm that you are not a politically exposed person.',
    'Please ensure that you have the Telegram app installed on your device.',
    'Please enter a valid Login ID.',
    'Please enter a valid phone number, including the country code (e.g. +15417541234).',
    'Please note that the selected currency is allowed for limited accounts only.',
    'Please reapply once the required criteria has been fulfilled.',
    'Please reload the page',
    'Please select',
    'Please select a country',
    'Please select a reason.',
    'Please select a valid time.',
    'Please select at least one scope',
    'Please select the checkbox.',
    'Please select the currency for this account:',
    'Please set the currency of your account to enable trading.',
    'Please set your [_1]30-day turnover limit[_2] to remove deposit limits.',
    'Please specify the reasons for closing your accounts',
    'Please submit your proof of address.',
    'Please submit your proof of identity.',
    'Postal Code/ZIP',
    'Potential Payout',
    'Potential Profit',
    'Potential payout',
    'Potential profit/loss',
    'Predict the direction<br />and purchase',
    'Previous',
    'Profit',
    'Profit/Loss',
    'Profit/loss',
    'Proof of address',
    'Proof of address expired',
    'Proof of address required',
    'Proof of identity',
    'Proof of identity expired',
    'Proof of identity required',
    'Purchase',
    'Purchase Price',
    'Purchase Time',
    'Purchase price',
    'Purchase request sent',
    'Purchase time',
    'Put Spread',
    'Read',
    'Real',
    'Real Account',
    'Real Advanced',
    'Real Standard',
    'Real Synthetic Indices',
    'Real-Money Account',
    'Real-Money Accounts',
    'Ref.',
    'Reference ID',
    'Remaining time',
    'Remove deposit limits',
    'Requires your browser\'s web storage to be enabled in order to function properly. Please enable it or exit private browsing mode.',
    'Resale not offered',
    'Reset Barrier',
    'Reset Call',
    'Reset Password',
    'Reset Put',
    'Reset Time',
    'Reset barrier',
    'Reset time',
    'Return',
    'Reverse Side',
    'Revoke access',
    'Rise/Fall',
    'Sa',
    'Sale Date',
    'Sale Price',
    'Saturday',
    'Scopes',
    'Search...',
    'Select Asset',
    'Select Trade Type',
    'Select date',
    'Select payment agent',
    'Select your market and underlying asset',
    'Select your trade type',
    'Selected tick',
    'Self-exclusion',
    'Sell',
    'Sell at market',
    'Sep',
    'September',
    'Session duration limit cannot be more than 6 weeks.',
    'Set Currency',
    'Set account currency',
    'Settles',
    'Should be [_1]',
    'Should be a valid number.',
    'Should be between [_1] and [_2]',
    'Should be less than [_1]',
    'Should be more than [_1]',
    'Should start with letter or number, and may contain hyphen and underscore.',
    'Sign out',
    'Sign up',
    'Sorry, account signup is not available in your country.',
    'Sorry, an error occurred while processing your account.',
    'Sorry, an error occurred while processing your request.',
    'Sorry, but binary options trading is not available in your financial account.',
    'Sorry, deposits for this currency are currently disabled.',
    'Sorry, this feature is available to virtual accounts only.',
    'Sorry, this feature is not available in your jurisdiction.',
    'Sorry, withdrawals for this currency are currently disabled.',
    'Spot',
    'Spot time',
    'Spot time (GMT)',
    'Stake',
    'Standard',
    'Start time',
    'State/Province',
    'Status',
    'Stays Between',
    'Step',
    'Stock Indices',
    'Stocks',
    'Su',
    'Submitted',
    'Submitting',
    'Successful',
    'Sunday',
    'Synthetic Indices',
    'Target',
    'Telephone',
    'Term & conditions updated',
    'Tether',
    'Th',
    'Thank you for signing up! Please check your email to complete the registration process.',
    'Thank you, we\'ll get back to you within 24 hours',
    'The [_1] password of account number [_2] has been changed.',
    'The email address provided is already in use. If you forgot your password, please try our <a href="[_1]">password recovery tool</a> or contact our customer service.',
    'The maximum number of tokens ([_1]) has been reached.',
    'The reason should be between 5 and 250 characters',
    'The reset time is [_1]',
    'The server <a href="[_1]">endpoint</a> is: [_2]',
    'The two passwords that you entered do not match.',
    'There was an error',
    'There was some invalid character in an input field.',
    'This account is disabled',
    'This account is excluded until [_1]',
    'This contract is only available on DTrader.[_1][_2]Go to Dtrader[_3] to close or cancel this contract.',
    'This contract lost',
    'This contract won',
    'This feature is not relevant to virtual-money accounts.',
    'This field is required.',
    'This is a staging server - For testing purposes only',
    'This is your [_1] account.',
    'This page is only available to logged out clients.',
    'Thursday',
    'Tick',
    'Ticks history returned an empty array.',
    'Time is in the wrong format.',
    'Time out cannot be in the past.',
    'Time out cannot be more than 6 weeks.',
    'Time out must be after today.',
    'Timed out until',
    'To account: ',
    'Today',
    'Token',
    'Top up error',
    'Top-up successful',
    'Total Cost',
    'Total Profit/Loss',
    'Total profit/loss',
    'Touches',
    'Town/City',
    'Trade',
<<<<<<< HEAD
    'Trading Contracts for Difference (CFDs) on Synthetic Indices may not be suitable for everyone. Please ensure that you fully understand the risks involved, including the possibility of losing all the funds in your MT5 account. Gambling can be addictive – please play responsibly.',
    'Trading and deposit disabled',
    'Trading and deposits have been disabled on your account. Kindly contact [_1]customer support[_2] for assistance.',
=======
    'Trading and deposits have been disabled on your account. Kindly [_1]contact customer support[_2] for assistance.',
    'Trading and withdrawals have been disabled on your account. Kindly [_1]contact customer support[_2] for assistance.',
    'Trading contracts for difference (CFDs) on Synthetic Indices may not be suitable for everyone. Please ensure that you fully understand the risks involved, including the possibility of losing all the funds in your MT5 account. Gambling can be addictive – please play responsibly.',
>>>>>>> b2d458bf
    'Trading is unavailable at this time.',
    'Transaction ID',
    'Transaction performed by [_1] (App ID: [_2])',
    'Try our [_1]Synthetic Indices[_2].',
    'Try our other markets.',
    'Tu',
    'Tuesday',
    'Type',
    'Unable to read file [_1]',
    'Understood',
    'Unknown OS',
    'Up to [_1] decimal places are allowed.',
    'Up/Down',
    'Upcoming Events',
    'Upgrade now',
    'Verification code is wrong. Please use the link sent to your email.',
    'Verify Reset Password',
    'View',
    'View chart',
    'Virtual',
    'Waiting for contract settlement.',
    'Waiting for entry tick.',
    'Waiting for exit tick.',
    'We',
    'Wednesday',
    'When you click "OK" you will be excluded from trading on the site until the selected date.',
    'Withdraw',
    'Withdrawal and trading limits',
    'Withdrawal disabled',
    'Withdrawals have been disabled on your account. Please check your email for more details.',
    'Yes',
    'Yes I\'m sure',
    'Yes, I\'m sure',
    'You are categorised as a professional client.',
    'You are categorised as a retail client. Apply to be treated as a professional trader.',
    'You are limited to one fiat account. You can change the currency of your fiat account anytime before you make a first-time deposit or create an MT5 account.',
    'You are offline',
    'You can [_1]set a new currency[_2] before you deposit for the first time or create an MT5 account.',
    'You can close this window without interrupting your trade.',
    'You can no longer change the currency because you\'ve created an MT5 account.',
    'You can no longer change the currency because you\'ve made a first-time deposit.',
    'You can top up your demo account with an additional [_1] if your balance is [_2] or less.',
    'You can top up your virtual account with an additional [_1] if your balance is [_2] or less.',
    'You did not change anything.',
    'You do not need to authenticate your account at this time.[_1]We will inform you when your account needs to be authenticated.',
    'You have already withdrawn [_1][_2] in aggregate over the last [_3] days.',
    'You have already withdrawn [_1][_2].',
    'You have insufficient funds in your Binary account, please <a href="[_1]">add funds</a>.',
    'You have not granted access to any applications.',
    'You have opted to be excluded from Binary.com until [_1]. Please [_2]contact us[_3] for assistance.',
    'You have reached the limit.',
    'You have reached the rate limit of requests per second. Please try later.',
    'You have reached the withdrawal limit.',
    'You have sold this contract at [_1] [_2]',
    'You have successfully changed your account currency from [_1] to [_2].',
    'You have successfully disabled two-factor authentication for your account.',
    'You have successfully enabled two-factor authentication for your account.',
    'You may open one account for each supported cryptocurrency.',
    'You should enter [_1] characters.',
    'You will be redirected to a third-party website which is not owned by Binary.com.',
    'You will not be able to change your fiat account\'s currency after creating this MT5 account. Are you sure you want to proceed?',
    'You will not be able to change your fiat account\'s currency after making this deposit. Are you sure you want to proceed?',
<<<<<<< HEAD
    'Your [_1] day withdrawal limit is currently [_2] [_3] (or equivalent in other currency).',
=======
    'Your [_1] day withdrawal limit is currently [_2][_3].',
    'Your [_1]proof of address[_2] has expired.',
    'Your [_1]proof of address[_2] has not been verified. Please check your email for details.',
    'Your [_1]proof of identity[_2] has expired.',
    'Your [_1]proof of identity[_2] has not been verified. Please check your email for details.',
    'Your [_1]proof of identity[_3] and [_2]proof of address[_3] have expired.',
    'Your [_1]proof of identity[_3] and [_2]proof of address[_3] have not been verified. Please check your email for details.',
>>>>>>> b2d458bf
    'Your account has no Login/Logout activity.',
    'Your account has no trading activity.',
    'Your account is fully authenticated and your withdrawal limits have been lifted.',
    'Your application to be treated as a professional client is being processed.',
    'Your cashier is locked.',
    'Your changes have been updated successfully.',
    'Your changes have been updated.',
    'Your demo account balance is currently [_1] or less. You may top up your account with an additional [_2].',
    'Your fiat account\'s currency is currently set to [_1].',
    'Your fiat account\'s currency is set to [_1].',
    'Your password has been successfully reset. Please log into your account using your new password.',
    'Your password is one of the most commonly used passwords on the internet. Please choose a unique password.',
    'Your professional client request is [_1]not approved[_2].',
    'Your request to transfer [_1] [_2] from [_3] to [_4] has been successfully processed.',
    'Your request to withdraw [_1] [_2] from your account [_3] to Payment Agent [_4] account has been successfully processed.',
    'Your session duration limit will end in [_1] seconds.',
    'Your settings have been updated successfully.',
    'Your token has expired or is invalid. Please click <a href="[_1]">here</a> to restart the verification process.',
    'Your token has expired or is invalid. Please click [_1]here[_2] to restart the verification process.',
    'Your trading statistics since [_1].',
    'Your transaction reference is',
    'Your transaction reference number is [_1]',
    'Your virtual account balance is currently [_1] or less. You may top up your account with an additional [_2].',
    'Your web browser ([_1]) is out of date and may affect your trading experience. Proceed at your own risk. [_2]Update browser[_3]',
<<<<<<< HEAD
    'Your withdrawal limit is [_1] [_2] (or equivalent in other currency).',
    'Your withdrawal limit is [_1] [_2].',
=======
    'Your withdrawal limit is [_1][_2].',
    '[_1] Account',
>>>>>>> b2d458bf
    '[_1] Account [_2]',
    '[_1] Please click the link below to restart the password recovery process.',
    '[_1] and [_2] cannot be the same.',
    '[_1] days [_2] hours [_3] minutes',
    '[_1] deposit from [_2] to account number [_3] is done. Transaction ID: [_4]',
    '[_1] has been credited into your MT5 Demo Account: [_2].',
    '[_1] has been credited into your Virtual Account: [_2].',
    '[_1] withdrawal from account number [_2] to [_3] is done. Transaction ID: [_4]',
    '[_1]Manage your accounts[_2]',
    '[_1]No, change my fiat account\'s currency now[_2]',
    '[_1]Your Proof of Identity or Proof of Address[_2] did not meet our requirements. Please check your email for further instructions.',
    'account',
    'accounts',
    'day',
    'days',
    'details',
    'for account [_1]',
    'hour',
    'hours',
    'including Deal Cancel. Fee',
    'letters',
    'million',
    'minute',
    'minutes',
    'numbers',
    'second',
    'seconds',
    'space',
    'thousand',
    'tick',
    'ticks',
    'years',
    '{SPAIN ONLY}However, Binary Investments (Europe) Ltd has assessed your knowledge and experience and deems the product appropriate for you.',
    '{SPAIN ONLY}This is a product with leverage. You should be aware that losses may be higher than the amount initially paid to purchase the product.',
    '{SPAIN ONLY}You are about to purchase a product that is not simple and may be difficult to understand: Contracts for difference and forex. As a general rule, the CNMV considers that such products are not appropriate for retail clients, due to their complexity.',
];<|MERGE_RESOLUTION|>--- conflicted
+++ resolved
@@ -135,13 +135,8 @@
     'Exclude time cannot be less than 6 months.',
     'Excluded from the website until',
     'Exit Spot',
-<<<<<<< HEAD
     'Exit spot',
     'Exit spot time',
-=======
-    'Exit Spot Time',
-    'Exit Time',
->>>>>>> b2d458bf
     'Expiry date is required for [_1].',
     'Failed',
     'Feb',
@@ -450,15 +445,9 @@
     'Touches',
     'Town/City',
     'Trade',
-<<<<<<< HEAD
     'Trading Contracts for Difference (CFDs) on Synthetic Indices may not be suitable for everyone. Please ensure that you fully understand the risks involved, including the possibility of losing all the funds in your MT5 account. Gambling can be addictive – please play responsibly.',
     'Trading and deposit disabled',
     'Trading and deposits have been disabled on your account. Kindly contact [_1]customer support[_2] for assistance.',
-=======
-    'Trading and deposits have been disabled on your account. Kindly [_1]contact customer support[_2] for assistance.',
-    'Trading and withdrawals have been disabled on your account. Kindly [_1]contact customer support[_2] for assistance.',
-    'Trading contracts for difference (CFDs) on Synthetic Indices may not be suitable for everyone. Please ensure that you fully understand the risks involved, including the possibility of losing all the funds in your MT5 account. Gambling can be addictive – please play responsibly.',
->>>>>>> b2d458bf
     'Trading is unavailable at this time.',
     'Transaction ID',
     'Transaction performed by [_1] (App ID: [_2])',
@@ -521,17 +510,7 @@
     'You will be redirected to a third-party website which is not owned by Binary.com.',
     'You will not be able to change your fiat account\'s currency after creating this MT5 account. Are you sure you want to proceed?',
     'You will not be able to change your fiat account\'s currency after making this deposit. Are you sure you want to proceed?',
-<<<<<<< HEAD
     'Your [_1] day withdrawal limit is currently [_2] [_3] (or equivalent in other currency).',
-=======
-    'Your [_1] day withdrawal limit is currently [_2][_3].',
-    'Your [_1]proof of address[_2] has expired.',
-    'Your [_1]proof of address[_2] has not been verified. Please check your email for details.',
-    'Your [_1]proof of identity[_2] has expired.',
-    'Your [_1]proof of identity[_2] has not been verified. Please check your email for details.',
-    'Your [_1]proof of identity[_3] and [_2]proof of address[_3] have expired.',
-    'Your [_1]proof of identity[_3] and [_2]proof of address[_3] have not been verified. Please check your email for details.',
->>>>>>> b2d458bf
     'Your account has no Login/Logout activity.',
     'Your account has no trading activity.',
     'Your account is fully authenticated and your withdrawal limits have been lifted.',
@@ -556,13 +535,8 @@
     'Your transaction reference number is [_1]',
     'Your virtual account balance is currently [_1] or less. You may top up your account with an additional [_2].',
     'Your web browser ([_1]) is out of date and may affect your trading experience. Proceed at your own risk. [_2]Update browser[_3]',
-<<<<<<< HEAD
     'Your withdrawal limit is [_1] [_2] (or equivalent in other currency).',
     'Your withdrawal limit is [_1] [_2].',
-=======
-    'Your withdrawal limit is [_1][_2].',
-    '[_1] Account',
->>>>>>> b2d458bf
     '[_1] Account [_2]',
     '[_1] Please click the link below to restart the password recovery process.',
     '[_1] and [_2] cannot be the same.',
