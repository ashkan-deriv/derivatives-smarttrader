--- conflicted
+++ resolved
@@ -483,10 +483,9 @@
         push @texts, localize('There was a problem accessing the server.');
         push @texts, localize('There was a problem accessing the server during purchase.');
 
-<<<<<<< HEAD
         # strings for OneSignal
         push @texts, localize('Thank you for subscribing!');
-=======
+
         # strings for form_validation
         push @texts, localize('Should be a valid number');
         push @texts, localize('Should be more than [_1]');
@@ -520,7 +519,6 @@
         push @texts, localize('Real Volatility');
         push @texts, localize('Create Account');
         push @texts, localize('Change Password');
->>>>>>> 3d48593c
 
         my %as_hash = @texts;
         $js .= "texts_json['" . $language . "'] = " . JSON::to_json(\%as_hash) . ";\n";
