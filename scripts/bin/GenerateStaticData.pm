--- conflicted
+++ resolved
@@ -371,44 +371,7 @@
         push @texts, localize('An additional password can be used to restrict access to the cashier.');
         push @texts, localize('Update');
         push @texts, localize('Sorry, you have entered an incorrect cashier password');
-<<<<<<< HEAD
-        #strings for job details page
-        push @texts, localize('Information Technology');
-        push @texts, localize('DevOps Manager');
-        push @texts, localize('Senior Front-End Developer');
-        push @texts, localize('Senior Perl Developer');
-        push @texts, localize('Quality Assurance');
-        push @texts, localize('Quality Assurance Engineer');
-        push @texts, localize('Quantitative Analysis');
-        push @texts, localize('Quantitative Developer');
-        push @texts, localize('Quantitative Analyst');
-        push @texts, localize('Marketing');
-        push @texts, localize('Marketing Project Manager');
-        push @texts, localize('Social Media Executive');
-        push @texts, localize('Country Manager');
-        push @texts, localize('Graphic Designers');
-        push @texts, localize('Marketing Executives');
-        push @texts, localize('Copywriter');
-        push @texts, localize('Translator');
-        push @texts, localize('Proofreader');
-        push @texts, localize('Accounting');
-        push @texts, localize('Accounts And Payments Executive');
-        push @texts, localize('Compliance');
-        push @texts, localize('Compliance Executive');
-        push @texts, localize('Anti-Fraud Officer');
-        push @texts, localize('Global Customer Service Representatives');
-        push @texts, localize('Human Resources');
-        push @texts, localize('Human Resource Executive');
-        push @texts, localize('Administrator');
-        push @texts, localize('Administrative Executive');
-        push @texts, localize('Internal Audit');
-        push @texts, localize('Internal Auditor');
-        push @texts, localize('Marketing Project Coordinator');
-        push @texts, localize('Affiliate Manager');
         #strings for view popup
-=======
-        #strings for view popup ws
->>>>>>> 8c50bebe
         push @texts, localize('Start Time');
         push @texts, localize('Entry Spot');
         push @texts, localize('Low Barrier');
