--- conflicted
+++ resolved
@@ -201,13 +201,8 @@
         push @texts, localize('email address');
         push @texts, localize('password');
         push @texts, localize('The two passwords that you entered do not match.');
-<<<<<<< HEAD
         push @texts, localize('Your token has expired. Please click <a href="[_1]">here</a> to restart the verification process.');
-        push @texts, localize('Your provided email address is already in use by another Login ID. According to our terms and conditions, you may only register once through our site. If you have forgotten the password of your existing account, please <a href="[_1]">try our password recovery tool</a> or contact customer service.');
-=======
-        push @texts, localize('Your token has expired. Please click <a class="pjaxload" href="[_1]">here</a> to restart the verification process.');
-        push @texts, localize('The email address provided is already in use. If you forgot your password, please try our <a class="pjaxload" href="[_1]">password recovery tool</a> or contact our customer service.');
->>>>>>> b933aa11
+        push @texts, localize('The email address provided is already in use. If you forgot your password, please try our <a href="[_1]">password recovery tool</a> or contact our customer service.');
         push @texts, localize('Password should have lower and uppercase letters with numbers.');
         push @texts, localize('Password is not strong enough.');
         push @texts, localize('Please [_1] to view this page');
