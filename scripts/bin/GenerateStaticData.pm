package GenerateStaticData;

use strict;
use warnings;
use v5.10;

use JSON qw(to_json);
use File::Slurp;
use YAML::XS qw(LoadFile);
# our module in lib
use BS;

sub generate_data_files {
    my $js_path = shift;

    _make_nobody_dir($js_path);
    print "\tGenerating $js_path/texts.js\n";
    my $exports = <<'END_EXPORTS';

module.exports = {
    texts_json: texts_json,
};
END_EXPORTS

    File::Slurp::write_file("$js_path/texts.js", {binmode => ':utf8'}, _texts() . $exports);
    return;
}

sub _texts {
    my $js = "const texts_json = {};\n";
    foreach my $language (BS::all_languages()) {
        BS::set_lang($language);

        my @texts;
        push @texts, localize('Day');
        push @texts, localize('Month');
        push @texts, localize('Year');
        push @texts, localize('Sorry, an error occurred while processing your request.');
        push @texts, localize('Please <a href="[_1]">log in</a> to view this page.');
        # top bar
        push @texts, localize('Upgrade to a Real Account');
        push @texts, localize('Upgrade to a Financial Account');
        push @texts, localize('Open a Financial Account');
        # menu items
        push @texts, localize('Trade');
        push @texts, localize('Portfolio');
        push @texts, localize('Profit Table');
        push @texts, localize('Statement');
        push @texts, localize('Cashier');
        push @texts, localize('Resources');
        push @texts, localize('Asset Index');
        push @texts, localize('Trading Times');
        push @texts, localize('Shop');
        push @texts, localize('Payment Agent');
        # account drop down
        push @texts, localize('Virtual Account');
        push @texts, localize('Real Account');
        push @texts, localize('Investment Account');
        push @texts, localize('Gaming Account');
        # datepicker texts
        push @texts, localize('Sunday');
        push @texts, localize('Monday');
        push @texts, localize('Tuesday');
        push @texts, localize('Wednesday');
        push @texts, localize('Thursday');
        push @texts, localize('Friday');
        push @texts, localize('Saturday');
        push @texts, localize('Su');
        push @texts, localize('Mo');
        push @texts, localize('Tu');
        push @texts, localize('We');
        push @texts, localize('Th');
        push @texts, localize('Fr');
        push @texts, localize('Sa');
        push @texts, localize('January');
        push @texts, localize('February');
        push @texts, localize('March');
        push @texts, localize('April');
        push @texts, localize('May');
        push @texts, localize('June');
        push @texts, localize('July');
        push @texts, localize('August');
        push @texts, localize('September');
        push @texts, localize('October');
        push @texts, localize('November');
        push @texts, localize('December');
        push @texts, localize('Jan');
        push @texts, localize('Feb');
        push @texts, localize('Mar');
        push @texts, localize('Apr');
        push @texts, localize('May');
        push @texts, localize('Jun');
        push @texts, localize('Jul');
        push @texts, localize('Aug');
        push @texts, localize('Sep');
        push @texts, localize('Oct');
        push @texts, localize('Nov');
        push @texts, localize('Dec');
        push @texts, localize('Next');
        push @texts, localize('Previous');
        # timepicker texts
        push @texts, localize('Hour');
        push @texts, localize('Minute');
        push @texts, localize('AM');
        push @texts, localize('PM');
        push @texts, localize('End time must be after start time.');
        push @texts, localize('Time is in the wrong format.');
        # highchart localization text
        push @texts, localize('Start time');
        push @texts, localize('Entry spot');
        push @texts, localize('Purchase Time');
        push @texts, localize('Exit spot');
        push @texts, localize('End time');
        push @texts, localize('Sell time');
        push @texts, localize('Charting for this underlying is delayed');
        # text used by websocket trading page javascript
        push @texts, localize('year');
        push @texts, localize('month');
        push @texts, localize('week');
        push @texts, localize('day');
        push @texts, localize('days');
        push @texts, localize('h');
        push @texts, localize('hours');
        push @texts, localize('min');
        push @texts, localize('minutes');
        push @texts, localize('seconds');
        push @texts, localize('Loss');
        push @texts, localize('Profit');
        push @texts, localize('Payout');
        push @texts, localize('Stake');
        push @texts, localize('Duration');
        push @texts, localize('End Time');
        push @texts, localize('Net profit');
        push @texts, localize('Return');
        push @texts, localize('Now');
        push @texts, localize('Contract Confirmation');
        push @texts, localize('Your transaction reference is');
        push @texts, localize('Rise/Fall');
        push @texts, localize('Higher/Lower');
        push @texts, localize('In/Out');
        push @texts, localize('Matches/Differs');
        push @texts, localize('Even/Odd');
        push @texts, localize('Over/Under');
        push @texts, localize('Up/Down');
        push @texts, localize('Ends In/Out');
        push @texts, localize('Touch/No Touch');
        push @texts, localize('Stays In/Goes Out');
        push @texts, localize('Potential Payout');
        push @texts, localize('Total Cost');
        push @texts, localize('Potential Profit');
        push @texts, localize('Amount per point');
        push @texts, localize('Stop-loss');
        push @texts, localize('Stop-profit');
        push @texts, localize('View');
        push @texts, localize('Statement');
        push @texts, localize('Tick');
        push @texts, localize('Buy price');
        push @texts, localize('Final price');
        push @texts, localize('Long');
        push @texts, localize('Short');
        push @texts, localize('Deposit of [_1] is required. Current spread: [_2] points');
        push @texts, localize('Chart');
        push @texts, localize('Explanation');
        push @texts, localize('Last Digit Stats');
        push @texts, localize('Waiting for entry tick.');
        push @texts, localize('Waiting for exit tick.');
        push @texts, localize('Please log in.');
        push @texts, localize('All markets are closed now. Please try again later.');
        push @texts, localize('Account balance:');
        #strings for limits page
        push @texts, localize('Your account is fully authenticated and your withdrawal limits have been lifted.');
        push @texts, localize('Your withdrawal limit is [_1] [_2].');
        push @texts, localize('Your withdrawal limit is [_1] [_2] (or equivalent in other currency).');
        push @texts, localize('You have already withdrawn [_1] [_2].');
        push @texts, localize('You have already withdrawn the equivalent of [_1] [_2].');
        push @texts, localize('Therefore your current immediate maximum withdrawal (subject to your account having sufficient funds) is [_1] [_2].');
        push @texts, localize('Therefore your current immediate maximum withdrawal (subject to your account having sufficient funds) is [_1] [_2] (or equivalent in other currency).');
        push @texts, localize('Your [_1] day withdrawal limit is currently [_2] [_3] (or equivalent in other currency).');
        push @texts, localize('You have already withdrawn the equivalent of [_1] [_2] in aggregate over the last [_3] days.');
        # back-end strings for limits page
        push @texts, localize('Major Pairs');
        push @texts, localize('Forex');
        #strings for personal details
        push @texts, localize('This field is required.');
        push @texts, localize('Please select the checkbox.');
        push @texts, localize('Please accept the terms and conditions.');
        push @texts, localize('Only [_1] are allowed.');
        push @texts, localize('letters');
        push @texts, localize('numbers');
        push @texts, localize('space');
        push @texts, localize('Sorry, an error occurred while processing your account.');
        push @texts, localize('Your changes have been updated successfully.');
        push @texts, localize('Your settings have been updated successfully.');
        #strings for home and virtual account opening page
        push @texts, localize('verification token');
        push @texts, localize('email address');
        push @texts, localize('Your token has expired. Please click <a href="[_1]">here</a> to restart the verification process.');
        push @texts, localize('The email address provided is already in use. If you forgot your password, please try our <a href="[_1]">password recovery tool</a> or contact our customer service.');
        push @texts, localize('Password should have lower and uppercase letters with numbers.');
        push @texts, localize('Password is not strong enough.');
        push @texts, localize('Please [_1] to view this page');
        push @texts, localize('login');
        push @texts, localize('Your session duration limit will end in [_1] seconds.');
        #strings for real account opening page
        push @texts, localize('Please input a valid date');
        push @texts, localize('Please select');
        push @texts, localize('Minimum of [_1] characters required.');
        #strings for trading times page
        push @texts, localize('Asset');
        push @texts, localize('Opens');
        push @texts, localize('Closes');
        push @texts, localize('Settles');
        push @texts, localize('Upcoming Events');
        # back-end strings for trading times page
        push @texts, localize('Closes early (at 21:00)');
        push @texts, localize('Closes early (at 18:00)');
        push @texts, localize("New Year's Day");
        push @texts, localize('Christmas Day');
        push @texts, localize('Fridays');
        push @texts, localize('today');
        push @texts, localize('today, Fridays');
        #strings for paymentagent_withdraw page
        push @texts, localize('Please select a payment agent');
        push @texts, localize('The Payment Agent facility is currently not available in your country.');
        push @texts, localize('Invalid amount, minimum is');
        push @texts, localize('Invalid amount, maximum is');
        push @texts, localize('Your request to withdraw [_1] [_2] from your account [_3] to Payment Agent [_4] account has been successfully processed.');
        push @texts, localize('Only [_1] decimal points are allowed.');
        push @texts, localize('Your token has expired. Please click [_1]here[_2] to restart the verification process.');
        #strings for api_token page
        push @texts, localize('New token created.');
        push @texts, localize('The maximum number of tokens ([_1]) has been reached.');
        push @texts, localize('Name');
        push @texts, localize('Token');
        push @texts, localize('Last Used');
        push @texts, localize('Scopes');
        push @texts, localize('Never Used');
        push @texts, localize('Delete');
        push @texts, localize('Are you sure that you want to permanently delete token');
        push @texts, localize('Please select at least one scope');
        #strings for Walkthrough Guide
        push @texts, localize('Walkthrough Guide');
        push @texts, localize('Finish');
        push @texts, localize('Step');
        #strings for Walkthrough Guide -> trading page
        push @texts, localize('Select your market');
        push @texts, localize('Select your underlying asset');
        push @texts, localize('Select your trade type');
        push @texts, localize('Adjust trade parameters');
        push @texts, localize('Predict the direction<br />and purchase');
        #strings for top_up_virtual
        push @texts, localize('Sorry, this feature is available to virtual accounts only.');
        push @texts, localize('[_1] [_2] has been credited to your Virtual money account [_3]');
        #strings for self_exclusion
        push @texts, localize('years');
        push @texts, localize('months');
        push @texts, localize('weeks');
        push @texts, localize('Your changes have been updated.');
        push @texts, localize('Please enter an integer value');
        push @texts, localize('Session duration limit cannot be more than 6 weeks.');
        push @texts, localize('You did not change anything.');
        push @texts, localize('Please select a valid date.');
        push @texts, localize('Please select a valid time.');
        push @texts, localize('Time out cannot be in the past.');
        push @texts, localize('Time out must be after today.');
        push @texts, localize('Time out cannot be more than 6 weeks.');
        push @texts, localize('Exclude time cannot be less than 6 months.');
        push @texts, localize('Exclude time cannot be for more than 5 years.');
        push @texts, localize('When you click "OK" you will be excluded from trading on the site until the selected date.');
        #strings for change_password
        push @texts, localize('Old password is wrong.');
        #strings for portfolio
        push @texts, localize('Ref.');
        push @texts, localize('Resale not offered');
        #strings for profit table and statement pages
        push @texts, localize('Date');
        push @texts, localize('Action');
        push @texts, localize('Contract');
        push @texts, localize('Sale Date');
        push @texts, localize('Sale Price');
        push @texts, localize('Total Profit/Loss');
        push @texts, localize('Your account has no trading activity.');
        push @texts, localize('Today');
        push @texts, localize('Details');
        # back-end string for statement page
        push @texts, localize('Sell');
        push @texts, localize('Buy');
        push @texts, localize('Virtual money credit to account');
        #strings for authenticate page
        push @texts, localize('This feature is not relevant to virtual-money accounts.');
        push @texts, localize('Your account is currently suspended. Only withdrawals are now permitted. For further information, please contact [_1].');
        push @texts, localize('Deposits and withdrawal for your account is not allowed at this moment. Please contact [_1] to unlock it.');
        push @texts, localize('Withdrawal for your account is not allowed at this moment. Please contact [_1] to unlock it.');
        #strings for japan account opening page
        push @texts, localize('Japan');
        push @texts, localize('Questions');
        push @texts, localize('True');
        push @texts, localize('False');
        push @texts, localize('There was some invalid character in an input field.');
        push @texts, localize('Please follow the pattern 3 numbers, a dash, followed by 4 numbers.');
        push @texts, localize('Score');
        push @texts, localize('{JAPAN ONLY}Take knowledge test');
        push @texts, localize('{JAPAN ONLY}Knowledge Test Result');
        push @texts, localize('{JAPAN ONLY}Knowledge Test');
        push @texts, localize('{JAPAN ONLY}Congratulations, you have pass the test, our Customer Support will contact you shortly.');
        push @texts, localize('{JAPAN ONLY}Sorry, you have failed the test, please try again after 24 hours.');
        push @texts, localize('{JAPAN ONLY}Dear customer, you are not allowed to take knowledge test until [_1]. Last test taken at [_2].');
        push @texts, localize("{JAPAN ONLY}Dear customer, you've already completed the knowledge test, please proceed to next step.");
        push @texts, localize('{JAPAN ONLY}Please complete the following questions.');
        push @texts, localize('{JAPAN ONLY}The test is unavailable now, test can only be taken again on next business day with respect of most recent test.');
        push @texts, localize('You need to finish all 20 questions.');
        push @texts, localize('Weekday');
        push @texts, localize('Your Application is Being Processed.');
        push @texts, localize('{JAPAN ONLY}Your Application has Been Processed. Please Re-Login to Access Your Real-Money Account.');
        push @texts, localize('Processing your request...');
        push @texts, localize('Please check the above form for pending errors.');
        #strings for multi_barriers_trading page
        push @texts, localize('[_1] [_2] payout if [_3] is strictly higher than or equal to Barrier at close on [_4].');
        push @texts, localize('[_1] [_2] payout if [_3] is strictly lower than Barrier at close on [_4].');
        push @texts, localize('[_1] [_2] payout if [_3] does not touch Barrier through close on [_4].');
        push @texts, localize('[_1] [_2] payout if [_3] touches Barrier through close on [_4].');
        push @texts, localize('[_1] [_2] payout if [_3] ends on or between low and high values of Barrier at close on [_4].');
        push @texts, localize('[_1] [_2] payout if [_3] ends outside low and high values of Barrier at close on [_4].');
        push @texts, localize('[_1] [_2] payout if [_3] stays between low and high values of Barrier through close on [_4].');
        push @texts, localize('[_1] [_2] payout if [_3] goes outside of low and high values of Barrier through close on [_4].');
        push @texts, localize('hour');
        push @texts, localize('mins');
        push @texts, localize('minute');
        push @texts, localize('second');
        push @texts, localize('Higher');
        push @texts, localize('Lower');
        push @texts, localize('Touches');
        push @texts, localize('Does Not Touch');
        push @texts, localize('Ends Between');
        push @texts, localize('Ends Outside');
        push @texts, localize('Stays Between');
        push @texts, localize('Goes Outside');
        push @texts, localize('All barriers in this trading window are expired');
        push @texts, localize('Remaining time');
        push @texts, localize('Market is closed. Please try again later.');
        push @texts, localize('This symbol is not active. Please try another symbol.');
        push @texts, localize('Connection error: Please check your internet connection.');
        push @texts, localize('Sorry, your account is not authorised for any further contract purchases.');
        #strings for digit_info
        push @texts, localize('Select market');
        push @texts, localize('Number of ticks');
<<<<<<< HEAD
=======
        push @texts, localize('Last digit stats for the latest [_1] ticks on [_2]');
        push @texts, localize('Percentage');
        push @texts, localize('Digit');
>>>>>>> b20617f2
        #strings for paymentagent
        push @texts, localize('Amount');
        push @texts, localize('Deposit');
        push @texts, localize('Your request to transfer [_1] [_2] from [_3] to [_4] has been successfully processed.');
        #strings for iphistory
        push @texts, localize('Date and Time');
        push @texts, localize('Browser');
        push @texts, localize('IP Address');
        push @texts, localize('Status');
        push @texts, localize('Successful');
        push @texts, localize('Failed');
        push @texts, localize('Your account has no Login/Logout activity.');
        push @texts, localize('logout');
        #strings for reality_check
        push @texts, localize('Please enter a number between [_1].');
        push @texts, localize('[_1] days [_2] hours [_3] minutes');
        push @texts, localize('Your trading statistics since [_1].');
        #strings for security
        push @texts, localize('Unlock Cashier');
        push @texts, localize('Your cashier is locked as per your request - to unlock it, please enter the password.');
        push @texts, localize('Lock Cashier');
        push @texts, localize('An additional password can be used to restrict access to the cashier.');
        push @texts, localize('Update');
        push @texts, localize('Sorry, you have entered an incorrect cashier password');
        #strings for view popup
        push @texts, localize('Start Time');
        push @texts, localize('Entry Spot');
        push @texts, localize('Low Barrier');
        push @texts, localize('Low Barrier ([_1])');
        push @texts, localize('High Barrier');
        push @texts, localize('High Barrier ([_1])');
        push @texts, localize('Barrier ([_1])');
        push @texts, localize('This contract won');
        push @texts, localize('This contract lost');
        push @texts, localize('Spot');
        push @texts, localize('Barrier');
        push @texts, localize('Target');
        push @texts, localize('Equals');
        push @texts, localize('Not');
        push @texts, localize('Description');
        push @texts, localize('Credit/Debit');
        push @texts, localize('Balance');
        push @texts, localize('Purchase Price');
        push @texts, localize('Profit/Loss');
        push @texts, localize('Contract Information');
        push @texts, localize('Contract Expiry');
        push @texts, localize('Contract Sold');
        push @texts, localize('Current');
        push @texts, localize('Open');
        push @texts, localize('Closed');
        push @texts, localize('Entry Level');
        push @texts, localize('Exit Level');
        push @texts, localize('Stop Loss Level');
        push @texts, localize('Stop Profit Level');
        push @texts, localize('Current Level');
        push @texts, localize('Profit/Loss (points)');
        push @texts, localize('Contract is not started yet');
        push @texts, localize('Price');
        push @texts, localize('Spot Time');
        push @texts, localize('Current Time');
        push @texts, localize('Exit Spot Time');
        push @texts, localize('Exit Spot');
        push @texts, localize('Indicative');
        push @texts, localize('There was an error');
        push @texts, localize('Sell at market');
        push @texts, localize('You have sold this contract at [_1] [_2]');
        push @texts, localize('Your transaction reference number is [_1]');
        push @texts, localize('Note');
        push @texts, localize('Contract will be sold at the prevailing market price when the request is received by our servers. This price may differ from the indicated price.');
        push @texts, localize('Contract ID');
        push @texts, localize('Reference ID');
        push @texts, localize('Remaining Time');
        push @texts, localize('This contract was affected by a Corporate Action event.');
        push @texts, localize('Barrier Change');
        push @texts, localize('Original Barrier');
        push @texts, localize('Original High Barrier');
        push @texts, localize('Original Low Barrier');
        push @texts, localize('Adjusted Barrier');
        push @texts, localize('Adjusted High Barrier');
        push @texts, localize('Adjusted Low Barrier');
        push @texts, localize('Corporate Action');
        # strings for financial assessment
        push @texts, localize('Please select a value');
        # Strings for authorised_apps
        push @texts, localize('You have not granted access to any applications.');
        push @texts, localize('Permissions');
        push @texts, localize('Never');
        push @texts, localize('Revoke access');
        push @texts, localize('Are you sure that you want to permanently revoke access to application');
        push @texts, localize('Transaction performed by [_1] (App ID: [_2])');
        push @texts, localize('Admin');
        push @texts, localize('Read');
        push @texts, localize('Payments');
        # Strings for lost_password
        push @texts, localize('[_1] Please click the link below to restart the password recovery process. If you require further assistance, please contact our Customer Support.');
        push @texts, localize('Your password has been successfully reset. Please log into your account using your new password.');
        push @texts, localize('Verification code format incorrect.');
        # strings for cashier page
        push @texts, localize('details');
        push @texts, localize('Withdraw');
        push @texts, localize('Insufficient balance.');
        # strings for endpoint notification
        push @texts, localize('This is a staging server - For testing purposes only');
        push @texts, localize('The server <a href="[_1]">endpoint</a> is: [_2]');
        # strings for account signup error
        push @texts, localize('Sorry, account signup is not available in your country. Please contact <a href="[_1]">customer support</a> for more information.');
        # strings from back-end
        push @texts, localize('There was a problem accessing the server.');
        push @texts, localize('There was a problem accessing the server during purchase.');

        # strings for form_validation
        push @texts, localize('Should be a valid number');
        push @texts, localize('Should be more than [_1]');
        push @texts, localize('Should be less than [_1]');
        push @texts, localize('Should be between [_1] and [_2]');
        push @texts, localize('Only letters, numbers, space, hyphen, period, and apostrophe are allowed.');
        push @texts, localize('Only letters, space, hyphen, period, and apostrophe are allowed.');
        push @texts, localize('Only letters, numbers, and hyphen are allowed.');
        push @texts, localize('Only numbers, space, and hyphen are allowed.');
        push @texts, localize('Only numbers and spaces are allowed.');
        push @texts, localize('Please submit a valid verification token.');
        push @texts, localize('The two passwords that you entered do not match.');
        push @texts, localize('[_1] and [_2] cannot be the same.');
        push @texts, localize('You should enter [_1] characters.');

        # strings for metatrader
        push @texts, localize('Congratulations! Your [_1] Account has been created.');
        push @texts, localize('The main password of account number [_1] has been changed.');
        push @texts, localize('[_1] deposit from [_2] to account number [_3] is done. Transaction ID: [_4]');
        push @texts, localize('[_1] withdrawal from account number [_2] to [_3] is done. Transaction ID: [_4]');
        push @texts, localize('Your cashier is locked as per your request - to unlock it, please click <a href="[_1]">here</a>.');
        push @texts, localize('Sorry, this feature is not available.');
        push @texts, localize('Main password');
        push @texts, localize('Investor password');
        push @texts, localize('Current password');
        push @texts, localize('New password');
        push @texts, localize('Demo');
        push @texts, localize('Real Cent');
        push @texts, localize('Real Standard');
        push @texts, localize('Real STP');
        push @texts, localize('Real Volatility');
        push @texts, localize('Create Account');
        push @texts, localize('Change Password');

        # strings for account_transfer
        push @texts, localize('from [_1] to [_2]');

        # strings for header notification
        push @texts, localize('Please [_1]authenticate your account[_2] to lift your withdrawal and trading limits.');
        push @texts, localize('Please complete the [_1]financial assessment form[_2] to lift your withdrawal and trading limits.');
        push @texts, localize('Please [_1]complete your account profile[_2] to lift your withdrawal and trading limits.');
        push @texts, localize('Please [_1]accept the updated Terms and Conditions[_2] to lift your withdrawal and trading limits.');
        push @texts, localize('Your account is restricted. Kindly [_1]contact customer support[_2] for assistance.');

        my %as_hash = @texts;
        $js .= "texts_json['" . $language . "'] = " . JSON::to_json(\%as_hash) . ";\n";
    }

    return $js;
}

sub _make_nobody_dir {
    my $dir  = shift;
    if (not -d $dir) {
        mkdir $dir;
    }

    my ($login, $pass, $uid, $gid) = getpwnam("nobody");
    chown($uid, $gid, $dir);
    return;
}

sub localize {
    my $text = shift;

    my $translated = BS::localize($text, '[_1]', '[_2]', '[_3]', '[_4]');
    if ($text eq $translated) {    #Not Translated.
        return;
    }
    $text =~ s/[\s.]/_/g;
    return ($text, $translated);
}

1;<|MERGE_RESOLUTION|>--- conflicted
+++ resolved
@@ -344,12 +344,8 @@
         #strings for digit_info
         push @texts, localize('Select market');
         push @texts, localize('Number of ticks');
-<<<<<<< HEAD
-=======
-        push @texts, localize('Last digit stats for the latest [_1] ticks on [_2]');
         push @texts, localize('Percentage');
         push @texts, localize('Digit');
->>>>>>> b20617f2
         #strings for paymentagent
         push @texts, localize('Amount');
         push @texts, localize('Deposit');
