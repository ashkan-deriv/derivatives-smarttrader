const color = require('cli-color');
const fs    = require('fs');
const Path  = require('path');
const util  = require('util');

exports.root_path = require('app-root-path').path;

<<<<<<< HEAD
// ---------- Pages config ----------
exports.pages = require('./pages.js').map(p => ({
=======
exports.pages = require('./config/pages.js').map(p => ({
>>>>>>> 6e933b3a
    save_as      : p[0],
    tpl_path     : p[1],
    layout       : p[2],
    title        : p[3],
    excludes     : p[4],
    current_route: p[0].replace(/^(.+)\//, ''),
    section      : p[5] || '',
}));

<<<<<<< HEAD
// ---------- Sections ----------
exports.sections_config = {
    '': { // '' is the default section when no 'section' specified in pages.js (to avoid adding 'app' as section for all)
        path     : '',
        js_files : ['vendor', 'binary'],
        css_files: ['common.min', 'app.min', 'static.min'],
        has_pjax : true,
    },
    app_2: {
        path     : 'app',
        js_files : ['vendor', 'react_mobx', 'smartcharts', 'binary_common', 'binary'],
        css_files: ['app_2.min', 'smartcharts'],
        has_pjax : false,
    },
};

// ---------- Languages ----------
exports.languages = ['EN', 'DE', 'ES', 'FR', 'ID', 'IT', 'JA', 'KO', 'PL', 'PT', 'RU', 'TH', 'VI', 'ZH_CN', 'ZH_TW'];
=======
exports.languages = ['EN', 'DE', 'ES', 'FR', 'ID', 'IT', 'KO', 'PL', 'PT', 'RU', 'TH', 'VI', 'ZH_CN', 'ZH_TW'];
>>>>>>> 6e933b3a

const affiliates_signup_language_map = { // object used instead of array to prevent accidental index changes
    EN   : 0,
    RU   : 1,
    FR   : 2,
    IT   : 3,
    ID   : 4,
    PL   : 5,
    VI   : 6,
    DE   : 7,
    ES   : 8,
    PT   : 9,
    ZH_CN: 10,
    ZH_TW: 11,
    TH   : 12,
};
exports.getAffiliateSignupLanguage = (lang = '') => (affiliates_signup_language_map[lang.toUpperCase()] || 0);

// ---------- Helpers ----------
exports.print = (text) => {
    process.stdout.clearLine();
    process.stdout.cursorTo(0);
    process.stdout.write(text);
};

exports.messageStart = (msg, no_pad) => `${color.cyan('>')} ${msg} ${no_pad ? '' : '.'.repeat((this.languages.length + 18) - msg.length)}`;
exports.messageEnd   = (duration, no_new_line) => (
    `${color.green(' ✓ Done')}${duration ? color.blackBright(`  (${duration.toLocaleString().padStart(6)} ms)`) : ''}${no_new_line ? '' : '\n'}`
);

const existsAsync = util.promisify(fs.exists);
const mkdirAsync  = util.promisify(fs.mkdir);

const ensureDirectoryExistence = async (filePath) => {
    try {
        const dirname = Path.dirname(filePath);
        if (await existsAsync(dirname)) {
            return;
        }
        await ensureDirectoryExistence(dirname);
        await mkdirAsync(dirname);
    } catch (e) {
        //
    }
};

const readFileAsync = util.promisify(fs.readFile);
exports.readFile = (path) => readFileAsync(path, 'utf8');

const writefileAsync = util.promisify(fs.writeFile);
exports.writeFile = async (path, data) => {
    await ensureDirectoryExistence(path);
    return writefileAsync(path, data);
};

exports.isExcluded = (excludes, lang) => {
    if (excludes && !/^ACH$/i.test(lang)) {
        const language_is_excluded = new RegExp(lang, 'i').test(excludes);
        return /^NOT-/i.test(excludes) ? !language_is_excluded : language_is_excluded;
    }
    return false;
};<|MERGE_RESOLUTION|>--- conflicted
+++ resolved
@@ -5,12 +5,8 @@
 
 exports.root_path = require('app-root-path').path;
 
-<<<<<<< HEAD
 // ---------- Pages config ----------
-exports.pages = require('./pages.js').map(p => ({
-=======
 exports.pages = require('./config/pages.js').map(p => ({
->>>>>>> 6e933b3a
     save_as      : p[0],
     tpl_path     : p[1],
     layout       : p[2],
@@ -20,7 +16,6 @@
     section      : p[5] || '',
 }));
 
-<<<<<<< HEAD
 // ---------- Sections ----------
 exports.sections_config = {
     '': { // '' is the default section when no 'section' specified in pages.js (to avoid adding 'app' as section for all)
@@ -38,10 +33,7 @@
 };
 
 // ---------- Languages ----------
-exports.languages = ['EN', 'DE', 'ES', 'FR', 'ID', 'IT', 'JA', 'KO', 'PL', 'PT', 'RU', 'TH', 'VI', 'ZH_CN', 'ZH_TW'];
-=======
 exports.languages = ['EN', 'DE', 'ES', 'FR', 'ID', 'IT', 'KO', 'PL', 'PT', 'RU', 'TH', 'VI', 'ZH_CN', 'ZH_TW'];
->>>>>>> 6e933b3a
 
 const affiliates_signup_language_map = { // object used instead of array to prevent accidental index changes
     EN   : 0,
