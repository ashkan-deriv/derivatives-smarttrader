name: DSmartTrader Production Release
on:
  push:
    tags:
      - production_*
jobs:
  build_and_test:
    name: Build and Test
    environment: Production
    runs-on: ubuntu-latest
    environment: Production
    env:
      RELEASE_TYPE: Production
    steps:
      - name: Checkout
        uses: actions/checkout@b4ffde65f46336ab88eb53be808477a3936bae11
      - name: Setup Node
        uses: actions/setup-node@f1f314fca9dfce2769ece7d933488f076716723e
        with:
          node-version: 18.x
      - name: Install dependencies
        uses: "./.github/actions/npm_install"
      - name: Build
        uses: "./.github/actions/build"
        with:
          target: production
          RUDDERSTACK_KEY:  ${{ vars.RUDDERSTACK_KEY }}
<<<<<<< HEAD
          GROWTHBOOK_DECRYPTION_KEY: ${{ secrets.GROWTHBOOK_DECRYPTION_KEY }}
=======
>>>>>>> 02c199b0
          GROWTHBOOK_CLIENT_KEY: ${{ vars.GROWTHBOOK_CLIENT_KEY }}
      - name: Versioning
        uses: "./.github/actions/versioning"
        with:
          target_branch: production
      - name: "Run Tests"
        run: npm run test
      - name: Upload Artifacts
        uses: actions/upload-artifact@a8a3f3ad30e3422c9c7b888a15615d19a852ae32
        with:
          name: dist
          path: dist
  publish_cloudflare_production:
    name: Publish to Cloudflare Production
    environment: Production
    runs-on: ubuntu-latest
    env:
      RELEASE_TYPE: Production
    needs: [build_and_test]
    steps:
      - name: Checkout
        uses: actions/checkout@b4ffde65f46336ab88eb53be808477a3936bae11
      - name: Setup Node
        uses: actions/setup-node@1a4442cacd436585916779262731d5b162bc6ec7
        with:
          node-version: 20
      - name: Download Artifacts
        uses: actions/download-artifact@9bc31d5ccc31df68ecc42ccf4149144866c47d8a
        with:
          name: dist
          path: dist
      - name: Publish to Cloudflare
        uses: "./.github/actions/publish_to_pages_production"
        with:
          CLOUDFLARE_API_TOKEN: ${{ secrets.CLOUDFLARE_API_TOKEN }}
          CLOUDFLARE_ACCOUNT_ID: ${{ secrets.CLOUDFLARE_ACCOUNT_ID }}
      - name: Upload to vercel
        id: deploy_vercel
        uses: 'deriv-com/shared-actions/.github/actions/vercel_DR_publish@master'
        with:
          VERCEL_ORG_ID: ${{ secrets.VERCEL_ORG_ID }}
          VERCEL_PROJECT_ID: ${{ secrets.VERCEL_PROJECT_ID }}
          VERCEL_TOKEN: ${{ secrets.VERCEL_API_TOKEN }}
          ENVIRONMENT: Production
          VERCEL_SCOPE: deriv
          ALIAS_DOMAIN_URL: 'smarttrader-dr.binary.sx'
      - name: Send Slack Notification on Docker Publish and Kubernetes Deployment Failure
        if: ${{ steps.deploy_vercel.outcome != 'success' }}
        uses: "deriv-com/shared-actions/.github/actions/send_slack_notification@master"
        with:
          SLACK_WEBHOOK_URL: ${{ secrets.SLACK_WEBHOOK_URL }}
          MESSAGE: "$RELEASE_TYPE Vercel Deployment for smarttrader.deriv.com with version ${{ needs.build_and_test.outputs.RELEASE_VERSION }} has Failed"
  notify_on_slack:
    name: Notify on Slack
    if: always()
    runs-on: ubuntu-latest
    env:
      RELEASE_TYPE: Production
      APP_NAME: smarttrader-deriv-app
    needs: [publish_cloudflare_production, build_and_test]
    steps:
      - name: Checkout
        uses: actions/checkout@b4ffde65f46336ab88eb53be808477a3936bae11
      - name: Setup Node
        uses: actions/setup-node@1a4442cacd436585916779262731d5b162bc6ec7
        with:
          node-version: 20
      - name: Conclusion
        uses: technote-space/workflow-conclusion-action@45ce8e0eb155657ab8ccf346ade734257fd196a5
      - name: Download Artifacts
        uses: actions/download-artifact@9bc31d5ccc31df68ecc42ccf4149144866c47d8a
        with:
          name: dist
          path: dist
      - name: Grab Version Name
        id: extract_version
        run: echo "RELEASE_VERSION=$(cat dist/version.txt)" >> $GITHUB_ENV
      - name: Create Slack Message
        id: create_slack_message
        run: |
          if [ $WORKFLOW_CONCLUSION == "success" ]; then
            echo "MESSAGE=$RELEASE_TYPE Release succeeded for $APP_NAME with version ${{ needs.build_and_test.outputs.RELEASE_VERSION }}" >> $GITHUB_OUTPUT
          else
            echo "MESSAGE=$RELEASE_TYPE Release failed for $APP_NAME with version ${{ needs.build_and_test.outputs.RELEASE_VERSION }}" >> $GITHUB_OUTPUT
          fi
      - name: Send Slack Notification
        uses: "deriv-com/shared-actions/.github/actions/send_slack_notification@master"
        with:
          SLACK_WEBHOOK_URL: ${{ secrets.SLACK_WEBHOOK_URL }}
          MESSAGE: ${{ steps.create_slack_message.outputs.MESSAGE }}<|MERGE_RESOLUTION|>--- conflicted
+++ resolved
@@ -25,10 +25,6 @@
         with:
           target: production
           RUDDERSTACK_KEY:  ${{ vars.RUDDERSTACK_KEY }}
-<<<<<<< HEAD
-          GROWTHBOOK_DECRYPTION_KEY: ${{ secrets.GROWTHBOOK_DECRYPTION_KEY }}
-=======
->>>>>>> 02c199b0
           GROWTHBOOK_CLIENT_KEY: ${{ vars.GROWTHBOOK_CLIENT_KEY }}
       - name: Versioning
         uses: "./.github/actions/versioning"
