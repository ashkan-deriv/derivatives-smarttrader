--- conflicted
+++ resolved
@@ -8,12 +8,6 @@
   RUDDERSTACK_KEY:
     description: "Rudderstack key for initialising analytics"
     required: false
-<<<<<<< HEAD
-  GROWTHBOOK_DECRYPTION_KEY:
-    description: "Growthbook decryption key for initialising analytics"
-    required: false
-=======
->>>>>>> 02c199b0
   GROWTHBOOK_CLIENT_KEY:
     description: "Growthbook client key for initialising analytics"
     required: false
@@ -24,10 +18,6 @@
       env:
         TARGET_ENV: ${{ inputs.target }}
         RUDDERSTACK_KEY: ${{ inputs.RUDDERSTACK_KEY }}
-<<<<<<< HEAD
-        GROWTHBOOK_DECRYPTION_KEY: ${{ inputs.GROWTHBOOK_DECRYPTION_KEY }}
-=======
->>>>>>> 02c199b0
         GROWTHBOOK_CLIENT_KEY: ${{ inputs.GROWTHBOOK_CLIENT_KEY }}
       run: node_modules/grunt/bin/grunt releaseci --$TARGET_ENV
       shell: bash