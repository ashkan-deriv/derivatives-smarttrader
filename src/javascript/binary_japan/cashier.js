var CashierJP = (function() {
    function init(action) {
        if (objectNotEmpty(TUser.get())) {
            var $container = $('#japan_cashier_container');
            if (page.client.is_virtual()) {
                $container.addClass('center-text').removeClass('invisible')
                    .html($('<p/>', {class: 'notice-msg', html: page.text.localize('This feature is not relevant to virtual-money accounts.')}));
                return;
            }
            $container.removeClass('invisible');
            if (action === 'deposit') {
                set_name_id();
            } else if (action === 'withdraw') {
                set_email_id();
                Content.populate();
            }
        } else {
            BinarySocket.init({
                onmessage: function(msg){
                    var response = JSON.parse(msg.data);
                    if (response && response.msg_type === 'authorize') {
                        CashierJP.init(action);
                    }
                }
            });
        }
    }
    function set_name_id() {
        if (/deposit-jp/.test(window.location.pathname)) {
            $('#name_id').text((page.user.loginid || 'JP12345') + ' ' + (page.user.first_name || 'Joe Bloggs'));
        }
    }
    function set_email_id() {
        if (/withdraw-jp/.test(window.location.pathname)) {
            $('#id123-control22598118').val(page.client.loginid);
            $('#id123-control22598060').val(TUser.get().email);
        }
    }
    function error_handler() {
        $('.error-msg').remove();
<<<<<<< HEAD
        if (!/^([1-9][0-9]{0,5}|1000000)$/.test($('#id123-control22598145').val())) {
            $('#id123-control22598145').parent().append('<p class="error-msg">' + Content.errorMessage('number_should_between', '¥1 - ¥1,000,000') + '</p>');
=======
        var withdrawal_amount = $('#id123-control22598145').val();
        if (!/^([1-9][0-9]{0,5}|1000000)$/.test(withdrawal_amount)) {
            $('#id123-control22598145').parent().append('<p class="error-msg">' + Content.errorMessage('number_should_between', '¥1 - ¥1,000,000') + '</p>');
            return false;
        } else if (parseInt(TUser.get().balance) < withdrawal_amount) {
            $('#id123-control22598145').parent().append('<p class="error-msg">' + page.text.localize('Insufficient balance.') + '</p>');
>>>>>>> 7cb528dc
            return false;
        }
        return true;
    }
    return {
        init: init,
        set_name_id: set_name_id,
        set_email_id: set_email_id,
        error_handler: error_handler
    };
})();

module.exports = {
    CashierJP: CashierJP,
};<|MERGE_RESOLUTION|>--- conflicted
+++ resolved
@@ -38,17 +38,12 @@
     }
     function error_handler() {
         $('.error-msg').remove();
-<<<<<<< HEAD
-        if (!/^([1-9][0-9]{0,5}|1000000)$/.test($('#id123-control22598145').val())) {
-            $('#id123-control22598145').parent().append('<p class="error-msg">' + Content.errorMessage('number_should_between', '¥1 - ¥1,000,000') + '</p>');
-=======
         var withdrawal_amount = $('#id123-control22598145').val();
         if (!/^([1-9][0-9]{0,5}|1000000)$/.test(withdrawal_amount)) {
             $('#id123-control22598145').parent().append('<p class="error-msg">' + Content.errorMessage('number_should_between', '¥1 - ¥1,000,000') + '</p>');
             return false;
         } else if (parseInt(TUser.get().balance) < withdrawal_amount) {
             $('#id123-control22598145').parent().append('<p class="error-msg">' + page.text.localize('Insufficient balance.') + '</p>');
->>>>>>> 7cb528dc
             return false;
         }
         return true;
