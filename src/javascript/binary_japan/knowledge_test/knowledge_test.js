const KnowledgeTestUI     = require('./knowledge_test.ui');
const BinaryPjax          = require('../../binary/base/binary_pjax');
const toJapanTimeIfNeeded = require('../../binary/base/clock').toJapanTimeIfNeeded;
const Header              = require('../../binary/base/header');
const localize            = require('../../binary/base/localize').localize;
<<<<<<< HEAD
const urlFor              = require('../../binary/base/url').urlFor;
const BinarySocket        = require('../../binary/websocket_pages/socket');
=======
const Url                 = require('../../binary/base/url');
>>>>>>> 9379c49a

const KnowledgeTest = (() => {
    'use strict';

    const hidden_class = 'invisible';

    const submitted = {};
    let submit_completed = false;
    let random_picks = [];
    const obj_random_picks = {};
    let result_score = 0;

    const msg_pass = '{JAPAN ONLY}Congratulations, you have pass the test, our Customer Support will contact you shortly.';
    const msg_fail = '{JAPAN ONLY}Sorry, you have failed the test, please try again after 24 hours.';

    const questionAnswerHandler = (ev) => { submitted[ev.target.name] = +ev.target.value === 1; };

    const submitHandler = () => {
        if (submit_completed) return;

        const answered_qid = Object.keys(submitted).map(k => +k);
        if (answered_qid.length !== 20) {
            $('#knowledge-test-instructions').addClass('invisible');
            $('#knowledge-test-msg')
                .addClass('notice-msg')
                .text(localize('You need to finish all 20 questions.'));

            const unanswered = random_picks.reduce((a, b) => a.concat(b))
                                        .find(q => answered_qid.indexOf(q.id) === -1).id;

            $.scrollTo(`a[name="${unanswered}"]`, 500, { offset: -10 });
            return;
        }

        // compute score
        const questions = [];
        Object.keys(submitted).forEach((k) => {
            const question_info = obj_random_picks[k];
            const score = submitted[k] === question_info.correct_answer ? 1 : 0;
            result_score += score;
            question_info.answer = submitted[k];
            questions.push({
                category: question_info.category,
                id      : question_info.id,
                question: question_info.question,
                answer  : question_info.answer ? 1 : 0,
                pass    : score,
            });
        });
        sendResult(questions);
        submit_completed = true;
    };

    const showQuestionsTable = () => {
        for (let j = 0; j < random_picks.length; j++) {
            const table = KnowledgeTestUI.createQuestionTable(random_picks[j]);
            $(`#section${(j + 1)}-question`).append(table);
        }

        const $questions = $('#knowledge-test-questions');
        $questions.find('input[type=radio]').click(questionAnswerHandler);
        $('#knowledge-test-submit').click(submitHandler);
        $questions.removeClass(hidden_class);
        $('#knowledge-test-msg').text(localize('{JAPAN ONLY}Please complete the following questions.'));
        $('#knowledge-test-instructions').removeClass('invisible');
    };

    const showResult = (score, time) => {
        $('#knowledge-test-instructions').addClass('invisible');
        $('#knowledge-test-header').text(localize('{JAPAN ONLY}Knowledge Test Result'));
        const msg = score >= 14 ? msg_pass : msg_fail;
        $('#knowledge-test-msg').text(localize(msg));

        const $result_table = KnowledgeTestUI.createResultUI(score, time);

        $('#knowledge-test-container').append($result_table);
        $('#knowledge-test-questions').addClass(hidden_class);
    };

    const showMsgOnly = (msg) => {
        $('#knowledge-test-questions').addClass(hidden_class);
        $('#knowledge-test-msg').text(localize(msg));
        $('#knowledge-test-instructions').addClass('invisible');
    };

    const showDisallowedMsg = jp_status =>
        (showMsgOnly(localize('{JAPAN ONLY}Dear customer, you are not allowed to take knowledge test until [_1]. Last test taken at [_2].', [
            toJapanTimeIfNeeded(jp_status.next_test_epoch),
            toJapanTimeIfNeeded(jp_status.last_test_epoch),
        ])));

    const populateQuestions = () => {
        random_picks = randomPick20();
        random_picks.reduce((a, b) => a.concat(b))
           .forEach((question) => { obj_random_picks[question.id] = question; });

        showQuestionsTable();
    };

    const onLoad = () => {
        // need to send get_settings because client status needs to be checked against latest available data
        BinarySocket.send({ get_settings: 1 }, { forced: true }).then((response) => {
            const jp_status = response.get_settings.jp_account_status;

            if (!jp_status) {
                BinaryPjax.load(Url.defaultRedirectUrl());
                return;
            }

            // show knowledge test link in header after updated get_settings call
            Header.upgradeMessageVisibility();

            switch (jp_status.status) {
                case 'jp_knowledge_test_pending':
                    populateQuestions();
                    break;
                case 'jp_knowledge_test_fail': {
                    if (Date.now() >= (jp_status.next_test_epoch * 1000)) {
                        // show Knowledge Test cannot be taken
                        populateQuestions();
                    } else {
                        showDisallowedMsg(jp_status);
                    }
                    break;
                }
                default: {
                    window.location.href = Url.defaultRedirectUrl(); // needs to be loaded without pjax
                }
            }
        });
    };

    const answers = {
        /* eslint-disable */
        1: false,  2: true,   3: true,   4: true,   5: true,   6: true,   7: true,   8: true,   9: false,   10: true,
        11: false, 12: true,  13: false, 14: true,  15: true,  16: true,  17: false, 18: true,  19: true,   20: true,
        21: true,  22: false, 23: true,  24: false, 25: false, 26: true,  27: true,  28: true,  29: true,   30: true,
        31: false, 32: true,  33: false, 34: true,  35: false, 36: true,  37: true,  38: false, 39: true,   40: false,
        41: false, 42: true,  43: true,  44: true,  45: true,  46: true,  47: true,  48: false, 49: false,  50: true,
        51: false, 52: true,  53: true,  54: false, 55: true,  56: true,  57: true,  58: true,  59: true,   60: true,
        61: true,  62: false, 63: true,  64: true,  65: true,  66: false, 67: true,  68: true,  69: true,   70: true,
        71: true,  72: true,  73: true,  74: false, 75: false, 76: true,  77: false, 78: true,  79: true,   80: true,
        81: true,  82: true,  83: true,  84: true,  85: true,  86: true,  87: true,  88: false, 89: true,   90: true,
        91: true,  92: true,  93: true,  94: true,  95: false, 96: true,  97: true,  98: false, 99: true,  100: true,
        /* eslint-enable */
    };

    const randomPick4 = (obj_questions) => {
        const availables = Object.keys(obj_questions);

        const random_picks_four = [];
        for (let i = 0; i < 4; i++) {
            const random_index = Math.floor(Math.random() * 100) % availables.length;
            random_picks_four.push(obj_questions[availables[random_index]]);
            availables.splice(random_index, 1);
        }

        return random_picks_four;
    };

    const randomPick20 = () => {
        const questions = {};
        // retrieve questions text from html
        $('#data-questions').find('> div').each(function() { // sections
            const category = +$(this).attr('data-section-id');
            questions[`section${category}`] = [];

            $(this).find('> div').each(function() { // questions
                const question_id = +$(this).attr('data-question-id');
                questions[`section${category}`].push({
                    category          : category,
                    id                : question_id,
                    question          : $(this).attr('data-question-en'),
                    question_localized: $(this).text(),
                    correct_answer    : answers[question_id],
                    tooltip           : $(this).attr('data-tip'),
                });
            });
        });

        const picked_questions = [];
        Object.keys(questions).forEach(section => picked_questions.push(randomPick4(questions[section])));
        return picked_questions;
    };

    const sendResult = (questions) => {
        BinarySocket.send({
            jp_knowledge_test: 1,
            score            : result_score,
            status           : result_score >= 14 ? 'pass' : 'fail',
            questions        : questions,
        }).then((response) => {
            if (!response.error) {
                showResult(result_score, response.jp_knowledge_test.test_taken_epoch * 1000);
                $('html, body').animate({ scrollTop: 0 }, 'slow');
                BinarySocket.send({ get_settings: 1 }, { forced: true }).then(() => {
                    Header.upgradeMessageVisibility();
                });
            } else if (response.error.code === 'TestUnavailableNow') {
                showMsgOnly('{JAPAN ONLY}The test is unavailable now, test can only be taken again on next business day with respect of most recent test.');
            } else {
                $('#form-msg').html(response.error.message).removeClass(hidden_class);
                submit_completed = false;
            }
        });
    };

    return {
        onLoad: onLoad,
    };
})();

module.exports = KnowledgeTest;<|MERGE_RESOLUTION|>--- conflicted
+++ resolved
@@ -3,12 +3,8 @@
 const toJapanTimeIfNeeded = require('../../binary/base/clock').toJapanTimeIfNeeded;
 const Header              = require('../../binary/base/header');
 const localize            = require('../../binary/base/localize').localize;
-<<<<<<< HEAD
-const urlFor              = require('../../binary/base/url').urlFor;
+const Url                 = require('../../binary/base/url');
 const BinarySocket        = require('../../binary/websocket_pages/socket');
-=======
-const Url                 = require('../../binary/base/url');
->>>>>>> 9379c49a
 
 const KnowledgeTest = (() => {
     'use strict';
