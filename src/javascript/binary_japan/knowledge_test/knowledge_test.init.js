--- conflicted
+++ resolved
@@ -32,12 +32,7 @@
             $('#knowledge-test-instructions').addClass('invisible');
             $('#knowledge-test-msg')
                 .addClass('notice-msg')
-<<<<<<< HEAD
                 .text(localize('You need to finish all 20 questions.'));
-            // $("html, body").animate({ scrollTop: 0 }, "slow");
-=======
-                .text(page.text.localize('You need to finish all 20 questions.'));
->>>>>>> a34816bd
 
             var unAnswered = randomPicks.reduce((a, b) => a.concat(b))
                                         .find(q => answeredQid.indexOf(q.id) === -1).id;
