--- conflicted
+++ resolved
@@ -42,11 +42,7 @@
 
     function createQuestionRow(questionNo, question, showAnswer) {
         var $questionRow = $('<tr></tr>', { id: questionNo, class: 'question' });
-<<<<<<< HEAD
-        var $questionData = $('<td></td>').text(localize(question.question));
-=======
-        var $questionData = $('<td></td>').text(page.text.localize(question.question_localized));
->>>>>>> a34816bd
+        var $questionData = $('<td></td>').text(localize(question.question_localized));
         var $questionLink = $('<a></a>', { name: question.id });
         $questionData.prepend($questionLink);
 
