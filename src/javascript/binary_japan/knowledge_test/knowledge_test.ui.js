--- conflicted
+++ resolved
@@ -45,11 +45,7 @@
         const $question_link = $('<a></a>', {
             name : question.id,
             class: 'no-underline',
-<<<<<<< HEAD
-            // 'data-balloon': question.tooltip, // TODO: uncomment when translation is ready
-=======
             // 'data-balloon': question.tooltip,
->>>>>>> a923fce6
         });
         const $question_icon = $('<img>', { src: urlForStatic('/images/common/question_1.png'), class: 'invisible' });
         $question_data.append($question_link.append($question_icon));
