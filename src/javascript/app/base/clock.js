--- conflicted
+++ resolved
@@ -6,9 +6,6 @@
 
 const Clock = (() => {
     let el_clock,
-<<<<<<< HEAD
-        view_popup_timer_func;
-=======
         fncViewPopupTimer;
 
     const startClock = () => {
@@ -33,32 +30,6 @@
 
         if (typeof fncViewPopupTimer === 'function') {
             fncViewPopupTimer();
-        }
-    };
->>>>>>> 599912cc
-
-    const startClock = () => {
-        ServerTime.init(onTimeUpdated);
-
-        if (!el_clock) {
-            el_clock = getElementById('gmt-clock');
-        }
-    };
-
-    const onTimeUpdated = () => {
-        const server_time = ServerTime.get();
-        window.time = server_time;
-
-        const time_str = `${server_time.format('YYYY-MM-DD HH:mm:ss')} GMT`;
-        if (isJPClient()) {
-            elementInnerHtml(el_clock, toJapanTimeIfNeeded(time_str, 1, 1));
-        } else {
-            elementInnerHtml(el_clock, time_str);
-            showLocalTimeOnHover('#gmt-clock');
-        }
-
-        if (typeof view_popup_timer_func === 'function') {
-            view_popup_timer_func();
         }
     };
 
