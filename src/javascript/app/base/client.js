const Cookies            = require('js-cookie');
const moment             = require('moment');
const BinarySocket       = require('./socket');
const jpClient           = require('../common/country_base').jpClient;
const isCryptocurrency   = require('../common/currency').isCryptocurrency;
const RealityCheckData   = require('../pages/user/reality_check/reality_check.data');
const getElementById     = require('../../_common/common_functions').getElementById;
const LocalStore         = require('../../_common/storage').LocalStore;
const State              = require('../../_common/storage').State;
const urlFor             = require('../../_common/url').urlFor;
const applyToAllElements = require('../../_common/utility').applyToAllElements;
const getPropertyValue   = require('../../_common/utility').getPropertyValue;
const isEmptyObject      = require('../../_common/utility').isEmptyObject;

const Client = (() => {
    const storage_key = 'client.accounts';
    let client_object = {};
    let current_loginid;

    const init = () => {
        current_loginid = LocalStore.get('active_loginid');
        client_object = getAllAccountsObject();
    };

    const isLoggedIn = () => (
        !isEmptyObject(getAllAccountsObject()) &&
        get('loginid') &&
        get('token')
    );

    const isValidLoginid = () => {
        if (!isLoggedIn()) return true;
        const valid_login_ids = new RegExp('^(MX|MF|VRTC|MLT|CR|FOG|VRTJ|JP)[0-9]+$', 'i');
        return getAllLoginids().every(loginid => valid_login_ids.test(loginid));
    };

    /**
     * Stores the client information in local variable and localStorage
     *
     * @param {String} key                 The property name to set
     * @param {String|Number|Object} value The regarding value
     * @param {String|null} loginid        The account to set the value for
     */
    const set = (key, value, loginid = current_loginid) => {
        if (key === 'loginid' && value !== current_loginid) {
            LocalStore.set('active_loginid', value);
            current_loginid = value;
        } else {
            if (!(loginid in client_object)) {
                client_object[loginid] = {};
            }
            client_object[loginid][key] = value;
            LocalStore.setObject(storage_key, client_object);
        }
    };

    /**
     * Returns the client information
     *
     * @param {String|null} key     The property name to return the value from, if missing returns the account object
     * @param {String|null} loginid The account to return the value from
     */
    const get = (key, loginid = current_loginid) => {
        let value;
        if (key === 'loginid') {
            value = loginid || LocalStore.get('active_loginid');
        } else {
            const current_client = client_object[loginid] || getAllAccountsObject()[loginid] || {};

            value = key ? current_client[key] : current_client;
        }
        if (!Array.isArray(value) && (+value === 1 || +value === 0 || value === 'true' || value === 'false')) {
            value = JSON.parse(value || false);
        }
        return value;
    };

    const getAllAccountsObject = () => LocalStore.getObject(storage_key);

    const getAllLoginids = () => Object.keys(getAllAccountsObject());

    const getAccountType = (loginid = current_loginid) => {
        let account_type;
        if (/^VR/.test(loginid))       account_type = 'virtual';
        else if (/^MF/.test(loginid))  account_type = 'financial';
        else if (/^MLT/.test(loginid)) account_type = 'gaming';
        return account_type;
    };

    const isAccountOfType = (type, loginid = current_loginid, only_enabled = false) => {
        const this_type   = getAccountType(loginid);
        return ((
            (type === 'virtual' && this_type === 'virtual') ||
            (type === 'real'    && this_type !== 'virtual') ||
            type === this_type) &&
            (only_enabled ? !get('is_disabled', loginid) : true));
    };

    const getAccountOfType = (type, only_enabled) => {
        const id = getAllLoginids().find(loginid => isAccountOfType(type, loginid, only_enabled));
        return id ? $.extend({ loginid: id }, get(null, id)) : {};
    };

    const hasAccountType = (type, only_enabled) => !isEmptyObject(getAccountOfType(type, only_enabled));

    // only considers currency of real money accounts
    // @param {String} type = crypto|fiat
    const hasCurrencyType = (type) => {
        const loginids = getAllLoginids();
        if (type === 'crypto') {
            // find if has crypto currency account
            return loginids.find(loginid =>
                !get('is_virtual', loginid) && isCryptocurrency(get('currency', loginid)));
        }
        // else find if have fiat currency account
        return loginids.find(loginid =>
            !get('is_virtual', loginid) && !isCryptocurrency(get('currency', loginid)));
    };

    const types_map = {
        virtual  : 'Virtual',
        gaming   : 'Gaming',
        financial: 'Investment',
    };

    const getAccountTitle = loginid => types_map[getAccountType(loginid)] || 'Real';

    const responseAuthorize = (response) => {
        const authorize = response.authorize;
        set('email',      authorize.email);
        set('currency',   authorize.currency);
        set('is_virtual', +authorize.is_virtual);
        set('session_start', parseInt(moment().valueOf() / 1000));
        set('landing_company_shortcode', authorize.landing_company_name);
    };

    const shouldAcceptTnc = () => {
        if (get('is_virtual')) return false;
        const website_tnc_version = State.getResponse('website_status.terms_conditions_version');
        const client_tnc_status   = State.getResponse('get_settings.client_tnc_status');
        return typeof client_tnc_status !== 'undefined' && client_tnc_status !== website_tnc_version;
    };

    const clearAllAccounts = () => {
        current_loginid = undefined;
        client_object   = {};
        LocalStore.setObject(storage_key, client_object);

        const hash = window.location.hash;
        if (/no-reality-check/.test(hash)) {
            window.location.hash = hash.replace('no-reality-check', '');
        }
    };

    const processNewAccount = (options) => {
        if (!options.email || !options.loginid || !options.token) {
            return;
        }

        localStorage.setItem('GTM_new_account', '1');

        set('token',      options.token,       options.loginid);
        set('email',      options.email,       options.loginid);
        set('is_virtual', +options.is_virtual, options.loginid);
        set('loginid',    options.loginid);

        // need to redirect not using pjax
        window.location.href = options.redirect_url || defaultRedirectUrl();
    };

    const shouldShowJP = (el, is_jp) => (
        is_jp ? (!/ja-hide/.test(el.classList) || /ja-show/.test(el.classList)) : !/ja-show/.test(el.classList)
    );

    const shouldShowICO = (el, is_ico_only) => (!/ico-only-hide/.test(el.classList) || !is_ico_only);

    const activateByClientType = (section_id) => {
        const topbar_class = getElementById('topbar').classList;
        const el_section   = section_id ? getElementById(section_id) : document.body;

        const primary_bg_color_dark = 'primary-bg-color-dark';
        const secondary_bg_color    = 'secondary-bg-color';

        if (isLoggedIn()) {
            BinarySocket.wait('authorize', 'website_status', 'get_account_status').then(() => {
                const client_logged_in = getElementById('client-logged-in');
                client_logged_in.classList.add('gr-centered');

<<<<<<< HEAD
                const is_jp = jpClient();
                applyToAllElements('.client_logged_in', (el) => {
                    if (!is_jp || !/ja-hide/.test(el.classList)) {
=======
                // we need to call jpClient after authorize response so we know client's residence
                const is_jp       = jpClient();
                const is_ico_only = !is_jp && get('is_ico_only');
                if (is_ico_only) {
                    applyToAllElements('.ico-only-hide', (el) => { el.setVisibility(0); });
                }
                if (!is_jp && (is_ico_only || Client.get('landing_company_shortcode') === 'costarica')) {
                    applyToAllElements('.ico-only-show', (el) => { el.setVisibility(1); });
                }

                applyToAllElements('.client_logged_in', (el) => {
                    if (shouldShowJP(el, is_jp) && shouldShowICO(el, is_ico_only)) {
>>>>>>> ea05e7ec
                        el.setVisibility(1);
                    }
                });

                if (get('is_virtual')) {
                    applyToAllElements('.client_virtual', (el) => { el.setVisibility(1); }, '', el_section);
                    topbar_class.add(secondary_bg_color);
                    topbar_class.remove(primary_bg_color_dark);
                } else {
                    applyToAllElements('.client_real', (el) => {
<<<<<<< HEAD
                        if (!is_jp || !/ja-hide/.test(el.classList)) {
=======
                        if (shouldShowJP(el, is_jp) && shouldShowICO(el, is_ico_only)) {
>>>>>>> ea05e7ec
                            el.setVisibility(1);
                        }
                    }, '', el_section);
                    topbar_class.add(primary_bg_color_dark);
                    topbar_class.remove(secondary_bg_color);
                }
            });
        } else {
            const is_jp = jpClient();
            applyToAllElements('.client_logged_out', (el) => {
                if (shouldShowJP(el, is_jp)) {
                    el.setVisibility(1);
                }
            }, '', el_section);
            topbar_class.add(primary_bg_color_dark);
            topbar_class.remove(secondary_bg_color);
        }
    };

    const sendLogoutRequest = (show_login_page) => {
        if (show_login_page) {
            sessionStorage.setItem('showLoginPage', 1);
        }
        BinarySocket.send({ logout: '1' });
    };

    const doLogout = (response) => {
        if (response.logout !== 1) return;
        cleanupCookies('login', 'loginid', 'loginid_list', 'email', 'residence', 'settings'); // backward compatibility
        cleanupCookies('reality_check', 'affiliate_token', 'affiliate_tracking');
        clearAllAccounts();
        set('loginid', '');
        RealityCheckData.clear();
        const redirect_to = getPropertyValue(response, ['echo_req', 'passthrough', 'redirect_to']);
        if (redirect_to) {
            window.location.href = redirect_to;
        } else {
            window.location.reload();
        }
    };

    const cleanupCookies = (...cookie_names) => {
        const domains = [
            `.${document.domain.split('.').slice(-2).join('.')}`,
            `.${document.domain}`,
        ];

        let parent_path = window.location.pathname.split('/', 2)[1];
        if (parent_path !== '') {
            parent_path = `/${parent_path}`;
        }

        cookie_names.forEach((c) => {
            Cookies.remove(c, { path: '/', domain: domains[0] });
            Cookies.remove(c, { path: '/', domain: domains[1] });
            Cookies.remove(c);
            if (new RegExp(c).test(document.cookie) && parent_path) {
                Cookies.remove(c, { path: parent_path, domain: domains[0] });
                Cookies.remove(c, { path: parent_path, domain: domains[1] });
                Cookies.remove(c, { path: parent_path });
            }
        });
    };

    const currentLandingCompany = () => {
        const landing_company_response = State.getResponse('landing_company') || {};
        const this_shortcode           = get('landing_company_shortcode');
        const landing_company_prop     = Object.keys(landing_company_response).find((key) => (
            this_shortcode === landing_company_response[key].shortcode
        ));
        return landing_company_response[landing_company_prop] || {};
    };

    const shouldCompleteTax = () => isAccountOfType('financial') && !/crs_tin_information/.test((State.getResponse('get_account_status') || {}).status);

    const getMT5AccountType = group => (group ? group.replace('\\', '_') : '');

    const getUpgradeInfo = () => {
        const upgradeable_landing_companies = State.getResponse('authorize.upgradeable_landing_companies');

        let can_upgrade    = !!(upgradeable_landing_companies && upgradeable_landing_companies.length);
        let can_open_multi = false;
        let type,
            upgrade_link;
        if (can_upgrade) {
            const current_landing_company = get('landing_company_shortcode');

            can_open_multi = !!(upgradeable_landing_companies.find(landing_company => (
                landing_company === current_landing_company
            )));

            // only show upgrade message to landing companies other than current
            const canUpgrade = arr_landing_company => (
                !!(arr_landing_company.find(landing_company => (
                    landing_company !== current_landing_company &&
                    upgradeable_landing_companies.indexOf(landing_company) !== -1
                )))
            );

            if (canUpgrade(['costarica', 'malta', 'iom'])) {
                type         = 'real';
                upgrade_link = 'realws';
            } else if (canUpgrade(['maltainvest'])) {
                type         = 'financial';
                upgrade_link = 'maltainvestws';
            } else if (canUpgrade(['japan'])) {
                type         = 'real';
                upgrade_link = 'japanws';
            } else {
                can_upgrade = false;
            }
        }
        return {
            type,
            can_upgrade,
            can_open_multi,
            upgrade_link   : upgrade_link ? `new_account/${upgrade_link}` : undefined,
            is_current_path: upgrade_link ? new RegExp(upgrade_link, 'i').test(window.location.pathname) : undefined,
        };
    };

    const getLandingCompanyValue = (loginid, landing_company, key) => {
        let landing_company_object;
        if (loginid.financial || isAccountOfType('financial', loginid)) {
            landing_company_object = getPropertyValue(landing_company, 'financial_company');
        } else if (loginid.real || isAccountOfType('real', loginid)) {
            landing_company_object = getPropertyValue(landing_company, 'gaming_company');

            // handle accounts such as japan that don't have gaming company
            if (!landing_company_object) {
                landing_company_object = getPropertyValue(landing_company, 'financial_company');
            }
        } else {
            const financial_company = (getPropertyValue(landing_company, 'financial_company') || {})[key] || [];
            const gaming_company    = (getPropertyValue(landing_company, 'gaming_company') || {})[key] || [];
            landing_company_object  = financial_company.concat(gaming_company);
            return landing_company_object;
        }
        return (landing_company_object || {})[key];
    };

    const canTransferFunds = () => !!(
        (Client.hasAccountType('financial', true) && Client.hasAccountType('gaming', true)) ||
        (hasCurrencyType('crypto') && hasCurrencyType('fiat'))
    );

    const hasCostaricaAccount = () => !!(getAllLoginids().find(loginid => /^CR/.test(loginid)));

    const canRequestProfessional = () => {
        const residence = get('residence');
        /* Austria, Italy, Belgium, Latvia, Bulgaria,	Lithuania, Croatia, Luxembourg, Cyprus, Malta, Czech Republic,	Netherlands, Denmark, Poland, Estonia, Portugal, Finland, Romania, France, Slovakia, Germany, Slovenia, Greece, Spain, Hungary, Sweden, Ireland, United Kingdom, Australia, New Zealand, Singapore, Canada, Switzerland */
        const countries = ['at', 'it', 'be', 'lv', 'bg', 'lt', 'hr', 'lu', 'cy', 'mt', 'cf', 'nl', 'dk', 'pl', 'ee', 'pt', 'fi', 'ro', 'fr', 'sk', 'de', 'si', 'gr', 'es', 'hu', 'se', 'ie', 'gb', 'au', 'nz', 'sg', 'ca', 'ch'];
        return countries.indexOf(residence.toLowerCase()) !== -1;

    };

    const defaultRedirectUrl = () => urlFor(jpClient() ? 'multi_barriers_trading' : 'trading');

    return {
        init,
        isValidLoginid,
        set,
        get,
        getAllLoginids,
        getAccountType,
        isAccountOfType,
        getAccountOfType,
        hasAccountType,
        hasCurrencyType,
        responseAuthorize,
        shouldAcceptTnc,
        clearAllAccounts,
        processNewAccount,
        isLoggedIn,
        sendLogoutRequest,
        cleanupCookies,
        doLogout,
        shouldCompleteTax,
        getMT5AccountType,
        getUpgradeInfo,
        getAccountTitle,
        activateByClientType,
        currentLandingCompany,
        getLandingCompanyValue,
        canTransferFunds,
        hasCostaricaAccount,
        canRequestProfessional,
        defaultRedirectUrl,
    };
})();

module.exports = Client;<|MERGE_RESOLUTION|>--- conflicted
+++ resolved
@@ -172,8 +172,6 @@
         is_jp ? (!/ja-hide/.test(el.classList) || /ja-show/.test(el.classList)) : !/ja-show/.test(el.classList)
     );
 
-    const shouldShowICO = (el, is_ico_only) => (!/ico-only-hide/.test(el.classList) || !is_ico_only);
-
     const activateByClientType = (section_id) => {
         const topbar_class = getElementById('topbar').classList;
         const el_section   = section_id ? getElementById(section_id) : document.body;
@@ -186,24 +184,11 @@
                 const client_logged_in = getElementById('client-logged-in');
                 client_logged_in.classList.add('gr-centered');
 
-<<<<<<< HEAD
+                // we need to call jpClient after authorize response so we know client's residence
                 const is_jp = jpClient();
+
                 applyToAllElements('.client_logged_in', (el) => {
-                    if (!is_jp || !/ja-hide/.test(el.classList)) {
-=======
-                // we need to call jpClient after authorize response so we know client's residence
-                const is_jp       = jpClient();
-                const is_ico_only = !is_jp && get('is_ico_only');
-                if (is_ico_only) {
-                    applyToAllElements('.ico-only-hide', (el) => { el.setVisibility(0); });
-                }
-                if (!is_jp && (is_ico_only || Client.get('landing_company_shortcode') === 'costarica')) {
-                    applyToAllElements('.ico-only-show', (el) => { el.setVisibility(1); });
-                }
-
-                applyToAllElements('.client_logged_in', (el) => {
-                    if (shouldShowJP(el, is_jp) && shouldShowICO(el, is_ico_only)) {
->>>>>>> ea05e7ec
+                    if (shouldShowJP(el, is_jp)) {
                         el.setVisibility(1);
                     }
                 });
@@ -214,11 +199,7 @@
                     topbar_class.remove(primary_bg_color_dark);
                 } else {
                     applyToAllElements('.client_real', (el) => {
-<<<<<<< HEAD
-                        if (!is_jp || !/ja-hide/.test(el.classList)) {
-=======
-                        if (shouldShowJP(el, is_jp) && shouldShowICO(el, is_ico_only)) {
->>>>>>> ea05e7ec
+                        if (shouldShowJP(el, is_jp)) {
                             el.setVisibility(1);
                         }
                     }, '', el_section);
