const Cookies            = require('js-cookie');
const moment             = require('moment');
const BinarySocket       = require('./socket');
const jpClient           = require('../common/country_base').jpClient;
const isCryptocurrency   = require('../common/currency').isCryptocurrency;
const RealityCheckData   = require('../pages/user/reality_check/reality_check.data');
const LocalStore         = require('../../_common/storage').LocalStore;
const State              = require('../../_common/storage').State;
const urlFor             = require('../../_common/url').urlFor;
const applyToAllElements = require('../../_common/utility').applyToAllElements;
const getPropertyValue   = require('../../_common/utility').getPropertyValue;
const isEmptyObject      = require('../../_common/utility').isEmptyObject;

const Client = (() => {
    const storage_key = 'client.accounts';
    let client_object = {};
    let current_loginid;

    const init = () => {
        current_loginid = LocalStore.get('active_loginid');
        backwardCompatibility();
        client_object = getAllAccountsObject();
    };

    const isLoggedIn = () => (
        !isEmptyObject(getAllAccountsObject()) &&
        get('loginid') &&
        get('token')
    );

    const validateLoginid = () => {
        if (!isLoggedIn()) return;
        const valid_login_ids = new RegExp('^(MX|MF|VRTC|MLT|CR|FOG|VRTJ|JP)[0-9]+$', 'i');
        getAllLoginids().some((loginid) => {
            if (!valid_login_ids.test(loginid)) {
                sendLogoutRequest();
                return true;
            }
            return false;
        });
    };

    /**
     * Stores the client information in local variable and localStorage
     *
     * @param {String} key                 The property name to set
     * @param {String|Number|Object} value The regarding value
     * @param {String|null} loginid        The account to set the value for
     */
    const set = (key, value, loginid = current_loginid) => {
        if (key === 'loginid' && value !== current_loginid) {
            LocalStore.set('active_loginid', value);
            current_loginid = value;
        } else {
            if (!(loginid in client_object)) {
                client_object[loginid] = {};
            }
            client_object[loginid][key] = value;
            LocalStore.setObject(storage_key, client_object);
        }
    };

    /**
     * Returns the client information
     *
     * @param {String|null} key     The property name to return the value from, if missing returns the account object
     * @param {String|null} loginid The account to return the value from
     */
    const get = (key, loginid = current_loginid) => {
        let value;
        if (key === 'loginid') {
            value = loginid || LocalStore.get('active_loginid');
        } else {
            const current_client = client_object[loginid] || getAllAccountsObject()[loginid] || {};

            value = key ? current_client[key] : current_client;
        }
        if (!Array.isArray(value) && (+value === 1 || +value === 0 || value === 'true' || value === 'false')) {
            value = JSON.parse(value || false);
        }
        return value;
    };

    const getAllAccountsObject = () => LocalStore.getObject(storage_key);

    const getAllLoginids = () => Object.keys(getAllAccountsObject());

    const getAccountType = (loginid = current_loginid) => {
        let account_type;
        if (/^VR/.test(loginid))       account_type = 'virtual';
        else if (/^MF/.test(loginid))  account_type = 'financial';
        else if (/^MLT/.test(loginid)) account_type = 'gaming';
        return account_type;
    };

    const isAccountOfType = (type, loginid = current_loginid, only_enabled = false) => {
        const this_type   = getAccountType(loginid);
        const is_ico_only = get('is_ico_only', loginid);
        return ((
            (type === 'virtual' && this_type === 'virtual') ||
            (type === 'real'    && this_type !== 'virtual') ||
            type === this_type) && !is_ico_only &&              // Account shouldn't be ICO_ONLY.
            (only_enabled ? !get('is_disabled', loginid) : true));
    };

    const getAccountOfType = (type, only_enabled) => {
        const id = getAllLoginids().find(loginid => isAccountOfType(type, loginid, only_enabled));
        return id ? $.extend({ loginid: id }, get(null, id)) : {};
    };

    const hasAccountType = (type, only_enabled) => !isEmptyObject(getAccountOfType(type, only_enabled));

    // only considers currency of real money accounts
    // @param {String} type = crypto|fiat
    const hasCurrencyType = (type) => {
        const loginids = getAllLoginids();
        if (type === 'crypto') {
            // find if has crypto currency account
            return loginids.find(loginid =>
                !get('is_virtual', loginid) && isCryptocurrency(get('currency', loginid)));
        }
        // else find if have fiat currency account
        return loginids.find(loginid =>
            !get('is_virtual', loginid) && !isCryptocurrency(get('currency', loginid)));
    };

    const types_map = {
        virtual  : 'Virtual',
        gaming   : 'Gaming',
        financial: 'Investment',
    };

    const getAccountTitle = loginid => types_map[getAccountType(loginid)] || 'Real';

    const responseAuthorize = (response) => {
        const authorize = response.authorize;
        set('email',      authorize.email);
        set('currency',   authorize.currency);
        set('is_virtual', +authorize.is_virtual);
        set('session_start', parseInt(moment().valueOf() / 1000));
        set('landing_company_shortcode', authorize.landing_company_name);
    };

    const shouldAcceptTnc = () => {
        if (get('is_virtual')) return false;
        const website_tnc_version = State.getResponse('website_status.terms_conditions_version');
        const client_tnc_status   = State.getResponse('get_settings.client_tnc_status');
        return typeof client_tnc_status !== 'undefined' && client_tnc_status !== website_tnc_version;
    };

    const clearAllAccounts = () => {
        current_loginid = undefined;
        client_object   = {};
        LocalStore.setObject(storage_key, client_object);

        const hash = window.location.hash;
        if (/no-reality-check/.test(hash)) {
            window.location.hash = hash.replace('no-reality-check', '');
        }
    };

    /**
     * Upgrade the structure of client info to the new one
     * (for clients which already are logged-in with the old version)
     */
    const backwardCompatibility = () => {
        if (!current_loginid) return;

        const accounts_obj    = LocalStore.getObject('client.tokens');
        const current_account = getPropertyValue(accounts_obj, current_loginid) || {};

        // 1. client.tokens = { loginid1: token1, loginid2, token2 }
        if (typeof current_account !== 'object') {
            Object.keys(accounts_obj).forEach((loginid) => {
                accounts_obj[loginid] = { token: current_account };
            });
        }

        // 2. client.tokens = { loginid1: { token: token1, currency: currency1 }, loginid2: { ... } }
        if (!isEmptyObject(accounts_obj)) {
            const keys     = ['balance', 'currency', 'email', 'is_virtual', 'residence', 'session_start'];
            // read current client.* values and set in new object
            const setValue = (old_key, new_key) => {
                const value = LocalStore.get(`client.${old_key}`);
                if (value) {
                    accounts_obj[current_loginid][new_key || old_key] = value;
                }
            };
            keys.forEach((key) => { setValue(key); });
            setValue('landing_company_name', 'landing_company_shortcode');

            // remove all client.* and cookies
            Object.keys(LocalStore.storage).forEach((key) => {
                if (/^client\./.test(key)) {
                    LocalStore.remove(key);
                }
            });
            cleanupCookies('email', 'login', 'loginid', 'loginid_list', 'residence');

            // set client.accounts
            LocalStore.setObject(storage_key, accounts_obj);
        }
    };

    const processNewAccount = (options) => {
        if (!options.email || !options.loginid || !options.token) {
            return;
        }

        localStorage.setItem('GTM_new_account', '1');

        set('token',       options.token,       options.loginid);
        set('email',       options.email,       options.loginid);
        set('is_virtual',  +options.is_virtual, options.loginid);
        set('loginid',     options.loginid);

        // need to redirect not using pjax
        window.location.href = options.redirect_url || defaultRedirectUrl();
    };

    const activateByClientType = (section_id) => {
        const topbar = document.getElementById('topbar');
        if (!topbar) {
            return;
        }
        const topbar_class = topbar.classList;
        const el_section   = section_id ? document.getElementById(section_id) : document.body;
        if (!el_section) {
            return;
        }
        const primary_bg_color_dark = 'primary-bg-color-dark';
        const secondary_bg_color    = 'secondary-bg-color';

        if (isLoggedIn()) {
            BinarySocket.wait('authorize', 'website_status', 'get_account_status').then(() => {
                const client_logged_in = document.getElementById('client-logged-in');
                const is_jp = jpClient();
                if (client_logged_in) {
                    client_logged_in.classList.add('gr-centered');
                }

                const is_ico_only = !is_jp && get('is_ico_only');
                if (is_ico_only) {
                    applyToAllElements('.ico-only-hide', (el) => { el.setVisibility(0); });
                }
                if (!is_jp && (is_ico_only || Client.get('landing_company_shortcode') === 'costarica')) {
                    applyToAllElements('.ico-only-show', (el) => { el.setVisibility(1); });
                }

                applyToAllElements('.client_logged_in', (el) => {
                    if ((!is_jp || !/ja-hide/.test(el.classList)) &&
                        (!/ico-only-hide/.test(el.classList) || !is_ico_only)) {
                        el.setVisibility(1);
                    }
                });

                if (get('is_virtual')) {
                    applyToAllElements('.client_virtual', (el) => { el.setVisibility(1); }, '', el_section);
                    topbar_class.add(secondary_bg_color);
                    topbar_class.remove(primary_bg_color_dark);
                } else {
                    applyToAllElements('.client_real', (el) => {
                        if ((!is_jp || !/ja-hide/.test(el.classList)) &&
                            !/ico-only-hide/.test(el.classList) || !is_ico_only) {
                            el.setVisibility(1);
                        }}, '', el_section);
                    topbar_class.add(primary_bg_color_dark);
                    topbar_class.remove(secondary_bg_color);
                }
            });
        } else {
            applyToAllElements('.client_logged_out', (el) => { el.setVisibility(1); }, '', el_section);
            topbar_class.add(primary_bg_color_dark);
            topbar_class.remove(secondary_bg_color);
        }
    };

    const sendLogoutRequest = (show_login_page) => {
        if (show_login_page) {
            sessionStorage.setItem('showLoginPage', 1);
        }
        BinarySocket.send({ logout: '1' });
    };

    const doLogout = (response) => {
        if (response.logout !== 1) return;
        cleanupCookies('login', 'loginid', 'loginid_list', 'email', 'residence', 'settings'); // backward compatibility
        cleanupCookies('reality_check', 'affiliate_token', 'affiliate_tracking');
        clearAllAccounts();
        set('loginid', '');
        RealityCheckData.clear();
        const redirect_to = getPropertyValue(response, ['echo_req', 'passthrough', 'redirect_to']);
        if (redirect_to) {
            window.location.href = redirect_to;
        } else {
            window.location.reload();
        }
    };

    const cleanupCookies = (...cookie_names) => {
        const domains = [
            `.${document.domain.split('.').slice(-2).join('.')}`,
            `.${document.domain}`,
        ];

        let parent_path = window.location.pathname.split('/', 2)[1];
        if (parent_path !== '') {
            parent_path = `/${parent_path}`;
        }

        cookie_names.forEach((c) => {
            Cookies.remove(c, { path: '/', domain: domains[0] });
            Cookies.remove(c, { path: '/', domain: domains[1] });
            Cookies.remove(c);
            if (new RegExp(c).test(document.cookie) && parent_path) {
                Cookies.remove(c, { path: parent_path, domain: domains[0] });
                Cookies.remove(c, { path: parent_path, domain: domains[1] });
                Cookies.remove(c, { path: parent_path });
            }
        });
    };

    const currentLandingCompany = () => {
        const landing_company_response = State.getResponse('landing_company') || {};
        const lc_prop                  = Object.keys(landing_company_response)
            .find(key => get('landing_company_shortcode') === landing_company_response[key].shortcode);
        return landing_company_response[lc_prop] || {};
    };

    const shouldCompleteTax = () => isAccountOfType('financial') && !/crs_tin_information/.test((State.getResponse('get_account_status') || {}).status);

    const getMT5AccountType = group => (group ? group.replace('\\', '_') : '');

<<<<<<< HEAD
    const getUpgradeInfo = (landing_company, account_type_ico = false) => {
        const upgradeable_accounts = State.getResponse('authorize.upgradeable_accounts');
        let can_upgrade,
            type,
            upgrade_link;
        if (account_type_ico) {
            can_upgrade = !hasCostaricaAccount();
        } else {
            can_upgrade = !!upgradeable_accounts.length;
            if (can_upgrade) {
                if (upgradeable_accounts.indexOf('costarica') > -1 || upgradeable_accounts.indexOf('malta') > -1) {
                    type         = 'real';
                    upgrade_link = 'realws';
                } else if (upgradeable_accounts.indexOf('maltainvest') > -1) {
                    type         = 'financial';
                    upgrade_link = 'maltainvestws';
                } else if (upgradeable_accounts.indexOf('japan') > -1) {
                    type         = 'real';
                    upgrade_link = 'japanws';
                }
=======
    const hasShortCode = (data, code) => ((data || {}).shortcode === code);

    const canUpgradeGamingToFinancial = data => (hasShortCode(data.financial_company, 'maltainvest'));

    const canUpgradeVirtualToFinancial = data => (!data.gaming_company && hasShortCode(data.financial_company, 'maltainvest'));

    const canUpgradeVirtualToJapan = data => (!data.gaming_company && hasShortCode(data.financial_company, 'japan'));

    const canUpgradeVirtualToReal = data => (hasShortCode(data.financial_company, 'costarica'));

    const getUpgradeInfo = (landing_company, jp_account_status = State.getResponse('get_settings.jp_account_status.status')) => {
        let type         = 'real';
        let can_upgrade  = false;
        let upgrade_link = 'realws';
        if (!get('is_ico_only')) {
            if (get('is_virtual')) {
                if (canUpgradeVirtualToFinancial(landing_company)) {
                    type         = 'financial';
                    upgrade_link = 'maltainvestws';
                } else if (canUpgradeVirtualToJapan(landing_company)) {
                    upgrade_link = 'japanws';
                }
                can_upgrade = !hasAccountType('real') && (!jp_account_status || !/jp_knowledge_test_(pending|fail)|jp_activation_pending|activated/.test(jp_account_status));
            } else if (canUpgradeGamingToFinancial(landing_company)) {
                type         = 'financial';
                can_upgrade  = !hasAccountType('financial');
                upgrade_link = 'maltainvestws';
>>>>>>> 02623751
            }
        }
        return {
            type,
            can_upgrade,
            upgrade_link   : `new_account/${upgrade_link}`,
            is_current_path: new RegExp(upgrade_link, 'i').test(window.location.pathname),
        };
    };

    const getLandingCompanyValue = (loginid, landing_company, key, is_ico_only) => {
        if (is_ico_only) {
            return 'Binary (C.R.) S.A.';
        }
        let landing_company_object;
        if (loginid.financial || isAccountOfType('financial', loginid)) {
            landing_company_object = getPropertyValue(landing_company, 'financial_company');
        } else if (loginid.real || isAccountOfType('real', loginid)) {
            landing_company_object = getPropertyValue(landing_company, 'gaming_company');

            // handle accounts such as japan that don't have gaming company
            if (!landing_company_object) {
                landing_company_object = getPropertyValue(landing_company, 'financial_company');
            }
        } else {
            const financial_company = (getPropertyValue(landing_company, 'financial_company') || {})[key] || [];
            const gaming_company    = (getPropertyValue(landing_company, 'gaming_company') || {})[key] || [];
            landing_company_object  = financial_company.concat(gaming_company);
            return landing_company_object;
        }
        return (landing_company_object || {})[key];
    };

    const canTransferFunds = () =>
        (Client.hasAccountType('financial', true) && Client.hasAccountType('gaming', true)) ||
        (hasCurrencyType('crypto') && hasCurrencyType('fiat'));

    const hasCostaricaAccount = () => getAllLoginids().find(loginid => /^CR/.test(loginid));

    const canOpenICO = () =>
        /malta|iom/.test(State.getResponse('landing_company.financial_company.shortcode')) ||
        /malta|iom/.test(State.getResponse('landing_company.gaming_company.shortcode'));

    const canRequestProfessional = () => {
        const residence = get('residence');
        /* Austria, Italy, Belgium, Latvia, Bulgaria,	Lithuania, Croatia, Luxembourg, Cyprus, Malta, Czech Republic,	Netherlands, Denmark, Poland, Estonia, Portugal, Finland, Romania, France, Slovakia, Germany, Slovenia, Greece, Spain, Hungary, Sweden, Ireland, United Kingdom, Australia, New Zealand, Singapore, Canada, Switzerland */
        const countries = ['at', 'it', 'be', 'lv', 'bg', 'lt', 'hr', 'lu', 'cy', 'mt', 'cf', 'nl', 'dk', 'pl', 'ee', 'pt', 'fi', 'ro', 'fr', 'sk', 'de', 'si', 'gr', 'es', 'hu', 'se', 'ie', 'gb', 'au', 'nz', 'sg', 'ca', 'ch'];
        return countries.indexOf(residence.toLowerCase()) !== -1;

    };

    const defaultRedirectUrl = () => {
        let redirect_url = 'trading';
        if (jpClient()) {
            redirect_url = 'multi_barriers_trading';
        } else if (get('is_ico_only')) {
            redirect_url = 'user/ico-subscribe';
        }
        return urlFor(redirect_url);
    };

    return {
        init,
        validateLoginid,
        set,
        get,
        getAllLoginids,
        getAccountType,
        getAccountOfType,
        isAccountOfType,
        hasAccountType,
        hasCurrencyType,
        responseAuthorize,
        shouldAcceptTnc,
        clearAllAccounts,
        processNewAccount,
        isLoggedIn,
        sendLogoutRequest,
        cleanupCookies,
        doLogout,
        shouldCompleteTax,
        getMT5AccountType,
        getUpgradeInfo,
        getAccountTitle,
        activateByClientType,
        currentLandingCompany,
        getLandingCompanyValue,
        canTransferFunds,
        hasCostaricaAccount,
        canOpenICO,
        canRequestProfessional,
        defaultRedirectUrl,
    };
})();

module.exports = Client;<|MERGE_RESOLUTION|>--- conflicted
+++ resolved
@@ -331,56 +331,21 @@
 
     const getMT5AccountType = group => (group ? group.replace('\\', '_') : '');
 
-<<<<<<< HEAD
-    const getUpgradeInfo = (landing_company, account_type_ico = false) => {
+    const getUpgradeInfo = () => {
         const upgradeable_accounts = State.getResponse('authorize.upgradeable_accounts');
-        let can_upgrade,
-            type,
+        const can_upgrade          = !!upgradeable_accounts.length;
+        let type,
             upgrade_link;
-        if (account_type_ico) {
-            can_upgrade = !hasCostaricaAccount();
-        } else {
-            can_upgrade = !!upgradeable_accounts.length;
-            if (can_upgrade) {
-                if (upgradeable_accounts.indexOf('costarica') > -1 || upgradeable_accounts.indexOf('malta') > -1) {
-                    type         = 'real';
-                    upgrade_link = 'realws';
-                } else if (upgradeable_accounts.indexOf('maltainvest') > -1) {
-                    type         = 'financial';
-                    upgrade_link = 'maltainvestws';
-                } else if (upgradeable_accounts.indexOf('japan') > -1) {
-                    type         = 'real';
-                    upgrade_link = 'japanws';
-                }
-=======
-    const hasShortCode = (data, code) => ((data || {}).shortcode === code);
-
-    const canUpgradeGamingToFinancial = data => (hasShortCode(data.financial_company, 'maltainvest'));
-
-    const canUpgradeVirtualToFinancial = data => (!data.gaming_company && hasShortCode(data.financial_company, 'maltainvest'));
-
-    const canUpgradeVirtualToJapan = data => (!data.gaming_company && hasShortCode(data.financial_company, 'japan'));
-
-    const canUpgradeVirtualToReal = data => (hasShortCode(data.financial_company, 'costarica'));
-
-    const getUpgradeInfo = (landing_company, jp_account_status = State.getResponse('get_settings.jp_account_status.status')) => {
-        let type         = 'real';
-        let can_upgrade  = false;
-        let upgrade_link = 'realws';
-        if (!get('is_ico_only')) {
-            if (get('is_virtual')) {
-                if (canUpgradeVirtualToFinancial(landing_company)) {
-                    type         = 'financial';
-                    upgrade_link = 'maltainvestws';
-                } else if (canUpgradeVirtualToJapan(landing_company)) {
-                    upgrade_link = 'japanws';
-                }
-                can_upgrade = !hasAccountType('real') && (!jp_account_status || !/jp_knowledge_test_(pending|fail)|jp_activation_pending|activated/.test(jp_account_status));
-            } else if (canUpgradeGamingToFinancial(landing_company)) {
+        if (can_upgrade) {
+            if (upgradeable_accounts.indexOf('costarica') > -1 || upgradeable_accounts.indexOf('malta') > -1) {
+                type         = 'real';
+                upgrade_link = 'realws';
+            } else if (upgradeable_accounts.indexOf('maltainvest') > -1) {
                 type         = 'financial';
-                can_upgrade  = !hasAccountType('financial');
                 upgrade_link = 'maltainvestws';
->>>>>>> 02623751
+            } else if (upgradeable_accounts.indexOf('japan') > -1) {
+                type         = 'real';
+                upgrade_link = 'japanws';
             }
         }
         return {
