--- conflicted
+++ resolved
@@ -180,18 +180,7 @@
                 const client_logged_in = getElementById('client-logged-in');
                 client_logged_in.classList.add('gr-centered');
 
-<<<<<<< HEAD
-=======
-                const is_jp       = jpClient();
-                const is_ico_only = !is_jp && get('is_ico_only');
-                if (is_ico_only) {
-                    applyToAllElements('.ico-only-hide', (el) => { el.setVisibility(0); });
-                }
-                if (!is_jp && (is_ico_only || Client.get('landing_company_shortcode') === 'costarica')) {
-                    applyToAllElements('.ico-only-show', (el) => { el.setVisibility(1); });
-                }
-
->>>>>>> fb8a99a3
+                const is_jp = jpClient();
                 applyToAllElements('.client_logged_in', (el) => {
                     if (!is_jp || !/ja-hide/.test(el.classList)) {
                         el.setVisibility(1);
