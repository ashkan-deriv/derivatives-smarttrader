const BinarySocket       = require('./socket');
const RealityCheckData   = require('../pages/user/reality_check/reality_check.data');
const ClientBase         = require('../../_common/base/client_base');
const SocketCache        = require('../../_common/base/socket_cache');
const getElementById     = require('../../_common/common_functions').getElementById;
<<<<<<< HEAD
const removeCookies      = require('../../_common/storage').removeCookies;
=======
const urlLang            = require('../../_common/language').urlLang;
const removeCookies      = require('../../_common/storage').removeCookies;
const State              = require('../../_common/storage').State;
>>>>>>> 231644a6
const urlFor             = require('../../_common/url').urlFor;
const applyToAllElements = require('../../_common/utility').applyToAllElements;
const getPropertyValue   = require('../../_common/utility').getPropertyValue;

const Client = (() => {
    const processNewAccount = (options) => {
        if (ClientBase.setNewAccount(options)) {
            window.location.href = options.redirect_url || defaultRedirectUrl(); // need to redirect not using pjax
        }
    };

    const activateByClientType = (section_id) => {
        const topbar_class = getElementById('topbar').classList;
        const el_section   = section_id ? getElementById(section_id) : document.body;

        const primary_bg_color_dark = 'primary-bg-color-dark';
        const secondary_bg_color    = 'secondary-bg-color';

        if (ClientBase.isLoggedIn()) {
            BinarySocket.wait('authorize', 'website_status', 'get_account_status').then(() => {
                const client_logged_in = getElementById('client-logged-in');
                client_logged_in.classList.add('gr-centered');

                applyToAllElements('.client_logged_in', (el) => {
                    el.setVisibility(1);
                });

                if (ClientBase.get('is_virtual')) {
                    applyToAllElements('.client_virtual', (el) => { el.setVisibility(1); }, '', el_section);
                    topbar_class.add(secondary_bg_color);
                    topbar_class.remove(primary_bg_color_dark);
                } else {
                    applyToAllElements('.client_real', (el) => {
                        el.setVisibility(1);
                    }, '', el_section);
                    topbar_class.add(primary_bg_color_dark);
                    topbar_class.remove(secondary_bg_color);
                }
            });
        } else {
            applyToAllElements('.client_logged_out', (el) => {
                el.setVisibility(1);
            }, '', el_section);
            topbar_class.add(primary_bg_color_dark);
            topbar_class.remove(secondary_bg_color);
        }
    };

    const sendLogoutRequest = (show_login_page) => {
        if (show_login_page) {
            sessionStorage.setItem('showLoginPage', 1);
        }
        BinarySocket.send({ logout: '1' });
    };

    const doLogout = (response) => {
        if (response.logout !== 1) return;
        removeCookies('login', 'loginid', 'loginid_list', 'email', 'residence', 'settings'); // backward compatibility
        removeCookies('reality_check', 'affiliate_token', 'affiliate_tracking');
        ClientBase.clearAllAccounts();
        ClientBase.set('loginid', '');
        SocketCache.clear();
        RealityCheckData.clear();
        const redirect_to = getPropertyValue(response, ['echo_req', 'passthrough', 'redirect_to']);
        if (redirect_to) {
            window.location.href = redirect_to;
        } else {
            window.location.reload();
        }
    };

    const getUpgradeInfo = () => {
        const upgrade_info = ClientBase.getBasicUpgradeInfo();

        let upgrade_link;
<<<<<<< HEAD

=======
>>>>>>> 231644a6
        if (upgrade_info.can_upgrade_to) {
            const upgrade_link_map = {
                realws       : ['costarica', 'iom', 'malta'],
                maltainvestws: ['maltainvest'],
<<<<<<< HEAD
=======
                japanws      : ['japan'],
>>>>>>> 231644a6
            };
            upgrade_link = Object.keys(upgrade_link_map).find(link =>
                upgrade_link_map[link].indexOf(upgrade_info.can_upgrade_to) !== -1
            );
        }

        return Object.assign(upgrade_info, {
            upgrade_link   : upgrade_link ? `new_account/${upgrade_link}` : undefined,
            is_current_path: upgrade_link ? new RegExp(upgrade_link, 'i').test(window.location.pathname) : undefined,
        });
<<<<<<< HEAD
=======
    };

    const defaultRedirectUrl = () => urlFor(isJPClient() ? 'multi_barriers_trading' : 'trading');

    const setJPFlag = () => {
        const is_jp_client = urlLang() === 'ja' || ClientBase.get('residence') === 'jp';
        State.set('is_jp_client', is_jp_client); // accessible by files that cannot call Client
>>>>>>> 231644a6
    };

    const defaultRedirectUrl = () => urlFor('trading');

    return Object.assign({
        processNewAccount,
        activateByClientType,
        sendLogoutRequest,
        doLogout,
        getUpgradeInfo,
        defaultRedirectUrl,
<<<<<<< HEAD
=======
        setJPFlag,
        isJPClient,
>>>>>>> 231644a6
    }, ClientBase);
})();

module.exports = Client;<|MERGE_RESOLUTION|>--- conflicted
+++ resolved
@@ -3,13 +3,7 @@
 const ClientBase         = require('../../_common/base/client_base');
 const SocketCache        = require('../../_common/base/socket_cache');
 const getElementById     = require('../../_common/common_functions').getElementById;
-<<<<<<< HEAD
 const removeCookies      = require('../../_common/storage').removeCookies;
-=======
-const urlLang            = require('../../_common/language').urlLang;
-const removeCookies      = require('../../_common/storage').removeCookies;
-const State              = require('../../_common/storage').State;
->>>>>>> 231644a6
 const urlFor             = require('../../_common/url').urlFor;
 const applyToAllElements = require('../../_common/utility').applyToAllElements;
 const getPropertyValue   = require('../../_common/utility').getPropertyValue;
@@ -85,18 +79,10 @@
         const upgrade_info = ClientBase.getBasicUpgradeInfo();
 
         let upgrade_link;
-<<<<<<< HEAD
-
-=======
->>>>>>> 231644a6
         if (upgrade_info.can_upgrade_to) {
             const upgrade_link_map = {
                 realws       : ['costarica', 'iom', 'malta'],
                 maltainvestws: ['maltainvest'],
-<<<<<<< HEAD
-=======
-                japanws      : ['japan'],
->>>>>>> 231644a6
             };
             upgrade_link = Object.keys(upgrade_link_map).find(link =>
                 upgrade_link_map[link].indexOf(upgrade_info.can_upgrade_to) !== -1
@@ -107,16 +93,6 @@
             upgrade_link   : upgrade_link ? `new_account/${upgrade_link}` : undefined,
             is_current_path: upgrade_link ? new RegExp(upgrade_link, 'i').test(window.location.pathname) : undefined,
         });
-<<<<<<< HEAD
-=======
-    };
-
-    const defaultRedirectUrl = () => urlFor(isJPClient() ? 'multi_barriers_trading' : 'trading');
-
-    const setJPFlag = () => {
-        const is_jp_client = urlLang() === 'ja' || ClientBase.get('residence') === 'jp';
-        State.set('is_jp_client', is_jp_client); // accessible by files that cannot call Client
->>>>>>> 231644a6
     };
 
     const defaultRedirectUrl = () => urlFor('trading');
@@ -128,11 +104,6 @@
         doLogout,
         getUpgradeInfo,
         defaultRedirectUrl,
-<<<<<<< HEAD
-=======
-        setJPFlag,
-        isJPClient,
->>>>>>> 231644a6
     }, ClientBase);
 })();
 
