--- conflicted
+++ resolved
@@ -10,16 +10,7 @@
 
     const init = () => {
         main_menu = getElementById('main-menu');
-<<<<<<< HEAD
-        menu_top  = getElementById('menu-top');
-
-        items = main_menu.getElementsByClassName('item');
-
-        applyToAllElements('li', (el) => { el.classList.remove('active'); }, '', menu_top);
-        hideMainMenu();
-=======
         items     = main_menu.getElementsByClassName('item');
->>>>>>> b268a16b
 
         activateMenuTop();
 
