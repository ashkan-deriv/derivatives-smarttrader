--- conflicted
+++ resolved
@@ -1,43 +1,22 @@
-<<<<<<< HEAD
-const BinaryPjax           = require('./binary_pjax');
-const Client               = require('./client');
-const Clock                = require('./clock');
-const Footer               = require('./footer');
-const Header               = require('./header');
-const BinarySocket         = require('./socket');
-const Dialog               = require('../common/attach_dom/dialog');
-const showPopup            = require('../common/attach_dom/popup');
-const setCurrencies        = require('../common/currency').setCurrencies;
-const SessionDurationLimit = require('../common/session_duration_limit');
-const updateBalance        = require('../pages/user/update_balance');
-const GTM                  = require('../../_common/base/gtm');
-const Login                = require('../../_common/base/login');
-const getElementById       = require('../../_common/common_functions').getElementById;
-const localize             = require('../../_common/localize').localize;
-const State                = require('../../_common/storage').State;
-const urlFor               = require('../../_common/url').urlFor;
-const getPropertyValue     = require('../../_common/utility').getPropertyValue;
-=======
 const Client                 = require('./client');
 const Clock                  = require('./clock');
 const Footer                 = require('./footer');
 const Header                 = require('./header');
 const BinarySocket           = require('./socket');
+const Dialog                 = require('../common/attach_dom/dialog');
 const createLanguageDropDown = require('../common/attach_dom/language_dropdown');
-const Dialog                 = require('../common/attach_dom/dialog');
 const showPopup              = require('../common/attach_dom/popup');
 const setCurrencies          = require('../common/currency').setCurrencies;
 const SessionDurationLimit   = require('../common/session_duration_limit');
 const updateBalance          = require('../pages/user/update_balance');
-const Crowdin                = require('../../_common/crowdin');
 const GTM                    = require('../../_common/base/gtm');
 const Login                  = require('../../_common/base/login');
+const Crowdin                = require('../../_common/crowdin');
 const localize               = require('../../_common/localize').localize;
-const LocalStore           = require('../../_common/storage').LocalStore;
+const LocalStore             = require('../../_common/storage').LocalStore;
 const State                  = require('../../_common/storage').State;
 const urlFor                 = require('../../_common/url').urlFor;
 const getPropertyValue       = require('../../_common/utility').getPropertyValue;
->>>>>>> 6e933b3a
 
 const BinarySocketGeneral = (() => {
     const onOpen = (is_ready) => {
