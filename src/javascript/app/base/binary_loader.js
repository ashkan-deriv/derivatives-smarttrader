const BinaryPjax = require('./binary_pjax');
const pages_config = require('./binary_pages');
const Client = require('./client');
const Header = require('./header');
const NetworkMonitor = require('./network_monitor');
const Page = require('./page');
const BinarySocket = require('./socket');
const ContentVisibility = require('../common/content_visibility');
const DerivBanner = require('../common/deriv_banner');
const GTM = require('../../_common/base/gtm');
const Login = require('../../_common/base/login');
const LiveChat = require('../../_common/base/livechat');
const getElementById = require('../../_common/common_functions').getElementById;
const urlLang = require('../../_common/language').urlLang;
const localizeForLang = require('../../_common/localize').forLang;
const localize = require('../../_common/localize').localize;
const ScrollToAnchor = require('../../_common/scroll_to_anchor');
const isStorageSupported = require('../../_common/storage').isStorageSupported;
const ThirdPartyLinks = require('../../_common/third_party_links');
const urlFor = require('../../_common/url').urlFor;
const createElement = require('../../_common/utility').createElement;

const BinaryLoader = (() => {
    let container;
    let active_script = null;

    const init = () => {
        if (!/\.html$/i.test(window.location.pathname)) {
            window.location.pathname += '.html';
            return;
        }

        if (!isStorageSupported(localStorage) || !isStorageSupported(sessionStorage)) {
            Header.displayNotification({ key: 'storage_not_supported', title: 'Storage not supported', message: localize('Requires your browser\'s web storage to be enabled in order to function properly. Please enable it or exit private browsing mode.'), type: 'danger' });
            getElementById('btn_login').classList.add('button-disabled');
        }

        localizeForLang(urlLang());

        Page.showNotificationOutdatedBrowser();

        Client.init();
        NetworkMonitor.init();
        DerivBanner.chooseBanner();
        container = getElementById('content-holder');
        container.addEventListener('binarypjax:before', beforeContentChange);
        window.addEventListener('beforeunload', beforeContentChange);
        container.addEventListener('binarypjax:after', afterContentChange);
        BinaryPjax.init(container, '#content');
        ThirdPartyLinks.init();

    };

    const beforeContentChange = () => {
        if (active_script) {
            BinarySocket.removeOnDisconnect();
            BinarySocket.removeOnReconnect();
            if (typeof active_script.onUnload === 'function') {
                active_script.onUnload();
            }
            active_script = null;
        }

        ScrollToAnchor.cleanup();
    };

    const afterContentChange = (e) => {
        Page.onLoad();

        const this_page = e.detail.getAttribute('data-page');
        if (Object.prototype.hasOwnProperty.call(pages_config, this_page)) {
            loadHandler(this_page);
        } else if (/\/get-started\//i.test(window.location.pathname)) {
            loadHandler('get-started');
        }

        // Make sure content is properly loaded or visible before scrolling to anchor.
        ContentVisibility.init().then(() => {
            BinarySocket.wait('authorize', 'website_status', 'landing_company').then(() => {
                GTM.pushDataLayer({ event: 'page_load' }); // we need website_status.clients_country

                // reroute LiveChat group
                LiveChat.rerouteGroup();

                // first time load.
                const last_image = $('#content img').last();
                if (last_image) {
                    last_image.on('load', () => {
                        ScrollToAnchor.init();
                    });
                }

                ScrollToAnchor.init();

                ContentVisibility.centerAlignSelect(true);
            });
        });

        if (active_script) {
            BinarySocket.setOnReconnect(active_script.onReconnect);
        }
    };

    const error_messages = {
        login            : () => localize('Please [_1]log in[_2] or [_3]sign up[_4] to view this page.', [`<a href="${'javascript:;'}">`, '</a>', `<a href="${urlFor('new-account')}">`, '</a>']),
        only_virtual     : () => localize('Sorry, this feature is available to virtual accounts only.'),
        only_real        : () => localize('This feature is not relevant to virtual-money accounts.'),
        not_authenticated: () => localize('This page is only available to logged out clients.'),
        no_mf            : () => localize('Sorry, but binary options trading is not available in your financial account.'),
        options_blocked  : () => localize('Sorry, but binary options trading is not available in your country.'),
    };

    const loadHandler = (this_page) => {
        const config = { ...pages_config[this_page] };
        active_script = config.module;
        if (config.is_authenticated) {
            if (!Client.isLoggedIn()) {
                displayMessage(error_messages.login());
            } else {
                BinarySocket.wait('authorize')
                    .then((response) => {
                        if (response.error) {
                            displayMessage(error_messages.login());
                        } else if (config.only_virtual && !Client.get('is_virtual')) {
                            displayMessage(error_messages.only_virtual());
                        } else if (config.only_real && Client.get('is_virtual')) {
                            displayMessage(error_messages.only_real());
                        } else {
                            loadActiveScript(config);
                        }
                    });
            }
        } else if (config.not_authenticated && Client.isLoggedIn()) {
            if (this_page === 'home' || this_page === 'new-account') {
                BinaryPjax.load(`${Client.defaultRedirectUrl()}${window.location.search}`, true);
            } else {
                handleNotAuthenticated();
            }
        } else {
            loadActiveScript(config);
        }
        if (config.no_mf && Client.isLoggedIn() && Client.isAccountOfType('financial')) {
            BinarySocket.wait('authorize').then(() => displayMessage(error_messages.no_mf()));
        }
        
        BinarySocket.wait('authorize').then(() => {
            if (config.no_blocked_country && Client.isLoggedIn() && Client.isOptionsBlocked()) {
                displayMessage(error_messages.options_blocked());
            }
        });

        BinarySocket.wait('authorize').then(() => {
            if (config.no_blocked_country && Client.isLoggedIn() && Client.isOptionsBlocked()) {
                displayMessage(error_messages.options_blocked());
            }
        });

        BinarySocket.setOnDisconnect(active_script.onDisconnect);
    };

    const loadActiveScript = (config) => {
        if (active_script && typeof active_script.onLoad === 'function') {
            // only pages that call formatMoney should wait for website_status
            if (config.needs_currency) {
                BinarySocket.wait('website_status').then(() => {
                    active_script.onLoad();
                });
            } else {
                active_script.onLoad();
            }
        }
    };

    const displayMessage = (localized_message) => {
        const content = container.querySelector('#content .container');
        if (!content) {
            return;
        }

        const div_container = createElement('div', { class: 'logged_out_title_container', html: Client.isAccountOfType('financial') || Client.isOptionsBlocked() ? '' : content.getElementsByTagName('h1')[0] || '' });
<<<<<<< HEAD
        const div_notice    = createElement('p', { class: 'center-text notice-msg', html: localized_message });
=======
        const div_notice = createElement('p', { class: 'center-text notice-msg', html: localized_message });
>>>>>>> 9f7214b4

        div_container.appendChild(div_notice);

        content.html(div_container);

        const link = content.getElementsByTagName('a')[0];
        if (link) {
            link.addEventListener('click', () => { Login.redirectToLogin(); });
        }
    };

    const handleNotAuthenticated = () => {
        const content = container.querySelector('#content');
        if (!content) {
            return;
        }
        content.classList.add('container');

        const outer_container = createElement('div', { class: 'logged_out_title_container' });
        outer_container.appendChild(container.querySelector('#page_info'));
        outer_container.appendChild(container.getElementsByTagName('h1')[0]);

        const rowDiv = (element) => {
            const row_element = createElement('div', { class: 'gr-padding-10' });
            row_element.appendChild(element);
            return row_element;
        };
        const inner_container = createElement('div', { class: 'center-text' });
        const error_msg = createElement('div', { class: 'center-text notice-msg', text: error_messages.not_authenticated() });
        const logout_cta = createElement('button');
        const logout_span = createElement('span', { text: localize('Sign out') });

        logout_cta.addEventListener('click', () => { Client.doLogout({ logout: 1 }); });
        logout_cta.appendChild(logout_span);
        inner_container.appendChild(rowDiv(error_msg));
        inner_container.appendChild(rowDiv(logout_cta));
        outer_container.append(inner_container);
        content.html(outer_container);
    };

    return {
        init,
    };
})();

module.exports = BinaryLoader;<|MERGE_RESOLUTION|>--- conflicted
+++ resolved
@@ -178,11 +178,7 @@
         }
 
         const div_container = createElement('div', { class: 'logged_out_title_container', html: Client.isAccountOfType('financial') || Client.isOptionsBlocked() ? '' : content.getElementsByTagName('h1')[0] || '' });
-<<<<<<< HEAD
-        const div_notice    = createElement('p', { class: 'center-text notice-msg', html: localized_message });
-=======
         const div_notice = createElement('p', { class: 'center-text notice-msg', html: localized_message });
->>>>>>> 9f7214b4
 
         div_container.appendChild(div_notice);
 
