--- conflicted
+++ resolved
@@ -12,10 +12,6 @@
 const localize            = require('../../_common/localize').localize;
 const isStorageSupported  = require('../../_common/storage').isStorageSupported;
 const urlFor              = require('../../_common/url').urlFor;
-<<<<<<< HEAD
-const applyToAllElements  = require('../../_common/utility').applyToAllElements;
-=======
->>>>>>> eb3cc90e
 const createElement       = require('../../_common/utility').createElement;
 
 const BinaryLoader = (() => {
@@ -59,22 +55,6 @@
         Page.onLoad();
         GTM.pushDataLayer();
 
-<<<<<<< HEAD
-        BinarySocket.wait('website_status').then((response) => {
-            // eu countries code
-            if (/^(al|ad|at|by|be|ba|bg|hr|cy|cz|dk|ee|fo|fi|fr|de|gi|gr|hu|is|ie|im|it|ru|lv|li|lt|lu|mk|mt|md|mc|me|nl|no|pl|pt|ro|sm|sk|si|es|se|ch|ua|va)$/.test(response.website_status.clients_country)) {
-                applyToAllElements('.eu-show', (el) => { el.setVisibility(1); });
-                applyToAllElements('.eu-hide', (el) => { el.setVisibility(0); });
-                if (/get_started_tabs=mt5/.test(window.location.href)) {
-                    BinaryPjax.load(urlFor('get-started'));
-                }
-            } else {
-                applyToAllElements('.eu-hide', (el) => { el.setVisibility(1); });
-            }
-        });
-
-=======
->>>>>>> eb3cc90e
         const this_page = e.detail.getAttribute('data-page');
         if (this_page in pages_config) {
             loadHandler(pages_config[this_page]);
@@ -82,10 +62,7 @@
             loadHandler(pages_config['get-started']);
         }
 
-<<<<<<< HEAD
-=======
         ContentVisibility.init();
->>>>>>> eb3cc90e
     };
 
     const error_messages = {
