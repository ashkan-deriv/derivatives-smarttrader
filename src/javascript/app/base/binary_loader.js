const BinaryPjax          = require('./binary_pjax');
const pages_config        = require('./binary_pages');
const Client              = require('./client');
const GTM                 = require('./gtm');
const Header              = require('./header');
const Login               = require('./login');
const NetworkMonitor      = require('./network_monitor');
const Page                = require('./page');
const BinarySocket        = require('./socket');
const ContentVisibility   = require('../common/content_visibility');
const getElementById      = require('../../_common/common_functions').getElementById;
const localize            = require('../../_common/localize').localize;
const ScrollToAnchor      = require('../../_common/scroll_to_anchor');
const isStorageSupported  = require('../../_common/storage').isStorageSupported;
const ThirdPartyLinks     = require('../../_common/third_party_links');
const urlFor              = require('../../_common/url').urlFor;
const createElement       = require('../../_common/utility').createElement;

const BinaryLoader = (() => {
    let container;
    let active_script = null;

    const init = () => {
        if (!/\.html$/i.test(window.location.pathname)) {
            window.location.pathname += '.html';
            return;
        }

        if (!isStorageSupported(localStorage) || !isStorageSupported(sessionStorage)) {
            Header.displayNotification(localize('[_1] requires your browser\'s web storage to be enabled in order to function properly. Please enable it or exit private browsing mode.', ['Binary.com']),
                true, 'STORAGE_NOT_SUPPORTED');
            getElementById('btn_login').classList.add('button-disabled');
        }

        Page.showNotificationOutdatedBrowser();

        Client.init();
        NetworkMonitor.init();

        container = getElementById('content-holder');
        container.addEventListener('binarypjax:before', beforeContentChange);
        container.addEventListener('binarypjax:after',  afterContentChange);

        if (Login.isLoginPages()) {
            BinaryPjax.init(container, '#content');
<<<<<<< HEAD
        });

        ThirdPartyLinks.init();
=======
        } else {
            if (Client.isLoggedIn()) {
                // we need to set top-nav-menu class so binary-style can add event listener
                // if we wait for authorize before doing this binary-style will not initiate the drop-down menu
                getElementById('menu-top').classList.add('smaller-font', 'top-nav-menu');
            }
            BinarySocket.wait('authorize').then(() => {
                Client.setJPFlag();
                BinaryPjax.init(container, '#content');
            });
        }
>>>>>>> c0eb2a45
    };

    const beforeContentChange = () => {
        if (active_script) {
            BinarySocket.removeOnDisconnect();
            if (typeof active_script.onUnload === 'function') {
                active_script.onUnload();
            }
            active_script = null;
        }
        ScrollToAnchor.cleanup();
    };

    const afterContentChange = (e) => {
        Page.onLoad();
        GTM.pushDataLayer();

        const this_page = e.detail.getAttribute('data-page');
        if (this_page in pages_config) {
            loadHandler(pages_config[this_page]);
        } else if (/\/get-started\//i.test(window.location.pathname)) {
            loadHandler(pages_config['get-started']);
        }

        ContentVisibility.init();
        ScrollToAnchor.init();
    };

    const error_messages = {
        login       : () => localize('Please [_1]log in[_2] or [_3]sign up[_2] to view this page.', [`<a href="${'javascript:;'}">`, '</a>', `<a href="${urlFor()}">`]),
        only_virtual: 'Sorry, this feature is available to virtual accounts only.',
        only_real   : 'This feature is not relevant to virtual-money accounts.',
    };

    const loadHandler = (config) => {
        active_script = config.module;
        if (config.is_authenticated) {
            if (!Client.isLoggedIn()) {
                displayMessage(error_messages.login());
            } else {
                BinarySocket.wait('authorize')
                    .then((response) => {
                        if (response.error) {
                            displayMessage(error_messages.login());
                        } else if (config.only_virtual && !Client.get('is_virtual')) {
                            displayMessage(error_messages.only_virtual);
                        } else if (config.only_real && Client.get('is_virtual')) {
                            displayMessage(error_messages.only_real);
                        } else {
                            loadActiveScript(config);
                        }
                    });
            }
        } else if (config.not_authenticated && Client.isLoggedIn()) {
            BinaryPjax.load(Client.defaultRedirectUrl(), true);
        } else {
            loadActiveScript(config);
        }
        BinarySocket.setOnDisconnect(active_script.onDisconnect);
    };

    const loadActiveScript = (config) => {
        if (active_script && typeof active_script.onLoad === 'function') {
            // only pages that call formatMoney should wait for website_status
            if (config.needs_currency) {
                BinarySocket.wait('website_status').then(() => {
                    active_script.onLoad();
                });
            } else {
                active_script.onLoad();
            }
        }
    };

    const displayMessage = (message) => {
        const content = container.querySelector('#content .container');
        if (!content) {
            return;
        }

        const div_container = createElement('div', { class: 'logged_out_title_container', html: content.getElementsByTagName('h1')[0] });
        const div_notice    = createElement('p', { class: 'center-text notice-msg', html: localize(message) });

        div_container.appendChild(div_notice);

        content.html(div_container);

        const link = content.getElementsByTagName('a')[0];
        if (link) {
            link.addEventListener('click', () => { Login.redirectToLogin(); });
        }
    };

    return {
        init,
    };
})();

module.exports = BinaryLoader;<|MERGE_RESOLUTION|>--- conflicted
+++ resolved
@@ -43,11 +43,6 @@
 
         if (Login.isLoginPages()) {
             BinaryPjax.init(container, '#content');
-<<<<<<< HEAD
-        });
-
-        ThirdPartyLinks.init();
-=======
         } else {
             if (Client.isLoggedIn()) {
                 // we need to set top-nav-menu class so binary-style can add event listener
@@ -59,7 +54,8 @@
                 BinaryPjax.init(container, '#content');
             });
         }
->>>>>>> c0eb2a45
+
+        ThirdPartyLinks.init();
     };
 
     const beforeContentChange = () => {
