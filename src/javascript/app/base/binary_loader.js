const BinaryPjax          = require('./binary_pjax');
const pages_config        = require('./binary_pages');
const Client              = require('./client');
const GTM                 = require('./gtm');
const Header              = require('./header');
const Login               = require('./login');
const Page                = require('./page');
const BinarySocket        = require('./socket');
const BinarySocketGeneral = require('./socket_general');
const getElementById      = require('../../_common/common_functions').getElementById;
const localize            = require('../../_common/localize').localize;
const isStorageSupported  = require('../../_common/storage').isStorageSupported;
const urlFor              = require('../../_common/url').urlFor;
const createElement       = require('../../_common/utility').createElement;

const BinaryLoader = (() => {
    let container;
    let active_script = null;

    const init = () => {
        if (!/\.html$/i.test(window.location.pathname)) {
            window.location.pathname += '.html';
            return;
        }

        if (!isStorageSupported(localStorage) || !isStorageSupported(sessionStorage)) {
            Header.displayNotification(localize('[_1] requires your browser\'s web storage to be enabled in order to function properly. Please enable it or exit private browsing mode.', ['Binary.com']),
                true, 'STORAGE_NOT_SUPPORTED');
            getElementById('btn_login').classList.add('button-disabled');
        }

        Page.showNotificationOutdatedBrowser();

        Client.init();
        BinarySocket.init(BinarySocketGeneral.initOptions());

        container = getElementById('content-holder');
        container.addEventListener('binarypjax:before', beforeContentChange);
        container.addEventListener('binarypjax:after',  afterContentChange);
        BinaryPjax.init(container, '#content');
    };

    const beforeContentChange = () => {
        if (active_script) {
            BinarySocket.removeOnDisconnect();
            if (typeof active_script.onUnload === 'function') {
                active_script.onUnload();
            }
            active_script = null;
        }
    };

    const afterContentChange = (e) => {
        Page.onLoad();
        GTM.pushDataLayer();

<<<<<<< HEAD
=======
        BinarySocket.wait('website_status').then((response) => {
            // eu countries code
            if (/^(al|ad|at|by|be|ba|bg|hr|cy|cz|dk|ee|fo|fi|fr|de|gi|gr|hu|is|ie|im|it|ru|lv|li|lt|lu|mk|mt|md|mc|me|nl|no|pl|pt|ro|sm|sk|si|es|se|ch|ua|va)$/.test(response.website_status.clients_country)) {
                applyToAllElements('.eu-show', (el) => { el.setVisibility(1); });
                applyToAllElements('.eu-hide', (el) => { el.setVisibility(0); });
                if (/get_started_tabs=mt5/.test(window.location.href)) {
                    BinaryPjax.load(urlFor('get-started'));
                }
            } else {
                applyToAllElements('.eu-hide', (el) => { el.setVisibility(1); });
            }
        });

        if (Client.isLoggedIn()) {
            if (!Client.hasCostaricaAccount()) {
                applyToAllElements('.only-cr', (el) => { el.setVisibility(0); });
                // Fix issue with tabs.
                if (/get_started_tabs=lookback/.test(window.location.href)) {
                    BinaryPjax.load(urlFor('get-started'));
                }
            }
        }

>>>>>>> 49ec8c86
        const this_page = e.detail.getAttribute('data-page');
        if (this_page in pages_config) {
            loadHandler(pages_config[this_page]);
        } else if (/\/get-started\//i.test(window.location.pathname)) {
            loadHandler(pages_config['get-started']);
        }
    };

    const error_messages = {
        login       : () => localize('Please [_1]log in[_2] or [_3]sign up[_2] to view this page.', [`<a href="${'javascript:;'}">`, '</a>', `<a href="${urlFor()}">`]),
        only_virtual: 'Sorry, this feature is available to virtual accounts only.',
        only_real   : 'This feature is not relevant to virtual-money accounts.',
    };

    const loadHandler = (config) => {
        active_script = config.module;
        if (config.is_authenticated) {
            if (!Client.isLoggedIn()) {
                displayMessage(error_messages.login());
            } else {
                BinarySocket.wait('authorize')
                    .then((response) => {
                        if (response.error) {
                            displayMessage(error_messages.login());
                        } else if (config.only_virtual && !Client.get('is_virtual')) {
                            displayMessage(error_messages.only_virtual);
                        } else if (config.only_real && Client.get('is_virtual')) {
                            displayMessage(error_messages.only_real);
                        } else {
                            loadActiveScript(config);
                        }
                    });
            }
        } else if (config.not_authenticated && Client.isLoggedIn()) {
            BinaryPjax.load(Client.defaultRedirectUrl(), true);
        } else {
            loadActiveScript(config);
        }
        BinarySocket.setOnDisconnect(active_script.onDisconnect);
    };

    const loadActiveScript = (config) => {
        if (active_script && typeof active_script.onLoad === 'function') {
            // only pages that call formatMoney should wait for website_status
            if (config.needs_currency) {
                BinarySocket.wait('website_status').then(() => {
                    active_script.onLoad();
                });
            } else {
                active_script.onLoad();
            }
        }
    };

    const displayMessage = (message) => {
        const content = container.querySelector('#content .container');
        if (!content) {
            return;
        }

        const div_container = createElement('div', { class: 'logged_out_title_container', html: content.getElementsByTagName('h1')[0] });
        const div_notice    = createElement('p', { class: 'center-text notice-msg', html: localize(message) });

        div_container.appendChild(div_notice);

        content.html(div_container);

        const link = content.getElementsByTagName('a')[0];
        if (link) {
            link.addEventListener('click', () => { Login.redirectToLogin(); });
        }
    };

    return {
        init,
    };
})();

module.exports = BinaryLoader;<|MERGE_RESOLUTION|>--- conflicted
+++ resolved
@@ -11,6 +11,7 @@
 const localize            = require('../../_common/localize').localize;
 const isStorageSupported  = require('../../_common/storage').isStorageSupported;
 const urlFor              = require('../../_common/url').urlFor;
+const applyToAllElements  = require('../../_common/utility').applyToAllElements;
 const createElement       = require('../../_common/utility').createElement;
 
 const BinaryLoader = (() => {
@@ -54,32 +55,14 @@
         Page.onLoad();
         GTM.pushDataLayer();
 
-<<<<<<< HEAD
-=======
-        BinarySocket.wait('website_status').then((response) => {
-            // eu countries code
-            if (/^(al|ad|at|by|be|ba|bg|hr|cy|cz|dk|ee|fo|fi|fr|de|gi|gr|hu|is|ie|im|it|ru|lv|li|lt|lu|mk|mt|md|mc|me|nl|no|pl|pt|ro|sm|sk|si|es|se|ch|ua|va)$/.test(response.website_status.clients_country)) {
-                applyToAllElements('.eu-show', (el) => { el.setVisibility(1); });
-                applyToAllElements('.eu-hide', (el) => { el.setVisibility(0); });
-                if (/get_started_tabs=mt5/.test(window.location.href)) {
-                    BinaryPjax.load(urlFor('get-started'));
-                }
-            } else {
-                applyToAllElements('.eu-hide', (el) => { el.setVisibility(1); });
-            }
-        });
-
-        if (Client.isLoggedIn()) {
-            if (!Client.hasCostaricaAccount()) {
-                applyToAllElements('.only-cr', (el) => { el.setVisibility(0); });
-                // Fix issue with tabs.
-                if (/get_started_tabs=lookback/.test(window.location.href)) {
-                    BinaryPjax.load(urlFor('get-started'));
-                }
+        if (Client.isLoggedIn() && !Client.hasCostaricaAccount()) {
+            applyToAllElements('.only-cr', (el) => { el.setVisibility(0); });
+            // Fix issue with tabs.
+            if (/get_started_tabs=lookback/.test(window.location.href)) {
+                BinaryPjax.load(urlFor('get-started'));
             }
         }
 
->>>>>>> 49ec8c86
         const this_page = e.detail.getAttribute('data-page');
         if (this_page in pages_config) {
             loadHandler(pages_config[this_page]);
