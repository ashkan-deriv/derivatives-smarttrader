const getLanguage      = require('../../_common/language').get;
const localize         = require('../../_common/localize').localize;
const State            = require('../../_common/storage').State;
const getPropertyValue = require('../../_common/utility').getPropertyValue;
const isEmptyObject    = require('../../_common/utility').isEmptyObject;
const getAppId         = require('../../config').getAppId;
const getSocketURL     = require('../../config').getSocketURL;

/*
 * An abstraction layer over native javascript WebSocket,
 * which provides additional functionality like
 * reopen the closed connection and process the buffered requests
 */
const BinarySocket = (() => {
    let binary_socket;

    let config               = {};
    let buffered_sends       = [];
    let req_number           = 0;
    let req_id               = 0;
    let wrong_app_id         = 0;
    let is_available         = true;
    let is_disconnect_called = false;

    const socket_url = `${getSocketURL()}?app_id=${getAppId()}&l=${getLanguage()}`;
    const timeouts   = {};
    const promises   = {};

    const no_duplicate_requests = [
        'authorize',
        'get_settings',
        'residence_list',
        'landing_company',
        'payout_currencies',
        'asset_index',
    ];

    const sent_requests = {
        items : [],
        clear : () => { sent_requests.items = []; },
        has   : msg_type => sent_requests.items.indexOf(msg_type) >= 0,
        add   : (msg_type) => { if (!sent_requests.has(msg_type)) sent_requests.items.push(msg_type); },
        remove: (msg_type) => {
            if (sent_requests.has(msg_type)) sent_requests.items.splice(sent_requests.items.indexOf(msg_type, 1));
        },
    };

    const waiting_list = {
        items: {},
        add  : (msg_type, promise_obj) => {
            if (!waiting_list.items[msg_type]) {
                waiting_list.items[msg_type] = [];
            }
            waiting_list.items[msg_type].push(promise_obj);
        },
        resolve: (response) => {
            const msg_type      = response.msg_type;
            const this_promises = waiting_list.items[msg_type];
            if (this_promises && this_promises.length) {
                this_promises.forEach((pr) => {
                    if (!waiting_list.another_exists(pr, msg_type)) {
                        pr.resolve(response);
                    }
                });
                waiting_list.items[msg_type] = [];
            }
        },
        another_exists: (pr, msg_type) => (
            Object.keys(waiting_list.items)
                .some(type => (
                    type !== msg_type &&
                    $.inArray(pr, waiting_list.items[type]) >= 0
                ))
        ),
    };

    const clearTimeouts = () => {
        Object.keys(timeouts).forEach((key) => {
            clearTimeout(timeouts[key]);
            delete timeouts[key];
        });
    };

    const isReady = () => binary_socket && binary_socket.readyState === 1;

    const isClose = () => !binary_socket || binary_socket.readyState === 2 || binary_socket.readyState === 3;

    const sendBufferedRequests = () => {
        while (buffered_sends.length > 0 && is_available) {
            const req_obj = buffered_sends.shift();
            send(req_obj.request, req_obj.options);
        }
    };

    const wait = (...msg_types) => {
        const promise_obj = new PromiseClass();
        let is_resolved   = true;
        msg_types.forEach((msg_type) => {
            const last_response = State.get(['response', msg_type]);
            if (!last_response) {
                if (msg_type !== 'authorize' || config.isLoggedIn()) {
                    waiting_list.add(msg_type, promise_obj);
                    is_resolved = false;
                }
            } else if (msg_types.length === 1) {
                promise_obj.resolve(last_response);
            }
        });
        if (is_resolved) {
            promise_obj.resolve();
        }
        return promise_obj.promise;
    };

    /**
     * @param {Object} data: request object
     * @param {Object} options:
     *      forced  : {boolean}  sends the request regardless the same msg_type has been sent before
     *      msg_type: {string}   specify the type of request call
     *      callback: {function} to call on response of streaming requests
     */
    const send = function (data, options = {}) {
        const promise_obj = options.promise || new PromiseClass();

        if (!data || isEmptyObject(data)) return promise_obj.promise;

        const msg_type = options.msg_type || no_duplicate_requests.find(c => c in data);
        if (!options.forced && msg_type) {
            const last_response = State.get(['response', msg_type]);
            if (last_response) {
                promise_obj.resolve(last_response);
                return promise_obj.promise;
            } else if (sent_requests.has(msg_type)) {
                return wait(msg_type).then((response) => {
                    promise_obj.resolve(response);
                    return promise_obj.promise;
                });
            }
        }

        if (!data.req_id) {
            data.req_id = ++req_id;
        }
        promises[data.req_id] = {
            callback: (response) => {
                if (typeof options.callback === 'function') {
                    options.callback(response);
                } else {
                    promise_obj.resolve(response);
                }
            },
            subscribe: !!data.subscribe,
        };

        if (isReady() && is_available) {
            is_disconnect_called = false;
            if (!getPropertyValue(data, 'passthrough') && !getPropertyValue(data, 'verify_email')) {
                data.passthrough = {};
            }
            if (+data.time === 1) {
                data.passthrough.req_number = ++req_number;
                timeouts[req_number]        = setTimeout(binary_socket.onclose, 10 * 1000);
            }

            binary_socket.send(JSON.stringify(data));
            if (msg_type && !sent_requests.has(msg_type)) {
                sent_requests.add(msg_type);
            }
        } else {
            buffered_sends.push({ request: data, options: $.extend(options, { promise: promise_obj }) });
            if (isClose() && !timeouts.reconnect) {
                timeouts.reconnect = setTimeout(() => { init(1); }, 5 * 1000);
            }
        }

        return promise_obj.promise;
    };

    const init = (options) => {
        if (wrong_app_id === getAppId()) {
            return;
        }
        if (typeof options === 'object') {
            config         = options;
            buffered_sends = [];
        }
        clearTimeouts();

        if (isClose()) {
            binary_socket = new WebSocket(socket_url);
            State.set('response', {});
        }

        binary_socket.onopen = () => {
            clearTimeout(timeouts.connection_error);
            if (config.isLoggedIn()) {
                send({ authorize: config.getClientValue('token') }, { forced: true });
            } else {
                sendBufferedRequests();
            }

            if (typeof config.onOpen === 'function') {
                config.onOpen(isReady());
            }
        };

        binary_socket.onmessage = (msg) => {
            clearTimeout(timeouts.connection_error);
            const response = msg.data ? JSON.parse(msg.data) : undefined;
            if (response) {
                const passthrough = getPropertyValue(response, ['echo_req', 'passthrough']);
                if (passthrough) {
                    const this_req_number = passthrough.req_number;
                    if (this_req_number) {
                        clearInterval(timeouts[this_req_number]);
                        delete timeouts[this_req_number];
                    }
                }

                const msg_type = response.msg_type;

                // store in State
<<<<<<< HEAD
                if (!getPropertyValue(response, ['echo_req', 'subscribe']) || /balance|website_status/.test(type)) {
                    State.set(['response', type], $.extend({}, response));
=======
                if (!getPropertyValue(response, ['echo_req', 'subscribe']) || /balance|ico_status|website_status/.test(msg_type)) {
                    State.set(['response', msg_type], $.extend({}, response));
>>>>>>> ea05e7ec
                }
                // resolve the send promise
                const this_req_id = response.req_id;
                const pr          = this_req_id ? promises[this_req_id] : null;
                if (pr && typeof pr.callback === 'function') {
                    pr.callback(response);
                    if (!pr.subscribe) {
                        delete promises[this_req_id];
                    }
                }
                // resolve the wait promise
                waiting_list.resolve(response);

                const error_code = getPropertyValue(response, ['error', 'code']);
                switch (error_code) {
                    case 'WrongResponse':
                    case 'OutputValidationFailed': {
                        if (msg_type !== 'mt5_login_list') {
                            const text_value = (error_code === 'WrongResponse' && response.error.message ? response.error.message : localize('Sorry, an error occurred while processing your request.'));
                            showNoticeMessage(text_value);
                        }
                        break;
                    }
                    case 'RateLimit':
                        config.notify(localize('You have reached the rate limit of requests per second. Please try later.'), true, 'RATE_LIMIT');
                        break;
                    case 'InvalidAppID':
                        wrong_app_id = getAppId();
                        config.notify(response.error.message, true, 'INVALID_APP_ID');
                        break;
                    case 'DisabledClient':
                        showNoticeMessage(response.error.message);
                        break;
                    // no default
                }

                if (typeof config.onMessage === 'function') {
                    config.onMessage(response);
                }
            }
        };

        binary_socket.onclose = () => {
            sent_requests.clear();
            clearTimeouts();

            if (wrong_app_id !== getAppId()) {
                if (isClose()) {
                    timeouts.connection_error = setTimeout(() => {
                        config.notify(localize('Connection error: Please check your internet connection.'), true, 'CONNECTION_ERROR');
                    }, 5000);
                }
                if (typeof config.onDisconnect === 'function' && !is_disconnect_called) {
                    config.onDisconnect();
                    is_disconnect_called = true;
                } else if (!timeouts.reconnect) {
                    timeouts.reconnect = setTimeout(() => { init(1); }, 5 * 1000);
                }
            }
        };
    };

    const showNoticeMessage = (text) => {
        $('#content').empty().html($('<div/>', { class: 'container' }).append($('<p/>', { class: 'notice-msg center-text', text })));
    };

    const clear = (msg_type) => {
        buffered_sends = [];
        if (msg_type) {
            State.set(['response', msg_type], undefined);
            sent_requests.remove(msg_type);
        }
    };

    const availability = (status) => {
        if (typeof status !== 'undefined') {
            is_available = !!status;
        }
        return is_available;
    };

    return {
        init,
        wait,
        send,
        clear,
        clearTimeouts,
        availability,
        sendBuffered      : sendBufferedRequests,
        get               : () => binary_socket,
        setOnDisconnect   : (onDisconnect) => { config.onDisconnect = onDisconnect; },
        removeOnDisconnect: () => { delete config.onDisconnect; },
    };
})();

class PromiseClass {
    constructor() {
        this.promise = new Promise((resolve, reject) => {
            this.reject  = reject;
            this.resolve = resolve;
        });
    }
}

module.exports = BinarySocket;<|MERGE_RESOLUTION|>--- conflicted
+++ resolved
@@ -220,13 +220,8 @@
                 const msg_type = response.msg_type;
 
                 // store in State
-<<<<<<< HEAD
-                if (!getPropertyValue(response, ['echo_req', 'subscribe']) || /balance|website_status/.test(type)) {
-                    State.set(['response', type], $.extend({}, response));
-=======
-                if (!getPropertyValue(response, ['echo_req', 'subscribe']) || /balance|ico_status|website_status/.test(msg_type)) {
+                if (!getPropertyValue(response, ['echo_req', 'subscribe']) || /balance|website_status/.test(msg_type)) {
                     State.set(['response', msg_type], $.extend({}, response));
->>>>>>> ea05e7ec
                 }
                 // resolve the send promise
                 const this_req_id = response.req_id;
