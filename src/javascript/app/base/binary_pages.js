// ==================== app ====================
const LoggedInHandler      = require('./logged_in');
const Redirect             = require('./redirect');
const CashierJP            = require('../japan/cashier');
const KnowledgeTest        = require('../japan/knowledge_test/knowledge_test');
const AccountTransfer      = require('../pages/cashier/account_transfer');
const Cashier              = require('../pages/cashier/cashier');
const DepositWithdraw      = require('../pages/cashier/deposit_withdraw');
const PaymentAgentList     = require('../pages/cashier/payment_agent_list');
const PaymentAgentWithdraw = require('../pages/cashier/payment_agent_withdraw');
const Endpoint             = require('../pages/endpoint');
const MBTradePage          = require('../pages/mb_trade/mb_tradepage');
const AssetIndexUI         = require('../pages/resources/asset_index/asset_index.ui');
const TradingTimesUI       = require('../pages/resources/trading_times/trading_times.ui');
const TradePage_Beta       = require('../pages/trade/beta/tradepage');
const TradePage            = require('../pages/trade/tradepage');
const Authenticate         = require('../pages/user/account/authenticate');
const ChangePassword       = require('../pages/user/account/change_password');
const PaymentAgentTransfer = require('../pages/user/account/payment_agent_transfer/payment_agent_transfer');
const Portfolio            = require('../pages/user/account/portfolio/portfolio.init');
const ProfitTable          = require('../pages/user/account/profit_table/profit_table.init');
const Settings             = require('../pages/user/account/settings');
const APIToken             = require('../pages/user/account/settings/api_token');
const AuthorisedApps       = require('../pages/user/account/settings/authorised_apps');
const CashierPassword      = require('../pages/user/account/settings/cashier_password');
const FinancialAssessment  = require('../pages/user/account/settings/financial_assessment');
const IPHistory            = require('../pages/user/account/settings/iphistory/iphistory');
const Limits               = require('../pages/user/account/settings/limits/limits');
const SelfExclusion        = require('../pages/user/account/settings/self_exclusion');
const PersonalDetails      = require('../pages/user/account/settings/personal_details');
const professionalClient   = require('../pages/user/account/settings/professional_client');
const Statement            = require('../pages/user/account/statement/statement.init');
const TopUpVirtual         = require('../pages/user/account/top_up_virtual');
const Accounts             = require('../pages/user/accounts');
const ICOInfo              = require('../pages/user/ico_info');
const ICOSubscribe         = require('../pages/user/ico_subscribe');
const LostPassword         = require('../pages/user/lost_password');
const MetaTrader           = require('../pages/user/metatrader/metatrader');
const AccountTypeSelection = require('../pages/user/new_account/account_type');
const FinancialAccOpening  = require('../pages/user/new_account/financial_acc_opening');
const JapanAccOpening      = require('../pages/user/new_account/japan_acc_opening');
const RealAccOpening       = require('../pages/user/new_account/real_acc_opening');
const VirtualAccOpening    = require('../pages/user/new_account/virtual_acc_opening');
const ResetPassword        = require('../pages/user/reset_password');
const SetCurrency          = require('../pages/user/set_currency');
const TelegramBot          = require('../pages/user/telegram_bot');
const TNCApproval          = require('../pages/user/tnc_approval');
const VideoFacility        = require('../pages/user/video_facility');

// ==================== app_2 ====================
const Trading              = require('../../app_2/pages/trading/init');

// ==================== static ====================
const GetStartedJP       = require('../../static/japan/get_started');
const HomeJP             = require('../../static/japan/home');
const Charity            = require('../../static/pages/charity');
const Contact            = require('../../static/pages/contact');
const GetStarted         = require('../../static/pages/get_started');
const GetStartedBeta     = require('../../static/pages/get_started_beta');
const Home               = require('../../static/pages/home');
const HomeBeta           = require('../../static/pages/home_beta');
const JobDetails         = require('../../static/pages/job_details');
const Regulation         = require('../../static/pages/regulation');
const StaticPages        = require('../../static/pages/static_pages');
const TermsAndConditions = require('../../static/pages/tnc');
const WhyUs              = require('../../static/pages/why_us');

/* eslint-disable max-len */
const pages_config = {
    // ==================== app ====================
    account_transfer         : { module: AccountTransfer,            is_authenticated: true, only_real: true, needs_currency: true },
    account_type             : { module: AccountTypeSelection,       is_authenticated: true },
    accounts                 : { module: Accounts,                   is_authenticated: true, needs_currency: true },
    api_tokenws              : { module: APIToken,                   is_authenticated: true },
    assessmentws             : { module: FinancialAssessment,        is_authenticated: true, only_real: true },
    asset_indexws            : { module: AssetIndexUI },
    authenticate             : { module: Authenticate,               is_authenticated: true, only_real: true },
    authorised_appsws        : { module: AuthorisedApps,             is_authenticated: true },
    cashier                  : { module: Cashier },
    cashier_passwordws       : { module: CashierPassword,            is_authenticated: true, only_real: true },
    change_passwordws        : { module: ChangePassword,             is_authenticated: true },
    detailsws                : { module: PersonalDetails,            is_authenticated: true, needs_currency: true },
    endpoint                 : { module: Endpoint },
    epg_forwardws            : { module: DepositWithdraw,            is_authenticated: true, only_real: true },
    forwardws                : { module: DepositWithdraw,            is_authenticated: true, only_real: true },
    iphistoryws              : { module: IPHistory,                  is_authenticated: true },
    japanws                  : { module: JapanAccOpening,            is_authenticated: true, only_virtual: true },
    knowledge_testws         : { module: KnowledgeTest,              is_authenticated: true, only_virtual: true },
    landing_page             : { module: StaticPages.LandingPage,    is_authenticated: true, only_virtual: true },
    limitsws                 : { module: Limits,                     is_authenticated: true, only_real: true, needs_currency: true },
    logged_inws              : { module: LoggedInHandler },
    lost_passwordws          : { module: LostPassword,               not_authenticated: true },
    maltainvestws            : { module: FinancialAccOpening,        is_authenticated: true },
    market_timesws           : { module: TradingTimesUI },
    metatrader               : { module: MetaTrader,                 is_authenticated: true, needs_currency: true },
    multi_barriers_trading   : { module: MBTradePage,                needs_currency: true },
    payment_agent_listws     : { module: PaymentAgentList },
    payment_methods          : { module: Cashier.PaymentMethods },
<<<<<<< HEAD
=======
    platforms                : { module: StaticPages.Platforms },
>>>>>>> 73d757bd
    portfoliows              : { module: Portfolio,                  is_authenticated: true, needs_currency: true },
    profit_tablews           : { module: ProfitTable,                is_authenticated: true, needs_currency: true },
    professional             : { module: professionalClient,         is_authenticated: true, only_real: true },
    realws                   : { module: RealAccOpening,             is_authenticated: true },
    redirect                 : { module: Redirect },
    reset_passwordws         : { module: ResetPassword,              not_authenticated: true },
    securityws               : { module: Settings,                   is_authenticated: true },
    self_exclusionws         : { module: SelfExclusion,              is_authenticated: true, only_real: true },
    settingsws               : { module: Settings,                   is_authenticated: true },
<<<<<<< HEAD
=======
    signup                   : { module: StaticPages.handleTab },
>>>>>>> 73d757bd
    statementws              : { module: Statement,                  is_authenticated: true, needs_currency: true },
    tnc_approvalws           : { module: TNCApproval,                is_authenticated: true, only_real: true },
    top_up_virtualws         : { module: TopUpVirtual,               is_authenticated: true, only_virtual: true },
    trading                  : { module: TradePage,                  needs_currency: true },
    trading_beta             : { module: TradePage_Beta,             needs_currency: true },
    transferws               : { module: PaymentAgentTransfer,       is_authenticated: true, only_real: true },
    virtualws                : { module: VirtualAccOpening,          not_authenticated: true },
    withdrawws               : { module: PaymentAgentWithdraw,       is_authenticated: true, only_real: true },
    'binary-options'         : { module: GetStartedBeta.BinaryOptions },
    'cfds'                   : { module: GetStartedBeta.CFDs },
    'contract-specifications': { module: StaticPages.ContractSpecifications },
    'cryptocurrencies'       : { module: GetStartedBeta.Cryptocurrencies },
    'deposit-jp'             : { module: CashierJP.Deposit,          is_authenticated: true, only_real: true },
<<<<<<< HEAD
    'ico-subscribe'          : { module: ICOSubscribe,               is_authenticated: true, needs_currency: true },
    'ico-info'               : { module: ICOInfo,                    is_authenticated: true, only_real: true, needs_currency: true },
    'set-currency'           : { module: SetCurrency,                is_authenticated: true, only_real: true, needs_currency: true },
    'telegram-bot'           : { module: TelegramBot,                is_authenticated: true },
    'video-facility'         : { module: VideoFacility,              is_authenticated: true, only_real: true },
    'withdraw-jp'            : { module: CashierJP.Withdraw,         is_authenticated: true, only_real: true },
    // ==================== app_2 ====================
    trade                    : { module: Trading,                  needs_currency: true },
    // ==================== static ====================
    charity                  : { module: Charity },
    contact                  : { module: Contact },
    home                     : { module: Home,                       not_authenticated: true },
    platforms                : { module: Platforms },
    regulation               : { module: Regulation },
    signup                   : { module: StaticPages.AffiliateSignup },
=======
    'forex'                  : { module: GetStartedBeta.Forex },
>>>>>>> 73d757bd
    'get-started'            : { module: GetStarted },
    'get-started-beta'       : { module: GetStartedBeta.GetStartedBeta },
    'get-started-jp'         : { module: GetStartedJP },
    'home-beta'              : { module: HomeBeta,                   not_authenticated: true },
    'home-jp'                : { module: HomeJP,                     not_authenticated: true },
<<<<<<< HEAD
=======
    'how-to-trade-mt5'       : { module: StaticPages.HowToTradeMT5 },
    'ico-subscribe'          : { module: ICOSubscribe,               is_authenticated: true, needs_currency: true },
    'ico-info'               : { module: ICOInfo,                    is_authenticated: true, only_real: true, needs_currency: true },
>>>>>>> 73d757bd
    'job-details'            : { module: JobDetails },
    'metals'                 : { module: GetStartedBeta.Metals },
    'open-positions'         : { module: StaticPages.OpenPositions },
    'open-source-projects'   : { module: StaticPages.OpenSourceProjects },
    'payment-agent'          : { module: StaticPages.PaymentAgent },
    'terms-and-conditions'   : { module: TermsAndConditions },
    'terms-and-conditions-jp': { module: TermsAndConditions },
<<<<<<< HEAD
=======
    'types-of-accounts'      : { module: StaticPages.TypesOfAccounts },
    'video-facility'         : { module: VideoFacility,              is_authenticated: true, only_real: true },
>>>>>>> 73d757bd
    'volidx-markets'         : { module: StaticPages.VolidxMarkets },
    'why-us'                 : { module: WhyUs },
    'why-us-jp'              : { module: WhyUs },
};
/* eslint-enable max-len */

module.exports = pages_config;<|MERGE_RESOLUTION|>--- conflicted
+++ resolved
@@ -96,10 +96,6 @@
     multi_barriers_trading   : { module: MBTradePage,                needs_currency: true },
     payment_agent_listws     : { module: PaymentAgentList },
     payment_methods          : { module: Cashier.PaymentMethods },
-<<<<<<< HEAD
-=======
-    platforms                : { module: StaticPages.Platforms },
->>>>>>> 73d757bd
     portfoliows              : { module: Portfolio,                  is_authenticated: true, needs_currency: true },
     profit_tablews           : { module: ProfitTable,                is_authenticated: true, needs_currency: true },
     professional             : { module: professionalClient,         is_authenticated: true, only_real: true },
@@ -109,10 +105,6 @@
     securityws               : { module: Settings,                   is_authenticated: true },
     self_exclusionws         : { module: SelfExclusion,              is_authenticated: true, only_real: true },
     settingsws               : { module: Settings,                   is_authenticated: true },
-<<<<<<< HEAD
-=======
-    signup                   : { module: StaticPages.handleTab },
->>>>>>> 73d757bd
     statementws              : { module: Statement,                  is_authenticated: true, needs_currency: true },
     tnc_approvalws           : { module: TNCApproval,                is_authenticated: true, only_real: true },
     top_up_virtualws         : { module: TopUpVirtual,               is_authenticated: true, only_virtual: true },
@@ -126,12 +118,10 @@
     'contract-specifications': { module: StaticPages.ContractSpecifications },
     'cryptocurrencies'       : { module: GetStartedBeta.Cryptocurrencies },
     'deposit-jp'             : { module: CashierJP.Deposit,          is_authenticated: true, only_real: true },
-<<<<<<< HEAD
     'ico-subscribe'          : { module: ICOSubscribe,               is_authenticated: true, needs_currency: true },
     'ico-info'               : { module: ICOInfo,                    is_authenticated: true, only_real: true, needs_currency: true },
     'set-currency'           : { module: SetCurrency,                is_authenticated: true, only_real: true, needs_currency: true },
     'telegram-bot'           : { module: TelegramBot,                is_authenticated: true },
-    'video-facility'         : { module: VideoFacility,              is_authenticated: true, only_real: true },
     'withdraw-jp'            : { module: CashierJP.Withdraw,         is_authenticated: true, only_real: true },
     // ==================== app_2 ====================
     trade                    : { module: Trading,                  needs_currency: true },
@@ -139,23 +129,16 @@
     charity                  : { module: Charity },
     contact                  : { module: Contact },
     home                     : { module: Home,                       not_authenticated: true },
-    platforms                : { module: Platforms },
+    platforms                : { module: StaticPages.Platforms },
     regulation               : { module: Regulation },
-    signup                   : { module: StaticPages.AffiliateSignup },
-=======
+    signup                   : { module: StaticPages.handleTab },
     'forex'                  : { module: GetStartedBeta.Forex },
->>>>>>> 73d757bd
     'get-started'            : { module: GetStarted },
     'get-started-beta'       : { module: GetStartedBeta.GetStartedBeta },
     'get-started-jp'         : { module: GetStartedJP },
     'home-beta'              : { module: HomeBeta,                   not_authenticated: true },
     'home-jp'                : { module: HomeJP,                     not_authenticated: true },
-<<<<<<< HEAD
-=======
     'how-to-trade-mt5'       : { module: StaticPages.HowToTradeMT5 },
-    'ico-subscribe'          : { module: ICOSubscribe,               is_authenticated: true, needs_currency: true },
-    'ico-info'               : { module: ICOInfo,                    is_authenticated: true, only_real: true, needs_currency: true },
->>>>>>> 73d757bd
     'job-details'            : { module: JobDetails },
     'metals'                 : { module: GetStartedBeta.Metals },
     'open-positions'         : { module: StaticPages.OpenPositions },
@@ -163,11 +146,8 @@
     'payment-agent'          : { module: StaticPages.PaymentAgent },
     'terms-and-conditions'   : { module: TermsAndConditions },
     'terms-and-conditions-jp': { module: TermsAndConditions },
-<<<<<<< HEAD
-=======
     'types-of-accounts'      : { module: StaticPages.TypesOfAccounts },
     'video-facility'         : { module: VideoFacility,              is_authenticated: true, only_real: true },
->>>>>>> 73d757bd
     'volidx-markets'         : { module: StaticPages.VolidxMarkets },
     'why-us'                 : { module: WhyUs },
     'why-us-jp'              : { module: WhyUs },
