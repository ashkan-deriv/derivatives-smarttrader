// ==================== _common ====================
const TabSelector = require('../../_common/tab_selector');

// ==================== app ====================
const LoggedInHandler         = require('./logged_in');
const Redirect                = require('./redirect');
const CashierJP               = require('../japan/cashier');
const KnowledgeTest           = require('../japan/knowledge_test/knowledge_test');
const AccountTransfer         = require('../pages/cashier/account_transfer');
const Cashier                 = require('../pages/cashier/cashier');
const DepositWithdraw         = require('../pages/cashier/deposit_withdraw');
const PaymentAgentList        = require('../pages/cashier/payment_agent_list');
const PaymentAgentWithdraw    = require('../pages/cashier/payment_agent_withdraw');
const Endpoint                = require('../pages/endpoint');
const MBTradePage             = require('../pages/mb_trade/mb_tradepage');
const EconomicCalendar        = require('../pages/resources/economic_calendar/economic_calendar');
const AssetIndexUI            = require('../pages/resources/asset_index/asset_index.ui');
const TradingTimesUI          = require('../pages/resources/trading_times/trading_times.ui');
const NewAccount              = require('../pages/new_account');
const TradePage               = require('../pages/trade/tradepage');
const Authenticate            = require('../pages/user/account/authenticate');
const ChangePassword          = require('../pages/user/account/change_password');
const PaymentAgentTransfer    = require('../pages/user/account/payment_agent_transfer/payment_agent_transfer');
const Portfolio               = require('../pages/user/account/portfolio/portfolio.init');
const ProfitTable             = require('../pages/user/account/profit_table/profit_table.init');
const Settings                = require('../pages/user/account/settings');
const APIToken                = require('../pages/user/account/settings/api_token');
const AuthorisedApps          = require('../pages/user/account/settings/authorised_apps');
const CashierPassword         = require('../pages/user/account/settings/cashier_password');
const FinancialAssessment     = require('../pages/user/account/settings/financial_assessment');
const IPHistory               = require('../pages/user/account/settings/iphistory/iphistory');
const Limits                  = require('../pages/user/account/settings/limits/limits');
const SelfExclusion           = require('../pages/user/account/settings/self_exclusion');
const TwoFactorAuthentication = require('../pages/user/account/settings/two_factor_authentication');
const PersonalDetails         = require('../pages/user/account/settings/personal_details');
const professionalClient      = require('../pages/user/account/settings/professional_client');
const Statement               = require('../pages/user/account/statement/statement.init');
const TopUpVirtual            = require('../pages/user/account/top_up_virtual');
const Accounts                = require('../pages/user/accounts');
const LostPassword            = require('../pages/user/lost_password');
const MetaTrader              = require('../pages/user/metatrader/metatrader');
const FinancialAccOpening     = require('../pages/user/new_account/financial_acc_opening');
const JapanAccOpening         = require('../pages/user/new_account/japan_acc_opening');
const RealAccOpening          = require('../pages/user/new_account/real_acc_opening');
const VirtualAccOpening       = require('../pages/user/new_account/virtual_acc_opening');
const WelcomePage             = require('../pages/user/new_account/welcome_page');
const ResetPassword           = require('../pages/user/reset_password');
const SetCurrency             = require('../pages/user/set_currency');
const TelegramBot             = require('../pages/user/telegram_bot');
const TNCApproval             = require('../pages/user/tnc_approval');
const VideoFacility           = require('../pages/user/video_facility');

// ==================== static ====================
const GetStartedJP       = require('../../static/japan/get_started');
const HomeJP             = require('../../static/japan/home');
const Charity            = require('../../static/pages/charity');
const Contact            = require('../../static/pages/contact');
const GetStarted         = require('../../static/pages/get_started');
const Home               = require('../../static/pages/home');
const JobDetails         = require('../../static/pages/job_details');
const Regulation         = require('../../static/pages/regulation');
const StaticPages        = require('../../static/pages/static_pages');
const TermsAndConditions = require('../../static/pages/tnc');
const WhyUs              = require('../../static/pages/why_us');

/* eslint-disable max-len */
const pages_config = {
    account_transfer         : { module: AccountTransfer,            is_authenticated: true, only_real: true, needs_currency: true },
    accounts                 : { module: Accounts,                   is_authenticated: true, needs_currency: true },
    api_tokenws              : { module: APIToken,                   is_authenticated: true },
    assessmentws             : { module: FinancialAssessment,        is_authenticated: true, only_real: true },
    asset_indexws            : { module: AssetIndexUI },
    authenticate             : { module: Authenticate,               is_authenticated: true, only_real: true },
    authorised_appsws        : { module: AuthorisedApps,             is_authenticated: true },
    cashier                  : { module: Cashier },
    cashier_passwordws       : { module: CashierPassword,            is_authenticated: true, only_real: true },
    change_passwordws        : { module: ChangePassword,             is_authenticated: true },
    two_factor_authentication: { module: TwoFactorAuthentication,    is_authenticated: true },
    charity                  : { module: Charity },
    contact                  : { module: Contact },
    detailsws                : { module: PersonalDetails,            is_authenticated: true, needs_currency: true },
    economic_calendar        : { module: EconomicCalendar },
    endpoint                 : { module: Endpoint },
    epg_forwardws            : { module: DepositWithdraw,            is_authenticated: true, only_real: true },
    forwardws                : { module: DepositWithdraw,            is_authenticated: true, only_real: true },
    home                     : { module: Home,                       not_authenticated: true },
    iphistoryws              : { module: IPHistory,                  is_authenticated: true },
    japanws                  : { module: JapanAccOpening,            is_authenticated: true, only_virtual: true },
    knowledge_testws         : { module: KnowledgeTest,              is_authenticated: true, only_virtual: true },
    landing_page             : { module: StaticPages.LandingPage,    is_authenticated: true, only_virtual: true },
    limitsws                 : { module: Limits,                     is_authenticated: true, only_real: true, needs_currency: true },
    logged_inws              : { module: LoggedInHandler },
    lost_passwordws          : { module: LostPassword,               not_authenticated: true },
    maltainvestws            : { module: FinancialAccOpening,        is_authenticated: true },
    market_timesws           : { module: TradingTimesUI },
    metatrader               : { module: MetaTrader,                 is_authenticated: true, needs_currency: true },
    multi_barriers_trading   : { module: MBTradePage,                needs_currency: true },
    payment_agent_listws     : { module: PaymentAgentList,           is_authenticated: true },
    payment_methods          : { module: Cashier.PaymentMethods },
    platforms                : { module: TabSelector },
    portfoliows              : { module: Portfolio,                  is_authenticated: true, needs_currency: true },
    profit_tablews           : { module: ProfitTable,                is_authenticated: true, needs_currency: true },
    professional             : { module: professionalClient,         is_authenticated: true, only_real: true },
    realws                   : { module: RealAccOpening,             is_authenticated: true },
    redirect                 : { module: Redirect },
    regulation               : { module: Regulation },
    reset_passwordws         : { module: ResetPassword,              not_authenticated: true },
    securityws               : { module: Settings,                   is_authenticated: true },
    self_exclusionws         : { module: SelfExclusion,              is_authenticated: true, only_real: true },
    settingsws               : { module: Settings,                   is_authenticated: true },
<<<<<<< HEAD
=======
    signup                   : { module: TabSelector }, // for /affiliate/signup.html
>>>>>>> 529ae856
    statementws              : { module: Statement,                  is_authenticated: true, needs_currency: true },
    tnc_approvalws           : { module: TNCApproval,                is_authenticated: true, only_real: true },
    top_up_virtualws         : { module: TopUpVirtual,               is_authenticated: true, only_virtual: true },
    trading                  : { module: TradePage,                  needs_currency: true },
    transferws               : { module: PaymentAgentTransfer,       is_authenticated: true, only_real: true },
    virtualws                : { module: VirtualAccOpening,          not_authenticated: true },
    welcome                  : { module: WelcomePage,                is_authenticated: true, only_virtual: true },
    withdrawws               : { module: PaymentAgentWithdraw,       is_authenticated: true, only_real: true },
    'binary-options'         : { module: GetStarted.BinaryOptions },
    'careers'                : { module: StaticPages.Careers },
    'cfds'                   : { module: GetStarted.CFDs },
    'contract-specifications': { module: TabSelector },
    'cryptocurrencies'       : { module: GetStarted.Cryptocurrencies },
    'deposit-jp'             : { module: CashierJP.Deposit,          is_authenticated: true, only_real: true },
    'faq'                    : { module: StaticPages.AffiliatesFAQ },
    'forex'                  : { module: GetStarted.Forex },
    'get-started'            : { module: TabSelector },
    'get-started-jp'         : { module: GetStartedJP },
    'home-jp'                : { module: HomeJP,                     not_authenticated: true },
    'how-to-trade-mt5'       : { module: TabSelector },
    'ib-faq'                 : { module: StaticPages.IBProgrammeFAQ },
    'ib-signup'              : { module: TabSelector },
    'job-details'            : { module: JobDetails },
    'metals'                 : { module: GetStarted.Metals },
    'new-account'            : { module: NewAccount,                     not_authenticated: true },
    'open-positions'         : { module: StaticPages.OpenPositions },
    'open-source-projects'   : { module: StaticPages.OpenSourceProjects },
    'payment-agent'          : { module: StaticPages.PaymentAgent },
    'set-currency'           : { module: SetCurrency,                is_authenticated: true, only_real: true, needs_currency: true },
    'terms-and-conditions'   : { module: TermsAndConditions },
    'terms-and-conditions-jp': { module: TermsAndConditions },
    'types-of-accounts'      : { module: StaticPages.TypesOfAccounts },
    'video-facility'         : { module: VideoFacility,              is_authenticated: true, only_real: true },
    'why-us'                 : { module: WhyUs },
    'why-us-jp'              : { module: WhyUs },
    'withdraw-jp'            : { module: CashierJP.Withdraw,         is_authenticated: true, only_real: true },
    'telegram-bot'           : { module: TelegramBot,                is_authenticated: true },
};
/* eslint-enable max-len */

module.exports = pages_config;<|MERGE_RESOLUTION|>--- conflicted
+++ resolved
@@ -108,10 +108,7 @@
     securityws               : { module: Settings,                   is_authenticated: true },
     self_exclusionws         : { module: SelfExclusion,              is_authenticated: true, only_real: true },
     settingsws               : { module: Settings,                   is_authenticated: true },
-<<<<<<< HEAD
-=======
     signup                   : { module: TabSelector }, // for /affiliate/signup.html
->>>>>>> 529ae856
     statementws              : { module: Statement,                  is_authenticated: true, needs_currency: true },
     tnc_approvalws           : { module: TNCApproval,                is_authenticated: true, only_real: true },
     top_up_virtualws         : { module: TopUpVirtual,               is_authenticated: true, only_virtual: true },
