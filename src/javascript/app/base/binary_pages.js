--- conflicted
+++ resolved
@@ -2,52 +2,8 @@
 const TabSelector = require('../../_common/tab_selector');
 
 // ==================== app ====================
-<<<<<<< HEAD
-const LoggedInHandler      = require('./logged_in');
-const Redirect             = require('./redirect');
-const AccountTransfer      = require('../pages/cashier/account_transfer');
-const Cashier              = require('../pages/cashier/cashier');
-const DepositWithdraw      = require('../pages/cashier/deposit_withdraw');
-const PaymentAgentList     = require('../pages/cashier/payment_agent_list');
-const PaymentAgentWithdraw = require('../pages/cashier/payment_agent_withdraw');
-const Endpoint             = require('../pages/endpoint');
-const MBTradePage          = require('../pages/mb_trade/mb_tradepage');
-const AssetIndexUI         = require('../pages/resources/asset_index/asset_index.ui');
-const TradingTimesUI       = require('../pages/resources/trading_times/trading_times.ui');
-const TradePage            = require('../pages/trade/tradepage');
-const Authenticate         = require('../pages/user/account/authenticate');
-const ChangePassword       = require('../pages/user/account/change_password');
-const PaymentAgentTransfer = require('../pages/user/account/payment_agent_transfer/payment_agent_transfer');
-const Portfolio            = require('../pages/user/account/portfolio/portfolio.init');
-const ProfitTable          = require('../pages/user/account/profit_table/profit_table.init');
-const Settings             = require('../pages/user/account/settings');
-const APIToken             = require('../pages/user/account/settings/api_token');
-const AuthorisedApps       = require('../pages/user/account/settings/authorised_apps');
-const CashierPassword      = require('../pages/user/account/settings/cashier_password');
-const FinancialAssessment  = require('../pages/user/account/settings/financial_assessment');
-const IPHistory            = require('../pages/user/account/settings/iphistory/iphistory');
-const Limits               = require('../pages/user/account/settings/limits/limits');
-const SelfExclusion        = require('../pages/user/account/settings/self_exclusion');
-const PersonalDetails      = require('../pages/user/account/settings/personal_details');
-const professionalClient   = require('../pages/user/account/settings/professional_client');
-const Statement            = require('../pages/user/account/statement/statement.init');
-const TopUpVirtual         = require('../pages/user/account/top_up_virtual');
-const Accounts             = require('../pages/user/accounts');
-const LostPassword         = require('../pages/user/lost_password');
-const MetaTrader           = require('../pages/user/metatrader/metatrader');
-const FinancialAccOpening  = require('../pages/user/new_account/financial_acc_opening');
-const RealAccOpening       = require('../pages/user/new_account/real_acc_opening');
-const VirtualAccOpening    = require('../pages/user/new_account/virtual_acc_opening');
-const WelcomePage          = require('../pages/user/new_account/welcome_page');
-const ResetPassword        = require('../pages/user/reset_password');
-const SetCurrency          = require('../pages/user/set_currency');
-const TelegramBot          = require('../pages/user/telegram_bot');
-const TNCApproval          = require('../pages/user/tnc_approval');
-const VideoFacility        = require('../pages/user/video_facility');
-=======
 const LoggedInHandler         = require('./logged_in');
 const Redirect                = require('./redirect');
-const KnowledgeTest           = require('../japan/knowledge_test/knowledge_test');
 const AccountTransfer         = require('../pages/cashier/account_transfer');
 const Cashier                 = require('../pages/cashier/cashier');
 const DepositWithdraw         = require('../pages/cashier/deposit_withdraw');
@@ -82,7 +38,6 @@
 const LostPassword            = require('../pages/user/lost_password');
 const MetaTrader              = require('../pages/user/metatrader/metatrader');
 const FinancialAccOpening     = require('../pages/user/new_account/financial_acc_opening');
-const JapanAccOpening         = require('../pages/user/new_account/japan_acc_opening');
 const RealAccOpening          = require('../pages/user/new_account/real_acc_opening');
 const VirtualAccOpening       = require('../pages/user/new_account/virtual_acc_opening');
 const WelcomePage             = require('../pages/user/new_account/welcome_page');
@@ -91,7 +46,6 @@
 const TelegramBot             = require('../pages/user/telegram_bot');
 const TNCApproval             = require('../pages/user/tnc_approval');
 const VideoFacility           = require('../pages/user/video_facility');
->>>>>>> 231644a6
 
 // ==================== static ====================
 const Charity            = require('../../static/pages/charity');
@@ -178,10 +132,6 @@
     'types-of-accounts'      : { module: StaticPages.TypesOfAccounts },
     'video-facility'         : { module: VideoFacility,              is_authenticated: true, only_real: true },
     'why-us'                 : { module: WhyUs },
-<<<<<<< HEAD
-=======
-    'why-us-jp'              : { module: WhyUs },
->>>>>>> 231644a6
     'telegram-bot'           : { module: TelegramBot,                is_authenticated: true },
 };
 /* eslint-enable max-len */
