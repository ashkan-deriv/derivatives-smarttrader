// ==================== _common ====================
const TabSelector = require('../../_common/tab_selector');

// ==================== app ====================
const LoggedInHandler      = require('./logged_in');
const Redirect             = require('./redirect');
const CashierJP            = require('../japan/cashier');
const KnowledgeTest        = require('../japan/knowledge_test/knowledge_test');
const AccountTransfer      = require('../pages/cashier/account_transfer');
const Cashier              = require('../pages/cashier/cashier');
const DepositWithdraw      = require('../pages/cashier/deposit_withdraw');
const PaymentAgentList     = require('../pages/cashier/payment_agent_list');
const PaymentAgentWithdraw = require('../pages/cashier/payment_agent_withdraw');
const Endpoint             = require('../pages/endpoint');
const MBTradePage          = require('../pages/mb_trade/mb_tradepage');
const AssetIndexUI         = require('../pages/resources/asset_index/asset_index.ui');
const TradingTimesUI       = require('../pages/resources/trading_times/trading_times.ui');
const TradePage_Beta       = require('../pages/trade/beta/tradepage');
const TradePage            = require('../pages/trade/tradepage');
const Authenticate         = require('../pages/user/account/authenticate');
const ChangePassword       = require('../pages/user/account/change_password');
const PaymentAgentTransfer = require('../pages/user/account/payment_agent_transfer/payment_agent_transfer');
const Portfolio            = require('../pages/user/account/portfolio/portfolio.init');
const ProfitTable          = require('../pages/user/account/profit_table/profit_table.init');
const Settings             = require('../pages/user/account/settings');
const APIToken             = require('../pages/user/account/settings/api_token');
const AuthorisedApps       = require('../pages/user/account/settings/authorised_apps');
const CashierPassword      = require('../pages/user/account/settings/cashier_password');
const FinancialAssessment  = require('../pages/user/account/settings/financial_assessment');
const IPHistory            = require('../pages/user/account/settings/iphistory/iphistory');
const Limits               = require('../pages/user/account/settings/limits/limits');
const SelfExclusion        = require('../pages/user/account/settings/self_exclusion');
const PersonalDetails      = require('../pages/user/account/settings/personal_details');
const professionalClient   = require('../pages/user/account/settings/professional_client');
const Statement            = require('../pages/user/account/statement/statement.init');
const TopUpVirtual         = require('../pages/user/account/top_up_virtual');
const Accounts             = require('../pages/user/accounts');
const ICOSubscribe         = require('../pages/user/ico_subscribe');
const ICOClaimForm         = require('../pages/user/ico_claim_form');
const LostPassword         = require('../pages/user/lost_password');
const MetaTrader           = require('../pages/user/metatrader/metatrader');
const FinancialAccOpening  = require('../pages/user/new_account/financial_acc_opening');
const JapanAccOpening      = require('../pages/user/new_account/japan_acc_opening');
const RealAccOpening       = require('../pages/user/new_account/real_acc_opening');
const VirtualAccOpening    = require('../pages/user/new_account/virtual_acc_opening');
const ResetPassword        = require('../pages/user/reset_password');
const SetCurrency          = require('../pages/user/set_currency');
const TelegramBot          = require('../pages/user/telegram_bot');
const TNCApproval          = require('../pages/user/tnc_approval');
const VideoFacility        = require('../pages/user/video_facility');

// ==================== static ====================
const GetStartedJP       = require('../../static/japan/get_started');
const HomeJP             = require('../../static/japan/home');
const Charity            = require('../../static/pages/charity');
const Contact            = require('../../static/pages/contact');
const GetStarted         = require('../../static/pages/get_started');
const GetStartedBeta     = require('../../static/pages/get_started_beta');
const Home               = require('../../static/pages/home');
const JobDetails         = require('../../static/pages/job_details');
const Regulation         = require('../../static/pages/regulation');
const StaticPages        = require('../../static/pages/static_pages');
const TermsAndConditions = require('../../static/pages/tnc');
const WhyUs              = require('../../static/pages/why_us');

/* eslint-disable max-len */
const pages_config = {
    account_transfer         : { module: AccountTransfer,            is_authenticated: true, only_real: true, needs_currency: true },
    accounts                 : { module: Accounts,                   is_authenticated: true, needs_currency: true },
    api_tokenws              : { module: APIToken,                   is_authenticated: true },
    assessmentws             : { module: FinancialAssessment,        is_authenticated: true, only_real: true },
    asset_indexws            : { module: AssetIndexUI },
    authenticate             : { module: Authenticate,               is_authenticated: true, only_real: true },
    authorised_appsws        : { module: AuthorisedApps,             is_authenticated: true },
    cashier                  : { module: Cashier },
    cashier_passwordws       : { module: CashierPassword,            is_authenticated: true, only_real: true },
    change_passwordws        : { module: ChangePassword,             is_authenticated: true },
    charity                  : { module: Charity },
    contact                  : { module: Contact },
    detailsws                : { module: PersonalDetails,            is_authenticated: true, needs_currency: true },
    endpoint                 : { module: Endpoint },
    epg_forwardws            : { module: DepositWithdraw,            is_authenticated: true, only_real: true },
    forwardws                : { module: DepositWithdraw,            is_authenticated: true, only_real: true },
    home                     : { module: Home,                       not_authenticated: true },
    iphistoryws              : { module: IPHistory,                  is_authenticated: true },
    japanws                  : { module: JapanAccOpening,            is_authenticated: true, only_virtual: true },
    knowledge_testws         : { module: KnowledgeTest,              is_authenticated: true, only_virtual: true },
    landing_page             : { module: StaticPages.LandingPage,    is_authenticated: true, only_virtual: true },
    limitsws                 : { module: Limits,                     is_authenticated: true, only_real: true, needs_currency: true },
    logged_inws              : { module: LoggedInHandler },
    lost_passwordws          : { module: LostPassword,               not_authenticated: true },
    maltainvestws            : { module: FinancialAccOpening,        is_authenticated: true },
    market_timesws           : { module: TradingTimesUI },
    metatrader               : { module: MetaTrader,                 is_authenticated: true, needs_currency: true },
    multi_barriers_trading   : { module: MBTradePage,                needs_currency: true },
    payment_agent_listws     : { module: PaymentAgentList,           is_authenticated: true },
    payment_methods          : { module: Cashier.PaymentMethods },
    platforms                : { module: TabSelector },
    portfoliows              : { module: Portfolio,                  is_authenticated: true, needs_currency: true },
    profit_tablews           : { module: ProfitTable,                is_authenticated: true, needs_currency: true },
    professional             : { module: professionalClient,         is_authenticated: true, only_real: true },
    realws                   : { module: RealAccOpening,             is_authenticated: true },
    redirect                 : { module: Redirect },
    regulation               : { module: Regulation },
    reset_passwordws         : { module: ResetPassword,              not_authenticated: true },
    securityws               : { module: Settings,                   is_authenticated: true },
    self_exclusionws         : { module: SelfExclusion,              is_authenticated: true, only_real: true },
    settingsws               : { module: Settings,                   is_authenticated: true },
    signup                   : { module: StaticPages.handleTab },
    statementws              : { module: Statement,                  is_authenticated: true, needs_currency: true },
    tnc_approvalws           : { module: TNCApproval,                is_authenticated: true, only_real: true },
    top_up_virtualws         : { module: TopUpVirtual,               is_authenticated: true, only_virtual: true },
    trading                  : { module: TradePage,                  needs_currency: true },
    trading_beta             : { module: TradePage_Beta,             needs_currency: true },
    transferws               : { module: PaymentAgentTransfer,       is_authenticated: true, only_real: true },
    virtualws                : { module: VirtualAccOpening,          not_authenticated: true },
    withdrawws               : { module: PaymentAgentWithdraw,       is_authenticated: true, only_real: true },
    'binary-options'         : { module: GetStartedBeta.BinaryOptions },
<<<<<<< HEAD
    'bitcoin-voucher'        : { module: BitcoinVoucher,             is_authenticated: true, only_real: true },
    'careers'                : { module: StaticPages.Careers },
=======
>>>>>>> 0f607493
    'cfds'                   : { module: GetStartedBeta.CFDs },
    'contract-specifications': { module: TabSelector },
    'cryptocurrencies'       : { module: GetStartedBeta.Cryptocurrencies },
    'deposit-jp'             : { module: CashierJP.Deposit,          is_authenticated: true, only_real: true },
    'forex'                  : { module: GetStartedBeta.Forex },
    'get-started'            : { module: GetStarted },
    'get-started-beta'       : { module: TabSelector },
    'get-started-jp'         : { module: GetStartedJP },
    'home-beta'              : { module: TabSelector,                not_authenticated: true },
    'home-jp'                : { module: HomeJP,                     not_authenticated: true },
    'how-to-trade-mt5'       : { module: TabSelector },
    'ico-subscribe'          : { module: ICOSubscribe,               is_authenticated: true, needs_currency: true },
    'ico-claim-form'         : { module: ICOClaimForm,               is_authenticated: true, only_real: true, needs_currency: true },
    'job-details'            : { module: JobDetails },
    'metals'                 : { module: GetStartedBeta.Metals },
    'open-positions'         : { module: StaticPages.OpenPositions },
    'open-source-projects'   : { module: StaticPages.OpenSourceProjects },
    'payment-agent'          : { module: StaticPages.PaymentAgent },
    'set-currency'           : { module: SetCurrency,                is_authenticated: true, only_real: true, needs_currency: true },
    'terms-and-conditions'   : { module: TermsAndConditions },
    'terms-and-conditions-jp': { module: TermsAndConditions },
    'types-of-accounts'      : { module: StaticPages.TypesOfAccounts },
    'video-facility'         : { module: VideoFacility,              is_authenticated: true, only_real: true },
    'volidx-markets'         : { module: StaticPages.VolidxMarkets },
    'why-us'                 : { module: WhyUs },
    'why-us-jp'              : { module: WhyUs },
    'withdraw-jp'            : { module: CashierJP.Withdraw,         is_authenticated: true, only_real: true },
    'telegram-bot'           : { module: TelegramBot,                is_authenticated: true },
};
/* eslint-enable max-len */

module.exports = pages_config;<|MERGE_RESOLUTION|>--- conflicted
+++ resolved
@@ -116,11 +116,7 @@
     virtualws                : { module: VirtualAccOpening,          not_authenticated: true },
     withdrawws               : { module: PaymentAgentWithdraw,       is_authenticated: true, only_real: true },
     'binary-options'         : { module: GetStartedBeta.BinaryOptions },
-<<<<<<< HEAD
-    'bitcoin-voucher'        : { module: BitcoinVoucher,             is_authenticated: true, only_real: true },
     'careers'                : { module: StaticPages.Careers },
-=======
->>>>>>> 0f607493
     'cfds'                   : { module: GetStartedBeta.CFDs },
     'contract-specifications': { module: TabSelector },
     'cryptocurrencies'       : { module: GetStartedBeta.Cryptocurrencies },
