// const BinaryPjax               = require('./binary_pjax');
const Client                   = require('./client');
const BinarySocket             = require('./socket');
const showHidePulser           = require('../common/account_opening').showHidePulser;
const updateTotal              = require('../pages/user/update_total');
const getLandingCompanyValue   = require('../../_common/base/client_base').getLandingCompanyValue;
const isAuthenticationAllowed  = require('../../_common/base/client_base').isAuthenticationAllowed;
const GTM                      = require('../../_common/base/gtm');
const Login                    = require('../../_common/base/login');
const SocketCache              = require('../../_common/base/socket_cache');
// const elementInnerHtml         = require('../../_common/common_functions').elementInnerHtml;
const getElementById           = require('../../_common/common_functions').getElementById;
const localize                 = require('../../_common/localize').localize;
const localizeKeepPlaceholders = require('../../_common/localize').localizeKeepPlaceholders;
const State                    = require('../../_common/storage').State;
const Url                      = require('../../_common/url');
const applyToAllElements       = require('../../_common/utility').applyToAllElements;
const createElement            = require('../../_common/utility').createElement;
const findParent               = require('../../_common/utility').findParent;
const template                 = require('../../_common/utility').template;

const header_icon_base_path = '/images/pages/header/';

const Header = (() => {
    const notifications = [];
    let is_full_screen = false;
    const fullscreen_map = {
        event    : ['fullscreenchange', 'webkitfullscreenchange', 'mozfullscreenchange', 'MSFullscreenChange'],
        element  : ['fullscreenElement', 'webkitFullscreenElement', 'mozFullScreenElement', 'msFullscreenElement'],
        fnc_enter: ['requestFullscreen', 'webkitRequestFullscreen', 'mozRequestFullScreen', 'msRequestFullscreen'],
        fnc_exit : ['exitFullscreen', 'webkitExitFullscreen', 'mozCancelFullScreen', 'msExitFullscreen'],
    };

    const onLoad = () => {
        populateAccountsList();
        bindPlatform();
        bindClick();
        bindSvg();
        if (Client.isLoggedIn()) {
            displayAccountStatus();
        }
        fullscreen_map.event.forEach(event => {
            document.addEventListener(event, onFullScreen, false);
        });
    };

    const onUnload = () => {
        fullscreen_map.event.forEach(event => {
            document.removeEventListener(event, onFullScreen);
        });
    };

    const onFullScreen = () => {
        is_full_screen = fullscreen_map.element.some(el => document[el]);
    };

    const bindSvg = () => {
<<<<<<< HEAD
        const add       = getElementById('add_icon');
        const cashier   = getElementById('cashier_icon');
        const account   = getElementById('header__account-settings');
        const menu      = getElementById('header__hamburger');
        const close     = getElementById('btn__close');
        const trade     = getElementById('mobile__platform-switcher-icon-trade');
        const arrow     = getElementById('mobile__platform-switcher-icon-arrowright');
        const back      = getElementById('mobile__menu-content-submenu-icon-back');
        const open      = getElementById('mobile__menu-content-submenu-icon-open');
        const profit    = getElementById('mobile__menu-content-submenu-icon-profit');
        const statement = getElementById('mobile__menu-content-submenu-icon-statement');
=======
        const logo    = getElementById('logo');
        const add     = getElementById('add_icon');
        const reports = getElementById('reports_icon');
        const cashier = getElementById('cashier_icon');
        const bell    = getElementById('header__notification-icon');
        const account = getElementById('header__account-settings');
        const logout  = getElementById('account__switcher-logout-icon');
        const empty   = getElementById('header__notification-empty-img');
>>>>>>> 4b12ec48

        applyToAllElements('.header__expand', (el) => {
            el.src = Url.urlForStatic(`${header_icon_base_path}ic-chevron-down.svg`);
        });
        // TODO : Change to light arrow down icon
        applyToAllElements('.header__expand-light', (el) => {
            el.src = Url.urlForStatic(`${header_icon_base_path}ic-chevron-down.svg`);
        });

<<<<<<< HEAD
        applyToAllElements('.header__logo', (el) => {
            el.src = Url.urlForStatic(`${header_icon_base_path}logo_smart_trader.svg`);
        });

        applyToAllElements('.logout-icon', (el) => {
            el.src = Url.urlForStatic(`${header_icon_base_path}ic-logout.svg`);
        });

        applyToAllElements('.reports-icon', (el) => {
            el.src = Url.urlForStatic(`${header_icon_base_path}ic-reports.svg`);
        });

        cashier.src    = Url.urlForStatic(`${header_icon_base_path}ic-cashier.svg`);
        account.src    = Url.urlForStatic(`${header_icon_base_path}ic-user-outline.svg`);
        add.src        = Url.urlForStatic(`${header_icon_base_path}ic-add-circle.svg`);
        menu.src       = Url.urlForStatic(`${header_icon_base_path}ic-hamburger.svg`);
        close.src      = Url.urlForStatic(`${header_icon_base_path}ic-close.svg`);
        trade.src      = Url.urlForStatic(`${header_icon_base_path}ic-trade.svg`);
        arrow.src      = Url.urlForStatic(`${header_icon_base_path}ic-chevron-right.svg`);
        back.src       = Url.urlForStatic(`${header_icon_base_path}ic-chevron-left.svg`);
        open.src       = Url.urlForStatic(`${header_icon_base_path}ic-portfolio.svg`);
        profit.src     = Url.urlForStatic(`${header_icon_base_path}ic-profit-table.svg`);
        statement.src  = Url.urlForStatic(`${header_icon_base_path}ic-statement.svg`);

=======
        logo.src    = Url.urlForStatic(`${header_icon_base_path}logo_smart_trader.svg`);
        reports.src = Url.urlForStatic(`${header_icon_base_path}ic-reports.svg`);
        cashier.src = Url.urlForStatic(`${header_icon_base_path}ic-cashier.svg`);
        bell.src    = Url.urlForStatic(`${header_icon_base_path}ic-bell.svg`);
        account.src = Url.urlForStatic(`${header_icon_base_path}ic-user-outline.svg`);
        logout.src  = Url.urlForStatic(`${header_icon_base_path}ic-logout.svg`);
        add.src     = Url.urlForStatic(`${header_icon_base_path}ic-add-circle.svg`);
        empty.src   = Url.urlForStatic(`${header_icon_base_path}ic-box.svg`);
>>>>>>> 4b12ec48
    };

    const bindPlatform = () => {
        // Web
        const platform_list = getElementById('platform__list');

        // Mobile
        const mobile_platform_list = getElementById('mobile__platform-switcher-dropdown');
        if (platform_list.hasChildNodes()) {
            return;
        }
        const platforms = {
            dtrader: {
                name     : 'DTrader',
                desc     : 'A whole new trading experience on a powerful yet easy to use platform.',
                link     : 'https://deriv.app',
                icon     : 'ic-brand-dtrader.svg',
                on_mobile: true,
            },
            dbot: {
                name     : 'DBot',
                desc     : 'Automated trading at your fingertips. No coding needed.',
                link     : 'https://deriv.app/bot',
                icon     : 'ic-brand-dbot.svg',
                on_mobile: false,
            },
            dmt5: {
                name     : 'DMT5',
                desc     : 'The platform of choice for professionals worldwide.',
                link     : 'https://deriv.app/mt5',
                icon     : 'ic-brand-dmt5.svg',
                on_mobile: true,

            },
            smarttrader: {
<<<<<<< HEAD
                name     : 'SmartTrader',
                desc     : 'Trade the world\'s markets with a simple and familiar platform.',
                link     : '#',
                icon     : 'logo_smart_trader.svg',
                on_mobile: true,
=======
                name: 'SmartTrader',
                desc: 'Trade the world\'s markets with our popular user-friendly platform.',
                link: '#',
                icon: 'logo_smart_trader.svg',
>>>>>>> 4b12ec48
            },
        };

        Object.keys(platforms).forEach(key => {
            const platform = platforms[key];
            const platform_div = createElement('a', { class: `platform__list-item ${key === 'smarttrader' ? 'platform__list-item--active' : ''}`, href: platform.link });
            const platform_icon = createElement('img', { src: `${Url.urlForStatic(`${header_icon_base_path}${platform.icon}`)}`, class: 'platform__list-item-icon' });
            const platform_text_container = createElement('div', { class: 'platform__list-item-text ' });
            const platform_name = createElement('div', { text: platform.name, class: 'platform__list-item-name' });
            const platform_desc = createElement('div', { text: platform.desc, class: 'platform__list-item-desc' });

            platform_div.appendChild(platform_icon);
            platform_text_container.appendChild(platform_name);
            platform_text_container.appendChild(platform_desc);
            platform_div.appendChild(platform_text_container);

            if (platform.on_mobile) {
                mobile_platform_list.appendChild(platform_div.cloneNode(true));
            }
            platform_list.appendChild(platform_div);
        });
    };

    const bindClick = () => {
        // const logo = getElementById('logo');
        // logo.removeEventListener('click', logoOnClick);
        // logo.addEventListener('click', logoOnClick);

        const btn_login = getElementById('btn__login');
        btn_login.removeEventListener('click', loginOnClick);
        btn_login.addEventListener('click', loginOnClick);

        applyToAllElements('.logout', (el) => {
            el.removeEventListener('click', logoutOnClick);
            el.addEventListener('click', logoutOnClick);
        });

<<<<<<< HEAD
        const mobile_menu_overlay = getElementById('mobile__container');
        const mobile_menu         = getElementById('mobile__menu');
        const hamburger_menu      = getElementById('header__hamburger');
        const showMobileMenu = (shouldShow) => {
            if (shouldShow) {
                mobile_menu_overlay.classList.add('mobile__container--active');
            } else {
                mobile_menu_overlay.classList.remove('mobile__container--active');
            }
        };

        hamburger_menu.addEventListener('click', () => showMobileMenu(true));
        applyToAllElements('#btn__close', (el) => {
            el.addEventListener('click', () => showMobileMenu(false));
        });

        // Account Switcher Event
        const acc_switcher              = getElementById('acc_switcher');
        const account_switcher          = getElementById('account__switcher');
        const account_switcher_dropdown = getElementById('account__switcher-dropdown');
        const acc_expand                = getElementById('header__acc-expand');
        const showAccountSwitcher       = (should_open) => {
            if (should_open) {
                account_switcher_dropdown.classList.add('account__switcher-dropdown--show');
                acc_expand.classList.add('rotated');
            } else {
                account_switcher_dropdown.classList.remove('account__switcher-dropdown--show');
                acc_expand.classList.remove('rotated');
=======
        // Notificatiopn Event
        const notification_bell      = getElementById('header__notification');
        const notification_container = getElementById('header__notification-container');
        const notification_active    = 'header__notification-container--show';
        const showNotification       = (should_open) => {
            notification_container.toggleClass(notification_active, should_open);
        };

        notification_bell.addEventListener('click', (event) => {
            if (notification_container.classList.contains(notification_active)
                && !notification_container.contains(event.target)) {
                showNotification(false);
            } else {
                showNotification(true);
>>>>>>> 4b12ec48
            }
        });

        // Account Switcher Event
        const acc_switcher              = getElementById('acc_switcher');
        const account_switcher_dropdown = getElementById('account__switcher');
        const acc_expand                = getElementById('header__acc-expand');
        const acc_switcher_active       = 'account__switcher--show';
        const showAccountSwitcher       = (should_open) => {
            account_switcher_dropdown.toggleClass(acc_switcher_active, should_open);
            acc_expand.toggleClass('rotated', should_open);
        };

        acc_switcher.addEventListener('click', (event) => {
<<<<<<< HEAD
            if (!account_switcher_dropdown.contains(event.target)) {
                if (account_switcher_dropdown.classList.contains('account__switcher-dropdown--show')) {
                    showAccountSwitcher(false);
                } else {
                    showAccountSwitcher(true);
                }

                if (platform_dropdown.classList.contains('platform__dropdown--show')) {
                    showPlatformSwitcher(false);
                }
=======
            if (account_switcher_dropdown.classList.contains(acc_switcher_active)
                && !account_switcher_dropdown.contains(event.target)) {
                showAccountSwitcher(false);
            } else {
                showAccountSwitcher(true);
>>>>>>> 4b12ec48
            }
        });

        // Mobile account switcher click outside
        account_switcher_dropdown.addEventListener('click', (event) => {
            if (!account_switcher.contains(event.target)) {
                showAccountSwitcher(false);
            }
        });

        // Platform Switcher Event
<<<<<<< HEAD
        const platform_switcher_arrow = getElementById('platform__switcher-expand');
        const platform_switcher       = getElementById('platform__switcher');
        const platform_dropdown       = getElementById('platform__dropdown');
        const body = document.body;
        const showPlatformSwitcher    = (should_open) => {
            if (should_open) {
                platform_dropdown.classList.add('platform__dropdown--show');
                platform_switcher_arrow.classList.add('rotated');
                body.classList.add('stop-scrolling');
            } else {
                platform_dropdown.classList.remove('platform__dropdown--show');
                platform_switcher_arrow.classList.remove('rotated');
                body.classList.remove('stop-scrolling');
            }
=======
        const platform_switcher_arrow  = getElementById('platform__switcher-expand');
        const platform_switcher        = getElementById('platform__switcher');
        const platform_dropdown        = getElementById('platform__dropdown');
        const platform_dropdown_active = 'platform__dropdown--show';
        const body = document.body;
        const showPlatformSwitcher = (should_open) => {
            platform_dropdown.toggleClass(platform_dropdown_active, should_open);
            platform_switcher_arrow.toggleClass('rotated', should_open);
            body.toggleClass('stop-scrolling', should_open);
>>>>>>> 4b12ec48
        };

        applyToAllElements('.platform__list-item', (el) => {
            el.addEventListener('click', () => {
                showPlatformSwitcher(false);
            });
        });

        platform_switcher.addEventListener('click', () => {
            if (platform_dropdown.classList.contains(platform_dropdown_active)) {
                showPlatformSwitcher(false);
            } else {
                showPlatformSwitcher(true);
            }
        });

        // Mobile Platform Switcher Event
        const mobile_platform_switcher_current  = getElementById('mobile__platform-switcher-current');
        const mobile_platform_switcher          = getElementById('mobile__platform-switcher-expand');
        const mobile_platform_switcher_dropdown = getElementById('mobile__platform-switcher-dropdown');
        const showMobilePlatformSwitcher        = (shouldShow) => {
            if (shouldShow) {
                mobile_platform_switcher.classList.add('rotated');
                mobile_platform_switcher_dropdown.classList.add('mobile__platform-switcher-dropdown--show');
            } else {
                mobile_platform_switcher.classList.remove('rotated');
                mobile_platform_switcher_dropdown.classList.remove('mobile__platform-switcher-dropdown--show');
            }
        };

        mobile_platform_switcher_current.addEventListener('click', () => {
            if (mobile_platform_switcher_dropdown.classList.contains('mobile__platform-switcher-dropdown--show')) {
                showMobilePlatformSwitcher(false);
            } else {
                showMobilePlatformSwitcher(true);
            }
        });

        // Mobile reports menu
        const report_menu       = getElementById('mobile__platform-switcher-item-reports');
        const menu              = getElementById('mobile_menu-content');
        const submenu           = getElementById('mobile__menu-content-submenu');
        const back              = getElementById('mobile__menu-content-submenu-header');
        const showMobileSubmenu = (shouldShow) => {
            if (shouldShow) {
                submenu.classList.add('mobile__menu-content-submenu--active');
                menu.classList.remove('mobile__menu-content--active');
            } else {
                submenu.classList.remove('mobile__menu-content-submenu--active');
                menu.classList.add('mobile__menu-content--active');
            }
        };

        report_menu.addEventListener('click', () => {
            showMobileSubmenu(true);
        });

        back.addEventListener('click', () => {
            showMobileSubmenu(false);
        });

        // OnClickOutisde Event Handle
        document.addEventListener('click', (event) => {
            // Platform Switcher
            if (!platform_switcher.contains(event.target)
                && !platform_dropdown.contains(event.target)
                && platform_dropdown.classList.contains(platform_dropdown_active)) {
                showPlatformSwitcher(false);
            }

            // Account Switcher
            if (!account_switcher_dropdown.contains(event.target)
                && !acc_switcher.contains(event.target)
<<<<<<< HEAD
                && account_switcher_dropdown.classList.contains('account__switcher-dropdown--show')) {
                showAccountSwitcher(false);
            }

            // Mobile Menu
            if (!mobile_menu.contains(event.target) && !hamburger_menu.contains(event.target) && mobile_menu_overlay.classList.contains('mobile__container--active')) {
                showMobilePlatformSwitcher(false);
                showMobileMenu(false);
=======
                && account_switcher_dropdown.classList.contains(acc_switcher_active)) {
                showAccountSwitcher(false);
            }

            // Notification
            if (!notification_container.contains(event.target)
                && !notification_bell.contains(event.target)
                && notification_container.classList.contains(notification_active)) {
                showNotification(false);
>>>>>>> 4b12ec48
            }
        });

        const topbar_fullscreen = getElementById('topbar-fullscreen');
        topbar_fullscreen.removeEventListener('click', toggleFullscreen);
        topbar_fullscreen.addEventListener('click', toggleFullscreen);
    };

    const toggleFullscreen = () => {
        const to_exit = is_full_screen;
        const el = to_exit ? document : document.documentElement;
        const fncToCall = fullscreen_map[to_exit ? 'fnc_exit' : 'fnc_enter'].find(fnc => el[fnc]);

        if (fncToCall) {
            el[fncToCall]();
        } else {
            is_full_screen = false; // fullscreen API is not enabled
        }
    };

    // const logoOnClick = () => {
    //     if (Client.isLoggedIn()) {
    //         const url = Client.isAccountOfType('financial') ? Url.urlFor('user/metatrader') : Client.defaultRedirectUrl();
    //         BinaryPjax.load(url);
    //     } else {
    //         BinaryPjax.load(Url.urlFor(''));
    //     }
    // };

    const loginOnClick = (e) => {
        e.preventDefault();
        Login.redirectToLogin();
    };

    const logoutOnClick = () => {
        Client.sendLogoutRequest();
    };

    const populateAccountsList = () => {
        if (!Client.isLoggedIn()) return;
        BinarySocket.wait('authorize', 'website_status', 'balance').then(() => {
            const loginid_real_select = createElement('div');
            const loginid_demo_select = createElement('div');
            Client.getAllLoginids().forEach((loginid) => {
                if (!Client.get('is_disabled', loginid) && Client.get('token', loginid)) {
                    // const account_title  = Client.getAccountTitle(loginid);
                    const is_real        = !Client.getAccountType(loginid); // this function only returns virtual/gaming/financial types
                    const currency       = Client.get('currency', loginid);
                    // const localized_type = localize('[_1] Account', is_real && currency ? currency : account_title);
                    const icon           = `${Url.urlForStatic(`${header_icon_base_path}ic-currency-${is_real ? currency.toLowerCase() : 'virtual'}.svg`)}`;
                    const is_current     = loginid === Client.get('loginid');

                    if (is_current) { // default account
                        // applyToAllElements('.account-type', (el) => { elementInnerHtml(el, localized_type); });
                        // applyToAllElements('.account-id', (el) => { elementInnerHtml(el, loginid); });
                        applyToAllElements('#header__acc-icon', (el) => {
                            el.src = icon;
                        });
                    }

                    const account           = createElement('div', { class: `account__switcher-acc ${is_current ? 'account__switcher-acc--active' : ''}`, 'data-value': loginid });
                    const account_icon      = createElement('img', { src: icon });
                    const account_detail    = createElement('span', { text: is_real ? currency : 'Demo' });
                    const account_loginid   = createElement('div', { class: 'account__switcher-loginid', text: loginid });
                    const account_balance   = createElement('span', { class: `account__switcher-balance account__switcher-balance-${is_real ? currency : 'virtual'}` });

                    account_detail.appendChild(account_loginid);
                    account.appendChild(account_icon);
                    account.appendChild(account_detail);
                    account.appendChild(account_balance);

                    if (is_real) {
                        loginid_real_select.appendChild(account);
                    } else {
                        loginid_demo_select.appendChild(account);
                    }

                    // const link    = createElement('a', { href: `${'javascript:;'}`, 'data-value': loginid });
                    // const li_type = createElement('li', { text: localized_type });

                    // li_type.appendChild(createElement('div', { text: loginid }));
                    // link.appendChild(li_type);
                    // loginid_select.appendChild(link).appendChild(createElement('div', { class: 'separator-line-thin-gray' }));
                }
                applyToAllElements('#account__switcher-real-list', (el) => {
                    el.insertBefore(loginid_real_select, el.firstChild);
                    applyToAllElements('div.account__switcher-acc', (ele) => {
                        ele.removeEventListener('click', loginIDOnClick);
                        ele.addEventListener('click', loginIDOnClick);
                    }, '', el);
                    bindAccordion('#account__switcher-accordion-real');
                });
                applyToAllElements('#account__switcher-demo-list', (el) => {
                    el.insertBefore(loginid_demo_select, el.firstChild);
                    applyToAllElements('div.account__switcher-acc', (ele) => {
                        ele.removeEventListener('click', loginIDOnClick);
                        ele.addEventListener('click', loginIDOnClick);
                    }, '', el);
                    bindAccordion('#account__switcher-accordion-demo');
                });
            });
            bindTabs();
        });
    };

    const bindTabs = () => {
        const is_virtual_tab = /^VRT/.test(Client.get('loginid'));

        $('#acc_tabs').tabs({
            active: is_virtual_tab ? 1 : 0,
            activate() {
                updateTotal();
            },
        });
    };

    const bindAccordion = (selector) => {
        $(selector).accordion({
            heightStyle: 'content',
            collapsible: true,
            active     : 0,
        });
    };

    const loginIDOnClick =  (e) => {
        e.preventDefault();
        const el_loginid = findParent(e.target, 'div.account__switcher-acc');
        if (el_loginid) {
            el_loginid.setAttribute('disabled', 'disabled');
            switchLoginid(el_loginid.getAttribute('data-value'));
        }
    };

    const switchLoginid = (loginid) => {
        if (!loginid || loginid.length === 0) return;
        const token = Client.get('token', loginid);
        if (!token || token.length === 0) {
            Client.sendLogoutRequest(true);
            return;
        }

        sessionStorage.setItem('active_tab', '1');
        // set local storage
        GTM.setLoginFlag('account_switch');
        Client.set('loginid', loginid);
        SocketCache.clear();
        window.location.reload();
    };

    const upgradeMessageVisibility = () => {
        BinarySocket.wait('authorize', 'landing_company', 'get_settings', 'get_account_status').then(() => {
            const upgrade_msg = document.getElementsByClassName('upgrademessage');

            if (!upgrade_msg) {
                return;
            }

            const showUpgrade = (url, localized_text) => {
                applyToAllElements(upgrade_msg, (el) => {
                    el.setVisibility(1);
                    applyToAllElements('a', (ele) => {
                        ele.html(createElement('span', { text: localized_text })).setVisibility(1).setAttribute('href', Url.urlFor(url));
                    }, '', el);
                });
            };

            const showUpgradeBtn = (url, localized_text) => {
                applyToAllElements(upgrade_msg, (el) => {
                    el.setVisibility(1);
                    applyToAllElements('a.button', (ele) => {
                        ele.html(createElement('span', { text: localized_text })).setVisibility(1).setAttribute('href', Url.urlFor(url));
                    }, '', el);
                });
            };

            const upgrade_info     = Client.getUpgradeInfo();
            const show_upgrade_msg = upgrade_info.can_upgrade;
            const upgrade_link_txt = upgrade_info.type === 'financial'
                ? localize('Click here to open a Financial Account')
                : localize('Click here to open a Real Account');
            const upgrade_btn_txt  = upgrade_info.type === 'financial'
                ? localize('Open a Financial Account')
                : localize('Open a Real Account');

            if (Client.get('is_virtual')) {
                applyToAllElements(upgrade_msg, (el) => {
                    el.setVisibility(1);
                    const span = el.getElementsByTagName('span')[0];
                    if (span) {
                        span.setVisibility(1);
                    }
                    applyToAllElements('a', (ele) => { ele.setVisibility(0); }, '', el);
                });

                if (show_upgrade_msg) {
                    showUpgrade(upgrade_info.upgrade_link, upgrade_link_txt);
                    showUpgradeBtn(upgrade_info.upgrade_link, upgrade_btn_txt);
                } else {
                    applyToAllElements(upgrade_msg, (el) => {
                        applyToAllElements('a', (ele) => {
                            ele.setVisibility(0).innerHTML = '';
                        }, '', el);
                    });
                }
            } else if (show_upgrade_msg) {
                getElementById('virtual-wrapper').setVisibility(0);
                showUpgrade(upgrade_info.upgrade_link, upgrade_link_txt);
                showUpgradeBtn(upgrade_info.upgrade_link, upgrade_btn_txt);

                if (/new_account/.test(window.location.href)) {
                    showHidePulser(0);
                }
            } else {
                applyToAllElements(upgrade_msg, (el) => { el.setVisibility(0); });
            }
            showHideNewAccount(upgrade_info);
        });
    };

    const showHideNewAccount = (upgrade_info) => {
        if (upgrade_info.can_upgrade || upgrade_info.can_open_multi) {
            $('#account__switcher-add').addClass('account__switcher-add--active');
            // changeAccountsText(1, localize('Create Account'));
        } else {
            $('#account__switcher-add').removeClass('account__switcher-add--active');
            // changeAccountsText(0, localize('Accounts List'));
        }
    };

    // const changeAccountsText = (add_new_style, localized_text) => {
    //     const user_accounts = getElementById('user_accounts');
    //     user_accounts.classList[add_new_style ? 'add' : 'remove']('create_new_account');
    //     applyToAllElements('li', (el) => { elementTextContent(el, localized_text); }, '', user_accounts);
    // };

    const displayNotification = ({ key, type, title, message, button_text, button_link }) => {
        // const msg_notification = getElementById('msg_notification');
        // const platform_switcher = getElementById('platform__dropdown');
        // if (msg_notification.getAttribute('data-code') === 'STORAGE_NOT_SUPPORTED') return;

        // msg_notification.html(message);
        // msg_notification.setAttribute('data-message', message);
        // msg_notification.setAttribute('data-code', msg_code);

        // if (msg_notification.offsetParent) {
        //     msg_notification.toggleClass('error', is_error);
        // } else {
        //     $(msg_notification).slideDown(500, () => { if (is_error) msg_notification.classList.add('error'); });
        // }

        // // Removed once notification feature is implemented
        // platform_switcher.style.top = `${51 + 26}px`;

        if (notifications.some(notification => notification === key)) return;

        const notification_content = getElementById('header__notification-content');
        const notification_item    = createElement('div', { class: 'header__notification-content-item', 'notification-key': key });
        const notification_icon    = createElement('img', { src: Url.urlForStatic(`${header_icon_base_path}ic-alert-${type || 'info'}.svg`) });
        const notification_message = createElement('div', { class: 'header__notification-content-message' });
        const notification_title   = createElement('div', { text: title, class: 'header__notification-content-title' });
        const notification_text    = createElement('div', { html: message, class: 'header__notification-content-desc' });

        notification_message.appendChild(notification_title);
        notification_message.appendChild(notification_text);
        notification_item.appendChild(notification_icon);
        if (button_text && button_link) {
            const notification_button  = createElement('a', { text: button_text, class: 'btn btn--secondary header__notification-btn', href: button_link });
            notification_message.appendChild(notification_button);
        }
        notification_item.appendChild(notification_message);
        notification_content.appendChild(notification_item);
        notifications.push(key);
        updateNotificationCount();
    };

    const hideNotification = (key) => {
        // const msg_notification = getElementById('msg_notification');
        // const platform_switcher = getElementById('platform__dropdown');
        // if (/^(STORAGE_NOT_SUPPORTED|MFSA_MESSAGE)$/.test(msg_notification.getAttribute('data-code')) ||
        //     msg_code && msg_notification.getAttribute('data-code') !== msg_code) {
        //     return;
        // }

        // if (msg_notification.offsetParent) {
        //     msg_notification.classList.remove('error');
        //     $(msg_notification).slideUp(500, () => {
        //         elementInnerHtml(msg_notification, '');
        //         msg_notification.removeAttribute('data-message data-code');
        //     });
        // }

        // // Removed once notification feature is implemented
        // platform_switcher.style.top = '51px';

        if (!notifications.some(notification => notification === key)) return;

        notifications.splice(notifications.indexOf(key), 1);

        const removed_item = document.querySelector(`div[notification-key="${key}"]`);
        applyToAllElements('#header__notification-content', (el) => {
            el.removeChild(removed_item);
        });
        updateNotificationCount();
    };

    const updateNotificationCount = () => {
        applyToAllElements('#header__notification-count', (el) => {
            const notification_length = notifications.length;
            el.html(notification_length);
            if (notifications.length) {
                el.style.display = 'flex';
                el.html(notifications.length);
            } else {
                el.style.display = 'none';
                
            }
        });

        applyToAllElements('#header__notification-empty', (el) => {
            if (notifications.length) {
                el.style.display = 'none';
            } else {
                el.style.display = 'block';
            }
        });
    };

    const displayAccountStatus = () => {
        BinarySocket.wait('get_account_status', 'authorize', 'landing_company').then(() => {
            let authentication,
                get_account_status,
                status;
            const is_svg          = Client.get('landing_company_shortcode') === 'svg';
            const loginid         = Client.get('loginid') || {};
            const landing_company = State.getResponse('landing_company');
            const requirements    = getLandingCompanyValue(loginid, landing_company, 'requirements');
            const necessary_withdrawal_fields = is_svg
                ? requirements.withdrawal
                : [];
            const necessary_signup_fields = is_svg
                ? requirements.signup.map(field => (field === 'residence' ? 'country' : field))
                : [];

            const hasMissingRequiredField = () => {
                // eslint-disable-next-line no-nested-ternary
                const required_fields = is_svg ? [ ...necessary_signup_fields, ...necessary_withdrawal_fields ]
                    : Client.isAccountOfType('financial') ? [
                        'account_opening_reason',
                        'address_line_1',
                        'address_city',
                        'phone',
                        'tax_identification_number',
                        'tax_residence',
                        ...(Client.get('residence') === 'gb' || Client.get('landing_company_shortcode') === 'iom' ? ['address_postcode'] : []),
                    ] : [];

                const get_settings = State.getResponse('get_settings');
                return required_fields.some(field => !get_settings[field]);
            };

            const buildMessage = (string, path) => template(string, [`<a class="header__notification-link" href="${path}">`, '</a>']);
            const buildSpecificMessage = (string, additional) => template(string, [...additional]);
            const hasStatus = (string) => status &&
                (status.findIndex(s => s === string) < 0 ? Boolean(false) : Boolean(true));
            const hasVerification = (string) => {
                const { identity, document, needs_verification } = authentication;
                if (!identity || !document || !needs_verification || !isAuthenticationAllowed()) {
                    return false;
                }
                const verification_length = needs_verification.length || 0;
                let result = false;

                switch (string) {
                    case 'authenticate': {
                        result = verification_length && document.status === 'none' && identity.status === 'none';
                        break;
                    }
                    case 'needs_poi': {
                        result = verification_length
                            && needs_verification.includes('identity')
                            && !needs_verification.includes('document')
                            && identity.status !== 'rejected'
                            && identity.status !== 'expired';
                        break;
                    }
                    case 'needs_poa': {
                        result = verification_length
                            && needs_verification.includes('document')
                            && !needs_verification.includes('identity')
                            && document.status !== 'rejected'
                            && document.status !== 'expired';
                        break;
                    }
                    case 'poi_expired': {
                        result = identity.status === 'expired';
                        break;
                    }
                    case 'poa_expired': {
                        result = document.status === 'expired';
                        break;
                    }
                    /* case 'unsubmitted': {
                        result = verification_length === 2 && identity.status === 'none' && document.status === 'none';
                        break;
                    }
                    case 'expired': {
                        result = verification_length === 2 && (identity.status === 'expired' && document.status === 'expired');
                        break;
                    }
                    case 'expired_identity': {
                        result = verification_length && identity.status === 'expired';
                        break;
                    }
                    case 'expired_document': {
                        result = verification_length && document.status === 'expired';
                        break;
                    }
                    case 'rejected': {
                        result = verification_length === 2 && (identity.status !== 'none' || document.status !== 'none');
                        break;
                    }
                    case 'rejected_identity': {
                        result = verification_length && (identity.status === 'rejected' || identity.status === 'suspected');
                        break;
                    }
                    case 'rejected_document': {
                        result = verification_length && (document.status === 'rejected' || document.status === 'suspected');
                        break;
                    }
                    case 'identity': {
                        result = verification_length && identity.status === 'none';
                        break;
                    }
                    case 'document': {
                        result = verification_length && document.status === 'none';
                        break;
                    } */
                    default:
                        break;
                }

                return result;
            };

            // const has_no_tnc_limit = is_svg;

            const formatDate = (date) => {
                const date_obj = new Date(date * 1000);
                return `${String(date_obj.getDate()).padStart(2, '0')}/${String(date_obj.getMonth() + 1).padStart(2, '0')}/${date_obj.getFullYear()}`;
            };

            const messages = {
                currency             : () => ({ key: 'currency', title: localize('Set account currency'), message: localize('Please set the currency of your account to enable trading.'), type: 'danger', button_text: 'Set Currency', button_link: 'https://deriv.app/redirect?action=add_account' }),
                excluded_until       : () => ({ key: 'exluded_until', title: localize('Self-exclusion'), message: buildSpecificMessage(localizeKeepPlaceholders('You have opted to be excluded from Binary.com until [_1]. Please [_2]contact us[_3] for assistance.'), [`${formatDate(Client.get('excluded_until') || new Date())}`, '<a class="header__notification-link" href="https://www.deriv.com/contact-us/">', '</a>']), type: 'danger' }),
                authenticate         : () => ({ key: 'authenticate', title: localize('Authenticate'), message: localize('Authenticate your account now to take full advantage of all payment methods available.'), type: 'info', button_text: 'Authenticate', button_link: 'https://deriv.app/account/proof-of-identity' }),
                cashier_locked       : () => ({ key: 'cashier_locked', title: localize('Cashier disabled'), message: localize('Deposits and withdrawals have been disabled on your account. Please check your email for more details.'), type: 'warning' }),
                withdrawal_locked    : () => ({ key: 'withdrawal_locked', title: localize('Withdrawal disabled'), message: localize('Withdrawals have been disabled on your account. Please check your email for more details.'), type: 'warning' }),
                mt5_withdrawal_locked: () => ({ key: 'mt5_withdrawal_locked', title: localize('MT5 withdrawal disabled'), message: localize('MT5 withdrawals have been disabled on your account. Please check your email for more details.'), type: 'warning' }),
                document_needs_action: () => ({ key: 'document_needs_action', title: localize('Authentication failed'), message: buildMessage(localizeKeepPlaceholders('[_1]Your Proof of Identity or Proof of Address[_2] did not meet our requirements. Please check your email for further instructions.'), 'https://deriv.app/account/proof-of-identity'), type: 'warning' }),
                unwelcome            : () => ({ key: 'unwelcome', title: localize('Trading and deposit disabled'), message: buildMessage(localizeKeepPlaceholders('Trading and deposits have been disabled on your account. Kindly contact [_1]customer support[_2] for assistance.'), 'https://www.deriv.com/contact-us/'), type: 'danger' }),
                mf_retail            : () => ({ key: 'mf_retail', title: localize('Digital options trading disabled'), message: buildMessage(localizeKeepPlaceholders('Digital Options Trading has been disabled on your account. Kindly contact [_1]customer support[_2] for assistance.'), 'https://www.deriv.com/contact-us/'), type: 'danger' }),
                financial_limit      : () => ({ key: 'financial_limit', title: localize('Remove deposit limits'), message: buildMessage(localizeKeepPlaceholders('Please set your [_1]30-day turnover limit[_2] to remove deposit limits.'), 'user/security/self_exclusionws'), type: 'warning' }), // TODO: handle this when self exclusion is available
                risk                 : () => ({ key: 'risk', title: localize('Withdrawal and trading limits'), message: buildMessage(localizeKeepPlaceholders('Please complete the [_1]financial assessment form[_2] to lift your withdrawal and trading limits.'), 'https://deriv.app/account/financial-assessment'), type: 'warning' }),
                tax                  : () => ({ key: 'tax', title: localize('Complete details'), message: buildMessage(localizeKeepPlaceholders('Please [_1]complete your account profile[_2] to lift your withdrawal and trading limits.'), 'https://deriv.app/account/personal-details'), type: 'danger' }),
                tnc                  : () => ({ key: 'tnc', title: localize('Term & conditions updated'), message: buildMessage(localizeKeepPlaceholders('Please accept our [_1]updated Terms and Conditions[_2] to proceed.'), 'https://www.deriv.com/terms-and-conditions/'), type: 'warning' }),
                required_fields      : () => ({ key: 'requried_fields', title: localize('Complete details'), message: localize('Please complete your Personal Details before you proceed.'), type: 'danger' }),
                needs_poi            : () => ({ key: 'needs_poi', title: localize('Proof of identity required'), message: localize('Please submit your proof of identity.'), type: 'warning' }),
                needs_poa            : () => ({ key: 'needs_poa', title: localize('Proof of address required'), message: localize('Please submit your proof of address.'), type: 'warning' }),
                poi_expired          : () => ({ key: 'needs_poi', title: localize('Proof of identity'), message: localize('Proof of identity expired'), type: 'danger' }),
                poa_expired          : () => ({ key: 'needs_poa', title: localize('Proof of address'), message: localize('Proof of address expired'), type: 'danger' }),
                // residence            : () => ({ key: 'residence', title: localize('Country of residence'), message: buildMessage(localizeKeepPlaceholders('Please set [_1]country of residence[_2] before upgrading to a real-money account.'), type: 'danger' }),
                // poa_rejected         : () => ({ key: 'poa_expired', title: localize('Proff of address'), message: localize('Your documents for proof of address is expired. Please submit again.'), type: 'danger'}),
                // unsubmitted          : () => ({ title: localize('Set account currency'), message: localize('Please set the currency of your account to enable trading.'), type: 'danger', button_text: 'Click test', button_link: 'https://deriv.app/account/proof-of-identity' }),
                // expired              : () => buildSpecificMessage(localizeKeepPlaceholders('Your [_1]proof of identity[_3] and [_2]proof of address[_3] have expired.'),                                                   ['<a href=\'https://deriv.app/account/proof-of-identity\'>', '<a href=\'https://deriv.app/account/proof-of-address\'>', '</a>']),
                // expired_identity     : () => buildMessage(localizeKeepPlaceholders('Your [_1]proof of identity[_2] has expired.'),                                                                                         'https://deriv.app/account/proof-of-identity'),
                // expired_document     : () => buildMessage(localizeKeepPlaceholders('Your [_1]proof of address[_2] has expired.'),                                                                                          'https://deriv.app/account/proof-of-address'),
                // rejected             : () => buildSpecificMessage(localizeKeepPlaceholders('Your [_1]proof of identity[_3] and [_2]proof of address[_3] have not been verified. Please check your email for details.'),    ['<a href=\'https://deriv.app/account/proof-of-identity\'>', '<a href=\'https://deriv.app/account/proof-of-address\'>', '</a>']),
                // rejected_identity    : () => buildMessage(localizeKeepPlaceholders('Your [_1]proof of identity[_2] has not been verified. Please check your email for details.'),                                          'https://deriv.app/account/proof-of-identity'),
                // rejected_document    : () => buildMessage(localizeKeepPlaceholders('Your [_1]proof of address[_2] has not been verified. Please check your email for details.'),                                           'https://deriv.app/account/proof-of-address'),
                // identity             : () => buildMessage(localizeKeepPlaceholders('Please submit your [_1]proof of identity[_2].'),                                                                                       'https://deriv.app/account/proof-of-identity'),
                // document             : () => buildMessage(localizeKeepPlaceholders('Please submit your [_1]proof of address[_2].'),                                                                                        'https://deriv.app/account/proof-of-address'),
                // tnc                  : () => buildMessage(has_no_tnc_limit
                //     ? localizeKeepPlaceholders('Please [_1]accept the updated Terms and Conditions[_2].')
                //     : localizeKeepPlaceholders('Please [_1]accept the updated Terms and Conditions[_2] to lift your deposit and trading limits.'), 'https://deriv.app'),
            };

            const validations = {
                currency             : () => !Client.get('currency'),
                excluded_until       : () => Client.get('excluded_until'),
                authenticate         : () => hasVerification('authenticate'),
                cashier_locked       : () => hasStatus('cashier_locked'),
                withdrawal_locked    : () => hasStatus('withdrawal_locked'),
                mt5_withdrawal_locked: () => hasStatus('mt5_withdrawal_locked'),
                document_needs_action: () => hasStatus('document_needs_action'),
                unwelcome            : () => hasStatus('unwelcome'),
                mf_retail            : () => Client.get('landing_company_shortcode') === 'maltainvest' && hasStatus('professional'),
                financial_limit      : () => hasStatus('max_turnover_limit_not_set'),
                risk                 : () => Client.getRiskAssessment(),
                tax                  : () => Client.shouldCompleteTax(),
                tnc                  : () => Client.shouldAcceptTnc(),
                required_fields      : () => hasMissingRequiredField(),
                needs_poi            : () => hasVerification('needs_poi'),
                needs_poa            : () => hasVerification('needs_poa'),
                poi_expired          : () => hasVerification('poi_expired'),
                poa_expired          : () => hasVerification('poa_expired'),
                /* residence            : () => !Client.get('residence'),
                poa_rejected         : () => hasVerification('poa_rejected'),
                unsubmitted          : () => hasVerification('unsubmitted'),
                expired              : () => hasVerification('expired'),
                expired_identity     : () => hasVerification('expired_identity'),
                expired_document     : () => hasVerification('expired_document'),
                rejected             : () => hasVerification('rejected'),
                rejected_identity    : () => hasVerification('rejected_identity'),
                rejected_document    : () => hasVerification('rejected_document'),
                identity             : () => hasVerification('identity'),
                document             : () => hasVerification('document'),
                required_fields      : () => hasMissingRequiredField(),
                residence            : () => !Client.get('residence'),
                risk                 : () => Client.getRiskAssessment(),
                tax                  : () => Client.shouldCompleteTax(),
                tnc                  : () => Client.shouldAcceptTnc(), */
            };

            // real account checks in order
            const check_statuses_real = [
                'currency',
                'excluded_until',
                'authenticate',
                'cashier_locked',
                'withdrawal_locked',
                'mt5_withdrawal_locked',
                'document_needs_action',
                'unwelcome',
                'mf_retail',
                'financial_limit',
                'risk',
                'tax',
                'tnc',
                'required_fields',
                'needs_poi',
                'needs_poa',
                'poi_expired',
                'poa_expired',
                /* 'poa_rejected',
                'unsubmitted',
                'expired',
                'expired_identity',
                'expired_document',
                'rejected',
                'rejected_identity',
                'rejected_document',
                'identity',
                'document', */
            ];

            /* const check_statuses_mf_mlt = [
                'excluded_until',
                'tnc',
                'required_fields',
                'financial_limit',
                'risk',
                'tax',
                'unsubmitted',
                'expired',
                'expired_identity',
                'expired_document',
                'rejected',
                'rejected_identity',
                'rejected_document',
                'identity',
                'document',
                'unwelcome',
                'cashier_locked',
                'withdrawal_locked',
                'mt5_withdrawal_locked',
                'authenticate',
            ]; */

            // virtual checks
            // const check_statuses_virtual = [
            //     'residence',
            // ];

            const checkStatus = (check_statuses) => {
                const notified = check_statuses.some((check_type) => {
                    if (validations[check_type]()) {
                        displayNotification(messages[check_type]());
                        // return true;
                    }
                    // return false;
                });
                if (!notified) hideNotification();
            };

            if (!Client.get('is_virtual')) {
            //     checkStatus(check_statuses_virtual);
            // } else {
                const el_account_status = createElement('span', { class: 'authenticated', 'data-balloon': localize('Account Authenticated'), 'data-balloon-pos': 'down' });
                BinarySocket.wait('website_status', 'get_account_status', 'get_settings', 'balance').then(() => {
                    authentication = State.getResponse('get_account_status.authentication') || {};
                    get_account_status = State.getResponse('get_account_status') || {};
                    status             = get_account_status.status;
                    /* if (Client.get('landing_company_shortcode') === 'maltainvest' || Client.get('landing_company_shortcode') === 'malta' || Client.get('landing_company_shortcode') === 'iom') {
                        checkStatus(check_statuses_mf_mlt);
                    /* } else { */
                    checkStatus(check_statuses_real);
                    // }
                    const is_fully_authenticated = hasStatus('authenticated') && !+get_account_status.prompt_client_to_authenticate;
                    $('.account-id')[is_fully_authenticated ? 'append' : 'remove'](el_account_status);
                });
            }
        });
    };

    return {
        onLoad,
        onUnload,
        populateAccountsList,
        upgradeMessageVisibility,
        displayNotification,
        hideNotification,
        displayAccountStatus,
        loginOnClick,
    };
})();

module.exports = Header;<|MERGE_RESOLUTION|>--- conflicted
+++ resolved
@@ -55,28 +55,18 @@
     };
 
     const bindSvg = () => {
-<<<<<<< HEAD
         const add       = getElementById('add_icon');
         const cashier   = getElementById('cashier_icon');
         const account   = getElementById('header__account-settings');
         const menu      = getElementById('header__hamburger');
         const close     = getElementById('btn__close');
+        const bell      = getElementById('header__notification-icon');
         const trade     = getElementById('mobile__platform-switcher-icon-trade');
         const arrow     = getElementById('mobile__platform-switcher-icon-arrowright');
         const back      = getElementById('mobile__menu-content-submenu-icon-back');
         const open      = getElementById('mobile__menu-content-submenu-icon-open');
         const profit    = getElementById('mobile__menu-content-submenu-icon-profit');
         const statement = getElementById('mobile__menu-content-submenu-icon-statement');
-=======
-        const logo    = getElementById('logo');
-        const add     = getElementById('add_icon');
-        const reports = getElementById('reports_icon');
-        const cashier = getElementById('cashier_icon');
-        const bell    = getElementById('header__notification-icon');
-        const account = getElementById('header__account-settings');
-        const logout  = getElementById('account__switcher-logout-icon');
-        const empty   = getElementById('header__notification-empty-img');
->>>>>>> 4b12ec48
 
         applyToAllElements('.header__expand', (el) => {
             el.src = Url.urlForStatic(`${header_icon_base_path}ic-chevron-down.svg`);
@@ -86,7 +76,6 @@
             el.src = Url.urlForStatic(`${header_icon_base_path}ic-chevron-down.svg`);
         });
 
-<<<<<<< HEAD
         applyToAllElements('.header__logo', (el) => {
             el.src = Url.urlForStatic(`${header_icon_base_path}logo_smart_trader.svg`);
         });
@@ -102,6 +91,7 @@
         cashier.src    = Url.urlForStatic(`${header_icon_base_path}ic-cashier.svg`);
         account.src    = Url.urlForStatic(`${header_icon_base_path}ic-user-outline.svg`);
         add.src        = Url.urlForStatic(`${header_icon_base_path}ic-add-circle.svg`);
+        bell.src       = Url.urlForStatic(`${header_icon_base_path}ic-bell.svg`);
         menu.src       = Url.urlForStatic(`${header_icon_base_path}ic-hamburger.svg`);
         close.src      = Url.urlForStatic(`${header_icon_base_path}ic-close.svg`);
         trade.src      = Url.urlForStatic(`${header_icon_base_path}ic-trade.svg`);
@@ -111,16 +101,6 @@
         profit.src     = Url.urlForStatic(`${header_icon_base_path}ic-profit-table.svg`);
         statement.src  = Url.urlForStatic(`${header_icon_base_path}ic-statement.svg`);
 
-=======
-        logo.src    = Url.urlForStatic(`${header_icon_base_path}logo_smart_trader.svg`);
-        reports.src = Url.urlForStatic(`${header_icon_base_path}ic-reports.svg`);
-        cashier.src = Url.urlForStatic(`${header_icon_base_path}ic-cashier.svg`);
-        bell.src    = Url.urlForStatic(`${header_icon_base_path}ic-bell.svg`);
-        account.src = Url.urlForStatic(`${header_icon_base_path}ic-user-outline.svg`);
-        logout.src  = Url.urlForStatic(`${header_icon_base_path}ic-logout.svg`);
-        add.src     = Url.urlForStatic(`${header_icon_base_path}ic-add-circle.svg`);
-        empty.src   = Url.urlForStatic(`${header_icon_base_path}ic-box.svg`);
->>>>>>> 4b12ec48
     };
 
     const bindPlatform = () => {
@@ -156,18 +136,11 @@
 
             },
             smarttrader: {
-<<<<<<< HEAD
                 name     : 'SmartTrader',
                 desc     : 'Trade the world\'s markets with a simple and familiar platform.',
                 link     : '#',
                 icon     : 'logo_smart_trader.svg',
                 on_mobile: true,
-=======
-                name: 'SmartTrader',
-                desc: 'Trade the world\'s markets with our popular user-friendly platform.',
-                link: '#',
-                icon: 'logo_smart_trader.svg',
->>>>>>> 4b12ec48
             },
         };
 
@@ -205,36 +178,18 @@
             el.addEventListener('click', logoutOnClick);
         });
 
-<<<<<<< HEAD
         const mobile_menu_overlay = getElementById('mobile__container');
         const mobile_menu         = getElementById('mobile__menu');
         const hamburger_menu      = getElementById('header__hamburger');
+        const mobile_menu_active  = 'mobile__container--active';
         const showMobileMenu = (shouldShow) => {
             if (shouldShow) {
-                mobile_menu_overlay.classList.add('mobile__container--active');
-            } else {
-                mobile_menu_overlay.classList.remove('mobile__container--active');
+                mobile_menu_overlay.classList.add(mobile_menu_active);
+            } else {
+                mobile_menu_overlay.classList.remove(mobile_menu_active);
             }
         };
 
-        hamburger_menu.addEventListener('click', () => showMobileMenu(true));
-        applyToAllElements('#btn__close', (el) => {
-            el.addEventListener('click', () => showMobileMenu(false));
-        });
-
-        // Account Switcher Event
-        const acc_switcher              = getElementById('acc_switcher');
-        const account_switcher          = getElementById('account__switcher');
-        const account_switcher_dropdown = getElementById('account__switcher-dropdown');
-        const acc_expand                = getElementById('header__acc-expand');
-        const showAccountSwitcher       = (should_open) => {
-            if (should_open) {
-                account_switcher_dropdown.classList.add('account__switcher-dropdown--show');
-                acc_expand.classList.add('rotated');
-            } else {
-                account_switcher_dropdown.classList.remove('account__switcher-dropdown--show');
-                acc_expand.classList.remove('rotated');
-=======
         // Notificatiopn Event
         const notification_bell      = getElementById('header__notification');
         const notification_container = getElementById('header__notification-container');
@@ -249,39 +204,97 @@
                 showNotification(false);
             } else {
                 showNotification(true);
->>>>>>> 4b12ec48
+            }
+        });
+
+        hamburger_menu.addEventListener('click', () => showMobileMenu(true));
+        applyToAllElements('#btn__close', (el) => {
+            el.addEventListener('click', () => showMobileMenu(false));
+        });
+
+        // Platform Switcher Event
+        const platform_switcher_arrow  = getElementById('platform__switcher-expand');
+        const platform_switcher        = getElementById('platform__switcher');
+        const platform_dropdown        = getElementById('platform__dropdown');
+        const platform__list           = getElementById('platform__list');
+        const body                     = document.body;
+        const platform_dropdown_active = 'platform__dropdown--show';
+        const showPlatformSwitcher     = (should_open) => {
+            if (should_open) {
+                platform_dropdown.classList.add(platform_dropdown_active);
+                platform_switcher_arrow.classList.add('rotated');
+                body.classList.add('stop-scrolling');
+            } else {
+                platform_dropdown.classList.remove(platform_dropdown_active);
+                platform_switcher_arrow.classList.remove('rotated');
+                body.classList.remove('stop-scrolling');
+            }
+        };
+
+        applyToAllElements('.platform__list-item', (el) => {
+            el.addEventListener('click', () => {
+                showPlatformSwitcher(false);
+            });
+        });
+
+        platform_switcher.addEventListener('click', () => {
+            if (platform_dropdown.classList.contains(platform_dropdown_active)) {
+                showPlatformSwitcher(false);
+            } else {
+                showPlatformSwitcher(true);
+            }
+        });
+
+        // Mobile Platform Switcher Event
+        const mobile_platform_switcher_current  = getElementById('mobile__platform-switcher-current');
+        const mobile_platform_switcher          = getElementById('mobile__platform-switcher-expand');
+        const mobile_platform_switcher_dropdown = getElementById('mobile__platform-switcher-dropdown');
+        const mobile_platform_switcher_active   = 'mobile__platform-switcher-dropdown--show';
+        const showMobilePlatformSwitcher        = (shouldShow) => {
+            if (shouldShow) {
+                mobile_platform_switcher.classList.add('rotated');
+                mobile_platform_switcher_dropdown.classList.add(mobile_platform_switcher_active);
+            } else {
+                mobile_platform_switcher.classList.remove('rotated');
+                mobile_platform_switcher_dropdown.classList.remove(mobile_platform_switcher_active);
+            }
+        };
+
+        mobile_platform_switcher_current.addEventListener('click', () => {
+            if (mobile_platform_switcher_dropdown.classList.contains(mobile_platform_switcher_active)) {
+                showMobilePlatformSwitcher(false);
+            } else {
+                showMobilePlatformSwitcher(true);
             }
         });
 
         // Account Switcher Event
         const acc_switcher              = getElementById('acc_switcher');
-        const account_switcher_dropdown = getElementById('account__switcher');
+        const account_switcher          = getElementById('account__switcher');
+        const account_switcher_dropdown = getElementById('account__switcher-dropdown');
         const acc_expand                = getElementById('header__acc-expand');
-        const acc_switcher_active       = 'account__switcher--show';
+        const account_switcher_active   = 'account__switcher-dropdown--show';
         const showAccountSwitcher       = (should_open) => {
-            account_switcher_dropdown.toggleClass(acc_switcher_active, should_open);
-            acc_expand.toggleClass('rotated', should_open);
+            if (should_open) {
+                account_switcher_dropdown.classList.add(account_switcher_active);
+                acc_expand.classList.add('rotated');
+            } else {
+                account_switcher_dropdown.classList.remove(account_switcher_active);
+                acc_expand.classList.remove('rotated');
+            }
         };
 
         acc_switcher.addEventListener('click', (event) => {
-<<<<<<< HEAD
             if (!account_switcher_dropdown.contains(event.target)) {
-                if (account_switcher_dropdown.classList.contains('account__switcher-dropdown--show')) {
+                if (account_switcher_dropdown.classList.contains(account_switcher_active)) {
                     showAccountSwitcher(false);
                 } else {
                     showAccountSwitcher(true);
                 }
 
-                if (platform_dropdown.classList.contains('platform__dropdown--show')) {
+                if (platform_dropdown.classList.contains(platform_dropdown_active)) {
                     showPlatformSwitcher(false);
                 }
-=======
-            if (account_switcher_dropdown.classList.contains(acc_switcher_active)
-                && !account_switcher_dropdown.contains(event.target)) {
-                showAccountSwitcher(false);
-            } else {
-                showAccountSwitcher(true);
->>>>>>> 4b12ec48
             }
         });
 
@@ -289,71 +302,6 @@
         account_switcher_dropdown.addEventListener('click', (event) => {
             if (!account_switcher.contains(event.target)) {
                 showAccountSwitcher(false);
-            }
-        });
-
-        // Platform Switcher Event
-<<<<<<< HEAD
-        const platform_switcher_arrow = getElementById('platform__switcher-expand');
-        const platform_switcher       = getElementById('platform__switcher');
-        const platform_dropdown       = getElementById('platform__dropdown');
-        const body = document.body;
-        const showPlatformSwitcher    = (should_open) => {
-            if (should_open) {
-                platform_dropdown.classList.add('platform__dropdown--show');
-                platform_switcher_arrow.classList.add('rotated');
-                body.classList.add('stop-scrolling');
-            } else {
-                platform_dropdown.classList.remove('platform__dropdown--show');
-                platform_switcher_arrow.classList.remove('rotated');
-                body.classList.remove('stop-scrolling');
-            }
-=======
-        const platform_switcher_arrow  = getElementById('platform__switcher-expand');
-        const platform_switcher        = getElementById('platform__switcher');
-        const platform_dropdown        = getElementById('platform__dropdown');
-        const platform_dropdown_active = 'platform__dropdown--show';
-        const body = document.body;
-        const showPlatformSwitcher = (should_open) => {
-            platform_dropdown.toggleClass(platform_dropdown_active, should_open);
-            platform_switcher_arrow.toggleClass('rotated', should_open);
-            body.toggleClass('stop-scrolling', should_open);
->>>>>>> 4b12ec48
-        };
-
-        applyToAllElements('.platform__list-item', (el) => {
-            el.addEventListener('click', () => {
-                showPlatformSwitcher(false);
-            });
-        });
-
-        platform_switcher.addEventListener('click', () => {
-            if (platform_dropdown.classList.contains(platform_dropdown_active)) {
-                showPlatformSwitcher(false);
-            } else {
-                showPlatformSwitcher(true);
-            }
-        });
-
-        // Mobile Platform Switcher Event
-        const mobile_platform_switcher_current  = getElementById('mobile__platform-switcher-current');
-        const mobile_platform_switcher          = getElementById('mobile__platform-switcher-expand');
-        const mobile_platform_switcher_dropdown = getElementById('mobile__platform-switcher-dropdown');
-        const showMobilePlatformSwitcher        = (shouldShow) => {
-            if (shouldShow) {
-                mobile_platform_switcher.classList.add('rotated');
-                mobile_platform_switcher_dropdown.classList.add('mobile__platform-switcher-dropdown--show');
-            } else {
-                mobile_platform_switcher.classList.remove('rotated');
-                mobile_platform_switcher_dropdown.classList.remove('mobile__platform-switcher-dropdown--show');
-            }
-        };
-
-        mobile_platform_switcher_current.addEventListener('click', () => {
-            if (mobile_platform_switcher_dropdown.classList.contains('mobile__platform-switcher-dropdown--show')) {
-                showMobilePlatformSwitcher(false);
-            } else {
-                showMobilePlatformSwitcher(true);
             }
         });
 
@@ -362,13 +310,15 @@
         const menu              = getElementById('mobile_menu-content');
         const submenu           = getElementById('mobile__menu-content-submenu');
         const back              = getElementById('mobile__menu-content-submenu-header');
+        const submenu_active    = 'mobile__menu-content-submenu--active';
+        const menu_active       = 'mobile__menu-content--active';
         const showMobileSubmenu = (shouldShow) => {
             if (shouldShow) {
-                submenu.classList.add('mobile__menu-content-submenu--active');
-                menu.classList.remove('mobile__menu-content--active');
-            } else {
-                submenu.classList.remove('mobile__menu-content-submenu--active');
-                menu.classList.add('mobile__menu-content--active');
+                submenu.classList.add(submenu_active);
+                menu.classList.remove(menu_active);
+            } else {
+                submenu.classList.remove(submenu_active);
+                menu.classList.add(menu_active);
             }
         };
 
@@ -384,7 +334,7 @@
         document.addEventListener('click', (event) => {
             // Platform Switcher
             if (!platform_switcher.contains(event.target)
-                && !platform_dropdown.contains(event.target)
+                && !platform__list.contains(event.target)
                 && platform_dropdown.classList.contains(platform_dropdown_active)) {
                 showPlatformSwitcher(false);
             }
@@ -392,18 +342,16 @@
             // Account Switcher
             if (!account_switcher_dropdown.contains(event.target)
                 && !acc_switcher.contains(event.target)
-<<<<<<< HEAD
-                && account_switcher_dropdown.classList.contains('account__switcher-dropdown--show')) {
+                && account_switcher_dropdown.classList.contains(account_switcher_active)) {
                 showAccountSwitcher(false);
             }
 
             // Mobile Menu
-            if (!mobile_menu.contains(event.target) && !hamburger_menu.contains(event.target) && mobile_menu_overlay.classList.contains('mobile__container--active')) {
+            if (!mobile_menu.contains(event.target)
+                && !hamburger_menu.contains(event.target)
+                && mobile_menu_overlay.classList.contains(mobile_menu_active)) {
                 showMobilePlatformSwitcher(false);
                 showMobileMenu(false);
-=======
-                && account_switcher_dropdown.classList.contains(acc_switcher_active)) {
-                showAccountSwitcher(false);
             }
 
             // Notification
@@ -411,7 +359,6 @@
                 && !notification_bell.contains(event.target)
                 && notification_container.classList.contains(notification_active)) {
                 showNotification(false);
->>>>>>> 4b12ec48
             }
         });
 
