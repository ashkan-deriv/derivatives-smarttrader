const showMenu            = require('binary-style').show_menu;
const hideMenu            = require('binary-style').hide_menu;
const BinaryPjax          = require('./binary_pjax');
const Client              = require('./client');
const GTM                 = require('./gtm');
const Login               = require('./login');
const BinarySocket        = require('./socket');
const SocketCache         = require('./socket_cache');
const checkClientsCountry = require('../common/country_base').checkClientsCountry;
const jpClient            = require('../common/country_base').jpClient;
const MetaTrader          = require('../pages/user/metatrader/metatrader');
const elementInnerHtml    = require('../../_common/common_functions').elementInnerHtml;
const elementTextContent  = require('../../_common/common_functions').elementTextContent;
const getElementById      = require('../../_common/common_functions').getElementById;
const localize            = require('../../_common/localize').localize;
const State               = require('../../_common/storage').State;
const toTitleCase         = require('../../_common/string_util').toTitleCase;
const Url                 = require('../../_common/url');
const applyToAllElements  = require('../../_common/utility').applyToAllElements;
const createElement       = require('../../_common/utility').createElement;
const findParent          = require('../../_common/utility').findParent;

const Header = (() => {
    const onLoad = () => {
        showOrHideLoginForm();
        bindClick();
        if (!Login.isLoginPages()) {
            checkClientsCountry();
        }
        if (Client.isLoggedIn()) {
            getElementById('menu-top').classList.add('smaller-font', 'top-nav-menu');
            initMenuDropDown();
            displayAccountStatus();
            if (!Client.get('is_virtual')) {
                BinarySocket.wait('website_status', 'authorize', 'balance').then(() => {
                    if (Client.canTransferFunds()) {
                        getElementById('user_menu_account_transfer').setVisibility(1);
                    }
                });
            }
        }
    };

    const initMenuDropDown = () => {
        const $menu          = $('.top-nav-menu li ul');
        const $menus_to_hide = $('#all-accounts, #select_language');
        $('.top-nav-menu > li.nav-dropdown-toggle').on('click', function(event) {
            if ($(event.target).find('span').hasClass('nav-caret')) {
                event.stopPropagation();
                const $child_menu = $(this).find(' > ul');
                if (+$child_menu.css('opacity') === 1) {
                    hideMenu($menu);
                } else if (+$child_menu.css('opacity') === 0) {
                    hideMenu($menus_to_hide);
                    $menu.animate({'opacity': 0}, 100, () => {
                        $menu.css('visibility', 'hidden');
                    }).promise().then(() => { showMenu($child_menu); });
                }
            }
        });
    };

    const bindClick = () => {
        const logo = getElementById('logo');
        logo.removeEventListener('click', logoOnClick);
        logo.addEventListener('click', logoOnClick);

        const btn_login = getElementById('btn_login');
        btn_login.removeEventListener('click', loginOnClick);
        btn_login.addEventListener('click', loginOnClick);

        applyToAllElements('a.logout', (el) => {
            el.removeEventListener('click', logoutOnClick);
            el.addEventListener('click', logoutOnClick);
        });
    };

    const logoOnClick = () => {
        const url = Client.isLoggedIn() ? Client.defaultRedirectUrl() : Url.urlFor('');
        BinaryPjax.load(url);
    };

    const loginOnClick = (e) => {
        e.preventDefault();
        Login.redirectToLogin();
    };

    const logoutOnClick = () => {
        Client.sendLogoutRequest();
    };

    const showOrHideLoginForm = () => {
        if (!Client.isLoggedIn()) return;
        BinarySocket.wait('authorize').then(() => {
            const loginid_select = document.createElement('div');
            Client.getAllLoginids().forEach((loginid) => {
                if (!Client.get('is_disabled', loginid) && !Client.get('excluded_until', loginid)) {
                    const account_title  = Client.getAccountTitle(loginid);
                    const is_real        = /real/i.test(account_title);
                    const currency       = Client.get('currency', loginid);
                    const localized_type = localize('[_1] Account', [is_real && currency ? currency : account_title]);
                    if (loginid === Client.get('loginid')) { // default account
                        applyToAllElements('.account-type', (el) => { elementInnerHtml(el, localized_type); });
                        applyToAllElements('.account-id', (el) => { elementInnerHtml(el, loginid); });
                    } else {
                        const link    = createElement('a', { href: `${'javascript:;'}`, 'data-value': loginid });
                        const li_type = createElement('li', { text: localized_type });

                        li_type.appendChild(createElement('div', { text: loginid }));
                        link.appendChild(li_type);
                        loginid_select.appendChild(link).appendChild(createElement('div', { class: 'separator-line-thin-gray' }));
                    }
                }
                applyToAllElements('.login-id-list', (el) => {
                    el.html(loginid_select.innerHTML);
                    applyToAllElements('a', (ele) => {
                        ele.removeEventListener('click', loginIDOnClick);
                        ele.addEventListener('click', loginIDOnClick);
                    }, '', el);
                });
            });
        });
    };

    const loginIDOnClick =  (e) => {
        e.preventDefault();
        const el_loginid = findParent(e.target, 'a');
        if (el_loginid) {
            el_loginid.setAttribute('disabled', 'disabled');
            switchLoginid(el_loginid.getAttribute('data-value'));
        }
    };

    const metatraderMenuItemVisibility = () => {
        BinarySocket.wait('landing_company', 'get_account_status').then(() => {
            if (MetaTrader.isEligible() && !jpClient()) {
                getElementById('user_menu_metatrader').setVisibility(1);
            }
        });
    };

    const switchLoginid = (loginid) => {
        if (!loginid || loginid.length === 0) return;
        const token = Client.get('token', loginid);
        if (!token || token.length === 0) {
            Client.sendLogoutRequest(true);
            return;
        }

        sessionStorage.setItem('active_tab', '1');
        // set local storage
        GTM.setLoginFlag();
        Client.set('cashier_confirmed', 0);
        Client.set('accepted_bch', 0);
        Client.set('loginid', loginid);
<<<<<<< HEAD

        window.location.reload();
=======
        SocketCache.clear();
        // Load page based on account type.
        if (Client.get('is_ico_only', loginid)) {
            window.location.assign(Client.defaultRedirectUrl());
        } else {
            window.location.reload();
        }
>>>>>>> d901f309
    };

    const upgradeMessageVisibility = () => {
        BinarySocket.wait('authorize', 'landing_company', 'get_settings', 'get_account_status').then(() => {
            const upgrade_msg = document.getElementsByClassName('upgrademessage');

            if (!upgrade_msg) {
                return;
            }

            const showUpgrade = (url, msg) => {
                applyToAllElements(upgrade_msg, (el) => {
                    el.setVisibility(1);
                    applyToAllElements('a', (ele) => {
                        ele.html(createElement('span', { text: localize(msg) })).setVisibility(1).setAttribute('href', Url.urlFor(url));
                    }, '', el);
                });
            };

            const jp_account_status = State.getResponse('get_settings.jp_account_status.status');
            const upgrade_info      = Client.getUpgradeInfo();
            const show_upgrade_msg  = upgrade_info.can_upgrade;
            const virtual_text      = getElementById('virtual-text');

            if (Client.get('is_virtual')) {
                applyToAllElements(upgrade_msg, (el) => {
                    el.setVisibility(1);
                    const span = el.getElementsByTagName('span')[0];
                    if (span) {
                        span.setVisibility(1);
                    }
                    applyToAllElements('a', (ele) => { ele.setVisibility(0); }, '', el);
                });

                if (jp_account_status) {
                    const has_disabled_jp = jpClient() && Client.getAccountOfType('real').is_disabled;
                    if (/jp_knowledge_test_(pending|fail)/.test(jp_account_status)) { // do not show upgrade for user that filled up form
                        showUpgrade('/new_account/knowledge_testws', '{JAPAN ONLY}Take knowledge test');
                    } else if (show_upgrade_msg || (has_disabled_jp && jp_account_status !== 'disabled')) {
                        applyToAllElements(upgrade_msg, (el) => { el.setVisibility(1); });
                        if (jp_account_status === 'jp_activation_pending' && !document.getElementsByClassName('activation-message')) {
                            virtual_text.appendChild(createElement('div', { class: 'activation-message', text: ` ${localize('Your Application is Being Processed.')}` }));
                        } else if (jp_account_status === 'activated' && !document.getElementsByClassName('activated-message')) {
                            virtual_text.appendChild(createElement('div', { class: 'activated-message', text: ` ${localize('{JAPAN ONLY}Your Application has Been Processed. Please Re-Login to Access Your Real-Money Account.')}` }));
                        }
                    }
                } else if (show_upgrade_msg) {
                    showUpgrade(upgrade_info.upgrade_link, `Open a ${toTitleCase(upgrade_info.type)} Account`);
                } else {
                    applyToAllElements(upgrade_msg, (el) => {
                        applyToAllElements('a', (ele) => {
                            ele.setVisibility(0).innerHTML = '';
                        }, '', el);
                    });
                }
            } else if (show_upgrade_msg) {
                getElementById('virtual-wrapper').setVisibility(0);
                showUpgrade(upgrade_info.upgrade_link, `Open a ${toTitleCase(upgrade_info.type)} Account`);
            } else {
                applyToAllElements(upgrade_msg, (el) => { el.setVisibility(0); });
            }
            showHideNewAccount(upgrade_info);
        });
    };

    const showHideNewAccount = (upgrade_info) => {
        if (upgrade_info.can_upgrade || upgrade_info.can_open_multi) {
            changeAccountsText(1, 'Create Account');
        } else {
            changeAccountsText(0, 'Accounts List');
        }
    };

    const changeAccountsText = (add_new_style, text) => {
        const user_accounts = getElementById('user_accounts');
        user_accounts.classList[add_new_style ? 'add' : 'remove']('create_new_account');
        const localized_text = localize(text);
        applyToAllElements('li', (el) => { elementTextContent(el, localized_text); }, '', user_accounts);
    };

    const displayNotification = (message, is_error = false, msg_code = '') => {
        const msg_notification = getElementById('msg_notification');
        if (msg_notification.getAttribute('data-code') === 'STORAGE_NOT_SUPPORTED') return;

        msg_notification.html(message);
        msg_notification.setAttribute('data-message', message);
        msg_notification.setAttribute('data-code', msg_code);

        if (msg_notification.offsetParent) {
            msg_notification.toggleClass('error', is_error);
        } else {
            $(msg_notification).slideDown(500, () => { if (is_error) msg_notification.classList.add('error'); });
        }
    };

    const hideNotification = (msg_code) => {
        const msg_notification = getElementById('msg_notification');
        if (msg_notification.getAttribute('data-code') === 'STORAGE_NOT_SUPPORTED' ||
            msg_code && msg_notification.getAttribute('data-code') !== msg_code) {
            return;
        }

        if (msg_notification.offsetParent) {
            msg_notification.classList.remove('error');
            $(msg_notification).slideUp(500, () => {
                elementInnerHtml(msg_notification, '');
                msg_notification.removeAttribute('data-message data-code');
            });
        }
    };

    const displayAccountStatus = () => {
        BinarySocket.wait('authorize').then(() => {
            let get_account_status,
                status;

            const riskAssessment = () => (
                (get_account_status.risk_classification === 'high' || Client.isAccountOfType('financial')) &&
                /financial_assessment_not_complete/.test(status) && !jpClient()
            );

            const buildMessage = (string, path, hash = '') => localize(string, [`<a href="${Url.urlFor(path)}${hash}">`, '</a>']);

            const messages = {
                authenticate         : () => buildMessage('[_1]Authenticate your account[_2] now to take full advantage of all payment methods available.',                                      'user/authenticate'),
                currency             : () => buildMessage('Please set the [_1]currency[_2] of your account.',                                                                                    'user/set-currency'),
                document_needs_action: () => buildMessage('[_1]Your Proof of Identity or Proof of Address[_2] did not meet our requirements. Please check your email for further instructions.', 'user/authenticate'),
                document_review      : () => buildMessage('We are reviewing your documents. For more details [_1]contact us[_2].',                                                               'contact'),
                financial_limit      : () => buildMessage('Please set your [_1]30-day turnover limit[_2] to remove deposit limits.',                                                             'user/security/self_exclusionws'),
                residence            : () => buildMessage('Please set [_1]country of residence[_2] before upgrading to a real-money account.',                                                   'user/settings/detailsws'),
                risk                 : () => buildMessage('Please complete the [_1]financial assessment form[_2] to lift your withdrawal and trading limits.',                                   'user/settings/assessmentws'),
                tax                  : () => buildMessage('Please [_1]complete your account profile[_2] to lift your withdrawal and trading limits.',                                            'user/settings/detailsws'),
                tnc                  : () => buildMessage('Please [_1]accept the updated Terms and Conditions[_2] to lift your withdrawal and trading limits.',                                  'user/tnc_approvalws'),
                unwelcome            : () => buildMessage('Your account is restricted. Kindly [_1]contact customer support[_2] for assistance.',                                                 'contact'),
            };

            const validations = {
                authenticate         : () => +get_account_status.prompt_client_to_authenticate,
                currency             : () => !Client.get('currency'),
                document_needs_action: () => /document_needs_action/.test(status),
                document_review      : () => /document_under_review/.test(status),
                financial_limit      : () => /ukrts_max_turnover_limit_not_set/.test(status),
                residence            : () => !Client.get('residence'),
                risk                 : () => riskAssessment(),
                tax                  : () => Client.shouldCompleteTax(),
                tnc                  : () => Client.shouldAcceptTnc(),
                unwelcome            : () => /unwelcome|(cashier|withdrawal)_locked/.test(status),
            };

            // real account checks in order
            const check_statuses_real = [
                'tnc',
                'financial_limit',
                'risk',
                'tax',
                'currency',
                'document_review',
                'document_needs_action',
                'authenticate',
                'unwelcome',
            ];

            // virtual checks
            const check_statuses_virtual = [
                'residence',
            ];

            const checkStatus = (check_statuses) => {
                const notified = check_statuses.some((check_type) => {
                    if (validations[check_type]()) {
                        displayNotification(messages[check_type]());
                        return true;
                    }
                    return false;
                });
                if (!notified) hideNotification();
            };

            if (Client.get('is_virtual')) {
                checkStatus(check_statuses_virtual);
            } else {
                BinarySocket.wait('website_status', 'get_account_status', 'get_settings', 'balance').then(() => {
                    get_account_status = State.getResponse('get_account_status') || {};
                    status             = get_account_status.status;
                    checkStatus(check_statuses_real);
                });
            }
        });
    };

    return {
        onLoad,

        showOrHideLoginForm,
        upgradeMessageVisibility,
        metatraderMenuItemVisibility,
        displayNotification,
        hideNotification,
        displayAccountStatus,
    };
})();

module.exports = Header;<|MERGE_RESOLUTION|>--- conflicted
+++ resolved
@@ -153,18 +153,8 @@
         Client.set('cashier_confirmed', 0);
         Client.set('accepted_bch', 0);
         Client.set('loginid', loginid);
-<<<<<<< HEAD
-
+        SocketCache.clear();
         window.location.reload();
-=======
-        SocketCache.clear();
-        // Load page based on account type.
-        if (Client.get('is_ico_only', loginid)) {
-            window.location.assign(Client.defaultRedirectUrl());
-        } else {
-            window.location.reload();
-        }
->>>>>>> d901f309
     };
 
     const upgradeMessageVisibility = () => {
