--- conflicted
+++ resolved
@@ -4,11 +4,11 @@
 const showHidePulser           = require('../common/account_opening').showHidePulser;
 const updateTotal              = require('../pages/user/update_total');
 const getLandingCompanyValue   = require('../../_common/base/client_base').getLandingCompanyValue;
-const isAuthenticationAllowed  = require('../../_common/base/client_base').isAuthenticationAllowed;
+// const isAuthenticationAllowed  = require('../../_common/base/client_base').isAuthenticationAllowed;
 const GTM                      = require('../../_common/base/gtm');
 const Login                    = require('../../_common/base/login');
 const SocketCache              = require('../../_common/base/socket_cache');
-const elementInnerHtml         = require('../../_common/common_functions').elementInnerHtml;
+// const elementInnerHtml         = require('../../_common/common_functions').elementInnerHtml;
 const getElementById           = require('../../_common/common_functions').getElementById;
 const localize                 = require('../../_common/localize').localize;
 const localizeKeepPlaceholders = require('../../_common/localize').localizeKeepPlaceholders;
@@ -22,9 +22,7 @@
 const header_icon_base_path = '/images/pages/header/';
 
 const Header = (() => {
-<<<<<<< HEAD
     const notifications = [];
-=======
     let is_full_screen = false;
     const fullscreen_map = {
         event    : ['fullscreenchange', 'webkitfullscreenchange', 'mozfullscreenchange', 'MSFullscreenChange'],
@@ -32,7 +30,6 @@
         fnc_enter: ['requestFullscreen', 'webkitRequestFullscreen', 'mozRequestFullScreen', 'msRequestFullscreen'],
         fnc_exit : ['exitFullscreen', 'webkitExitFullscreen', 'mozCancelFullScreen', 'msExitFullscreen'],
     };
->>>>>>> dd149d49
 
     const onLoad = () => {
         populateAccountsList();
@@ -489,7 +486,7 @@
 
         const notification_content = getElementById('header__notification-content');
         const notification_item    = createElement('div', { class: 'header__notification-content-item' });
-        const notification_icon    = createElement('img', { src: Url.urlForStatic(`${header_icon_base_path}ic-alert-${type || 'info'}.svg`) })
+        const notification_icon    = createElement('img', { src: Url.urlForStatic(`${header_icon_base_path}ic-alert-${type || 'info'}.svg`) });
         const notification_message = createElement('div', { class: 'header__notification-content-message' });
         const notification_title   = createElement('div', { text: title, class: 'header__notification-content-title' });
         const notification_text    = createElement('div', { text: message, class: 'header__notification-content-desc' });
@@ -544,7 +541,7 @@
                 
             }
         });
-    }
+    };
 
     const displayAccountStatus = () => {
         BinarySocket.wait('get_account_status', 'authorize', 'landing_company').then(() => {
@@ -579,7 +576,7 @@
                 return required_fields.some(field => !get_settings[field]);
             };
 
-            const buildMessage = (string, path) => /* template(string, [`<a href="${path}">`, '</a>']) */string;
+            const buildMessage = (string, path) => template(string, [`<a href="${path}">`, '</a>']);
             const buildSpecificMessage = (string, additional) => template(string, [...additional]);
             const hasStatus = (string) => status &&
                 (status.findIndex(s => s === string) < 0 ? Boolean(false) : Boolean(true));
