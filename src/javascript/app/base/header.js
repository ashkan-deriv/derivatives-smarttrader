--- conflicted
+++ resolved
@@ -25,12 +25,9 @@
 const mapCurrencyName          = require('../../_common/base/currency_base').mapCurrencyName;
 const isEuCountry              = require('../common/country_base').isEuCountry;
 const DerivIFrame              = require('../pages/deriv_iframe.jsx');
-<<<<<<< HEAD
 const DerivLiveChat            = require('../pages/livechat.jsx');
 const openChat                 = require('../../_common/utility.js').openChat;
-=======
 const getRemoteConfig          = require('../hooks/useRemoteConfig').getRemoteConfig;
->>>>>>> 3b887674
 
 const header_icon_base_path = '/images/pages/header/';
 const wallet_header_icon_base_path = '/images/pages/header/wallets/';
