--- conflicted
+++ resolved
@@ -1,9 +1,7 @@
-<<<<<<< HEAD
 const BinaryPjax               = require('./binary_pjax');
 const Client                   = require('./client');
 const BinarySocket             = require('./socket');
 const showHidePulser           = require('../common/account_opening').showHidePulser;
-const checkClientsCountry      = require('../common/country_base').checkClientsCountry;
 const MetaTrader               = require('../pages/user/metatrader/metatrader');
 const GTM                      = require('../../_common/base/gtm');
 const Login                    = require('../../_common/base/login');
@@ -19,26 +17,6 @@
 const createElement            = require('../../_common/utility').createElement;
 const findParent               = require('../../_common/utility').findParent;
 const template                 = require('../../_common/utility').template;
-=======
-const BinaryPjax          = require('./binary_pjax');
-const Client              = require('./client');
-const BinarySocket        = require('./socket');
-const showHidePulser      = require('../common/account_opening').showHidePulser;
-const MetaTrader          = require('../pages/user/metatrader/metatrader');
-const GTM                 = require('../../_common/base/gtm');
-const Login               = require('../../_common/base/login');
-const SocketCache         = require('../../_common/base/socket_cache');
-const elementInnerHtml    = require('../../_common/common_functions').elementInnerHtml;
-const elementTextContent  = require('../../_common/common_functions').elementTextContent;
-const getElementById      = require('../../_common/common_functions').getElementById;
-const localize            = require('../../_common/localize').localize;
-const State               = require('../../_common/storage').State;
-const toTitleCase         = require('../../_common/string_util').toTitleCase;
-const Url                 = require('../../_common/url');
-const applyToAllElements  = require('../../_common/utility').applyToAllElements;
-const createElement       = require('../../_common/utility').createElement;
-const findParent          = require('../../_common/utility').findParent;
->>>>>>> 11f8b946
 
 const Header = (() => {
     const onLoad = () => {
