--- conflicted
+++ resolved
@@ -327,12 +327,8 @@
                 document_needs_action: () => hasStatus('document_needs_action'),
                 unauthenticated      : () => hasVerification('unauthenticated'),
                 excluded_until       : () => Client.get('excluded_until'),
-<<<<<<< HEAD
-                financial_limit      : () => hasStatus('ukrts_max_turnover_limit_not_set'),
+                financial_limit      : () => hasStatus('max_turnover_limit_not_set'),
                 identity             : () => hasVerification('identity'),
-=======
-                financial_limit      : () => hasStatus('max_turnover_limit_not_set'),
->>>>>>> aeac4f8c
                 mf_retail            : () => Client.get('landing_company_shortcode') === 'maltainvest' && !hasStatus('professional'),
                 mt5_withdrawal_locked: () => hasStatus('mt5_withdrawal_locked'),
                 required_fields      : () => hasMissingRequiredField(),
