--- conflicted
+++ resolved
@@ -150,8 +150,7 @@
 
     const upgradeMessageVisibility = () => {
         BinarySocket.wait('authorize', 'landing_company', 'get_settings', 'get_account_status').then(() => {
-            const landing_company = State.getResponse('landing_company');
-            const upgrade_msg     = document.getElementsByClassName('upgrademessage');
+            const upgrade_msg = document.getElementsByClassName('upgrademessage');
 
             if (!upgrade_msg) {
                 return;
@@ -167,13 +166,7 @@
             };
 
             const jp_account_status = State.getResponse('get_settings.jp_account_status.status');
-<<<<<<< HEAD
-            const status            = State.getResponse('get_account_status.status');
-            const is_ico_account    = /ico_only/.test(status);
-            const upgrade_info      = Client.getUpgradeInfo(landing_company, is_ico_account);
-=======
-            const upgrade_info      = Client.getUpgradeInfo(landing_company, jp_account_status);
->>>>>>> 02623751
+            const upgrade_info      = Client.getUpgradeInfo();
             const show_upgrade_msg  = upgrade_info.can_upgrade;
             const virtual_text      = document.getElementById('virtual-text');
 
