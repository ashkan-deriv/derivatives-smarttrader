--- conflicted
+++ resolved
@@ -2,11 +2,7 @@
 const Client                   = require('./client');
 const BinarySocket             = require('./socket');
 const showHidePulser           = require('../common/account_opening').showHidePulser;
-<<<<<<< HEAD
 const updateTotal              = require('../pages/user/update_total');
-=======
-const getCurrencyDisplayCode   = require('../common/currency').getCurrencyDisplayCode;
->>>>>>> ecfdc593
 const getLandingCompanyValue   = require('../../_common/base/client_base').getLandingCompanyValue;
 const isAuthenticationAllowed  = require('../../_common/base/client_base').isAuthenticationAllowed;
 const GTM                      = require('../../_common/base/gtm');
@@ -484,7 +480,6 @@
                     // const account_title  = Client.getAccountTitle(loginid);
                     const is_real        = /undefined|gaming|financial/.test(Client.getAccountType(loginid)); // this function only returns virtual/gaming/financial types
                     const currency       = Client.get('currency', loginid);
-<<<<<<< HEAD
                     // const localized_type = localize('[_1] Account', is_real && currency ? currency : account_title);
                     const icon           = Url.urlForStatic(`${header_icon_base_path}ic-currency-${is_real ? (currency ? currency.toLowerCase() : 'unknown') : 'virtual'}.svg`);
                     const is_current     = loginid === Client.get('loginid');
@@ -496,15 +491,6 @@
                             el.src = icon;
                         });
                     }
-=======
-                    const localized_type = localize('[_1] Account', is_real && currency ? getCurrencyDisplayCode(currency) : account_title);
-                    if (loginid === Client.get('loginid')) { // default account
-                        applyToAllElements('.account-type', (el) => { elementInnerHtml(el, localized_type); });
-                        applyToAllElements('.account-id', (el) => { elementInnerHtml(el, loginid); });
-                    } else {
-                        const link    = createElement('a', { href: `${'javascript:;'}`, 'data-value': loginid });
-                        const li_type = createElement('li', { text: localized_type });
->>>>>>> ecfdc593
 
                     const account           = createElement('div', { class: `account__switcher-acc ${is_current ? 'account__switcher-acc--active' : ''}`, 'data-value': loginid });
                     const account_icon      = createElement('img', { src: icon });
@@ -910,27 +896,8 @@
             };
 
             const messages = {
-<<<<<<< HEAD
-                currency             : () => ({ key: 'currency', title: localize('Set account currency'), message: localize('Please set the currency of your account to enable trading.'), type: 'danger', button_text: 'Set currency', button_link: Url.urlForDeriv('redirect', `action=add_account&ext_platform_url=${encodeURIComponent(window.location.href)}`) }),
-                excluded_until       : () => ({ key: 'exluded_until', title: localize('Self-exclusion'), message: buildSpecificMessage(localizeKeepPlaceholders('You have opted to be excluded from Binary.com until [_1]. Please [_2]contact us[_3] for assistance.'), [`${formatDate(Client.get('excluded_until') || new Date())}`, '<a class="header__notification-link" href="https://www.deriv.com/contact-us/">', '</a>']), type: 'danger' }),
-                authenticate         : () => ({ key: 'authenticate', title: localize('Account authentication'), message: localize('Authenticate your account now to take full advantage of all payment methods available.'), type: 'info', button_text: 'Authenticate', button_link: 'https://deriv.app/account/proof-of-identity' }),
                 cashier_locked       : () => ({ key: 'cashier_locked', title: localize('Cashier disabled'), message: localize('Deposits and withdrawals have been disabled on your account. Please check your email for more details.'), type: 'warning' }),
-                withdrawal_locked    : () => ({ key: 'withdrawal_locked', title: localize('Withdrawal disabled'), message: localize('Withdrawals have been disabled on your account. Please check your email for more details.'), type: 'warning' }),
-                mt5_withdrawal_locked: () => ({ key: 'mt5_withdrawal_locked', title: localize('MT5 withdrawal disabled'), message: localize('MT5 withdrawals have been disabled on your account. Please check your email for more details.'), type: 'warning' }),
-                document_needs_action: () => ({ key: 'document_needs_action', title: localize('Authentication failed'), message: buildMessage(localizeKeepPlaceholders('[_1]Your Proof of Identity or Proof of Address[_2] did not meet our requirements. Please check your email for further instructions.'), 'https://deriv.app/account/proof-of-identity'), type: 'warning' }),
-                unwelcome            : () => ({ key: 'unwelcome', title: localize('Trading and deposit disabled'), message: buildMessage(localizeKeepPlaceholders('Trading and deposits have been disabled on your account. Kindly contact [_1]customer support[_2] for assistance.'), 'https://www.deriv.com/contact-us/'), type: 'danger' }),
-                mf_retail            : () => ({ key: 'mf_retail', title: localize('Digital options trading disabled'), message: buildMessage(localizeKeepPlaceholders('Digital Options Trading has been disabled on your account. Kindly contact [_1]customer support[_2] for assistance.'), 'https://www.deriv.com/contact-us/'), type: 'danger' }),
-                financial_limit      : () => ({ key: 'financial_limit', title: localize('Remove deposit limits'), message: buildMessage(localizeKeepPlaceholders('Please set your [_1]30-day turnover limit[_2] to remove deposit limits.'), 'user/security/self_exclusionws'), type: 'warning' }), // TODO: handle this when self exclusion is available
-                risk                 : () => ({ key: 'risk', title: localize('Withdrawal and trading limits'), message: buildMessage(localizeKeepPlaceholders('Please complete the [_1]financial assessment form[_2] to lift your withdrawal and trading limits.'), 'https://deriv.app/account/financial-assessment'), type: 'warning' }),
-                tax                  : () => ({ key: 'tax', title: localize('Complete details'), message: buildMessage(localizeKeepPlaceholders('Please [_1]complete your account profile[_2] to lift your withdrawal and trading limits.'), 'https://deriv.app/account/personal-details'), type: 'danger' }),
-                tnc                  : () => ({ key: 'tnc', title: localize('Term & conditions updated'), message: buildMessage(localizeKeepPlaceholders('Please accept our [_1]updated Terms and Conditions[_2] to proceed.'), 'https://www.deriv.com/terms-and-conditions/'), type: 'warning' }),
-                required_fields      : () => ({ key: 'requried_fields', title: localize('Complete details'), message: localize('Please complete your Personal Details before you proceed.'), type: 'danger' }),
-                needs_poi            : () => ({ key: 'needs_poi', title: localize('Proof of identity required'), message: localize('Please submit your proof of identity.'), type: 'warning' }),
-                needs_poa            : () => ({ key: 'needs_poa', title: localize('Proof of address required'), message: localize('Please submit your proof of address.'), type: 'warning' }),
-                poi_expired          : () => ({ key: 'needs_poi', title: localize('Proof of identity'), message: localize('Proof of identity expired'), type: 'danger' }),
-                poa_expired          : () => ({ key: 'needs_poa', title: localize('Proof of address'), message: localize('Proof of address expired'), type: 'danger' }),
-                // residence            : () => ({ key: 'residence', title: localize('Country of residence'), message: buildMessage(localizeKeepPlaceholders('Please set [_1]country of residence[_2] before upgrading to a real-money account.'), type: 'danger' }),
-                // poa_rejected         : () => ({ key: 'poa_expired', title: localize('Proff of address'), message: localize('Your documents for proof of address is expired. Please submit again.'), type: 'danger'}),
+                currency             : () => ({ key: 'currency', title: localize('Set account currency'), message: localize('Please set the currency of your account.'), type: 'danger', button_text: 'Set currency', button_link: Url.urlForDeriv('redirect', `action=add_account&ext_platform_url=${encodeURIComponent(window.location.href)}`) }),
                 // unsubmitted          : () => ({ title: localize('Set account currency'), message: localize('Please set the currency of your account to enable trading.'), type: 'danger', button_text: 'Click test', button_link: 'https://deriv.app/account/proof-of-identity' }),
                 // expired              : () => buildSpecificMessage(localizeKeepPlaceholders('Your [_1]proof of identity[_3] and [_2]proof of address[_3] have expired.'),                                                   ['<a href=\'https://deriv.app/account/proof-of-identity\'>', '<a href=\'https://deriv.app/account/proof-of-address\'>', '</a>']),
                 // expired_identity     : () => buildMessage(localizeKeepPlaceholders('Your [_1]proof of identity[_2] has expired.'),                                                                                         'https://deriv.app/account/proof-of-identity'),
@@ -940,86 +907,43 @@
                 // rejected_document    : () => buildMessage(localizeKeepPlaceholders('Your [_1]proof of address[_2] has not been verified. Please check your email for details.'),                                           'https://deriv.app/account/proof-of-address'),
                 // identity             : () => buildMessage(localizeKeepPlaceholders('Please submit your [_1]proof of identity[_2].'),                                                                                       'https://deriv.app/account/proof-of-identity'),
                 // document             : () => buildMessage(localizeKeepPlaceholders('Please submit your [_1]proof of address[_2].'),                                                                                        'https://deriv.app/account/proof-of-address'),
+                excluded_until       : () => ({ key: 'exluded_until', title: localize('Self-exclusion'), message: buildSpecificMessage(localizeKeepPlaceholders('You have opted to be excluded from Binary.com until [_1]. Please [_2]contact us[_3] for assistance.'), [`${formatDate(Client.get('excluded_until') || new Date())}`, '<a class="header__notification-link" href="https://www.deriv.com/contact-us/">', '</a>']), type: 'danger' }),
+                financial_limit      : () => ({ key: 'financial_limit', title: localize('Remove deposit limits'), message: buildMessage(localizeKeepPlaceholders('Please set your [_1]30-day turnover limit[_2] to remove deposit limits.'), 'user/security/self_exclusionws'), type: 'warning' }), // TODO: handle this when self exclusion is available
+                mt5_withdrawal_locked: () => ({ key: 'mt5_withdrawal_locked', title: localize('MT5 withdrawal disabled'), message: localize('MT5 withdrawals have been disabled on your account. Please check your email for more details.'), type: 'warning' }),
+                // no_withdrawal_or_trading: () => buildMessage(localizeKeepPlaceholders('Trading and withdrawals have been disabled on your account. Kindly [_1]contact customer support[_2] for assistance.'),                 'contact'),                  'user/settings/detailsws'),
+                required_fields      : () => ({ key: 'requried_fields', title: localize('Complete details'), message: localize('Please complete your Personal Details before you proceed.'), type: 'danger' }),
+                // residence            : () => buildMessage(localizeKeepPlaceholders('Please set [_1]country of residence[_2] before upgrading to a real-money account.'),                                                   'user/settings/detailsws'),
+                risk                 : () => ({ key: 'risk', title: localize('Withdrawal and trading limits'), message: buildMessage(localizeKeepPlaceholders('Please complete the [_1]financial assessment form[_2] to lift your withdrawal and trading limits.'), 'https://deriv.app/account/financial-assessment'), type: 'warning' }),
+                tax                  : () => ({ key: 'tax', title: localize('Complete details'), message: buildMessage(localizeKeepPlaceholders('Please [_1]complete your account profile[_2] to lift your withdrawal and trading limits.'), 'https://deriv.app/account/personal-details'), type: 'danger' }),
+                unwelcome            : () => ({ key: 'unwelcome', title: localize('Trading and deposit disabled'), message: buildMessage(localizeKeepPlaceholders('Trading and deposits have been disabled on your account. Kindly contact [_1]customer support[_2] for assistance.'), 'https://www.deriv.com/contact-us/'), type: 'danger' }),
+                // withdrawal_locked_review: () => localize('Withdrawals have been disabled on your account. Please wait until your uploaded documents are verified.'),
+                withdrawal_locked    : () => ({ key: 'withdrawal_locked', title: localize('Withdrawal disabled'), message: localize('Withdrawals have been disabled on your account. Please check your email for more details.'), type: 'warning' }),
                 // tnc                  : () => buildMessage(has_no_tnc_limit
                 //     ? localizeKeepPlaceholders('Please [_1]accept the updated Terms and Conditions[_2].')
-                //     : localizeKeepPlaceholders('Please [_1]accept the updated Terms and Conditions[_2] to lift your deposit and trading limits.'), 'https://deriv.app'),
+                //     : localizeKeepPlaceholders('Please [_1]accept the updated Terms and Conditions[_2] to lift your deposit and trading limits.'), 'user/tnc_approvalws'),
+
+                // Deriv specific below.
+                authenticate         : () => ({ key: 'authenticate', title: localize('Account authentication'), message: localize('Authenticate your account now to take full advantage of all payment methods available.'), type: 'info', button_text: 'Authenticate', button_link: 'https://deriv.app/account/proof-of-identity' }),
+                needs_poi            : () => ({ key: 'needs_poi', title: localize('Proof of identity required'), message: localize('Please submit your proof of identity.'), type: 'warning' }),
+                needs_poa            : () => ({ key: 'needs_poa', title: localize('Proof of address required'), message: localize('Please submit your proof of address.'), type: 'warning' }),
+                poi_expired          : () => ({ key: 'needs_poi', title: localize('Proof of identity'), message: localize('Proof of identity expired'), type: 'danger' }),
+                poa_expired          : () => ({ key: 'needs_poa', title: localize('Proof of address'), message: localize('Proof of address expired'), type: 'danger' }),
             };
 
             const validations = {
-                currency             : () => !Client.get('currency'),
-                excluded_until       : () => Client.get('excluded_until'),
-                authenticate         : () => hasVerification('authenticate'),
-                cashier_locked       : () => hasStatus('cashier_locked'),
-                withdrawal_locked    : () => hasStatus('withdrawal_locked'),
-                mt5_withdrawal_locked: () => hasStatus('mt5_withdrawal_locked'),
-                document_needs_action: () => hasStatus('document_needs_action'),
-                unwelcome            : () => hasStatus('unwelcome'),
-                mf_retail            : () => Client.get('landing_company_shortcode') === 'maltainvest' && hasStatus('professional'),
-                financial_limit      : () => hasStatus('max_turnover_limit_not_set'),
-                risk                 : () => Client.getRiskAssessment(),
-                tax                  : () => Client.shouldCompleteTax(),
-                tnc                  : () => Client.shouldAcceptTnc(),
-                required_fields      : () => hasMissingRequiredField(),
-                needs_poi            : () => hasVerification('needs_poi'),
-                needs_poa            : () => hasVerification('needs_poa'),
-                poi_expired          : () => hasVerification('poi_expired'),
-                poa_expired          : () => hasVerification('poa_expired'),
-                /* residence            : () => !Client.get('residence'),
-                poa_rejected         : () => hasVerification('poa_rejected'),
-                unsubmitted          : () => hasVerification('unsubmitted'),
-                expired              : () => hasVerification('expired'),
-                expired_identity     : () => hasVerification('expired_identity'),
-                expired_document     : () => hasVerification('expired_document'),
-                rejected             : () => hasVerification('rejected'),
-                rejected_identity    : () => hasVerification('rejected_identity'),
-                rejected_document    : () => hasVerification('rejected_document'),
-                identity             : () => hasVerification('identity'),
-                document             : () => hasVerification('document'),
-                required_fields      : () => hasMissingRequiredField(),
-                residence            : () => !Client.get('residence'),
-                risk                 : () => Client.getRiskAssessment(),
-                tax                  : () => Client.shouldCompleteTax(),
-                tnc                  : () => Client.shouldAcceptTnc(), */
-=======
-                cashier_locked          : () => localize('Deposits and withdrawals have been disabled on your account. Please check your email for more details.'),
-                currency                : () => buildMessage(localizeKeepPlaceholders('Please set the [_1]currency[_2] of your account.'),                                                                                    'user/set-currency'),
-                unsubmitted             : () => buildMessage(localizeKeepPlaceholders('Please submit your [_1]proof of identity and proof of address[_2].'),                                                                  'user/authenticate'),
-                expired                 : () => buildSpecificMessage(localizeKeepPlaceholders('Your [_1]proof of identity[_3] and [_2]proof of address[_3] have expired.'),                                                   [`<a href='${Url.urlFor('user/authenticate')}'>`, `<a href='${Url.urlFor('user/authenticate')}?authentication_tab=poa'>`, '</a>']),
-                expired_identity        : () => buildMessage(localizeKeepPlaceholders('Your [_1]proof of identity[_2] has expired.'),                                                                                         'user/authenticate'),
-                expired_document        : () => buildMessage(localizeKeepPlaceholders('Your [_1]proof of address[_2] has expired.'),                                                                                          'user/authenticate', '?authentication_tab=poa'),
-                rejected                : () => buildSpecificMessage(localizeKeepPlaceholders('Your [_1]proof of identity[_3] and [_2]proof of address[_3] have not been verified. Please check your email for details.'),    [`<a href='${Url.urlFor('user/authenticate')}'>`, `<a href='${Url.urlFor('user/authenticate')}?authentication_tab=poa'>`, '</a>']),
-                rejected_identity       : () => buildMessage(localizeKeepPlaceholders('Your [_1]proof of identity[_2] has not been verified.'),                                                                               'user/authenticate'),
-                rejected_document       : () => buildMessage(localizeKeepPlaceholders('Your [_1]proof of address[_2] has not been verified. Please check your email for details.'),                                           'user/authenticate', '?authentication_tab=poa'),
-                identity                : () => buildMessage(localizeKeepPlaceholders('Please submit your [_1]proof of identity[_2].'),                                                                                       'user/authenticate'),
-                document                : () => buildMessage(localizeKeepPlaceholders('Please submit your [_1]proof of address[_2].'),                                                                                        'user/authenticate', '?authentication_tab=poa'),
-                excluded_until          : () => buildMessage(localizeKeepPlaceholders('Your account is restricted. Kindly [_1]contact customer support[_2] for assistance.'),                                                 'contact'),
-                financial_limit         : () => buildMessage(localizeKeepPlaceholders('Please set your [_1]30-day turnover limit[_2] to remove deposit limits.'),                                                             'user/security/self_exclusionws'),
-                mt5_withdrawal_locked   : () => localize('MT5 withdrawals have been disabled on your account. Please check your email for more details.'),
-                no_withdrawal_or_trading: () => buildMessage(localizeKeepPlaceholders('Trading and withdrawals have been disabled on your account. Kindly [_1]contact customer support[_2] for assistance.'),                 'contact'),
-                required_fields         : () => buildMessage(localizeKeepPlaceholders('Please complete your [_1]personal details[_2] before you proceed.'),                                                                   'user/settings/detailsws'),
-                residence               : () => buildMessage(localizeKeepPlaceholders('Please set [_1]country of residence[_2] before upgrading to a real-money account.'),                                                   'user/settings/detailsws'),
-                risk                    : () => buildMessage(localizeKeepPlaceholders('Please complete the [_1]financial assessment form[_2] to lift your withdrawal and trading limits.'),                                   'user/settings/assessmentws'),
-                tax                     : () => buildMessage(localizeKeepPlaceholders('Please [_1]complete your account profile[_2] to lift your withdrawal and trading limits.'),                                            'user/settings/detailsws'),
-                unwelcome               : () => buildMessage(localizeKeepPlaceholders('Trading and deposits have been disabled on your account. Kindly [_1]contact customer support[_2] for assistance.'),                    'contact'),
-                withdrawal_locked_review: () => localize('Withdrawals have been disabled on your account. Please wait until your uploaded documents are verified.'),
-                withdrawal_locked       : () => localize('Withdrawals have been disabled on your account. Please check your email for more details.'),
-                tnc                     : () => buildMessage(has_no_tnc_limit
-                    ? localizeKeepPlaceholders('Please [_1]accept the updated Terms and Conditions[_2].')
-                    : localizeKeepPlaceholders('Please [_1]accept the updated Terms and Conditions[_2] to lift your deposit and trading limits.'), 'user/tnc_approvalws'),
-            };
-
-            const validations = {
-                cashier_locked          : () => hasStatus('cashier_locked'),
-                currency                : () => !Client.get('currency'),
-                unsubmitted             : () => hasVerification('unsubmitted'),
-                expired                 : () => hasVerification('expired'),
-                expired_identity        : () => hasVerification('expired_identity'),
-                expired_document        : () => hasVerification('expired_document'),
-                rejected                : () => hasVerification('rejected'),
-                rejected_identity       : () => hasVerification('rejected_identity'),
-                rejected_document       : () => hasVerification('rejected_document'),
-                identity                : () => hasVerification('identity'),
-                document                : () => hasVerification('document'),
+                authenticate             : () => hasVerification('authenticate'), // Deriv specific.
+                cashier_locked           : () => hasStatus('cashier_locked'),
+                currency                 : () => !Client.get('currency'),
+                // unsubmitted             : () => hasVerification('unsubmitted'),
+                // expired                 : () => hasVerification('expired'),
+                // expired_identity        : () => hasVerification('expired_identity'),
+                // expired_document        : () => hasVerification('expired_document'),
+                // rejected                : () => hasVerification('rejected'),
+                // rejected_identity       : () => hasVerification('rejected_identity'),
+                // rejected_document       : () => hasVerification('rejected_document'),
+                // identity                : () => hasVerification('identity'),
+                // document                : () => hasVerification('document'),
+                document_needs_action   : () => hasStatus('document_needs_action'), // Deriv specific.
                 excluded_until          : () => Client.get('excluded_until'),
                 financial_limit         : () => hasStatus('max_turnover_limit_not_set'),
                 mt5_withdrawal_locked   : () => hasStatus('mt5_withdrawal_locked'),
@@ -1032,13 +956,17 @@
                 unwelcome               : () => hasStatus('unwelcome'),
                 withdrawal_locked_review: () => hasStatus('withdrawal_locked') && get_account_status.risk_classification === 'high' && !is_fully_authenticated && authentication.document.status === 'pending',
                 withdrawal_locked       : () => hasStatus('withdrawal_locked'),
->>>>>>> ecfdc593
+                mf_retail               : () => Client.get('landing_company_shortcode') === 'maltainvest' && hasStatus('professional'), // Deriv specific.
+                needs_poi               : () => hasVerification('needs_poi'), // Deriv specific.
+                needs_poa               : () => hasVerification('needs_poa'), // Deriv specific.
+                poi_expired             : () => hasVerification('poi_expired'), // Deriv specific.
+                poa_expired             : () => hasVerification('poa_expired'), // Deriv specific.
+                // poa_rejected            : () => hasVerification('poa_rejected'),
             };
 
             // real account checks in order
             const check_statuses_real = [
                 'currency',
-<<<<<<< HEAD
                 'excluded_until',
                 'authenticate',
                 'cashier_locked',
@@ -1075,8 +1003,6 @@
                 'financial_limit',
                 'risk',
                 'tax',
-=======
->>>>>>> ecfdc593
                 'unsubmitted',
                 'expired',
                 'expired_identity',
@@ -1119,17 +1045,8 @@
                     authentication = State.getResponse('get_account_status.authentication') || {};
                     get_account_status = State.getResponse('get_account_status') || {};
                     status             = get_account_status.status;
-<<<<<<< HEAD
-                    /* if (Client.get('landing_company_shortcode') === 'maltainvest' || Client.get('landing_company_shortcode') === 'malta' || Client.get('landing_company_shortcode') === 'iom') {
-                        checkStatus(check_statuses_mf_mlt);
-                    /* } else { */
-                    checkStatus(check_statuses_real);
-                    // }
-                    const is_fully_authenticated = hasStatus('authenticated') && !+get_account_status.prompt_client_to_authenticate;
-=======
                     checkStatus(check_statuses_real);
                     is_fully_authenticated = hasStatus('authenticated') && !+get_account_status.prompt_client_to_authenticate;
->>>>>>> ecfdc593
                     $('.account-id')[is_fully_authenticated ? 'append' : 'remove'](el_account_status);
                 });
             }
