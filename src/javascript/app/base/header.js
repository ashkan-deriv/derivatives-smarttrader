--- conflicted
+++ resolved
@@ -144,33 +144,21 @@
             dtrader: {
                 name     : 'DTrader',
                 desc     : 'A whole new trading experience on a powerful yet easy to use platform.',
-<<<<<<< HEAD
-                link     : 'https://deriv.app',
-=======
                 link     : 'https://app.deriv.com',
->>>>>>> 04a1e2de
                 icon     : 'ic-brand-dtrader.svg',
                 on_mobile: true,
             },
             dbot: {
                 name     : 'DBot',
                 desc     : 'Automated trading at your fingertips. No coding needed.',
-<<<<<<< HEAD
-                link     : 'https://deriv.app/bot',
-=======
                 link     : 'https://app.deriv.com/bot',
->>>>>>> 04a1e2de
                 icon     : 'ic-brand-dbot.svg',
                 on_mobile: false,
             },
             dmt5: {
                 name     : 'DMT5',
                 desc     : 'The platform of choice for professionals worldwide.',
-<<<<<<< HEAD
-                link     : 'https://deriv.app/mt5',
-=======
                 link     : 'https://app.deriv.com/mt5',
->>>>>>> 04a1e2de
                 icon     : 'ic-brand-dmt5.svg',
                 on_mobile: true,
 
@@ -503,33 +491,18 @@
                             el.src = icon;
                         });
                     }
-<<<<<<< HEAD
 
                     const account           = createElement('div', { class: `account__switcher-acc ${is_current ? 'account__switcher-acc--active' : ''}`, 'data-value': loginid });
                     const account_icon      = createElement('img', { src: icon });
                     const account_detail    = createElement('span', { text: is_real ? (currency || localize('Real')) : localize('Demo') });
                     const account_loginid   = createElement('div', { class: 'account__switcher-loginid', text: loginid });
                     const account_balance   = createElement('span', { class: `account__switcher-balance account__switcher-balance-${loginid}` });
-                    
+
                     if (!currency) {
                         $('#header__acc-balance').html(createElement('p', { text: localize('No currency assigned') }));
                         account_balance.html(createElement('span', { text: localize('No currency selected'), class: 'no-currency' }));
                         $('.account__switcher-select_currencies').css('display', 'block');
-                        
-=======
-
-                    const account           = createElement('div', { class: `account__switcher-acc ${is_current ? 'account__switcher-acc--active' : ''}`, 'data-value': loginid });
-                    const account_icon      = createElement('img', { src: icon });
-                    const account_detail    = createElement('span', { text: is_real ? (currency || localize('Real')) : localize('Demo') });
-                    const account_loginid   = createElement('div', { class: 'account__switcher-loginid', text: loginid });
-                    const account_balance   = createElement('span', { class: `account__switcher-balance account__switcher-balance-${loginid}` });
-
-                    if (!currency) {
-                        $('#header__acc-balance').html(createElement('p', { text: localize('No currency assigned') }));
-                        account_balance.html(createElement('span', { text: localize('No currency selected'), class: 'no-currency' }));
-                        $('.account__switcher-select_currencies').css('display', 'block');
-
->>>>>>> 04a1e2de
+
                         const header_deposit = $('.header__deposit');
                         header_deposit.text('Set currency');
                         header_deposit.attr('href', Url.urlForDeriv('redirect', `action=add_account&ext_platform_url=${encodeURIComponent(window.location.href)}`));
@@ -783,11 +756,7 @@
                 el.html(notifications.length);
             } else {
                 el.style.display = 'none';
-<<<<<<< HEAD
-                
-=======
-
->>>>>>> 04a1e2de
+
             }
         });
 
@@ -929,17 +898,6 @@
             const messages = {
                 cashier_locked       : () => ({ key: 'cashier_locked', title: localize('Cashier disabled'), message: localize('Deposits and withdrawals have been disabled on your account. Please check your email for more details.'), type: 'warning' }),
                 currency             : () => ({ key: 'currency', title: localize('Set account currency'), message: localize('Please set the currency of your account.'), type: 'danger', button_text: 'Set currency', button_link: Url.urlForDeriv('redirect', `action=add_account&ext_platform_url=${encodeURIComponent(window.location.href)}`) }),
-<<<<<<< HEAD
-                // unsubmitted          : () => ({ title: localize('Set account currency'), message: localize('Please set the currency of your account to enable trading.'), type: 'danger', button_text: 'Click test', button_link: 'https://deriv.app/account/proof-of-identity' }),
-                // expired              : () => buildSpecificMessage(localizeKeepPlaceholders('Your [_1]proof of identity[_3] and [_2]proof of address[_3] have expired.'),                                                   ['<a href=\'https://deriv.app/account/proof-of-identity\'>', '<a href=\'https://deriv.app/account/proof-of-address\'>', '</a>']),
-                // expired_identity     : () => buildMessage(localizeKeepPlaceholders('Your [_1]proof of identity[_2] has expired.'),                                                                                         'https://deriv.app/account/proof-of-identity'),
-                // expired_document     : () => buildMessage(localizeKeepPlaceholders('Your [_1]proof of address[_2] has expired.'),                                                                                          'https://deriv.app/account/proof-of-address'),
-                // rejected             : () => buildSpecificMessage(localizeKeepPlaceholders('Your [_1]proof of identity[_3] and [_2]proof of address[_3] have not been verified. Please check your email for details.'),    ['<a href=\'https://deriv.app/account/proof-of-identity\'>', '<a href=\'https://deriv.app/account/proof-of-address\'>', '</a>']),
-                // rejected_identity    : () => buildMessage(localizeKeepPlaceholders('Your [_1]proof of identity[_2] has not been verified. Please check your email for details.'),                                          'https://deriv.app/account/proof-of-identity'),
-                // rejected_document    : () => buildMessage(localizeKeepPlaceholders('Your [_1]proof of address[_2] has not been verified. Please check your email for details.'),                                           'https://deriv.app/account/proof-of-address'),
-                // identity             : () => buildMessage(localizeKeepPlaceholders('Please submit your [_1]proof of identity[_2].'),                                                                                       'https://deriv.app/account/proof-of-identity'),
-                // document             : () => buildMessage(localizeKeepPlaceholders('Please submit your [_1]proof of address[_2].'),                                                                                        'https://deriv.app/account/proof-of-address'),
-=======
                 // unsubmitted          : () => ({ title: localize('Set account currency'), message: localize('Please set the currency of your account to enable trading.'), type: 'danger', button_text: 'Click test', button_link: 'https://app.deriv.com/account/proof-of-identity' }),
                 // expired              : () => buildSpecificMessage(localizeKeepPlaceholders('Your [_1]proof of identity[_3] and [_2]proof of address[_3] have expired.'),                                                   ['<a href=\'https://app.deriv.com/account/proof-of-identity\'>', '<a href=\'https://app.deriv.com/account/proof-of-address\'>', '</a>']),
                 // expired_identity     : () => buildMessage(localizeKeepPlaceholders('Your [_1]proof of identity[_2] has expired.'),                                                                                         'https://app.deriv.com/account/proof-of-identity'),
@@ -949,20 +907,14 @@
                 // rejected_document    : () => buildMessage(localizeKeepPlaceholders('Your [_1]proof of address[_2] has not been verified. Please check your email for details.'),                                           'https://app.deriv.com/account/proof-of-address'),
                 // identity             : () => buildMessage(localizeKeepPlaceholders('Please submit your [_1]proof of identity[_2].'),                                                                                       'https://app.deriv.com/account/proof-of-identity'),
                 // document             : () => buildMessage(localizeKeepPlaceholders('Please submit your [_1]proof of address[_2].'),                                                                                        'https://app.deriv.com/account/proof-of-address'),
->>>>>>> 04a1e2de
                 excluded_until       : () => ({ key: 'exluded_until', title: localize('Self-exclusion'), message: buildSpecificMessage(localizeKeepPlaceholders('Your account is restricted. Kindly [_1]contact customer support[_2] for assistance.'), [`${formatDate(Client.get('excluded_until') || new Date())}`, '<a class="header__notification-link" href="https://www.deriv.com/contact-us/">', '</a>']), type: 'danger' }),
                 financial_limit      : () => ({ key: 'financial_limit', title: localize('Remove deposit limits'), message: buildMessage(localizeKeepPlaceholders('Please set your [_1]30-day turnover limit[_2] to remove deposit limits.'), 'user/security/self_exclusionws'), type: 'warning' }), // TODO: handle this when self exclusion is available
                 mt5_withdrawal_locked: () => ({ key: 'mt5_withdrawal_locked', title: localize('MT5 withdrawal disabled'), message: localize('MT5 withdrawals have been disabled on your account. Please check your email for more details.'), type: 'warning' }),
                 // no_withdrawal_or_trading: () => buildMessage(localizeKeepPlaceholders('Trading and withdrawals have been disabled on your account. Kindly [_1]contact customer support[_2] for assistance.'),                 'contact'),                  'user/settings/detailsws'),
                 required_fields      : () => ({ key: 'requried_fields', title: localize('Complete details'), message: localize('Please complete your Personal Details before you proceed.'), type: 'danger' }),
                 // residence            : () => buildMessage(localizeKeepPlaceholders('Please set [_1]country of residence[_2] before upgrading to a real-money account.'),                                                   'user/settings/detailsws'),
-<<<<<<< HEAD
-                risk                 : () => ({ key: 'risk', title: localize('Withdrawal and trading limits'), message: buildMessage(localizeKeepPlaceholders('Please complete the [_1]financial assessment form[_2] to lift your withdrawal and trading limits.'), 'https://deriv.app/account/financial-assessment'), type: 'warning' }),
-                tax                  : () => ({ key: 'tax', title: localize('Complete details'), message: buildMessage(localizeKeepPlaceholders('Please [_1]complete your account profile[_2] to lift your withdrawal and trading limits.'), 'https://deriv.app/account/personal-details'), type: 'danger' }),
-=======
                 risk                 : () => ({ key: 'risk', title: localize('Withdrawal and trading limits'), message: buildMessage(localizeKeepPlaceholders('Please complete the [_1]financial assessment form[_2] to lift your withdrawal and trading limits.'), 'https://app.deriv.com/account/financial-assessment'), type: 'warning' }),
                 tax                  : () => ({ key: 'tax', title: localize('Complete details'), message: buildMessage(localizeKeepPlaceholders('Please [_1]complete your account profile[_2] to lift your withdrawal and trading limits.'), 'https://app.deriv.com/account/personal-details'), type: 'danger' }),
->>>>>>> 04a1e2de
                 unwelcome            : () => ({ key: 'unwelcome', title: localize('Trading and deposit disabled'), message: buildMessage(localizeKeepPlaceholders('Trading and deposits have been disabled on your account. Kindly [_1]contact customer support[_2] for assistance.'), 'https://www.deriv.com/contact-us/'), type: 'danger' }),
                 // withdrawal_locked_review: () => localize('Withdrawals have been disabled on your account. Please wait until your uploaded documents are verified.'),
                 withdrawal_locked    : () => ({ key: 'withdrawal_locked', title: localize('Withdrawal disabled'), message: localize('Withdrawals have been disabled on your account. Please check your email for more details.'), type: 'warning' }),
@@ -971,11 +923,7 @@
                 //     : localizeKeepPlaceholders('Please [_1]accept the updated Terms and Conditions[_2] to lift your deposit and trading limits.'), 'user/tnc_approvalws'),
 
                 // Deriv specific below.
-<<<<<<< HEAD
-                authenticate: () => ({ key: 'authenticate', title: localize('Account authentication'), message: localize('Authenticate your account now to take full advantage of all payment methods available.'), type: 'info', button_text: 'Authenticate', button_link: 'https://deriv.app/account/proof-of-identity' }),
-=======
                 authenticate: () => ({ key: 'authenticate', title: localize('Account authentication'), message: localize('Authenticate your account now to take full advantage of all payment methods available.'), type: 'info', button_text: 'Authenticate', button_link: 'https://app.deriv.com/account/proof-of-identity' }),
->>>>>>> 04a1e2de
                 needs_poi   : () => ({ key: 'needs_poi', title: localize('Proof of identity required'), message: localize('Please submit your proof of identity.'), type: 'warning' }),
                 needs_poa   : () => ({ key: 'needs_poa', title: localize('Proof of address required'), message: localize('Please submit your proof of address.'), type: 'warning' }),
                 poi_expired : () => ({ key: 'needs_poi', title: localize('Proof of identity'), message: localize('Proof of identity expired'), type: 'danger' }),
