<<<<<<< HEAD
const { isEmptyObject, removeObjProperties } = require('../../_common/utility');
=======
const isEmptyObject = require('../../_common/utility').isEmptyObject;
const removeObjProperties = require('../../_common/utility').removeObjProperties;
>>>>>>> 9f7214b4

const submarket_order = {
    forex          : 0,
    major_pairs    : 1,
    minor_pairs    : 2,
    smart_fx       : 3,
    indices        : 4,
    asia_oceania   : 5,
    europe_africa  : 6,
    americas       : 7,
    otc_index      : 8,
    stocks         : 9,
    au_otc_stock   : 10,
    ge_otc_stock   : 11,
    india_otc_stock: 12,
    uk_otc_stock   : 13,
    us_otc_stock   : 14,
    commodities    : 15,
    metals         : 16,
    energy         : 17,
    synthetic_index: 18,
    random_index   : 19,
    random_daily   : 20,
    random_nightly : 21,
};

const ActiveSymbols = (() => {
    const groupBy = (xs, key) => (
        xs.reduce((rv, x) => {
            (rv[x[key]] = rv[x[key]] || []).push(x);
            return rv;
        }, {})
    );

    const extend = (a, b) => {
        if (!a || !b) return null;
        Object.keys(b).forEach((key) => {
            a[key] = b[key];
        });
        return a;
    };

    const clone = obj => extend({}, obj);

    let markets    = {};
    let submarkets = {};
    let symbols    = {};

    const getMarkets = (all_symbols) => {
        if (!isEmptyObject(markets)) {
            return clone(markets);
        }

        const all_markets = groupBy(all_symbols, 'market');
        Object.keys(all_markets).forEach((key) => {
            const market_name    = key;
            const market_symbols = all_markets[key];
            const symbol         = market_symbols[0];
            markets[market_name] = {
                name     : symbol.market_display_name,
                is_active: !symbol.is_trading_suspended && symbol.exchange_is_open,
            };
            getSubmarketsForMarket(market_symbols, markets[market_name]);
        });
        return clone(markets);
    };

    const clearData = () => {
        markets    = {};
        symbols    = {};
        submarkets = {};
    };

    const getSubmarketsForMarket = (all_symbols, market) => {
        if (!isEmptyObject(market.submarkets)) {
            return clone(market.submarkets);
        }
        market.submarkets = {};

        const all_submarkets = groupBy(all_symbols, 'submarket');

        Object.keys(all_submarkets).forEach((key) => {
            const submarket_name    = key;
            const submarket_symbols = all_submarkets[key];
            const symbol            = submarket_symbols[0];

            market.submarkets[submarket_name] = {
                name     : symbol.submarket_display_name,
                is_active: !symbol.is_trading_suspended && symbol.exchange_is_open,
            };

            getSymbolsForSubmarket(submarket_symbols, market.submarkets[submarket_name]);
        });
        return clone(market.submarkets);
    };

    const getSymbolsForSubmarket = (all_symbols, submarket) => {
        if (isEmptyObject(submarket.symbols)) {
            submarket.symbols = {};
            all_symbols.forEach((symbol) => {
                submarket.symbols[symbol.symbol] = {
                    display    : symbol.display_name,
                    symbol_type: symbol.symbol_type,
                    is_active  : !symbol.is_trading_suspended && symbol.exchange_is_open,
                    pip        : symbol.pip,
                    market     : symbol.market,
                    submarket  : symbol.submarket,
                };
            });
        }
        return clone(submarket.symbols);
    };

    const getSubmarkets = (active_symbols) => {
        if (isEmptyObject(submarkets)) {
            const all_markets = getMarkets(active_symbols);
            Object.keys(all_markets).forEach((key) => {
                const market         = all_markets[key];
                const all_submarkets = getSubmarketsForMarket(active_symbols, market);
                extend(submarkets, all_submarkets);
            });
        }
        return clone(submarkets);
    };

    const getSymbols = (active_symbols) => {
        if (isEmptyObject(symbols)) {
            const all_submarkets = getSubmarkets(active_symbols);
            Object.keys(all_submarkets).forEach((key) => {
                const submarket   = all_submarkets[key];
                const all_symbols = getSymbolsForSubmarket(active_symbols, submarket);
                extend(symbols, all_symbols);
            });
        }
        return clone(symbols);
    };

    const getSymbolsForMarket = (active_symbols, market) => {
        const all_symbols = getSymbols(active_symbols);

        const filtered_symbols = Object.keys(all_symbols)
            // only keep the symbols of the currently selected market
            .filter(symbol => all_symbols[symbol].market === market)
            // sort them by the submarket order defined
            .sort((symbol_a, symbol_b) =>
                sortSubmarket(all_symbols[symbol_a].submarket, all_symbols[symbol_b].submarket)
            )
            // make it into an object again with all needed data
            .reduce((obj, symbol) => ({
                ...obj,
                [symbol]: all_symbols[symbol],
            }), {});

        return clone(filtered_symbols);
    };

    const sortSubmarket = (a, b) => {
        if (submarket_order[a] > submarket_order[b]) {
            return 1;
        } else if (submarket_order[a] < submarket_order[b]) {
            return -1;
        }
        return 0;
    };

    const getMarketsList = (active_symbols) => {
        const trade_markets_list = {};
        extend(trade_markets_list, getMarkets(active_symbols));
        extend(trade_markets_list, getSubmarkets(active_symbols));
        return trade_markets_list;
    };

    // The unavailable underlyings are only offered on deriv.com.
    const unavailable_underlyings = ['BOOM500', 'BOOM1000', 'CRASH500', 'CRASH1000', 'stpRNG'];
    
    const getAvailableUnderlyings = (markets_list) => {
        const markets_list_clone = clone(markets_list);

        Object.keys(markets_list_clone).forEach(market_key => {
            Object.keys(markets_list_clone[market_key].submarkets).forEach(submarket_key => {
                removeObjProperties(
                    unavailable_underlyings,
                    markets_list_clone[market_key].submarkets[submarket_key].symbols);
                if (Object.keys(markets_list_clone[market_key].submarkets[submarket_key].symbols).length === 0) {
                    delete markets_list_clone[market_key].submarkets[submarket_key];
                }
            });
            if (Object.keys(markets_list_clone[market_key].submarkets).length === 0){
                delete markets_list_clone[market_key];
            }
        });
        if (Object.keys(markets_list_clone).length === 0) return [];
        return markets_list_clone;
    };

    const getTradeUnderlyings = (active_symbols) => {
        const trade_underlyings = {};
        const all_symbols       = getSymbols(active_symbols);
        Object.keys(all_symbols).forEach((key) => {
            const symbol = all_symbols[key];
            if (!trade_underlyings[symbol.market]) {
                trade_underlyings[symbol.market] = {};
            }
            if (!trade_underlyings[symbol.submarket]) {
                trade_underlyings[symbol.submarket] = {};
            }
            trade_underlyings[symbol.market][key]    = symbol;
            trade_underlyings[symbol.submarket][key] = symbol;
        });
        return trade_underlyings;
    };

    const getSymbolNames = (active_symbols) => {
        const all_symbols = clone(getSymbols(active_symbols));
        Object.keys(all_symbols).forEach((key) => {
            all_symbols[key] = all_symbols[key].display;
        });
        return all_symbols;
    };

    return {
        getMarkets,
        getSubmarkets,
        getMarketsList,
        getTradeUnderlyings,
        getSymbolNames,
        clearData,
        getSymbols,
        getSymbolsForMarket,
        sortSubmarket,
        getAvailableUnderlyings,
    };
})();

module.exports = ActiveSymbols;<|MERGE_RESOLUTION|>--- conflicted
+++ resolved
@@ -1,9 +1,5 @@
-<<<<<<< HEAD
-const { isEmptyObject, removeObjProperties } = require('../../_common/utility');
-=======
 const isEmptyObject = require('../../_common/utility').isEmptyObject;
 const removeObjProperties = require('../../_common/utility').removeObjProperties;
->>>>>>> 9f7214b4
 
 const submarket_order = {
     forex          : 0,
