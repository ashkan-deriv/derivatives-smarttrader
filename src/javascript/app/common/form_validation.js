const Dropdown                 = require('@binary-com/binary-style').selectDropdown;
const addComma                 = require('./currency').addComma;
const getDecimalPlaces         = require('./currency').getDecimalPlaces;
const Client                   = require('../base/client');
const Password                 = require('../../_common/check_password');
const localize                 = require('../../_common/localize').localize;
const localizeKeepPlaceholders = require('../../_common/localize').localizeKeepPlaceholders;
const compareBigUnsignedInt    = require('../../_common/string_util').compareBigUnsignedInt;
const getHashValue             = require('../../_common/url').getHashValue;
const cloneObject              = require('../../_common/utility').cloneObject;
const isEmptyObject            = require('../../_common/utility').isEmptyObject;
const template                 = require('../../_common/utility').template;
const urlFor                   = require('../../_common/url').urlForStatic;

const Validation = (() => {
    const forms        = {};
    const error_class  = 'error-msg';
    const hidden_class = 'invisible';
    const pass_length  = { min: 8, max: 25 };

    const events_map = {
        input   : 'input.validation change.validation',
        select  : 'change.validation',
        checkbox: 'change.validation',
    };

    const getFieldType = ($field) => {
        if (!$field.length) return null;
        if ($field.find('input[type=radio]').length || $field.attr('type') === 'radio') return 'radio';
        if ($field.attr('type') === 'checkbox') return 'checkbox';
        return $field.get(0).localName;
    };

    const isChecked = field => field.$.is(':checked') ? '1' : '';

    const getFieldValue = (field, options) => {
        let value;
        if (typeof options.value === 'function') {
            value = options.value();
        } else if (field.type === 'checkbox') {
            value = isChecked(field);
        } else if (field.type === 'radio') {
            value = field.$.find(`input[name=${field.selector.slice(1)}]:checked`).val();
        } else {
            value = field.$.val();
        }
        return value || '';
    };

    const initForm = (form_selector, fields, needs_token) => {
        const $form = $(`${form_selector}:visible`);

        if (needs_token) {
            const token = getHashValue('token') || $('#txt_verification_code').val();
            if (!validEmailToken(token)) {
                $form.replaceWith($('<div/>', { class: error_class, text: localize('Verification code is wrong. Please use the link sent to your email.') }));
                return;
            }
        }

        if ($form.length) {
            forms[form_selector] = { $form };
            if (Array.isArray(fields) && fields.length) {
                forms[form_selector].fields = fields;
                const $btn_submit           = $form.find('button[type="submit"]');

                let has_required = false;
                fields.forEach((field) => {
                    field.$ = $form.find(field.selector);
                    if (!field.$.length || !field.validations) return;

                    field.type = getFieldType($(field.$[0])); // also handles multiple results
                    field.form = form_selector;
                    if (field.msg_element) {
                        field.$error = $form.find(field.msg_element);
                    } else {
                        // for password type fields we need to go up one parent due to the password field wrapper
                        const $parent = field.$.attr('type') === 'password' ? field.$.parent().parent() : field.$.parent();
                        // Add indicator to required fields
                        if (field.validations.find(v => /^req$/.test(v) && (isEmptyObject(v[1]) || !v[1].hide_asterisk))) {
                            let $label = $parent.parent().find('label');
                            if (!$label.length) $label = $parent.find('label');
                            if ($label.length && $label.find('span.required_field_asterisk').length === 0) {
                                $($label[0]).append($('<span/>', { class: 'required_field_asterisk', text: '*' }));
                                has_required = true;
                            }
                        }
                        if ($parent.find(`p.${error_class}`).length === 0) {
                            // input with password meter data attribute should have default margins
                            const has_password_meter = $parent.children('div').children('input').attr('data-password');
                            $parent.append($('<p/>',
                                {
                                    class: `${error_class} ${hidden_class} ${!has_password_meter ? 'no-margin' : ''}`,
                                })
                            );
                        }
                        field.$error = $parent.find(`.${error_class}`);
                    }
                    field.$submit_btn_error = $form.find('#msg_form');

                    const event = events_map[field.type];

                    if (event) {
                        field.$.unbind(event).on(event, () => {
                            checkField(field);
                            if (field.re_check_field) {
                                checkField(forms[form_selector].fields.find(fld => (
                                    fld.selector === field.re_check_field
                                )));
                            }
                        });

                        if (field.$.attr('type') === 'password') {
                            field.$.next('#password_toggle')[0].onclick = () => togglePasswordVisibility(field);
                            if (field.$.attr('data-password')) {
                                field.$.after(
                                    '<div class="password--meter password--meter-bg"></div>' +
                                    '<div class="password--meter password--meter-fill"></div>' +
                                    '<p class="password--message"></p>');
                            }
                        }
                    }
                });
                if (has_required && $form.find('.indicates-required').length === 0) {
                    $btn_submit.parent().append($('<p/>', { class: 'hint' })
                        .append($('<span/>', { class: 'required_field_asterisk no-margin indicates-required', text: '*' })).append($('<span/>', { text: ` ${localize('Indicates required field')}` })));
                }
            }
        }

        const togglePasswordVisibility = (field) => {
            const el_password_icon = field.$.siblings('#password_toggle').find('#password_toggle_icon');

            if (field.$.attr('type') === 'text') {
                field.$.attr('type', 'password');
                el_password_icon.attr('src', urlFor('images/common/password_hide.svg'));
            } else if (field.$.attr('type') === 'password') {
                field.$.attr('type', 'text');
                el_password_icon.attr('src', urlFor('images/common/password_show.svg'));
            }
        };

        // need to init Dropdown after we have responses from ws
        const el_all_select = document.querySelectorAll('select:not([multiple]):not([single])');
        el_all_select.forEach((el) => {
            if (el.id && el.length) {
                Dropdown(
                    `#${el.id}`,
                    !!el.getElementsByTagName('optgroup').length // have to explicitly pass true to enable option groups
                );
            }
        });
    };

    // ------------------------------
    // ----- Validation Methods -----
    // ------------------------------
    const validRequired     = (value, options, field) => {
        if (value.length) return true;
        // else
        ValidatorsMap.get().req.message = field.type === 'checkbox' ? localize('Please select the checkbox.') : localize('This field is required.');
        return false;
    };
    const validEmail        = value => /^[a-zA-Z0-9_.+-]+@[a-zA-Z0-9.-]+\.[a-zA-Z]{2,63}$/.test(value);
    const validPassword     = (value, options, field) => {
        if (/^(?=.*[a-z])(?=.*[0-9])(?=.*[A-Z])[ -~]*$/.test(value)) {
<<<<<<< HEAD
            Password.checkPassword(field.selector);
=======
            Password.checkPassword(field.selector, true);
>>>>>>> 9f7214b4
            return true;
        }
        // else
        return false;
    };
    const validLetterSymbol = value => !/[`~!@#$%^&*)(_=+[}{\]\\/";:?><,|\d]+/.test(value);
    const validGeneral      = value => !/[`~!@#$%^&*)(_=+[}{\]\\/";:?><|]+/.test(value);
    const validAddress      = value => !/[`~!$%^&*_=+[}{\]\\"?><|]+/.test(value);
    const validPostCode     = value => value === '' || /^[A-Za-z0-9][A-Za-z0-9\s-]*$/.test(value);
<<<<<<< HEAD
    const validPhone        = value => /^\+((-|\s)*[0-9])*$/.test(value);
=======
    const validPhone        = value => /^\+?((-|\s)*[0-9])*$/.test(value);
>>>>>>> 9f7214b4
    const validRegular      = (value, options) => options.regex.test(value);
    const validEmailToken   = value => value.trim().length === 8;
    const compareToEmail    = value => {
        const email = Client.get('email');
        return !email || email.toLowerCase() !== value.toLowerCase();
    };

    const validCompare  = (value, options) => value === $(options.to).val();
    const validNotEqual = (value, options) => value !== $(options.to).val();
    const validMin      = (value, options) => (options.min ? value.length >= options.min : true);
    const validLength   = (value, options) => (
        (options.min ? value.length >= options.min : true) &&
        (options.max ? value.length <= options.max : true)
    );

    const validNumber = (value, opts) => {
        const options = cloneObject(opts);
        if (options.allow_empty && value.length === 0) {
            return true;
        }

        let is_ok   = true;
        let message = '';

        if ('min' in options && typeof options.min === 'function') {
            options.min = options.min();
        }
        if ('max' in options && typeof options.max === 'function') {
            options.max = options.max();
        }

        if (!(options.type === 'float' ? /^\d+(\.\d+)?$/ : /^\d+$/).test(value) || !$.isNumeric(value)) {
            is_ok   = false;
            message = localize('Should be a valid number.');
        } else if (options.type === 'float' && options.decimals &&
            !(new RegExp(`^\\d+(\\.\\d{0,${options.decimals}})?$`).test(value))) {
            is_ok   = false;
            message = localize('Up to [_1] decimal places are allowed.', options.decimals);
        } else if ('min' in options && 'max' in options && +options.min === +options.max && +value !== +options.min) {
            is_ok   = false;
            message = localize('Should be [_1]', addComma(options.min, options.format_money ? getDecimalPlaces(Client.get('currency')) : undefined));
        } else if ('min' in options && 'max' in options && (+value < +options.min || isMoreThanMax(value, options))) {
            is_ok   = false;
            message = localize('Should be between [_1] and [_2]', [addComma(options.min, options.format_money ? getDecimalPlaces(Client.get('currency')) : undefined), addComma(options.max, options.format_money ? getDecimalPlaces(Client.get('currency')) : undefined)]);
        } else if ('min' in options && +value < +options.min) {
            is_ok   = false;
            message = localize('Should be more than [_1]', addComma(options.min, options.format_money ? getDecimalPlaces(Client.get('currency')) : undefined));
        } else if ('max' in options && isMoreThanMax(value, options)) {
            is_ok   = false;
            message = localize('Should be less than [_1]', addComma(options.max, options.format_money ? getDecimalPlaces(Client.get('currency')) : undefined));
        }

        ValidatorsMap.get().number.message = message;
        return is_ok;
    };

    const isMoreThanMax = (value, options) =>
        (options.type === 'float' ? +value > +options.max : compareBigUnsignedInt(value, options.max) === 1);

    const validTaxID = (value, options, field) => {
        // input is valid in API regex but may not be valid for country regex
        if (/^[a-zA-Z0-9]*[\w-]*$/.test(value)) {
            if (options.residence_list && options.$tax_residence && options.$warning) {
                // get the tax id regex validation of currently selected tax residence dynamically
                const tax_regex = getTaxRegex(options.residence_list, options.$tax_residence.val());
                const tax_id    = $(field.selector).val();
                // consider valid if no validation is needed, or
                // tax id value matches some acceptable regex from the tax_regex array
                const is_valid_tax = !tax_regex.length || tax_regex.find(regex => regex.test(tax_id));
                options.$warning.setVisibility(!is_valid_tax);
            }
            // allow to continue with or without warning
            return true;
        }

        return false;
    };

    const getTaxRegex = (residence_list, tax_residence) => {
        const tin_format = (residence_list.find(residence =>  residence.value === tax_residence) || {}).tin_format;
        return (tin_format || []).map((format) => new RegExp(format));
    };

    const ValidatorsMap = (() => {
        let validators_map;

        const initValidatorsMap = () => ({
            req             : { func: validRequired,     message: '' },
            email           : { func: validEmail,        message: localize('Invalid email address.') },
            password        : { func: validPassword,     message: localize('Password should have lower and uppercase English letters with numbers.') },
            general         : { func: validGeneral,      message: localize('Only letters, numbers, space, hyphen, period, and apostrophe are allowed.') },
            address         : { func: validAddress,      message: localize('Only letters, numbers, space, and these special characters are allowed: [_1]', '- . \' # ; : ( ) , @ /') },
            letter_symbol   : { func: validLetterSymbol, message: localize('Only letters, space, hyphen, period, and apostrophe are allowed.') },
            postcode        : { func: validPostCode,     message: localize('Only letters, numbers, space, and hyphen are allowed.') },
<<<<<<< HEAD
            phone           : { func: validPhone,        message: localize('Please enter a valid phone number, including the country code (e.g. +15417541234).') },
=======
            phone           : { func: validPhone,        message: localize('Please enter a valid phone number (e.g. +15417541234).') },
>>>>>>> 9f7214b4
            compare         : { func: validCompare,      message: localize('The two passwords that you entered do not match.') },
            not_equal       : { func: validNotEqual,     message: localizeKeepPlaceholders('[_1] and [_2] cannot be the same.') },
            min             : { func: validMin,          message: localizeKeepPlaceholders('Minimum of [_1] characters required.') },
            length          : { func: validLength,       message: localizeKeepPlaceholders('You should enter [_1] characters.') },
            number          : { func: validNumber,       message: '' },
            regular         : { func: validRegular,      message: '' },
            tax_id          : { func: validTaxID,        message: localize('Should start with letter or number, and may contain hyphen and underscore.') },
            token           : { func: validEmailToken,   message: localize('Invalid verification code.') },
            compare_to_email: { func: compareToEmail,    message: localize('Your password cannot be the same as your email address.') },
        });

        return {
            get: (key) => {
                if (!validators_map) {
                    validators_map = initValidatorsMap();
                }
                return key ? validators_map[key] : validators_map;
            },
        };
    })();

    // --------------------
    // ----- Validate -----
    // --------------------
    const checkField = (field) => {
        if (!field.$.is(':visible') || !field.validations) return true;
        if (field.clear_form_error_on_input) {
            $(`${field.form}_error`).text('');
        }

        let all_is_ok = true;
        let message   = '';
        const field_type = field.$.attr('type');

        field.validations.some((valid) => {
            if (!valid) return false; // check next validation
            let type;
            let options = {};

            if (typeof valid === 'string') {
                type = valid;
            } else {
                type    = valid[0];
                options = valid[1];
            }

            if (type === 'password' && !validLength(getFieldValue(field, options), pass_length)) {
                field.is_ok = false;
                type        = 'length';
                options     = pass_length;
<<<<<<< HEAD
=======
                Password.checkPassword(field.selector, false);
>>>>>>> 9f7214b4
            } else {
                const validator = (type === 'custom' ? options.func : ValidatorsMap.get(type).func);

                let value = getFieldValue(field, options);
                if (field_type !== 'password' && typeof value === 'string') {
                    value = value.trim();
                }

                field.is_ok = validator(value, options, field);
            }

            if (!field.is_ok) {
                message = options.message || ValidatorsMap.get(type).message;
                if (type === 'length') {
                    message = template(message, [options.min === options.max ? options.min : `${options.min}-${options.max}`]);
                } else if (type === 'min') {
                    message = template(message, [options.min]);
                } else if (type === 'not_equal') {
                    message = template(message, [options.name1, options.name2]);
                }
                all_is_ok = false;
                return true; // break on the first error found
            }
            return false; // check next validation
        });

        if (!all_is_ok) {
            showError(field, message);
        } else {
            clearError(field);
        }

        return all_is_ok;
    };

    const clearError = (field) => {
        if (field.$error && field.$error.length) {
            field.$error.setVisibility(0);
            if (field.$submit_btn_error && field.$submit_btn_error.length) {
                field.$submit_btn_error.setVisibility(0);
            }
        }
    };

    const showError = (field, localized_message) => {
        clearError(field);
        Password.removeCheck(field.selector);
        field.$error.html(localized_message).setVisibility(1);
    };

    const validate = (form_selector) => {
        const form = forms[form_selector];
        if (!form.fields) return true;
        form.is_ok = true;
        form.fields.forEach((field) => {
            if (!checkField(field)) {
                if (form.is_ok && !field.no_scroll) { // first error
                    $.scrollTo(field.$, 500, { offset: -10 });
                }
                form.is_ok = false;
            }
        });
        return form.is_ok;
    };

    return {
        validate,
        validEmailToken,

        init: initForm,
    };
})();

module.exports = Validation;<|MERGE_RESOLUTION|>--- conflicted
+++ resolved
@@ -164,11 +164,7 @@
     const validEmail        = value => /^[a-zA-Z0-9_.+-]+@[a-zA-Z0-9.-]+\.[a-zA-Z]{2,63}$/.test(value);
     const validPassword     = (value, options, field) => {
         if (/^(?=.*[a-z])(?=.*[0-9])(?=.*[A-Z])[ -~]*$/.test(value)) {
-<<<<<<< HEAD
-            Password.checkPassword(field.selector);
-=======
             Password.checkPassword(field.selector, true);
->>>>>>> 9f7214b4
             return true;
         }
         // else
@@ -178,11 +174,7 @@
     const validGeneral      = value => !/[`~!@#$%^&*)(_=+[}{\]\\/";:?><|]+/.test(value);
     const validAddress      = value => !/[`~!$%^&*_=+[}{\]\\"?><|]+/.test(value);
     const validPostCode     = value => value === '' || /^[A-Za-z0-9][A-Za-z0-9\s-]*$/.test(value);
-<<<<<<< HEAD
-    const validPhone        = value => /^\+((-|\s)*[0-9])*$/.test(value);
-=======
     const validPhone        = value => /^\+?((-|\s)*[0-9])*$/.test(value);
->>>>>>> 9f7214b4
     const validRegular      = (value, options) => options.regex.test(value);
     const validEmailToken   = value => value.trim().length === 8;
     const compareToEmail    = value => {
@@ -277,11 +269,7 @@
             address         : { func: validAddress,      message: localize('Only letters, numbers, space, and these special characters are allowed: [_1]', '- . \' # ; : ( ) , @ /') },
             letter_symbol   : { func: validLetterSymbol, message: localize('Only letters, space, hyphen, period, and apostrophe are allowed.') },
             postcode        : { func: validPostCode,     message: localize('Only letters, numbers, space, and hyphen are allowed.') },
-<<<<<<< HEAD
-            phone           : { func: validPhone,        message: localize('Please enter a valid phone number, including the country code (e.g. +15417541234).') },
-=======
             phone           : { func: validPhone,        message: localize('Please enter a valid phone number (e.g. +15417541234).') },
->>>>>>> 9f7214b4
             compare         : { func: validCompare,      message: localize('The two passwords that you entered do not match.') },
             not_equal       : { func: validNotEqual,     message: localizeKeepPlaceholders('[_1] and [_2] cannot be the same.') },
             min             : { func: validMin,          message: localizeKeepPlaceholders('Minimum of [_1] characters required.') },
@@ -332,10 +320,7 @@
                 field.is_ok = false;
                 type        = 'length';
                 options     = pass_length;
-<<<<<<< HEAD
-=======
                 Password.checkPassword(field.selector, false);
->>>>>>> 9f7214b4
             } else {
                 const validator = (type === 'custom' ? options.func : ValidatorsMap.get(type).func);
 
