--- conflicted
+++ resolved
@@ -109,13 +109,6 @@
                     text: Currency.getCurrencyName(c) || c,
                     ...(/^UST$/.test(c) && {
                         'data-balloon'       : localize('Tether Omni (USDT) is a version of Tether that\'s pegged to USD and is built on the Bitcoin blockchain.'),
-<<<<<<< HEAD
-                        'data-balloon-length': 'large',
-                    }),
-                    ...(/^eUSDT/.test(c) && {
-                        'data-balloon'       : localize('Tether ERC20 (eUSDT) is a version of Tether that\'s pegged to USD and is hosted on the Ethereum platform.'),
-                        'data-balloon-length': 'large',
-=======
                         'data-balloon-length': 'medium',
                         'data-balloon-pos'   : 'top',
                         'class'              : 'show-mobile',
@@ -125,7 +118,6 @@
                         'data-balloon-length': 'medium',
                         'data-balloon-pos'   : 'top',
                         'class'              : 'show-mobile',
->>>>>>> 9f7214b4
                     }),
                 });
 
