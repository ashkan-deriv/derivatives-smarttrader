const moment         = require('moment');
const ViewPopupUI    = require('./view_popup.ui');
const Highchart      = require('../../trade/charts/highchart');
const Lookback       = require('../../trade/lookback');
const TickDisplay    = require('../../trade/tick_trade');
const isJPClient     = require('../../../base/client').isJPClient;
const Clock          = require('../../../base/clock');
const BinarySocket   = require('../../../base/socket');
const getElementById = require('../../../../_common/common_functions').getElementById;
const localize       = require('../../../../_common/localize').localize;
const State          = require('../../../../_common/storage').State;
const urlFor         = require('../../../../_common/url').urlFor;
const Utility        = require('../../../../_common/utility');

const ViewPopup = (() => {
    let contract_id,
        contract,
        is_sold,
        is_sell_clicked,
        is_sold_before_expiry,
        chart_started,
        chart_init,
        chart_updated,
        sell_text_updated,
        btn_view,
        multiplier,
        $container,
        $loading;

    const popupbox_id  = 'inpage_popup_content_box';
    const wrapper_id   = 'sell_content_wrapper';
    const hidden_class = 'invisible';

    const init = (button) => {
        btn_view              = button;
        contract_id           = $(btn_view).attr('contract_id');
        contract              = {};
        is_sold               = false;
        is_sell_clicked       = false;
        is_sold_before_expiry = false;
        chart_started         = false;
        chart_init            = false;
        chart_updated         = false;
        sell_text_updated     = false;
        $container            = '';

        if (btn_view) {
            ViewPopupUI.disableButton($(btn_view));
            ViewPopupUI.cleanup(false);
        }

        getContract();

        setLoadingState(true);
    };

    const responseContract = (response) => {
        if (!response.proposal_open_contract || Utility.isEmptyObject(response.proposal_open_contract)) {
            showErrorPopup(response);
            return;
        }
        // In case of error such as legacy shortcode, this call is returning the error message
        // but no error field. To specify those cases, we check for other fields existence
        if (!Utility.getPropertyValue(response, ['proposal_open_contract', 'shortcode'])) {
            showErrorPopup(response, response.proposal_open_contract.validation_error);
            return;
        }

        $.extend(contract, response.proposal_open_contract);
        // Lookback multiplier value
        multiplier = contract.multiplier;

        if (contract && document.getElementById(wrapper_id)) {
            update();
            return;
        }

        showContract();
    };

    const showContract = () => {
        setLoadingState(false);

        if (!$container) {
            $container = makeTemplate();
        }

        const contract_type_display = {
            ASIANU      : 'Asian Up',
            ASIAND      : 'Asian Down',
            CALL        : 'Higher',
            CALLE       : 'Higher or equal',
            PUT         : 'Lower',
            DIGITMATCH  : 'Digit Matches',
            DIGITDIFF   : 'Digit Differs',
            DIGITODD    : 'Digit Odd',
            DIGITEVEN   : 'Digit Even',
            DIGITOVER   : 'Digit Over',
            DIGITUNDER  : 'Digit Under',
            EXPIRYMISS  : 'Ends Outside',
            EXPIRYRANGE : 'Ends Between',
            EXPIRYRANGEE: 'Ends Between',
            LBFLOATCALL : 'Close-Low',
            LBFLOATPUT  : 'High-Close',
            LBHIGHLOW   : 'High-Low',
            RANGE       : 'Stays Between',
            UPORDOWN    : 'Goes Outside',
            ONETOUCH    : 'Touches',
            NOTOUCH     : 'Does Not Touch',
        };

        containerSetText('trade_details_contract_type', localize(contract_type_display[contract.contract_type]));
        containerSetText('trade_details_contract_id', contract.contract_id);
        containerSetText('trade_details_start_date', epochToDateTime(contract.date_start));
        containerSetText('trade_details_end_date', epochToDateTime(contract.date_expiry));
        containerSetText('trade_details_payout', formatMoney(contract.currency, contract.payout));
        containerSetText('trade_details_purchase_price', formatMoney(contract.currency, contract.buy_price));
        containerSetText('trade_details_multiplier', formatMoney(contract.currency, multiplier, false, 3, 2));
        if (Lookback.isLookback(contract.contract_type)) {
            containerSetText('trade_details_payout', Lookback.getFormula(contract.contract_type, formatMoney(contract.currency, multiplier, false, 3, 2)));
        } else {
            containerSetText('trade_details_payout', formatMoney(contract.currency, contract.payout));
        }
        Clock.setViewPopupTimer(updateTimers);
        update();
        ViewPopupUI.repositionConfirmation();

        if (State.get('is_mb_trading')) {
            State.call('ViewPopup.onDisplayed');
        }
    };

    const update = () => {
<<<<<<< HEAD
        const final_price          = contract.sell_price || contract.bid_price;
        const is_started           = !contract.is_forward_starting || contract.current_spot_time > contract.date_start;
        const is_ended             = contract.status !== 'open';
        const indicative_price     = final_price && is_ended ? final_price : (contract.bid_price || null);
        const is_sold_before_start = contract.sell_time && contract.sell_time < contract.date_start;
        const is_touch_tick        = /touch/i.test(contract.contract_type) && contract.tick_count;

        is_sold_before_expiry = is_touch_tick
=======
        const is_touch_tick     = /touch/i.test(contract.contract_type) && contract.tick_count;
        is_sold_before_expiry   = is_touch_tick
>>>>>>> 4172b6e9
            ? contract.sell_spot_time && +contract.sell_spot_time < contract.date_expiry
            : contract.status === 'sold' || (contract.sell_time && contract.sell_time < contract.date_expiry);

        const final_price          = contract.sell_price || contract.bid_price;
        const is_started           = !contract.is_forward_starting || contract.current_spot_time > contract.date_start;
        const is_ended             = contract.is_settleable || contract.is_sold || is_sold_before_expiry;
        const indicative_price     = final_price && is_ended ? final_price : (contract.bid_price || null);
        const is_sold_before_start = contract.sell_time && contract.sell_time < contract.date_start;

        if (contract.barrier_count > 1) {
            containerSetText('trade_details_barrier', is_sold_before_start ? '-' : addComma(contract.high_barrier), '', true);
            containerSetText('trade_details_barrier_low', is_sold_before_start ? '-' : addComma(contract.low_barrier), '', true);
        } else if (contract.barrier) {
            const formatted_barrier = addComma(contract.barrier);
            const mapping           = {
                DIGITMATCH: 'Equals',
                DIGITDIFF : 'Not',
            };
            const contract_text     = mapping[contract.contract_type];
            const barrier_prefix    = contract_text ? `${localize(contract_text)} ` : '';
            // only show entry spot if available and contract was not sold before start time
            containerSetText(
                'trade_details_barrier',
                contract.entry_tick_time && is_sold_before_start ? '-' : (barrier_prefix + formatted_barrier),
                '',
                true);
        }

        let current_spot      = contract.current_spot;
        let current_spot_time = contract.current_spot_time;
        if (is_ended) {
            current_spot      = is_sold_before_expiry ? '' : contract.exit_tick;
            current_spot_time = is_sold_before_expiry ? '' : contract.exit_tick_time;
        }

        if (current_spot) {
            containerSetText('trade_details_current_spot > span', addComma(current_spot));
        } else {
            $('#trade_details_current_spot').parent().setVisibility(0);
        }

        if (current_spot_time) {
            if (window.time && current_spot_time > window.time.unix()) {
                window.time = moment(current_spot_time).utc();
                updateTimers();
            }
            containerSetText('trade_details_current_date', epochToDateTime(current_spot_time));
        } else {
            $('#trade_details_current_date').parent().setVisibility(0);
        }

        containerSetText('trade_details_ref_id', `${contract.transaction_ids.buy} (${localize('Buy')}) ${contract.transaction_ids.sell ? `<br>${contract.transaction_ids.sell} (${localize('Sell')})` : ''}`);
        containerSetText('trade_details_indicative_price', indicative_price ? formatMoney(contract.currency, indicative_price) : '-');

        let profit_loss,
            percentage;

        if (final_price) {
            profit_loss = final_price - contract.buy_price;
            percentage  = addComma((profit_loss * 100) / contract.buy_price, 2);
            let profit_loss_class;
            if (contract.status === 'won') {
                profit_loss_class = 'profit';
            } else if (contract.status === 'lost') {
                profit_loss_class = 'loss';
            }
            containerSetText('trade_details_profit_loss',
                `${formatMoney(contract.currency, profit_loss)}<span class="percent">(${(percentage > 0 ? '+' : '')}${percentage}%)</span>`, { class: profit_loss_class });
        } else {
            containerSetText('trade_details_profit_loss', '-');
        }

        if (!is_started) {
            containerSetText('trade_details_entry_spot > span', '-');
            containerSetText('trade_details_message', localize('Contract has not started yet'));
        } else {
            if (contract.entry_spot > 0) {
                // only show entry spot if available and contract was not sold before start time
                containerSetText('trade_details_entry_spot > span', is_sold_before_start ? '-' : addComma(contract.entry_spot));
            }
            containerSetText('trade_details_message', contract.validation_error ? contract.validation_error : '&nbsp;');
        }

        if (!chart_started && !contract.tick_count) {
            if (!chart_init) {
                chart_init = true;
                Highchart.showChart(contract);
            }
            Highchart.showChart(contract, 'update');
            if (contract.entry_tick_time) {
                chart_started = true;
            }
        } else if (contract.tick_count && !chart_updated && 'barrier' in contract) {
            TickDisplay.updateChart({ id_render: 'tick_chart' }, contract);
            chart_updated = true;
        }

        if (!is_sold && is_sold_before_expiry) {
            is_sold = true;
            if (!contract.tick_count) Highchart.showChart(contract, 'update');
            else TickDisplay.updateChart({ is_sold: true }, contract);
        }
        if (contract.is_valid_to_sell && contract.is_settleable && !contract.is_sold && !is_sell_clicked) {
            ViewPopupUI.forgetStreams();
            BinarySocket.send({ sell_expired: 1 }).then((response) => {
                getContract(response);
            });
        }
        if (is_ended) {
            contractEnded();
            if (!contract.tick_count) Highchart.showChart(contract, 'update');
            else TickDisplay.updateChart({ is_sold: true }, contract);
        } else {
            $container.find('#notice_ongoing').setVisibility(1);
        }

        if (!contract.is_valid_to_sell) {
            $container.find('#errMsg').setVisibility(0);
        }

        sellSetVisibility(!is_sell_clicked && !is_sold && !is_ended && +contract.is_valid_to_sell === 1);
        contract.chart_validation_error = contract.validation_error;
        contract.validation_error       = '';
    };

    // This is called by clock.js in order to sync time updates on header as well as view popup
    const updateTimers = () => {
        const now = Math.max(Math.floor((window.time || 0) / 1000), contract.current_spot_time || 0);
        containerSetText('trade_details_live_date', epochToDateTime(now));
        Clock.showLocalTimeOnHover('#trade_details_live_date');

        const is_started = !contract.is_forward_starting || contract.current_spot_time > contract.date_start;
        const is_ended   = contract.status !== 'open';
        if (!is_started || is_ended) {
            containerSetText('trade_details_live_remaining', '-');
        } else {
            let remained = contract.date_expiry - now;
            let days = 0;
            const day_seconds = 24 * 60 * 60;
            if (remained > day_seconds) {
                days = Math.floor(remained / day_seconds);
                remained %= day_seconds;
            }
            containerSetText('trade_details_live_remaining',
                (days > 0 ? `${days} ${localize(days > 1 ? 'days' : 'day')}, ` : '') + moment((remained) * 1000).utc().format('HH:mm:ss'));
        }
    };

    const contractEnded = () => {
        containerSetText('trade_details_current_title', localize(contract.status === 'sold' || (contract.sell_spot_time < contract.date_expiry) ? 'Contract Sold' : 'Contract Expiry'));

        containerSetText('trade_details_indicative_label', localize('Price'));
        if (Lookback.isLookback(contract.contract_type)) {
            containerSetText('trade_details_spot_label', localize('Close'));
            containerSetText('trade_details_spottime_label', localize('Close Time'));
        } else {
            containerSetText('trade_details_spot_label', localize('Exit Spot'));
            containerSetText('trade_details_spottime_label', localize('Exit Spot Time'));
        }

        // show validation error if contract is not settled yet
        if (!(contract.is_settleable && !contract.is_sold)) {
            containerSetText('trade_details_message', '&nbsp;');
        }
        $container.find('#errMsg').setVisibility(0);
        $container.find('#notice_ongoing').setVisibility(0);
        sellSetVisibility(false);
        // showWinLossStatus(is_win);
        // don't show for japanese clients or contracts that are manually sold before starting
        if (contract.audit_details && !isJPClient() && contract.status !== 'sold' &&
            (!contract.sell_spot_time || contract.sell_spot_time > contract.date_start)) {
            initAuditTable(0);
        }
    };

    const appendAuditLink = (element_id) => {
        const link = Utility.createElement('a', { href: `${'javascript:;'}`, class: 'link-audit button-secondary' });
        const span = Utility.createElement('span', { text: localize('Audit') });
        link.appendChild(span);
        link.addEventListener('click', () => { initAuditTable(1); });
        getElementById(element_id).appendChild(link);
    };

    // by default shows audit table and hides chart
    const setAuditVisibility = (show = true) => {
        setAuditButtonsVisibility(!show);
        getElementById('sell_details_chart_wrapper').setVisibility(!show);
        getElementById('sell_details_audit').setVisibility(show);
        ViewPopupUI.repositionConfirmation();
    };

    const setAuditButtonsVisibility = (show = true) => {
        const links = document.getElementsByClassName('link-audit');
        for (let i = 0; i < links.length; i++) {
            links[i].setVisibility(show);
        }
    };

    const initAuditTable = (show) => {
        if (document.getElementById('sell_details_audit')) {
            if (show) {
                setAuditVisibility(1);
            } else {
                setAuditButtonsVisibility(1);
            }
            return;
        }

        const div         = Utility.createElement('div', { id: 'sell_details_audit', class: 'gr-8 gr-12-m gr-no-gutter invisible' });
        const table       = Utility.createElement('table', { id: 'audit_header', class: 'gr-12' });
        const tr          = Utility.createElement('tr', { class: 'gr-row' });
        const th_previous = Utility.createElement('th', { class: 'gr-2 gr-3-t gr-3-p gr-3-m' });
        const link        = Utility.createElement('a', { class: 'previous-wrapper' });

        link.appendChild(Utility.createElement('span', { class: 'previous align-self-center' }));
        link.appendChild(Utility.createElement('span', { class: 'nowrap', text: localize('View Chart') }));
        link.addEventListener('click', () => { setAuditVisibility(0); });
        th_previous.appendChild(link);

        tr.appendChild(th_previous);
        tr.appendChild(Utility.createElement('th', { class: 'gr-8 gr-6-t gr-6-p gr-6-m', text: localize('Audit Page') }));
        tr.appendChild(Utility.createElement('th', { class: 'gr-2 gr-3-t gr-3-p gr-3-m' }));
        table.appendChild(tr);
        div.appendChild(table);
        div.insertAfter(getElementById('sell_details_chart_wrapper'));
        populateAuditTable(show);
        showExplanation(div);
    };

    const map_contract_type = {
        'expiry'        : 'endsinout',
        'asian'         : 'asian',
        'even|odd'      : 'evenodd',
        'over|under'    : 'overunder',
        'digit'         : 'digits',
        'upordown|range': 'staysinout',
        'touch'         : 'touchnotouch',
        'call|put'      : () => +contract.entry_tick === +contract.barrier ? 'risefall' : 'higherlower',
    };

    const showExplanation = (div) => {
        let explanation_section = 'explain_';
        Object.keys(map_contract_type).some((type) => {
            if (new RegExp(type, 'i').test(contract.contract_type)) {
                explanation_section += typeof map_contract_type[type] === 'function' ? map_contract_type[type]() : map_contract_type[type];
                return true;
            }
            return false;
        });
        const xhttp = new XMLHttpRequest();
        xhttp.onreadystatechange = function() {
            if (this.readyState !== 4 || this.status !== 200) {
                return;
            }
            const div_response = Utility.createElement('div', { html: this.responseText });
            const div_to_show = div_response.querySelector(`#${explanation_section}`);
            if (div_to_show) {
                div_to_show.classList.add('align-start', 'gr-padding-20', 'explanation-section', 'gr-parent');
                div.appendChild(div_to_show);
                div_to_show.setVisibility(1);
            }
        };
        xhttp.open('GET', urlFor('explanation'), true);
        xhttp.send();
    };

    const parseAuditResponse = (table, array_audit_data) => (
        new Promise((resolve) => {
            const primary_classes   = ['secondary-bg-color', 'content-inverse-color'];
            const secondary_classes = ['fill-bg-color', 'secondary-time'];
            array_audit_data.forEach((audit_data) => {
                let color;
                if (audit_data.flag === 'highlight_tick') {
                    color = primary_classes;
                } else if (audit_data.flag === 'highlight_time') {
                    color = secondary_classes;
                }
                createAuditRow(table, audit_data.epoch, audit_data.tick, audit_data.name, color);
            });
            resolve();
        })
    );

    const createAuditTable = (title) => {
        const div      = Utility.createElement('div', { class: 'audit-table' });
        const fieldset = Utility.createElement('fieldset', { class: 'align-start' });
        const table    = Utility.createElement('table', { class: 'gr-10 gr-centered gr-12-p gr-12-m' });
        fieldset.appendChild(Utility.createElement('legend', { text: localize(`Contract ${title}`) }));
        fieldset.appendChild(table);
        div.appendChild(fieldset);
        let insert_after = getElementById('audit_header');
        const audit_table  = document.getElementsByClassName('audit-table')[0];
        if (audit_table) {
            insert_after = audit_table;
        }
        div.insertAfter(insert_after);
        return {
            table,
            div,
        };
    };

    const createAuditHeader = (table) => {
        const tr = Utility.createElement('tr', { class: 'gr-row' });

        tr.appendChild(Utility.createElement('td', { class: 'gr-3' }));
        tr.appendChild(Utility.createElement('td', { class: 'gr-4 no-margin secondary-color', text: localize('Spot') }));
        tr.appendChild(Utility.createElement('td', { class: 'gr-5 no-margin secondary-color', text: localize('Spot Time (GMT)') }));

        table.insertBefore(tr, table.childNodes[0]);
    };

    const createAuditRow = (table, date, tick, remark, td_class) => {
        // if we have already added this timestamp in first table, skip adding it again to second table
        // unless it is a highlighted tick like entry or exit spot, or start or end time
        if (document.querySelector(`.audit-dates[data-value='${date}']`) && !remark) {
            return;
        }

        const tr        = Utility.createElement('tr', { class: 'gr-row' });
        const td_remark = Utility.createElement('td', { class: 'gr-3 remark', text: remark || '' });
        const td_tick   = Utility.createElement('td', { class: 'gr-4', text: (tick && !isNaN(tick) ? addComma(tick) : (tick || '')) });
        const td_date   = Utility.createElement('td', { class: 'gr-5 audit-dates', 'data-value': date, 'data-balloon-pos': 'down', text: (date && !isNaN(date) ? moment.unix(date).utc().format('YYYY-MM-DD HH:mm:ss') : (date || '')) });

        tr.appendChild(td_remark);
        tr.appendChild(td_tick);
        tr.appendChild(td_date);

        if (td_class && td_class.length) {
            td_class.forEach((c) => {
                td_tick.classList.add(c);
                td_date.classList.add(c);
            });
        }

        table.appendChild(tr);
    };

    const populateAuditTable = (show_audit_table) => {
        const contract_starts = createAuditTable('Starts');
        parseAuditResponse(contract_starts.table, contract.audit_details.contract_start).then(() => {
            if (contract.audit_details.contract_start
                // Hide audit table for Lookback.
                && !/^(LBHIGHLOW|LBFLOATPUT|LBFLOATCALL)/.test(contract.shortcode)) {
                createAuditHeader(contract_starts.table);
                appendAuditLink('trade_details_entry_spot');
            } else {
                contract_starts.div.remove();
            }
            // don't show exit tick information if missing or manual sold
            if (contract.exit_tick_time && !is_sold_before_expiry
                // Hide audit table for Lookback.
                && !/^(LBHIGHLOW|LBFLOATPUT|LBFLOATCALL)/.test(contract.shortcode)) {
                const contract_ends = createAuditTable('Ends');
                parseAuditResponse(contract_ends.table, contract.audit_details.contract_end).then(() => {
                    if (contract.audit_details.contract_end) {
                        createAuditHeader(contract_ends.table);
                        appendAuditLink('trade_details_current_spot');
                    } else {
                        contract_ends.div.remove();
                    }
                    onAuditTableComplete(show_audit_table);
                });
            } else {
                onAuditTableComplete(show_audit_table);
            }
        });
    };

    const onAuditTableComplete = (show_audit_table) => {
        Clock.showLocalTimeOnHover('.audit-dates');
        setAuditVisibility(show_audit_table);
    };

    const makeTemplate = () => {
        $container = $('<div/>').append($('<div/>', { id: wrapper_id }));

        const longcode = contract.longcode;

        $container.prepend($('<div/>', { id: 'sell_bet_desc', class: 'popup_bet_desc drag-handle', text: longcode }));
        const $sections  = $('<div/>').append($('<div class="gr-row container"><div id="sell_details_chart_wrapper" class="gr-8 gr-12-m"></div><div id="sell_details_table" class="gr-4 gr-12-m"></div></div>'));
        let [barrier_text, low_barrier_text] = ['Barrier', 'Low Barrier'];
        if (Lookback.isLookback(contract.contract_type)) {
            [barrier_text, low_barrier_text] =
                Lookback.getBarrierLabel(contract.contract_type, contract.barrier_count);
        } else if (contract.barrier_count > 1) {
            barrier_text = 'High Barrier';
        } else if (/^DIGIT(MATCH|DIFF)$/.test(contract.contract_type)) {
            barrier_text = 'Target';
        }

        $sections.find('#sell_details_table').append($(
            `<table>
            <tr id="contract_tabs"><th colspan="2" id="contract_information_tab">${localize('Contract Information')}</th></tr><tbody id="contract_information_content">
            ${createRow('Contract Type', '', 'trade_details_contract_type')}
            ${createRow('Contract ID', '', 'trade_details_contract_id')}
            ${createRow('Transaction ID', '', 'trade_details_ref_id')}
            ${createRow('Start Time', '', 'trade_details_start_date')}
            ${(!contract.tick_count ? createRow('End Time', '', 'trade_details_end_date') +
                createRow('Remaining Time', '', 'trade_details_live_remaining') : '')}
            ${!Lookback.isLookback(contract.contract_type) ? createRow('Entry Spot', '', 'trade_details_entry_spot', 0, '<span></span>') : ''}
            ${createRow(barrier_text, '', 'trade_details_barrier', true)}
            ${(contract.barrier_count > 1 ? createRow(low_barrier_text, '', 'trade_details_barrier_low', true) : '')}
            ${createRow('Potential Payout', '', 'trade_details_payout')}
            ${multiplier ? createRow('Multiplier', '', 'trade_details_multiplier') : ''}
            ${createRow('Purchase Price', '', 'trade_details_purchase_price')}
            </tbody>
            <th colspan="2" id="barrier_change" class="invisible">${localize('Barrier Change')}</th>
            <tbody id="barrier_change_content" class="invisible"></tbody>
            <tr><th colspan="2" id="trade_details_current_title">${localize('Current')}</th></tr>
            ${createRow('Spot', 'trade_details_spot_label', 'trade_details_current_spot', 0, '<span></span>')}
            ${createRow('Spot Time', 'trade_details_spottime_label', 'trade_details_current_date')}
            ${createRow('Current Time', '', 'trade_details_live_date')}
            ${createRow('Indicative', 'trade_details_indicative_label', 'trade_details_indicative_price')}
            ${createRow('Profit/Loss', '', 'trade_details_profit_loss')}
            <tr><td colspan="2" class="last_cell" id="trade_details_message">&nbsp;</td></tr>
            </table>
            <div id="errMsg" class="notice-msg ${hidden_class}"></div>
            <div id="trade_details_bottom"><div id="contract_sell_wrapper" class="${hidden_class}"></div><div id="contract_sell_message"></div><div id="contract_win_status" class="${hidden_class}"></div></div>`));

        $sections.find('#sell_details_chart_wrapper').html($('<div/>', { id: (contract.tick_count ? 'tick_chart' : 'analysis_live_chart'), class: 'live_chart_wrapper' }));

        $container.find(`#${wrapper_id}`)
            .append($sections.html())
            .append($('<div/>', { id: 'errMsg', class: `notice-msg ${hidden_class}` }))
            .append($('<div/>', { id: 'notice_ongoing', class: `fill-bg-color gr-padding-10 ${hidden_class}`, text: localize('You can close this window without interrupting your trade.') }));

        ViewPopupUI.showInpagePopup(`<div class="${popupbox_id}">${$container.html()}</div>`, '', '#sell_bet_desc');
        return $(`#${wrapper_id}`);
    };

    const createRow = (label, label_id, value_id, is_hidden, value) => (
        `<tr${(is_hidden ? ` class="${hidden_class}"` : '')}><td${(label_id ? ` id="${label_id}"` : '')}>${localize(label)}</td><td${(value_id ? ` id="${value_id}"` : '')}>${(value || '')}</td></tr>`
    );

    const epochToDateTime = epoch => {
        const date_time = moment.utc(epoch * 1000).format('YYYY-MM-DD HH:mm:ss');
        return isJPClient() ? Clock.toJapanTimeIfNeeded(date_time) : `${date_time} GMT`;
    };

    // ===== Tools =====
    const containerSetText = (id, string, attributes, is_visible) => {
        if (!$container || $container.length === 0) {
            $container = $(`#${wrapper_id}`);
        }

        const $target = $container.find(`#${id}`);
        if ($target && $target.length > 0) {
            $target.html(string);
            if (attributes) $target.attr(attributes);
            if (is_visible) $target.parent('tr').setVisibility(1);
        }
    };

    const setLoadingState = (show_loading) => {
        if (show_loading) {
            $loading = $('#trading_init_progress');
            if ($loading.length) {
                $loading.show();
            }
        } else {
            if ($loading.length) {
                $loading.hide();
            }
            if (btn_view) {
                ViewPopupUI.enableButton($(btn_view));
            }
        }
    };

    const showMessagePopup = (message, title, msg_class) => {
        setLoadingState(false);
        const $con = $('<div/>');
        $con.prepend($('<div/>', { id: 'sell_bet_desc', class: 'popup_bet_desc drag-handle', text: localize(title) }));
        $con.append(
            $('<div/>', { id: wrapper_id })
                .append($('<div/>', { class: msg_class, html: localize(message) })));
        ViewPopupUI.showInpagePopup(`<div class="${popupbox_id}">${$con.html()}</div>`, 'message_popup', '#sell_bet_desc');
    };

    const showErrorPopup = (response, message) => {
        showMessagePopup(localize(message || 'Sorry, an error occurred while processing your request.'), 'There was an error', 'notice-msg');
        // eslint-disable-next-line no-console
        console.log(response);
    };

    const sellSetVisibility = (show) => {
        const sell_wrapper_id = 'sell_at_market_wrapper';
        const sell_button_id  = 'sell_at_market';
        const is_exist        = $container.find(`#${sell_wrapper_id}`).length > 0;
        if (show) {
            const is_started    = !contract.is_forward_starting || contract.current_spot_time > contract.date_start;
            const $sell_wrapper = $container.find('#contract_sell_wrapper');
            if (is_exist) {
                if (!sell_text_updated && is_started) {
                    addSellNote($sell_wrapper);
                    $sell_wrapper.find(`#${sell_button_id}`).text(localize('Sell at market'));
                }
                return;
            }

            $sell_wrapper.setVisibility(1)
                .append($('<div/>', { id: sell_wrapper_id })
                    .append($('<button/>', { id: sell_button_id, class: 'button', text: localize(is_started ? 'Sell at market' : 'Sell') })));
            if (is_started) {
                addSellNote($sell_wrapper);
            }

            $container.find(`#${sell_button_id}`).unbind('click').click((e) => {
                e.preventDefault();
                e.stopPropagation();
                is_sell_clicked = true;
                sellSetVisibility(false);
                BinarySocket.send({ sell: contract_id, price: contract.bid_price }).then((response) => {
                    responseSell(response);
                });
            });
        } else {
            if (!is_exist) return;
            $container.find(`#${sell_button_id}`).unbind('click');
            $container.find(`#${sell_wrapper_id}`).remove();
        }
    };

    const addSellNote = ($sell_wrapper) => {
        sell_text_updated = true;
        $sell_wrapper.find('#sell_at_market_wrapper').append($('<div/>', { class: 'note' })
            .append($('<strong/>', { text: `${localize('Note')}: ` }))
            .append($('<span/>', { text: localize('Contract will be sold at the prevailing market price when the request is received by our servers. This price may differ from the indicated price.') })));
    };

    // ===== Requests & Responses =====
    // ----- Get Contract -----
    const getContract = (option) => {
        if (contract_id) {
            ViewPopupUI.forgetStreams();
            const req = {
                contract_id,
                proposal_open_contract: 1,
                subscribe             : 1,
            };
            if (option === 'no-subscribe') delete req.subscribe;
            BinarySocket.send(req, { callback: responseProposal });
        }
    };

    const responseSell = (response) => {
        if (Utility.getPropertyValue(response, 'error')) {
            if (response.error.code === 'NoOpenPosition') {
                getContract();
            } else {
                $container.find('#errMsg').text(response.error.message).setVisibility(1);
            }
            sellSetVisibility(true);
            is_sell_clicked = false;
            return;
        }
        ViewPopupUI.forgetStreams();
        $container.find('#errMsg').setVisibility(0);
        sellSetVisibility(false);
        if (is_sell_clicked) {
            containerSetText('contract_sell_message',
                `${localize('You have sold this contract at [_1] [_2]', [contract.currency, response.sell.sold_for])}
                <br />
                ${localize('Your transaction reference number is [_1]', [response.sell.transaction_id])}`);
        }
        getContract('no-subscribe');
    };

    const responseProposal = (response) => {
        if (response.error) {
            if (response.error.code !== 'AlreadySubscribed' && response.echo_req.contract_id === contract_id) {
                showErrorPopup(response, response.error.message);
            }
            return;
        }
        if (response.proposal_open_contract.contract_id === contract_id) {
            ViewPopupUI.storeSubscriptionID(response.proposal_open_contract.id);
            responseContract(response);
        } else {
            BinarySocket.send({ forget: response.proposal_open_contract.id });
        }
        const dates = ['#trade_details_start_date', '#trade_details_end_date', '#trade_details_current_date', '#trade_details_live_date'];
        for (let i = 0; i < dates.length; i++) {
            Clock.showLocalTimeOnHover(dates[i]);
            $(dates[i]).attr('data-balloon-pos', 'left');
        }
    };

    const viewButtonOnClick = (container_selector) => {
        $(container_selector).on('click', '.open_contract_details', function (e) {
            e.preventDefault();
            init(this);
        });
    };

    return {
        init,
        viewButtonOnClick,
    };
})();
const addComma             = require('../../../common/currency').addComma;

const formatMoney          = require('../../../common/currency').formatMoney;

module.exports = ViewPopup;<|MERGE_RESOLUTION|>--- conflicted
+++ resolved
@@ -131,25 +131,14 @@
     };
 
     const update = () => {
-<<<<<<< HEAD
+        const is_touch_tick   = /touch/i.test(contract.contract_type) && contract.tick_count;
+        is_sold_before_expiry = is_touch_tick
+            ? contract.sell_spot_time && +contract.sell_spot_time < contract.date_expiry
+            : contract.status === 'sold' || (contract.sell_time && contract.sell_time < contract.date_expiry);
+
         const final_price          = contract.sell_price || contract.bid_price;
         const is_started           = !contract.is_forward_starting || contract.current_spot_time > contract.date_start;
         const is_ended             = contract.status !== 'open';
-        const indicative_price     = final_price && is_ended ? final_price : (contract.bid_price || null);
-        const is_sold_before_start = contract.sell_time && contract.sell_time < contract.date_start;
-        const is_touch_tick        = /touch/i.test(contract.contract_type) && contract.tick_count;
-
-        is_sold_before_expiry = is_touch_tick
-=======
-        const is_touch_tick     = /touch/i.test(contract.contract_type) && contract.tick_count;
-        is_sold_before_expiry   = is_touch_tick
->>>>>>> 4172b6e9
-            ? contract.sell_spot_time && +contract.sell_spot_time < contract.date_expiry
-            : contract.status === 'sold' || (contract.sell_time && contract.sell_time < contract.date_expiry);
-
-        const final_price          = contract.sell_price || contract.bid_price;
-        const is_started           = !contract.is_forward_starting || contract.current_spot_time > contract.date_start;
-        const is_ended             = contract.is_settleable || contract.is_sold || is_sold_before_expiry;
         const indicative_price     = final_price && is_ended ? final_price : (contract.bid_price || null);
         const is_sold_before_start = contract.sell_time && contract.sell_time < contract.date_start;
 
