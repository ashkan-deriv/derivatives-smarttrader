--- conflicted
+++ resolved
@@ -17,7 +17,7 @@
         contract,
         is_sold,
         is_sell_clicked,
-        is_user_sold,
+        is_sold_before_expiry,
         chart_started,
         chart_init,
         chart_updated,
@@ -32,17 +32,17 @@
     const hidden_class = 'invisible';
 
     const init = (button, onClose) => {
-        btn_view          = button;
-        contract_id       = $(btn_view).attr('contract_id');
-        contract          = {};
-        is_sold           = false;
-        is_sell_clicked   = false;
-        is_user_sold      = false;
-        chart_started     = false;
-        chart_init        = false;
-        chart_updated     = false;
-        sell_text_updated = false;
-        $container        = '';
+        btn_view              = button;
+        contract_id           = $(btn_view).attr('contract_id');
+        contract              = {};
+        is_sold               = false;
+        is_sell_clicked       = false;
+        is_sold_before_expiry = false;
+        chart_started         = false;
+        chart_init            = false;
+        chart_updated         = false;
+        sell_text_updated     = false;
+        $container            = '';
 
         if (typeof onClose === 'function') {
             ViewPopupUI.setOnCloseFunction(onClose);
@@ -135,24 +135,16 @@
     };
 
     const update = () => {
-<<<<<<< HEAD
-        const final_price           = contract.sell_price || contract.bid_price;
-        const is_started            = !contract.is_forward_starting || contract.current_spot_time > contract.date_start;
-        const is_sold_before_expiry = contract.status === 'sold' || (contract.sell_time && contract.sell_time < contract.date_expiry);
-        const is_ended              = contract.status !== 'open';
-        const indicative_price      = final_price && is_ended ? final_price : (contract.bid_price || null);
-        const is_sold_before_start  = contract.sell_time && contract.sell_time < contract.date_start;
-=======
-        const final_price       = contract.sell_price || contract.bid_price;
-        const is_started        = !contract.is_forward_starting || contract.current_spot_time > contract.date_start;
-        const is_ended          = contract.is_settleable || contract.is_sold || is_user_sold;
-        const indicative_price  = final_price && is_ended ? final_price : (contract.bid_price || null);
-        const sold_before_start = contract.sell_time && contract.sell_time < contract.date_start;
-        const is_touch_tick     = /touch/i.test(contract.contract_type) && contract.tick_count;
-        is_user_sold            = is_touch_tick
+        const final_price          = contract.sell_price || contract.bid_price;
+        const is_started           = !contract.is_forward_starting || contract.current_spot_time > contract.date_start;
+        const is_ended             = contract.status !== 'open';
+        const indicative_price     = final_price && is_ended ? final_price : (contract.bid_price || null);
+        const is_sold_before_start = contract.sell_time && contract.sell_time < contract.date_start;
+        const is_touch_tick        = /touch/i.test(contract.contract_type) && contract.tick_count;
+
+        is_sold_before_expiry = is_touch_tick
             ? contract.sell_spot_time && +contract.sell_spot_time < contract.date_expiry
-            : contract.sell_time && contract.sell_time < contract.date_expiry;
->>>>>>> 0eff07ff
+            : contract.status === 'sold' || (contract.sell_time && contract.sell_time < contract.date_expiry);
 
         if (contract.barrier_count > 1) {
             containerSetText('trade_details_barrier', is_sold_before_start ? '-' : addComma(contract.high_barrier), '', true);
@@ -176,13 +168,8 @@
         let current_spot      = contract.current_spot;
         let current_spot_time = contract.current_spot_time;
         if (is_ended) {
-<<<<<<< HEAD
             current_spot      = is_sold_before_expiry ? '' : contract.exit_tick;
             current_spot_time = is_sold_before_expiry ? '' : contract.exit_tick_time;
-=======
-            current_spot      = is_user_sold ? '' : contract.exit_tick;
-            current_spot_time = is_user_sold ? '' : contract.exit_tick_time;
->>>>>>> 0eff07ff
         }
 
         if (current_spot) {
@@ -247,11 +234,7 @@
             chart_updated = true;
         }
 
-<<<<<<< HEAD
         if (!is_sold && is_sold_before_expiry) {
-=======
-        if (!is_sold && is_user_sold) {
->>>>>>> 0eff07ff
             is_sold = true;
             if (!contract.tick_count) Highchart.showChart(contract, 'update');
             else TickDisplay.updateChart({ is_sold: true }, contract);
@@ -504,11 +487,7 @@
                 contract_starts.div.remove();
             }
             // don't show exit tick information if missing or manual sold
-<<<<<<< HEAD
-            if (contract.exit_tick_time && !(contract.status === 'sold' || (contract.sell_time && contract.sell_time < contract.date_expiry))
-=======
-            if (contract.exit_tick_time && !is_user_sold
->>>>>>> 0eff07ff
+            if (contract.exit_tick_time && !is_sold_before_expiry
                 // Hide audit table for Lookback.
                 && !/^(LBHIGHLOW|LBFLOATPUT|LBFLOATCALL)/.test(contract.shortcode)) {
                 const contract_ends = createAuditTable('Ends');
