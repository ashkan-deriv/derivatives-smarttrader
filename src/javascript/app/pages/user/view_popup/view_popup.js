--- conflicted
+++ resolved
@@ -115,13 +115,10 @@
             UPORDOWN    : 'Goes Outside',
             ONETOUCH    : 'Touches',
             NOTOUCH     : 'Does Not Touch',
-<<<<<<< HEAD
+            CALLSPREAD  : 'Call Spread',
+            PUTSPREAD   : 'Put Spread',
             TICKHIGH    : 'High Tick',
             TICKLOW     : 'Low Tick',
-=======
-            CALLSPREAD  : 'Call Spread',
-            PUTSPREAD   : 'Put Spread',
->>>>>>> 98b65ddb
         };
 
         containerSetText('trade_details_contract_type', localize(contract_type_display[contract.contract_type]));
@@ -389,17 +386,6 @@
     };
 
     const map_contract_type = {
-<<<<<<< HEAD
-        'expiry'        : 'endsinout',
-        'asian'         : 'asian',
-        'even|odd'      : 'evenodd',
-        'over|under'    : 'overunder',
-        'digit'         : 'digits',
-        'upordown|range': 'staysinout',
-        'touch'         : 'touchnotouch',
-        'tick(high|low)': 'highlowticks',
-        'call|put'      : () => +contract.entry_tick === +contract.barrier ? 'risefall' : 'higherlower',
-=======
         'expiry'          : 'endsinout',
         'asian'           : 'asian',
         'even|odd'        : 'evenodd',
@@ -408,8 +394,8 @@
         'upordown|range'  : 'staysinout',
         'touch'           : 'touchnotouch',
         '(call|put)spread': 'callputspread',
+        'tick(high|low)'  : 'highlowticks',
         'call|put'        : () => +contract.entry_tick === +contract.barrier ? 'risefall' : 'higherlower',
->>>>>>> 98b65ddb
     };
 
     const showExplanation = (div) => {
