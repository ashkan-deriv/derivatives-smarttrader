const moment         = require('moment');
const ViewPopupUI    = require('./view_popup.ui');
const Highchart      = require('../../trade/charts/highchart');
const Lookback       = require('../../trade/lookback');
const TickDisplay    = require('../../trade/tick_trade');
const isJPClient     = require('../../../base/client').isJPClient;
const Clock          = require('../../../base/clock');
const BinarySocket   = require('../../../base/socket');
const getElementById = require('../../../../_common/common_functions').getElementById;
const localize       = require('../../../../_common/localize').localize;
const State          = require('../../../../_common/storage').State;
const urlFor         = require('../../../../_common/url').urlFor;
const Utility        = require('../../../../_common/utility');

const ViewPopup = (() => {
    let contract_id,
        contract,
        is_sold,
        is_sell_clicked,
        is_sold_before_expiry,
        chart_started,
        chart_init,
        chart_updated,
        sell_text_updated,
        btn_view,
        multiplier,
        $container,
        $loading;

    const popupbox_id  = 'inpage_popup_content_box';
    const wrapper_id   = 'sell_content_wrapper';
    const hidden_class = 'invisible';

<<<<<<< HEAD
    const init = (button, onClose) => {
        btn_view              = button;
        contract_id           = $(btn_view).attr('contract_id');
        contract              = {};
        is_sold               = false;
        is_sell_clicked       = false;
        is_sold_before_expiry = false;
        chart_started         = false;
        chart_init            = false;
        chart_updated         = false;
        sell_text_updated     = false;
        $container            = '';
=======
    const init = (button) => {
        btn_view          = button;
        contract_id       = $(btn_view).attr('contract_id');
        contract          = {};
        is_sold           = false;
        is_sell_clicked   = false;
        is_user_sold      = false;
        chart_started     = false;
        chart_init        = false;
        chart_updated     = false;
        sell_text_updated = false;
        $container        = '';
>>>>>>> 586a4bc8

        if (btn_view) {
            ViewPopupUI.disableButton($(btn_view));
            ViewPopupUI.cleanup(false);
        }

        getContract();

        setLoadingState(true);
    };

    const responseContract = (response) => {
        if (!response.proposal_open_contract || Utility.isEmptyObject(response.proposal_open_contract)) {
            showErrorPopup(response);
            return;
        }
        // In case of error such as legacy shortcode, this call is returning the error message
        // but no error field. To specify those cases, we check for other fields existence
        if (!Utility.getPropertyValue(response, ['proposal_open_contract', 'shortcode'])) {
            showErrorPopup(response, response.proposal_open_contract.validation_error);
            return;
        }

        $.extend(contract, response.proposal_open_contract);
        // Lookback multiplier value
        multiplier = contract.multiplier;

        if (contract && document.getElementById(wrapper_id)) {
            update();
            return;
        }

        showContract();
    };

    const showContract = () => {
        setLoadingState(false);

        if (!$container) {
            $container = makeTemplate();
        }

        const contract_type_display = {
            ASIANU      : 'Asian Up',
            ASIAND      : 'Asian Down',
            CALL        : 'Higher',
            CALLE       : 'Higher or equal',
            PUT         : 'Lower',
            DIGITMATCH  : 'Digit Matches',
            DIGITDIFF   : 'Digit Differs',
            DIGITODD    : 'Digit Odd',
            DIGITEVEN   : 'Digit Even',
            DIGITOVER   : 'Digit Over',
            DIGITUNDER  : 'Digit Under',
            EXPIRYMISS  : 'Ends Outside',
            EXPIRYRANGE : 'Ends Between',
            EXPIRYRANGEE: 'Ends Between',
            LBFLOATCALL : 'Close-Low',
            LBFLOATPUT  : 'High-Close',
            LBHIGHLOW   : 'High-Low',
            RANGE       : 'Stays Between',
            UPORDOWN    : 'Goes Outside',
            ONETOUCH    : 'Touches',
            NOTOUCH     : 'Does Not Touch',
        };

        containerSetText('trade_details_contract_type', localize(contract_type_display[contract.contract_type]));
        containerSetText('trade_details_contract_id', contract.contract_id);
        containerSetText('trade_details_start_date', epochToDateTime(contract.date_start));
        containerSetText('trade_details_end_date', epochToDateTime(contract.date_expiry));
        containerSetText('trade_details_payout', formatMoney(contract.currency, contract.payout));
        containerSetText('trade_details_purchase_price', formatMoney(contract.currency, contract.buy_price));
        containerSetText('trade_details_multiplier', formatMoney(contract.currency, multiplier, false, 3, 2));
        if (Lookback.isLookback(contract.contract_type)) {
            containerSetText('trade_details_payout', Lookback.getFormula(contract.contract_type, formatMoney(contract.currency, multiplier, false, 3, 2)));
        } else {
            containerSetText('trade_details_payout', formatMoney(contract.currency, contract.payout));
        }
        Clock.setViewPopupTimer(updateTimers);
        update();
        ViewPopupUI.repositionConfirmation();

        if (State.get('is_mb_trading')) {
            State.call('ViewPopup.onDisplayed');
        }
    };

    const update = () => {
        const final_price          = contract.sell_price || contract.bid_price;
        const is_started           = !contract.is_forward_starting || contract.current_spot_time > contract.date_start;
        const is_ended             = contract.status !== 'open';
        const indicative_price     = final_price && is_ended ? final_price : (contract.bid_price || null);
        const is_sold_before_start = contract.sell_time && contract.sell_time < contract.date_start;
        const is_touch_tick        = /touch/i.test(contract.contract_type) && contract.tick_count;

        is_sold_before_expiry = is_touch_tick
            ? contract.sell_spot_time && +contract.sell_spot_time < contract.date_expiry
            : contract.status === 'sold' || (contract.sell_time && contract.sell_time < contract.date_expiry);

        if (contract.barrier_count > 1) {
            containerSetText('trade_details_barrier', is_sold_before_start ? '-' : addComma(contract.high_barrier), '', true);
            containerSetText('trade_details_barrier_low', is_sold_before_start ? '-' : addComma(contract.low_barrier), '', true);
        } else if (contract.barrier) {
            const formatted_barrier = addComma(contract.barrier);
            const mapping           = {
                DIGITMATCH: 'Equals',
                DIGITDIFF : 'Not',
            };
            const contract_text     = mapping[contract.contract_type];
            const barrier_prefix    = contract_text ? `${localize(contract_text)} ` : '';
            // only show entry spot if available and contract was not sold before start time
            containerSetText(
                'trade_details_barrier',
                contract.entry_tick_time && is_sold_before_start ? '-' : (barrier_prefix + formatted_barrier),
                '',
                true);
        }

        let current_spot      = contract.current_spot;
        let current_spot_time = contract.current_spot_time;
        if (is_ended) {
            current_spot      = is_sold_before_expiry ? '' : contract.exit_tick;
            current_spot_time = is_sold_before_expiry ? '' : contract.exit_tick_time;
        }

        if (current_spot) {
            containerSetText('trade_details_current_spot > span', addComma(current_spot));
        } else {
            $('#trade_details_current_spot').parent().setVisibility(0);
        }

        if (current_spot_time) {
            if (window.time && current_spot_time > window.time.unix()) {
                window.time = moment(current_spot_time).utc();
                updateTimers();
            }
            containerSetText('trade_details_current_date', epochToDateTime(current_spot_time));
        } else {
            $('#trade_details_current_date').parent().setVisibility(0);
        }

        containerSetText('trade_details_ref_id', `${contract.transaction_ids.buy} (${localize('Buy')}) ${contract.transaction_ids.sell ? `<br>${contract.transaction_ids.sell} (${localize('Sell')})` : ''}`);
        containerSetText('trade_details_indicative_price', indicative_price ? formatMoney(contract.currency, indicative_price) : '-');

        let profit_loss,
            percentage;

        if (final_price) {
            profit_loss = final_price - contract.buy_price;
            percentage  = addComma((profit_loss * 100) / contract.buy_price, 2);
            let profit_loss_class;
            if (contract.status === 'won') {
                profit_loss_class = 'profit';
            } else if (contract.status === 'lost') {
                profit_loss_class = 'loss';
            }
            containerSetText('trade_details_profit_loss',
                `${formatMoney(contract.currency, profit_loss)}<span class="percent">(${(percentage > 0 ? '+' : '')}${percentage}%)</span>`, { class: profit_loss_class });
        } else {
            containerSetText('trade_details_profit_loss', '-');
        }

        if (!is_started) {
            containerSetText('trade_details_entry_spot > span', '-');
            containerSetText('trade_details_message', localize('Contract has not started yet'));
        } else {
            if (contract.entry_spot > 0) {
                // only show entry spot if available and contract was not sold before start time
                containerSetText('trade_details_entry_spot > span', is_sold_before_start ? '-' : addComma(contract.entry_spot));
            }
            containerSetText('trade_details_message', contract.validation_error ? contract.validation_error : '&nbsp;');
        }

        if (!chart_started && !contract.tick_count) {
            if (!chart_init) {
                chart_init = true;
                Highchart.showChart(contract);
            }
            Highchart.showChart(contract, 'update');
            if (contract.entry_tick_time) {
                chart_started = true;
            }
        } else if (contract.tick_count && !chart_updated && 'barrier' in contract) {
            TickDisplay.updateChart({ id_render: 'tick_chart' }, contract);
            chart_updated = true;
        }

        if (!is_sold && is_sold_before_expiry) {
            is_sold = true;
            if (!contract.tick_count) Highchart.showChart(contract, 'update');
            else TickDisplay.updateChart({ is_sold: true }, contract);
        }
        if (is_ended) {
            contractEnded();
            if (contract.is_valid_to_sell && contract.is_settleable && !contract.is_sold && !is_sell_clicked) {
                ViewPopupUI.forgetStreams();
                BinarySocket.send({ sell_expired: 1 }).then((response) => {
                    getContract(response);
                });
            }
            if (!contract.tick_count) Highchart.showChart(contract, 'update');
            else TickDisplay.updateChart({ is_sold: true }, contract);
        } else {
            $container.find('#notice_ongoing').setVisibility(1);
        }

        if (!contract.is_valid_to_sell) {
            $container.find('#errMsg').setVisibility(0);
        }

        sellSetVisibility(!is_sell_clicked && !is_sold && !is_ended && +contract.is_valid_to_sell === 1);
        contract.chart_validation_error = contract.validation_error;
        contract.validation_error       = '';
    };

    // This is called by clock.js in order to sync time updates on header as well as view popup
    const updateTimers = () => {
        const now = Math.max(Math.floor((window.time || 0) / 1000), contract.current_spot_time || 0);
        containerSetText('trade_details_live_date', epochToDateTime(now));
        Clock.showLocalTimeOnHover('#trade_details_live_date');

        const is_started = !contract.is_forward_starting || contract.current_spot_time > contract.date_start;
        const is_ended   = contract.status !== 'open';
        if (!is_started || is_ended) {
            containerSetText('trade_details_live_remaining', '-');
        } else {
            let remained = contract.date_expiry - now;
            let days = 0;
            const day_seconds = 24 * 60 * 60;
            if (remained > day_seconds) {
                days = Math.floor(remained / day_seconds);
                remained %= day_seconds;
            }
            containerSetText('trade_details_live_remaining',
                (days > 0 ? `${days} ${localize(days > 1 ? 'days' : 'day')}, ` : '') + moment((remained) * 1000).utc().format('HH:mm:ss'));
        }
    };

    const contractEnded = () => {
        containerSetText('trade_details_current_title', localize(contract.status === 'sold' || (contract.sell_spot_time < contract.date_expiry) ? 'Contract Sold' : 'Contract Expiry'));

        containerSetText('trade_details_indicative_label', localize('Price'));
        if (Lookback.isLookback(contract.contract_type)) {
            containerSetText('trade_details_spot_label', localize('Close'));
            containerSetText('trade_details_spottime_label', localize('Close Time'));
        } else {
            containerSetText('trade_details_spot_label', localize('Exit Spot'));
            containerSetText('trade_details_spottime_label', localize('Exit Spot Time'));
        }

        // show validation error if contract is not settled yet
        if (!(contract.is_settleable && !contract.is_sold)) {
            containerSetText('trade_details_message', '&nbsp;');
        }
        $container.find('#errMsg').setVisibility(0);
        $container.find('#notice_ongoing').setVisibility(0);
        sellSetVisibility(false);
        // showWinLossStatus(is_win);
        // don't show for japanese clients or contracts that are manually sold before starting
        if (contract.audit_details && !isJPClient() && contract.status !== 'sold' &&
            (!contract.sell_spot_time || contract.sell_spot_time > contract.date_start)) {
            initAuditTable(0);
        }
    };

    const appendAuditLink = (element_id) => {
        const link = Utility.createElement('a', { href: `${'javascript:;'}`, class: 'link-audit button-secondary' });
        const span = Utility.createElement('span', { text: localize('Audit') });
        link.appendChild(span);
        link.addEventListener('click', () => { initAuditTable(1); });
        getElementById(element_id).appendChild(link);
    };

    // by default shows audit table and hides chart
    const setAuditVisibility = (show = true) => {
        setAuditButtonsVisibility(!show);
        getElementById('sell_details_chart_wrapper').setVisibility(!show);
        getElementById('sell_details_audit').setVisibility(show);
        ViewPopupUI.repositionConfirmation();
    };

    const setAuditButtonsVisibility = (show = true) => {
        const links = document.getElementsByClassName('link-audit');
        for (let i = 0; i < links.length; i++) {
            links[i].setVisibility(show);
        }
    };

    const initAuditTable = (show) => {
        if (document.getElementById('sell_details_audit')) {
            if (show) {
                setAuditVisibility(1);
            } else {
                setAuditButtonsVisibility(1);
            }
            return;
        }

        const div         = Utility.createElement('div', { id: 'sell_details_audit', class: 'gr-8 gr-12-m gr-no-gutter invisible' });
        const table       = Utility.createElement('table', { id: 'audit_header', class: 'gr-12' });
        const tr          = Utility.createElement('tr', { class: 'gr-row' });
        const th_previous = Utility.createElement('th', { class: 'gr-2 gr-3-t gr-3-p gr-3-m' });
        const link        = Utility.createElement('a', { class: 'previous-wrapper' });

        link.appendChild(Utility.createElement('span', { class: 'previous align-self-center' }));
        link.appendChild(Utility.createElement('span', { class: 'nowrap', text: localize('View Chart') }));
        link.addEventListener('click', () => { setAuditVisibility(0); });
        th_previous.appendChild(link);

        tr.appendChild(th_previous);
        tr.appendChild(Utility.createElement('th', { class: 'gr-8 gr-6-t gr-6-p gr-6-m', text: localize('Audit Page') }));
        tr.appendChild(Utility.createElement('th', { class: 'gr-2 gr-3-t gr-3-p gr-3-m' }));
        table.appendChild(tr);
        div.appendChild(table);
        div.insertAfter(getElementById('sell_details_chart_wrapper'));
        populateAuditTable(show);
        showExplanation(div);
    };

    const map_contract_type = {
        'expiry'        : 'endsinout',
        'asian'         : 'asian',
        'even|odd'      : 'evenodd',
        'over|under'    : 'overunder',
        'digit'         : 'digits',
        'upordown|range': 'staysinout',
        'touch'         : 'touchnotouch',
        'call|put'      : () => +contract.entry_tick === +contract.barrier ? 'risefall' : 'higherlower',
    };

    const showExplanation = (div) => {
        let explanation_section = 'explain_';
        Object.keys(map_contract_type).some((type) => {
            if (new RegExp(type, 'i').test(contract.contract_type)) {
                explanation_section += typeof map_contract_type[type] === 'function' ? map_contract_type[type]() : map_contract_type[type];
                return true;
            }
            return false;
        });
        const xhttp = new XMLHttpRequest();
        xhttp.onreadystatechange = function() {
            if (this.readyState !== 4 || this.status !== 200) {
                return;
            }
            const div_response = Utility.createElement('div', { html: this.responseText });
            const div_to_show = div_response.querySelector(`#${explanation_section}`);
            if (div_to_show) {
                div_to_show.classList.add('align-start', 'gr-padding-20', 'explanation-section', 'gr-parent');
                div.appendChild(div_to_show);
                div_to_show.setVisibility(1);
            }
        };
        xhttp.open('GET', urlFor('explanation'), true);
        xhttp.send();
    };

    const parseAuditResponse = (table, array_audit_data) => (
        new Promise((resolve) => {
            const primary_classes   = ['secondary-bg-color', 'content-inverse-color'];
            const secondary_classes = ['fill-bg-color', 'secondary-time'];
            array_audit_data.forEach((audit_data) => {
                let color;
                if (audit_data.flag === 'highlight_tick') {
                    color = primary_classes;
                } else if (audit_data.flag === 'highlight_time') {
                    color = secondary_classes;
                }
                createAuditRow(table, audit_data.epoch, audit_data.tick, audit_data.name, color);
            });
            resolve();
        })
    );

    const createAuditTable = (title) => {
        const div      = Utility.createElement('div', { class: 'audit-table' });
        const fieldset = Utility.createElement('fieldset', { class: 'align-start' });
        const table    = Utility.createElement('table', { class: 'gr-10 gr-centered gr-12-p gr-12-m' });
        fieldset.appendChild(Utility.createElement('legend', { text: localize(`Contract ${title}`) }));
        fieldset.appendChild(table);
        div.appendChild(fieldset);
        let insert_after = getElementById('audit_header');
        const audit_table  = document.getElementsByClassName('audit-table')[0];
        if (audit_table) {
            insert_after = audit_table;
        }
        div.insertAfter(insert_after);
        return {
            table,
            div,
        };
    };

    const createAuditHeader = (table) => {
        const tr = Utility.createElement('tr', { class: 'gr-row' });

        tr.appendChild(Utility.createElement('td', { class: 'gr-3' }));
        tr.appendChild(Utility.createElement('td', { class: 'gr-4 no-margin secondary-color', text: localize('Spot') }));
        tr.appendChild(Utility.createElement('td', { class: 'gr-5 no-margin secondary-color', text: localize('Spot Time (GMT)') }));

        table.insertBefore(tr, table.childNodes[0]);
    };

    const createAuditRow = (table, date, tick, remark, td_class) => {
        // if we have already added this timestamp in first table, skip adding it again to second table
        // unless it is a highlighted tick like entry or exit spot, or start or end time
        if (document.querySelector(`.audit-dates[data-value='${date}']`) && !remark) {
            return;
        }

        const tr        = Utility.createElement('tr', { class: 'gr-row' });
        const td_remark = Utility.createElement('td', { class: 'gr-3 remark', text: remark || '' });
        const td_tick   = Utility.createElement('td', { class: 'gr-4', text: (tick && !isNaN(tick) ? addComma(tick) : (tick || '')) });
        const td_date   = Utility.createElement('td', { class: 'gr-5 audit-dates', 'data-value': date, 'data-balloon-pos': 'down', text: (date && !isNaN(date) ? moment.unix(date).utc().format('YYYY-MM-DD HH:mm:ss') : (date || '')) });

        tr.appendChild(td_remark);
        tr.appendChild(td_tick);
        tr.appendChild(td_date);

        if (td_class && td_class.length) {
            td_class.forEach((c) => {
                td_tick.classList.add(c);
                td_date.classList.add(c);
            });
        }

        table.appendChild(tr);
    };

    const populateAuditTable = (show_audit_table) => {
        const contract_starts = createAuditTable('Starts');
        parseAuditResponse(contract_starts.table, contract.audit_details.contract_start).then(() => {
            if (contract.audit_details.contract_start
                // Hide audit table for Lookback.
                && !/^(LBHIGHLOW|LBFLOATPUT|LBFLOATCALL)/.test(contract.shortcode)) {
                createAuditHeader(contract_starts.table);
                appendAuditLink('trade_details_entry_spot');
            } else {
                contract_starts.div.remove();
            }
            // don't show exit tick information if missing or manual sold
            if (contract.exit_tick_time && !is_sold_before_expiry
                // Hide audit table for Lookback.
                && !/^(LBHIGHLOW|LBFLOATPUT|LBFLOATCALL)/.test(contract.shortcode)) {
                const contract_ends = createAuditTable('Ends');
                parseAuditResponse(contract_ends.table, contract.audit_details.contract_end).then(() => {
                    if (contract.audit_details.contract_end) {
                        createAuditHeader(contract_ends.table);
                        appendAuditLink('trade_details_current_spot');
                    } else {
                        contract_ends.div.remove();
                    }
                    onAuditTableComplete(show_audit_table);
                });
            } else {
                onAuditTableComplete(show_audit_table);
            }
        });
    };

    const onAuditTableComplete = (show_audit_table) => {
        Clock.showLocalTimeOnHover('.audit-dates');
        setAuditVisibility(show_audit_table);
    };

    const makeTemplate = () => {
        $container = $('<div/>').append($('<div/>', { id: wrapper_id }));

        const longcode = contract.longcode;

        $container.prepend($('<div/>', { id: 'sell_bet_desc', class: 'popup_bet_desc drag-handle', text: longcode }));
        const $sections  = $('<div/>').append($('<div class="gr-row container"><div id="sell_details_chart_wrapper" class="gr-8 gr-12-m"></div><div id="sell_details_table" class="gr-4 gr-12-m"></div></div>'));
        let [barrier_text, low_barrier_text] = ['Barrier', 'Low Barrier'];
        if (Lookback.isLookback(contract.contract_type)) {
            [barrier_text, low_barrier_text] =
                Lookback.getBarrierLabel(contract.contract_type, contract.barrier_count);
        } else if (contract.barrier_count > 1) {
            barrier_text = 'High Barrier';
        } else if (/^DIGIT(MATCH|DIFF)$/.test(contract.contract_type)) {
            barrier_text = 'Target';
        }

        $sections.find('#sell_details_table').append($(
            `<table>
            <tr id="contract_tabs"><th colspan="2" id="contract_information_tab">${localize('Contract Information')}</th></tr><tbody id="contract_information_content">
            ${createRow('Contract Type', '', 'trade_details_contract_type')}
            ${createRow('Contract ID', '', 'trade_details_contract_id')}
            ${createRow('Transaction ID', '', 'trade_details_ref_id')}
            ${createRow('Start Time', '', 'trade_details_start_date')}
            ${(!contract.tick_count ? createRow('End Time', '', 'trade_details_end_date') +
                createRow('Remaining Time', '', 'trade_details_live_remaining') : '')}
            ${!Lookback.isLookback(contract.contract_type) ? createRow('Entry Spot', '', 'trade_details_entry_spot', 0, '<span></span>') : ''}
            ${createRow(barrier_text, '', 'trade_details_barrier', true)}
            ${(contract.barrier_count > 1 ? createRow(low_barrier_text, '', 'trade_details_barrier_low', true) : '')}
            ${createRow('Potential Payout', '', 'trade_details_payout')}
            ${multiplier ? createRow('Multiplier', '', 'trade_details_multiplier') : ''}
            ${createRow('Purchase Price', '', 'trade_details_purchase_price')}
            </tbody>
            <th colspan="2" id="barrier_change" class="invisible">${localize('Barrier Change')}</th>
            <tbody id="barrier_change_content" class="invisible"></tbody>
            <tr><th colspan="2" id="trade_details_current_title">${localize('Current')}</th></tr>
            ${createRow('Spot', 'trade_details_spot_label', 'trade_details_current_spot', 0, '<span></span>')}
            ${createRow('Spot Time', 'trade_details_spottime_label', 'trade_details_current_date')}
            ${createRow('Current Time', '', 'trade_details_live_date')}
            ${createRow('Indicative', 'trade_details_indicative_label', 'trade_details_indicative_price')}
            ${createRow('Profit/Loss', '', 'trade_details_profit_loss')}
            <tr><td colspan="2" class="last_cell" id="trade_details_message">&nbsp;</td></tr>
            </table>
            <div id="errMsg" class="notice-msg ${hidden_class}"></div>
            <div id="trade_details_bottom"><div id="contract_sell_wrapper" class="${hidden_class}"></div><div id="contract_sell_message"></div><div id="contract_win_status" class="${hidden_class}"></div></div>`));

        $sections.find('#sell_details_chart_wrapper').html($('<div/>', { id: (contract.tick_count ? 'tick_chart' : 'analysis_live_chart'), class: 'live_chart_wrapper' }));

        $container.find(`#${wrapper_id}`)
            .append($sections.html())
            .append($('<div/>', { id: 'errMsg', class: `notice-msg ${hidden_class}` }))
            .append($('<div/>', { id: 'notice_ongoing', class: `fill-bg-color gr-padding-10 ${hidden_class}`, text: localize('You can close this window without interrupting your trade.') }));

        ViewPopupUI.showInpagePopup(`<div class="${popupbox_id}">${$container.html()}</div>`, '', '#sell_bet_desc');
        return $(`#${wrapper_id}`);
    };

    const createRow = (label, label_id, value_id, is_hidden, value) => (
        `<tr${(is_hidden ? ` class="${hidden_class}"` : '')}><td${(label_id ? ` id="${label_id}"` : '')}>${localize(label)}</td><td${(value_id ? ` id="${value_id}"` : '')}>${(value || '')}</td></tr>`
    );

    const epochToDateTime = epoch => {
        const date_time = moment.utc(epoch * 1000).format('YYYY-MM-DD HH:mm:ss');
        return isJPClient() ? Clock.toJapanTimeIfNeeded(date_time) : `${date_time} GMT`;
    };

    // ===== Tools =====
    const containerSetText = (id, string, attributes, is_visible) => {
        if (!$container || $container.length === 0) {
            $container = $(`#${wrapper_id}`);
        }

        const $target = $container.find(`#${id}`);
        if ($target && $target.length > 0) {
            $target.html(string);
            if (attributes) $target.attr(attributes);
            if (is_visible) $target.parent('tr').setVisibility(1);
        }
    };

    const setLoadingState = (show_loading) => {
        if (show_loading) {
            $loading = $('#trading_init_progress');
            if ($loading.length) {
                $loading.show();
            }
        } else {
            if ($loading.length) {
                $loading.hide();
            }
            if (btn_view) {
                ViewPopupUI.enableButton($(btn_view));
            }
        }
    };

    const showMessagePopup = (message, title, msg_class) => {
        setLoadingState(false);
        const $con = $('<div/>');
        $con.prepend($('<div/>', { id: 'sell_bet_desc', class: 'popup_bet_desc drag-handle', text: localize(title) }));
        $con.append(
            $('<div/>', { id: wrapper_id })
                .append($('<div/>', { class: msg_class, html: localize(message) })));
        ViewPopupUI.showInpagePopup(`<div class="${popupbox_id}">${$con.html()}</div>`, 'message_popup', '#sell_bet_desc');
    };

    const showErrorPopup = (response, message) => {
        showMessagePopup(localize(message || 'Sorry, an error occurred while processing your request.'), 'There was an error', 'notice-msg');
        // eslint-disable-next-line no-console
        console.log(response);
    };

    const sellSetVisibility = (show) => {
        const sell_wrapper_id = 'sell_at_market_wrapper';
        const sell_button_id  = 'sell_at_market';
        const is_exist        = $container.find(`#${sell_wrapper_id}`).length > 0;
        if (show) {
            const is_started    = !contract.is_forward_starting || contract.current_spot_time > contract.date_start;
            const $sell_wrapper = $container.find('#contract_sell_wrapper');
            if (is_exist) {
                if (!sell_text_updated && is_started) {
                    addSellNote($sell_wrapper);
                    $sell_wrapper.find(`#${sell_button_id}`).text(localize('Sell at market'));
                }
                return;
            }

            $sell_wrapper.setVisibility(1)
                .append($('<div/>', { id: sell_wrapper_id })
                    .append($('<button/>', { id: sell_button_id, class: 'button', text: localize(is_started ? 'Sell at market' : 'Sell') })));
            if (is_started) {
                addSellNote($sell_wrapper);
            }

            $container.find(`#${sell_button_id}`).unbind('click').click((e) => {
                e.preventDefault();
                e.stopPropagation();
                is_sell_clicked = true;
                sellSetVisibility(false);
                BinarySocket.send({ sell: contract_id, price: contract.bid_price }).then((response) => {
                    responseSell(response);
                });
            });
        } else {
            if (!is_exist) return;
            $container.find(`#${sell_button_id}`).unbind('click');
            $container.find(`#${sell_wrapper_id}`).remove();
        }
    };

    const addSellNote = ($sell_wrapper) => {
        sell_text_updated = true;
        $sell_wrapper.find('#sell_at_market_wrapper').append($('<div/>', { class: 'note' })
            .append($('<strong/>', { text: `${localize('Note')}: ` }))
            .append($('<span/>', { text: localize('Contract will be sold at the prevailing market price when the request is received by our servers. This price may differ from the indicated price.') })));
    };

    // ===== Requests & Responses =====
    // ----- Get Contract -----
    const getContract = (option) => {
        if (contract_id) {
            ViewPopupUI.forgetStreams();
            const req = {
                contract_id,
                proposal_open_contract: 1,
                subscribe             : 1,
            };
            if (option === 'no-subscribe') delete req.subscribe;
            BinarySocket.send(req, { callback: responseProposal });
        }
    };

    const responseSell = (response) => {
        if (Utility.getPropertyValue(response, 'error')) {
            if (response.error.code === 'NoOpenPosition') {
                getContract();
            } else {
                $container.find('#errMsg').text(response.error.message).setVisibility(1);
            }
            sellSetVisibility(true);
            is_sell_clicked = false;
            return;
        }
        ViewPopupUI.forgetStreams();
        $container.find('#errMsg').setVisibility(0);
        sellSetVisibility(false);
        if (is_sell_clicked) {
            containerSetText('contract_sell_message',
                `${localize('You have sold this contract at [_1] [_2]', [contract.currency, response.sell.sold_for])}
                <br />
                ${localize('Your transaction reference number is [_1]', [response.sell.transaction_id])}`);
        }
        getContract('no-subscribe');
    };

    const responseProposal = (response) => {
        if (response.error) {
            if (response.error.code !== 'AlreadySubscribed' && response.echo_req.contract_id === contract_id) {
                showErrorPopup(response, response.error.message);
            }
            return;
        }
        if (response.proposal_open_contract.contract_id === contract_id) {
            ViewPopupUI.storeSubscriptionID(response.proposal_open_contract.id);
            responseContract(response);
        } else {
            BinarySocket.send({ forget: response.proposal_open_contract.id });
        }
        const dates = ['#trade_details_start_date', '#trade_details_end_date', '#trade_details_current_date', '#trade_details_live_date'];
        for (let i = 0; i < dates.length; i++) {
            Clock.showLocalTimeOnHover(dates[i]);
            $(dates[i]).attr('data-balloon-pos', 'left');
        }
    };

    const viewButtonOnClick = (container_selector) => {
        $(container_selector).on('click', '.open_contract_details', function (e) {
            e.preventDefault();
            init(this);
        });
    };

    return {
        init,
        viewButtonOnClick,
    };
})();
const addComma             = require('../../../common/currency').addComma;

const formatMoney          = require('../../../common/currency').formatMoney;

module.exports = ViewPopup;<|MERGE_RESOLUTION|>--- conflicted
+++ resolved
@@ -31,8 +31,7 @@
     const wrapper_id   = 'sell_content_wrapper';
     const hidden_class = 'invisible';
 
-<<<<<<< HEAD
-    const init = (button, onClose) => {
+    const init = (button) => {
         btn_view              = button;
         contract_id           = $(btn_view).attr('contract_id');
         contract              = {};
@@ -44,20 +43,6 @@
         chart_updated         = false;
         sell_text_updated     = false;
         $container            = '';
-=======
-    const init = (button) => {
-        btn_view          = button;
-        contract_id       = $(btn_view).attr('contract_id');
-        contract          = {};
-        is_sold           = false;
-        is_sell_clicked   = false;
-        is_user_sold      = false;
-        chart_started     = false;
-        chart_init        = false;
-        chart_updated     = false;
-        sell_text_updated = false;
-        $container        = '';
->>>>>>> 586a4bc8
 
         if (btn_view) {
             ViewPopupUI.disableButton($(btn_view));
