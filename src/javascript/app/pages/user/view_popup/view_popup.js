--- conflicted
+++ resolved
@@ -290,11 +290,7 @@
         sellSetVisibility(false);
         // showWinLossStatus(is_win);
         // don't show for japanese clients or contracts that are manually sold before starting
-<<<<<<< HEAD
-        if (contract.audit_details && !jpClient() && contract.status !== 'sold' &&
-=======
-        if (contract.audit_details && !isJPClient() &&
->>>>>>> 25d16de4
+        if (contract.audit_details && !isJPClient() && contract.status !== 'sold' &&
             (!contract.sell_spot_time || contract.sell_spot_time > contract.date_start)) {
             initAuditTable(0);
         }
