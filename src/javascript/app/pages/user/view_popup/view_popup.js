--- conflicted
+++ resolved
@@ -334,15 +334,7 @@
             $container.find('#errMsg').setVisibility(0);
         }
 
-<<<<<<< HEAD
-        if (!is_multiplier_contract) {
-=======
-        const { barrier, contract_type, entry_spot } = contract;
-        if (Reset.isReset(contract_type) && Reset.isNewBarrier(entry_spot, barrier)) {
-            TickDisplay.plotResetSpot(barrier);
-        }
         if (!is_unsupported_contract) {
->>>>>>> a5f6c6c9
             // next line is responsible for 'sell at market' flashing on the last tick
             sellSetVisibility(!is_sell_clicked && !is_sold && !is_ended && +contract.is_valid_to_sell === 1);
         }
