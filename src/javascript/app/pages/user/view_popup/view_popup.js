--- conflicted
+++ resolved
@@ -446,13 +446,8 @@
         th_previous.appendChild(link);
 
         tr.appendChild(th_previous);
-<<<<<<< HEAD
-        tr.appendChild(Utility.createElement('th', { class: 'gr-8 gr-6-t gr-6-p gr-4-m', text: localize('Audit page') }));
-        tr.appendChild(Utility.createElement('th', { class: 'gr-2 gr-3-t gr-3-p gr-4-m' }));
-=======
         tr.appendChild(Utility.createElement('th', { class: 'gr-4 gr-4-t gr-4-p gr-8-m', text: localize('Audit Page') }));
         tr.appendChild(Utility.createElement('th', { class: 'gr-4 gr-4-t gr-4-p gr-2-m' }));
->>>>>>> 9f7214b4
         table.appendChild(tr);
         div.appendChild(table);
         div.insertAfter(getElementById('sell_details_chart_wrapper'));
