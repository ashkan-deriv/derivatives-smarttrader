const moment          = require('moment');
const BinaryPjax      = require('../../../../base/binary_pjax');
const Client          = require('../../../../base/client');
const Header          = require('../../../../base/header');
const BinarySocket    = require('../../../../base/socket');
const formatMoney     = require('../../../../common/currency').formatMoney;
const FormManager     = require('../../../../common/form_manager');
const Geocoder        = require('../../../../../_common/geocoder');
const CommonFunctions = require('../../../../../_common/common_functions');
const localize        = require('../../../../../_common/localize').localize;
const State           = require('../../../../../_common/storage').State;
require('select2');

const PersonalDetails = (() => {
    const form_id           = '#frmPersonalDetails';
    const real_acc_elements = '.RealAcc';

    let is_for_new_account = false;
    let need_to_accept_tin = false;

    let editable_fields,
        is_jp,
        is_virtual,
        residence,
        get_settings_data,
        currency;

    const init = () => {
        editable_fields   = {};
        get_settings_data = {};
        is_virtual        = Client.get('is_virtual');
        residence         = Client.get('residence');
        is_jp             = residence === 'jp';
        if (is_jp && !is_virtual) {
            setVisibility('#fieldset_email_consent');
            showHideTaxMessage();
        }
    };

    const showHideTaxMessage = () => {
        const $form_fieldsets       = $(`${form_id} fieldset`);
        const $tax_info_notice      = $('#tax_information_notice');
        const $tax_info_declaration = $('#tax_information_declaration');
        const $tax_info_form        = $('#tax_information_form');
        const $tax_information_info = $('#tax_information_info');

        if (Client.shouldCompleteTax()) {
            $form_fieldsets.setVisibility(0);       // hide all fieldsets
            $tax_info_notice.setVisibility(1);      // show tax notice message
            $tax_info_form.setVisibility(1);        // show tax info fieldset
            need_to_accept_tin = true;

            $('#tax_information_note_toggle').off('click').on('click', (e) => {
                e.stopPropagation();
                $('#tax_information_note_toggle').toggleClass('open');
                $('#tax_information_note').slideToggle();
            });
        } else {
            $tax_info_notice.setVisibility(0);      // hide tax notice message
            $tax_information_info.setVisibility(0); // hide tax info
            $tax_info_declaration.setVisibility(0); // hide tax info declaration
        }
    };

    const showHideLabel = (get_settings) => {
        if (!is_jp) {
            ['place_of_birth', 'account_opening_reason'].forEach((id) => {
                if (Object.prototype.hasOwnProperty.call(get_settings, id)) {
                    if (get_settings[id]) {
                        // we have to show text here instead of relying on displayGetSettingsData()
                        // since it prioritizes showing data instead of label
                        const $label = $(`#lbl_${id}`);
                        $label.text(get_settings[id]);
                        $(`#row_${id}`).setVisibility(0);
                        $(`#row_lbl_${id}`).setVisibility(1);
                    } else {
                        $(`#row_lbl_${id}`).setVisibility(0);
                        $(`#row_${id}`).setVisibility(1);
                    }
                }
            });
        }
    };

    const getDetailsResponse = (data, residence_list = State.getResponse('residence_list')) => {
        const get_settings         = $.extend({}, data);
        get_settings.date_of_birth = get_settings.date_of_birth ? moment.utc(new Date(get_settings.date_of_birth * 1000)).format('YYYY-MM-DD') : '';
        const accounts             = Client.getAllLoginids();
        // for subaccounts, back-end sends loginid of the master account as name
        const hide_name            = accounts.some(loginid => new RegExp(loginid, 'i').test(get_settings.first_name)) || is_virtual;
        if (!hide_name) {
            setVisibility('#row_name');
            get_settings.name = is_jp ? get_settings.last_name : `${(get_settings.salutation || '')} ${(get_settings.first_name || '')} ${(get_settings.last_name || '')}`;
        }

        if (get_settings.place_of_birth) {
            get_settings.place_of_birth =
                (residence_list.find(obj => obj.value === get_settings.place_of_birth) || {}).text ||
                get_settings.place_of_birth;
        }

        showHideLabel(get_settings);

        displayGetSettingsData(get_settings);

        if (is_virtual) {
            $(real_acc_elements).remove();
        } else if (is_jp) {
            const jp_settings = get_settings.jp_settings;
            switch (jp_settings.gender) {
                case 'f':
                    jp_settings.gender = localize('Female');
                    break;
                case 'm':
                    jp_settings.gender = localize('Male');
                    break;
                default:
                    break;
            }
            displayGetSettingsData(jp_settings);
            if (jp_settings.hedge_asset !== null && jp_settings.hedge_asset_amount !== null) {
                setVisibility('.hedge');
            }
            setVisibility('.JpAcc');
        } else {
            setVisibility(real_acc_elements);
            showHideTaxMessage();
        }
        setVisibility('#row_country');
        setVisibility('#row_email');
        $(form_id).setVisibility(1);
        $('#loading').remove();
        initFormManager();
        FormManager.handleSubmit({
            form_selector       : form_id,
            obj_request         : { set_settings: 1 },
            fnc_response_handler: setDetailsResponse,
            fnc_additional_check: additionalCheck,
            enable_button       : true,
        });
        if (!is_virtual && !is_jp) {
            Geocoder.validate(form_id);
        }
    };

    const displayGetSettingsData = (data, populate = true) => {
        let el_key,
            el_lbl_key,
            data_key;
        Object.keys(data).forEach((key) => {
            el_key     = document.getElementById(key);
            el_lbl_key = document.getElementById(`lbl_${key}`);
            // prioritise labels for japan account
            el_key = is_jp ? (el_lbl_key || el_key) : (el_key || el_lbl_key);
            if (el_key) {
                data_key             = /format_money/.test(el_key.className) && data[key] !== null ? formatMoney(currency, data[key]) : (data[key] || '');
                editable_fields[key] = data_key;
                if (populate) {
                    if (el_key.type === 'checkbox') {
                        el_key.checked = !!data_key;
                    } else if (/select|text/i.test(el_key.type)) {
                        $(el_key)
                            .val(data_key.split(','))
                            .trigger('change');
                    } else if (key !== 'country') {
                        CommonFunctions.elementInnerHtml(el_key, data_key ? localize(data_key) : '-');
                    }
                }
            }
        });
        if (data.country) {
            $('#residence').replaceWith($('<label/>').append($('<strong/>', { id: 'lbl_country' })));
            $('#lbl_country').text(data.country);
            if (is_virtual) $('#btn_update').setVisibility(0);
        }
    };

    const additionalCheck = (data) => {
        if (!isChanged(data) && (!data.jp_settings || !isChanged(data.jp_settings))) {
            showFormMessage('You did not change anything.', false);
            return false;
        }
        return true;
    };

    const isChanged = (data) => {
        const compare_data = $.extend({}, data);
        return Object.keys(compare_data).some(key => (
            key !== 'set_settings' && key !== 'jp_settings' && editable_fields[key] !== compare_data[key]
        ));
    };

    const getValidations = (data) => {
        let validations;
        if (is_jp) {
            validations = [
                { request_field: 'address_line_1',   value: data.address_line_1 },
                { request_field: 'address_line_2',   value: data.address_line_2 },
                { request_field: 'address_city',     value: data.address_city },
                { request_field: 'address_state',    value: data.address_state },
                { request_field: 'address_postcode', value: data.address_postcode },
                { request_field: 'phone',            value: data.phone },

                { selector: '#email_consent' },

                { selector: '#hedge_asset_amount',       validations: ['req', 'number'], parent_node: 'jp_settings' },
                { selector: '#hedge_asset',              validations: ['req'],           parent_node: 'jp_settings' },
                { selector: '#motivation_circumstances', validations: ['req'],           parent_node: 'jp_settings' },
                { selector: '#account_opening_reason',   validations: ['req'] },

            ];
            $(form_id).find('select').each(function () {
                validations.push({ selector: `#${$(this).attr('id')}`, validations: ['req'], parent_node: 'jp_settings' });
            });
        } else if (is_virtual) {
            validations = [{ selector: '#residence', validations: ['req'] }];
        } else {
            validations = [
                { selector: '#address_line_1',         validations: ['req', 'address'] },
                { selector: '#address_line_2',         validations: ['address'] },
                { selector: '#address_city',           validations: ['req', 'letter_symbol'] },
                { selector: '#address_state',          validations: $('#address_state').prop('nodeName') === 'SELECT' ? '' : ['letter_symbol'] },
                { selector: '#address_postcode',       validations: [Client.get('residence') === 'gb' ? 'req' : '', 'postcode', ['length', { min: 0, max: 20 }]] },
                { selector: '#phone',                  validations: ['req', 'phone', ['length', { min: 6, max: 35, value: () => $('#phone').val().replace(/^\+/, '')  }]] },
                { selector: '#account_opening_reason', validations: ['req'] },

                { selector: '#place_of_birth', validations: Client.isAccountOfType('financial') ? ['req'] : '' },
                { selector: '#tax_residence',  validations: Client.isAccountOfType('financial') ? ['req'] : '' },
                { selector: '#chk_tax_id',     validations: Client.isAccountOfType('financial') ? [['req', { hide_asterisk: true, message: localize('Please confirm that all the information above is true and complete.') }]] : '', exclude_request: 1 },
            ];
            const tax_id_validation = { selector: '#tax_identification_number', validations: ['tax_id', ['length', { min: 0, max: 20 }]] };
            if (Client.isAccountOfType('financial')) {
                tax_id_validation.validations[1][1].min = 1;
                tax_id_validation.validations.unshift('req');
            }
            validations.push(tax_id_validation);
        }
        return validations;
    };

    const setDetailsResponse = (response) => {
        // allow user to resubmit the form on error.
        const is_error = response.set_settings !== 1;
        if (!is_error) {
            // to update tax information message for financial clients
            BinarySocket.send({ get_account_status: 1 }, { forced: true }).then(() => {
                showHideTaxMessage();
                Header.displayAccountStatus();
                if (need_to_accept_tin) {
                    need_to_accept_tin = false;
                    window.location.reload();
                }
            });
            // to update the State with latest get_settings data
            BinarySocket.send({ get_settings: 1 }, { forced: true }).then((data) => {
                getDetailsResponse(data.get_settings);
                // update notification shown for set residence etc
                Header.displayAccountStatus();
                if (is_for_new_account) {
                    is_for_new_account = false;
                    BinaryPjax.loadPreviousUrl();
                }
                if (is_virtual && response.echo_req.residence) {
                    window.location.reload(); // reload page if we are setting residence
                }
            });
        }
        showFormMessage(is_error ?
            'Sorry, an error occurred while processing your account.' :
            'Your settings have been updated successfully.', !is_error);
    };

    const showFormMessage = (msg, is_success) => {
        $('#formMessage')
            .attr('class', is_success ? 'success-msg' : 'errorfield')
            .html(is_success ? $('<ul/>', { class: 'checked' }).append($('<li/>', { text: localize(msg) })) : localize(msg))
            .css('display', 'block')
            .delay(5000)
            .fadeOut(1000);
    };

    const populateResidence = (response) => {
        const residence_list = response.residence_list;
        if (residence_list.length > 0) {
            const $options               = $('<div/>');
            const $options_with_disabled = $('<div/>');
            residence_list.forEach((res) => {
                $options.append(CommonFunctions.makeOption({ text: res.text, value: res.value }));
                $options_with_disabled.append(CommonFunctions.makeOption({
                    text       : res.text,
                    value      : res.value,
                    is_disabled: res.disabled,
                }));
            });

            if (residence) {
                const $tax_residence = $('#tax_residence');
                $tax_residence.html($options.html()).promise().done(() => {
                    setTimeout(() => {
                        $tax_residence.select2()
                            .val(get_settings_data.tax_residence ? get_settings_data.tax_residence.split(',') : '').trigger('change');
                        setVisibility('#tax_residence');
                    }, 500);
                });

                if (!get_settings_data.place_of_birth) {
                    $options.prepend($('<option/>', { value: '', text: localize('Please select') }));
                    $('#place_of_birth')
                        .html($options.html())
                        .val(residence);
                }
            } else {
                $('#lbl_country').parent().replaceWith($('<select/>', { id: 'residence' }));
                const $residence = $('#residence');
                $options_with_disabled.prepend($('<option/>', { text: localize('Please select a country'), value: '' }));
                $residence.html($options_with_disabled.html());
                initFormManager();
            }
        }
    };

    const populateStates = (response) => {
        const states = response.states_list;

        if (is_jp) {
            const state_text = (states.filter(state => state.value === get_settings_data.address_state)[0] || {}).text;
            $('#lbl_address_state').text(state_text || get_settings_data.address_state);
        } else {
            const address_state = '#address_state';
            let $field          = $(address_state);

            $field.empty();

            if (states && states.length > 0) {
                $field.append($('<option/>', { value: '', text: localize('Please select') }));
                states.forEach((state) => {
                    $field.append($('<option/>', { value: state.value, text: state.text }));
                });
            } else {
                $field.replaceWith($('<input/>', { id: address_state.replace('#', ''), name: 'address_state', type: 'text', maxlength: '35' }));
                $field = $(address_state);
            }
            $field.val(get_settings_data.address_state);
        }

        initFormManager();
        if (is_jp && !is_virtual) {
            // detect hedging needs to be called after FormManager.init
            // or all previously bound event listeners on form elements will be removed
            CommonFunctions.detectHedging($('#trading_purpose'), $('.hedge'));
        }
    };

    const initFormManager = () => { FormManager.init(form_id, getValidations(get_settings_data)); };

    const setVisibility = (el) => {
        if (is_for_new_account) {
            $(el).setVisibility(0);
        } else {
            $(el).setVisibility(1);
        }
    };

    const onLoad = () => {
        currency = Client.get('currency');
        BinarySocket.wait('get_account_status', 'get_settings').then(() => {
            init();
            get_settings_data = State.getResponse('get_settings');

            $('#account_opening_reason_notice').setVisibility(+is_for_new_account);

<<<<<<< HEAD
            if (is_virtual || is_jp) {
=======
            if (is_virtual) {
>>>>>>> eb3cc90e
                getDetailsResponse(get_settings_data);
            }

            if (!is_virtual || !residence) {
                $('#btn_update').setVisibility(1);

                BinarySocket.send({ residence_list: 1 }).then(response => {
                    getDetailsResponse(get_settings_data, response.residence_list);
                    populateResidence(response);
                });

                if (residence) {
                    BinarySocket.send({ states_list: residence }).then(response => populateStates(response));
                }
            } else {
                $('#btn_update').setVisibility(0);
            }
        });
    };

    return {
        onLoad,

        setIsForNewAccount: (bool) => { is_for_new_account = bool; },
    };
})();

module.exports = PersonalDetails;<|MERGE_RESOLUTION|>--- conflicted
+++ resolved
@@ -369,11 +369,7 @@
 
             $('#account_opening_reason_notice').setVisibility(+is_for_new_account);
 
-<<<<<<< HEAD
-            if (is_virtual || is_jp) {
-=======
             if (is_virtual) {
->>>>>>> eb3cc90e
                 getDetailsResponse(get_settings_data);
             }
 
