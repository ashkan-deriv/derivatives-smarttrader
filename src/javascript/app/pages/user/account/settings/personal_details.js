const SelectMatcher    = require('@binary-com/binary-style').select2Matcher;
const moment           = require('moment');
const BinaryPjax       = require('../../../../base/binary_pjax');
const Client           = require('../../../../base/client');
const Header           = require('../../../../base/header');
const BinarySocket     = require('../../../../base/socket');
const formatMoney      = require('../../../../common/currency').formatMoney;
const FormManager      = require('../../../../common/form_manager');
const Geocoder         = require('../../../../../_common/geocoder');
const CommonFunctions  = require('../../../../../_common/common_functions');
const localize         = require('../../../../../_common/localize').localize;
const State            = require('../../../../../_common/storage').State;
const getPropertyValue = require('../../../../../_common/utility').getPropertyValue;

const PersonalDetails = (() => {
    const form_id           = '#frmPersonalDetails';
    const real_acc_elements = '.RealAcc';

    let is_for_new_account = false;

    let editable_fields,
        is_virtual,
        residence,
        get_settings_data,
        currency;

    const init = () => {
        editable_fields   = {};
        get_settings_data = {};
        is_virtual        = Client.get('is_virtual');
        residence         = Client.get('residence');
    };

    const showHideTaxMessage = () => {
        const $tax_info_declaration = $('#tax_information_declaration');
        const $tax_information_info = $('#tax_information_info');

        if (Client.shouldCompleteTax()) {
            $('#tax_information_note_toggle').off('click').on('click', (e) => {
                e.stopPropagation();
                $('#tax_information_note_toggle').toggleClass('open');
                $('#tax_information_note').slideToggle();
            });
        } else {
            $tax_information_info.setVisibility(0); // hide tax info
            $tax_info_declaration.setVisibility(0); // hide tax info declaration
        }
    };

    const showHideLabel = (get_settings) => {
<<<<<<< HEAD
        ['place_of_birth', 'account_opening_reason'].forEach((id) => {
            if (Object.prototype.hasOwnProperty.call(get_settings, id)) {
                if (get_settings[id]) {
                    // we have to show text here instead of relying on displayGetSettingsData()
                    // since it prioritizes showing data instead of label
                    const $label = $(`#lbl_${id}`);
                    $label.text(get_settings[id]);
                    $(`#row_${id}`).setVisibility(0);
                    $(`#row_lbl_${id}`).setVisibility(1);
                } else {
                    $(`#row_lbl_${id}`).setVisibility(0);
                    $(`#row_${id}`).setVisibility(1);
=======
        if (!is_jp_client) {
            ['place_of_birth', 'account_opening_reason', 'citizen'].forEach((id) => {
                if (Object.prototype.hasOwnProperty.call(get_settings, id)) {
                    if (get_settings[id]) {
                        // we have to show text here instead of relying on displayGetSettingsData()
                        // since it prioritizes showing data instead of label
                        const $label = $(`#lbl_${id}`);
                        $label.text(get_settings[id]);
                        $(`#row_${id}`).setVisibility(0);
                        $(`#row_lbl_${id}`).setVisibility(1);
                    } else {
                        $(`#row_lbl_${id}`).setVisibility(0);
                        $(`#row_${id}`).setVisibility(1);
                    }
>>>>>>> 16616fbe
                }
            }
        });
    };

    const showHideMissingDetails = () => {
        const validations = getValidations();
        const has_missing_field = validations.find((validation) => /req/.test(validation.validations) && $(validation.selector).val() === '');
        $('#missing_details_notice').setVisibility(!!has_missing_field);
    };

    const getDetailsResponse = (data, residence_list = State.getResponse('residence_list')) => {
        const get_settings         = $.extend({}, data);
        get_settings.date_of_birth = 'date_of_birth' in get_settings ? moment.utc(new Date(get_settings.date_of_birth * 1000)).format('YYYY-MM-DD') : '';
        const accounts             = Client.getAllLoginids();
        // for subaccounts, back-end sends loginid of the master account as name
        const hide_name            = accounts.some(loginid => new RegExp(loginid, 'i').test(get_settings.first_name)) || is_virtual;
        if (!hide_name) {
            get_settings.name = `${(get_settings.salutation || '')} ${(get_settings.first_name || '')} ${(get_settings.last_name || '')}`;
        }

        if (get_settings.place_of_birth) {
            get_settings.place_of_birth =
                (residence_list.find(obj => obj.value === get_settings.place_of_birth) || {}).text ||
                get_settings.place_of_birth;
        }

        if (get_settings.citizen) {
            get_settings.citizen =
                (residence_list.find(obj => obj.value === get_settings.citizen) || {}).text ||
                get_settings.citizen;
        }

        showHideLabel(get_settings);

        displayGetSettingsData(get_settings);

        if (is_virtual) {
            $(real_acc_elements).remove();
        } else {
            $(real_acc_elements).setVisibility(1);
            showHideTaxMessage();
        }
        $(form_id).setVisibility(1);
        $('#loading').remove();
        FormManager.init(form_id, getValidations());
        FormManager.handleSubmit({
            form_selector       : form_id,
            obj_request         : { set_settings: 1 },
            fnc_response_handler: setDetailsResponse,
            fnc_additional_check: additionalCheck,
            enable_button       : true,
        });
        if (!is_virtual) {
            Geocoder.validate(form_id);
        }
        showHideMissingDetails();
    };

    const displayGetSettingsData = (data, populate = true) => {
        let el_key,
            data_key;
        Object.keys(data).forEach((key) => {
            el_key = document.getElementById(key) || document.getElementById(`lbl_${key}`);
            if (el_key) {
                data_key             = /format_money/.test(el_key.className) && data[key] !== null ? formatMoney(currency, data[key]) : (data[key] || '');
                editable_fields[key] = data_key;
                if (populate) {
                    if (el_key.type === 'checkbox') {
                        el_key.checked = !!data_key;
                    } else if (/select|text/i.test(el_key.type)) {
                        $(el_key)
                            .val(data_key.split(','))
                            .trigger('change');
                    } else if (key !== 'country') {
                        CommonFunctions.elementInnerHtml(el_key, data_key ? localize(data_key) : '-');
                    }
                }
            }
        });
        if (data.country) {
            $('#residence').replaceWith($('<label/>').append($('<strong/>', { id: 'lbl_country' })));
            $('#lbl_country').text(data.country);
        }
    };

    const additionalCheck = (data) => {
        if (!isChanged(data)) {
            showFormMessage('You did not change anything.', false);
            return false;
        }
        return true;
    };

    const isChanged = (data) => {
        const compare_data = $.extend({}, data);
        return Object.keys(compare_data).some(key => (
            key !== 'set_settings' && editable_fields[key] !== compare_data[key]
        ));
    };

    const getValidations = () => {
        let validations;
        if (is_virtual) {
            validations = [
                { selector: '#email_consent' },
                { selector: '#residence', validations: ['req'] },
            ];
        } else {
            const is_financial = Client.isAccountOfType('financial');
            const is_gaming    = Client.isAccountOfType('gaming');

            validations = [
                { selector: '#address_line_1',         validations: ['req', 'address'] },
                { selector: '#address_line_2',         validations: ['address'] },
                { selector: '#address_city',           validations: ['req', 'letter_symbol'] },
                { selector: '#address_state',          validations: $('#address_state').prop('nodeName') === 'SELECT' ? '' : ['letter_symbol'] },
                { selector: '#address_postcode',       validations: [Client.get('residence') === 'gb' ? 'req' : '', 'postcode', ['length', { min: 0, max: 20 }]] },
                { selector: '#email_consent' },
                { selector: '#phone',                  validations: ['req', 'phone', ['length', { min: 6, max: 35, value: () => $('#phone').val().replace(/^\+/, '')  }]] },
                { selector: '#place_of_birth',         validations: ['req'] },
                { selector: '#account_opening_reason', validations: ['req'] },

                { selector: '#tax_residence',  validations: Client.isAccountOfType('financial') ? ['req'] : '' },
                { selector: '#chk_tax_id',     validations: Client.isAccountOfType('financial') ? [['req', { hide_asterisk: true, message: localize('Please confirm that all the information above is true and complete.') }]] : '', exclude_request: 1 },
            ];

            const tax_id_validation  = { selector: '#tax_identification_number', validations: ['tax_id', ['length', { min: 0, max: 20 }]] };
            const citizen_validation = { selector: '#citizen' };
            if (is_financial) {
                tax_id_validation.validations[1][1].min = 1;
                tax_id_validation.validations.unshift('req');
            }
            if (is_financial || is_gaming) {
                citizen_validation.validations = ['req'];
            }
            validations.push(tax_id_validation, citizen_validation);
        }
        return validations;
    };

    const setDetailsResponse = (response) => {
        // allow user to resubmit the form on error.
        const is_error = response.set_settings !== 1;
        if (!is_error) {
            // to update tax information message for financial clients
            BinarySocket.send({ get_account_status: 1 }, { forced: true }).then(() => {
                showHideTaxMessage();
                Header.displayAccountStatus();
            });
            // to update the State with latest get_settings data
            BinarySocket.send({ get_settings: 1 }, { forced: true }).then((data) => {
                if (is_virtual && response.echo_req.residence) {
                    window.location.reload(); // reload page if we are setting residence
                    return;
                }
                // update notification shown for set residence etc
                Header.displayAccountStatus();
                if (is_for_new_account) {
                    is_for_new_account = false;
                    BinaryPjax.loadPreviousUrl();
                    return;
                }
                getDetailsResponse(data.get_settings);
            });
        }
        showFormMessage(is_error ?
            (getPropertyValue(response, ['error', 'message']) || 'Sorry, an error occurred while processing your account.') :
            'Your settings have been updated successfully.', !is_error);
    };

    const showFormMessage = (msg, is_success) => {
        $('#formMessage')
            .attr('class', is_success ? 'success-msg' : 'errorfield')
            .html(is_success ? $('<ul/>', { class: 'checked' }).append($('<li/>', { text: localize(msg) })) : localize(msg))
            .css('display', 'block')
            .delay(5000)
            .fadeOut(1000);
    };

    const populateResidence = (response) => (
        new Promise((resolve) => {
            const residence_list = response.residence_list;
            if (residence_list.length > 0) {
                const $options               = $('<div/>');
                const $options_with_disabled = $('<div/>');
                residence_list.forEach((res) => {
                    $options.append(CommonFunctions.makeOption({ text: res.text, value: res.value }));
                    $options_with_disabled.append(CommonFunctions.makeOption({
                        text       : res.text,
                        value      : res.value,
                        is_disabled: res.disabled,
                    }));
                });

                if (residence) {
                    const $tax_residence = $('#tax_residence');
                    $tax_residence.html($options_with_disabled.html()).promise().done(() => {
                        setTimeout(() => {
                            $tax_residence.select2()
                                .val(get_settings_data.tax_residence ? get_settings_data.tax_residence.split(',') : '')
                                .trigger('change')
                                .setVisibility(1);
                        }, 500);
                    });

                    if (!get_settings_data.place_of_birth) {
                        $options.prepend($('<option/>', { value: '', text: localize('Please select') }));
                        $('#place_of_birth')
                            .html($options.html())
                            .val(residence);
                    }

                    if (!get_settings_data.citizen) {
                        $options.prepend($('<option/>', { value: '', text: localize('Please select') }));
                        $('#citizen')
                            .html($options.html())
                            .val(residence);
                    }
                } else {
                    $('#lbl_country').parent().replaceWith($('<select/>', { id: 'residence', single: 'single' }));
                    const $residence = $('#residence');
                    $options_with_disabled.prepend($('<option/>', { text: localize('Please select a country'), value: '' }));
                    $residence.html($options_with_disabled.html());
                    $residence.select2({
                        matcher(params, data) {
                            return SelectMatcher(params, data);
                        },
                    });
                }
            }
            resolve();
        })
    );

    const populateStates = (response) => (
        new Promise((resolve) => {
            const states = response.states_list;

            const address_state = '#address_state';
            let $field          = $(address_state);

            $field.empty();

            if (states && states.length > 0) {
                $field.append($('<option/>', { value: '', text: localize('Please select') }));
                states.forEach((state) => {
                    $field.append($('<option/>', { value: state.value, text: state.text }));
                });
            } else {
                $field.replaceWith($('<input/>', { id: address_state.replace('#', ''), name: 'address_state', type: 'text', maxlength: '35', 'data-lpignore': true }));
                $field = $(address_state);
            }
            $field.val(get_settings_data.address_state);

            if (states && states.length > 0) {
                $('#address_state').select2({
                    matcher(params, data) {
                        return SelectMatcher(params, data);
                    },
                });
            }
            $field.val(get_settings_data.address_state);

            resolve();
        })
    );

    const onLoad = () => {
        currency = Client.get('currency');
        BinarySocket.wait('get_account_status', 'get_settings').then(() => {
            init();
            get_settings_data = State.getResponse('get_settings');

            if (is_virtual) {
                getDetailsResponse(get_settings_data);
            }

            if (!is_virtual || !residence) {
                BinarySocket.send({ residence_list: 1 }).then(response => {
                    populateResidence(response).then(() => {
                        if (residence) {
                            BinarySocket.send({ states_list: residence }).then(response_state => {
                                populateStates(response_state).then(() => {
                                    getDetailsResponse(get_settings_data, response.residence_list);
                                });
                            });
                        } else {
                            getDetailsResponse(get_settings_data, response.residence_list);
                        }
                        $('#place_of_birth, #citizen').select2({
                            matcher(params, data) {
                                return SelectMatcher(params, data);
                            },
                        });
                    });
                });
            }
        });
    };

    const onUnload = () => {
        is_for_new_account = false;
    };

    return {
        onLoad,
        onUnload,

        setIsForNewAccount: (bool) => { is_for_new_account = bool; },
    };
})();

module.exports = PersonalDetails;<|MERGE_RESOLUTION|>--- conflicted
+++ resolved
@@ -48,8 +48,7 @@
     };
 
     const showHideLabel = (get_settings) => {
-<<<<<<< HEAD
-        ['place_of_birth', 'account_opening_reason'].forEach((id) => {
+        ['place_of_birth', 'account_opening_reason', 'citizen'].forEach((id) => {
             if (Object.prototype.hasOwnProperty.call(get_settings, id)) {
                 if (get_settings[id]) {
                     // we have to show text here instead of relying on displayGetSettingsData()
@@ -61,22 +60,6 @@
                 } else {
                     $(`#row_lbl_${id}`).setVisibility(0);
                     $(`#row_${id}`).setVisibility(1);
-=======
-        if (!is_jp_client) {
-            ['place_of_birth', 'account_opening_reason', 'citizen'].forEach((id) => {
-                if (Object.prototype.hasOwnProperty.call(get_settings, id)) {
-                    if (get_settings[id]) {
-                        // we have to show text here instead of relying on displayGetSettingsData()
-                        // since it prioritizes showing data instead of label
-                        const $label = $(`#lbl_${id}`);
-                        $label.text(get_settings[id]);
-                        $(`#row_${id}`).setVisibility(0);
-                        $(`#row_lbl_${id}`).setVisibility(1);
-                    } else {
-                        $(`#row_lbl_${id}`).setVisibility(0);
-                        $(`#row_${id}`).setVisibility(1);
-                    }
->>>>>>> 16616fbe
                 }
             }
         });
