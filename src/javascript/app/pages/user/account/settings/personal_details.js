const SelectMatcher    = require('@binary-com/binary-style').select2Matcher;
const moment           = require('moment');
const BinaryPjax       = require('../../../../base/binary_pjax');
const Client           = require('../../../../base/client');
const Header           = require('../../../../base/header');
const BinarySocket     = require('../../../../base/socket');
const formatMoney      = require('../../../../common/currency').formatMoney;
const FormManager      = require('../../../../common/form_manager');
const Geocoder         = require('../../../../../_common/geocoder');
const CommonFunctions  = require('../../../../../_common/common_functions');
const localize         = require('../../../../../_common/localize').localize;
const State            = require('../../../../../_common/storage').State;
const getPropertyValue = require('../../../../../_common/utility').getPropertyValue;

const PersonalDetails = (() => {
    const form_id           = '#frmPersonalDetails';
    const real_acc_elements = '.RealAcc';

    let is_for_new_account = false;

    let editable_fields,
        is_virtual,
        residence,
        get_settings_data,
        currency;

    const init = () => {
        editable_fields   = {};
        get_settings_data = {};
        is_virtual        = Client.get('is_virtual');
        residence         = Client.get('residence');
<<<<<<< HEAD
=======
        is_jp_client      = residence === 'jp'; // we need to check with residence so we know which fields will be present in get_settings response
        if (is_jp_client && !is_virtual) {
            showHideTaxMessage();
        }
>>>>>>> 231644a6
    };

    const showHideTaxMessage = () => {
        const $tax_info_declaration = $('#tax_information_declaration');
        const $tax_information_info = $('#tax_information_info');

        if (Client.shouldCompleteTax()) {
            $('#tax_information_note_toggle').off('click').on('click', (e) => {
                e.stopPropagation();
                $('#tax_information_note_toggle').toggleClass('open');
                $('#tax_information_note').slideToggle();
            });
        } else {
            $tax_information_info.setVisibility(0); // hide tax info
            $tax_info_declaration.setVisibility(0); // hide tax info declaration
        }
    };

    const showHideLabel = (get_settings) => {
        ['place_of_birth', 'account_opening_reason'].forEach((id) => {
            if (Object.prototype.hasOwnProperty.call(get_settings, id)) {
                if (get_settings[id]) {
                    // we have to show text here instead of relying on displayGetSettingsData()
                    // since it prioritizes showing data instead of label
                    const $label = $(`#lbl_${id}`);
                    $label.text(get_settings[id]);
                    $(`#row_${id}`).setVisibility(0);
                    $(`#row_lbl_${id}`).setVisibility(1);
                } else {
                    $(`#row_lbl_${id}`).setVisibility(0);
                    $(`#row_${id}`).setVisibility(1);
                }
            }
        });
    };

    const showHideMissingDetails = () => {
        const validations = getValidations();
        const has_missing_field = validations.find((validation) => /req/.test(validation.validations) && $(validation.selector).val() === '');
        $('#missing_details_notice').setVisibility(!!has_missing_field);
    };

    const getDetailsResponse = (data, residence_list = State.getResponse('residence_list')) => {
        const get_settings         = $.extend({}, data);
        get_settings.date_of_birth = 'date_of_birth' in get_settings ? moment.utc(new Date(get_settings.date_of_birth * 1000)).format('YYYY-MM-DD') : '';
        const accounts             = Client.getAllLoginids();
        // for subaccounts, back-end sends loginid of the master account as name
        const hide_name            = accounts.some(loginid => new RegExp(loginid, 'i').test(get_settings.first_name)) || is_virtual;
        if (!hide_name) {
<<<<<<< HEAD
            setVisibility('#row_name');
            get_settings.name = `${(get_settings.salutation || '')} ${(get_settings.first_name || '')} ${(get_settings.last_name || '')}`;
=======
            get_settings.name = is_jp_client ? get_settings.last_name : `${(get_settings.salutation || '')} ${(get_settings.first_name || '')} ${(get_settings.last_name || '')}`;
>>>>>>> 231644a6
        }

        if (get_settings.place_of_birth) {
            get_settings.place_of_birth =
                (residence_list.find(obj => obj.value === get_settings.place_of_birth) || {}).text ||
                get_settings.place_of_birth;
        }

        showHideLabel(get_settings);

        displayGetSettingsData(get_settings);

        if (is_virtual) {
            $(real_acc_elements).remove();
<<<<<<< HEAD
=======
        } else if (is_jp_client) {
            const jp_settings = get_settings.jp_settings;
            switch (jp_settings.gender) {
                case 'f':
                    jp_settings.gender = localize('Female');
                    break;
                case 'm':
                    jp_settings.gender = localize('Male');
                    break;
                default:
                    break;
            }
            displayGetSettingsData(jp_settings);
            if (jp_settings.hedge_asset !== null && jp_settings.hedge_asset_amount !== null) {
                $('.hedge').setVisibility(1);
            }
            $('.JpAcc').setVisibility(1);
>>>>>>> 231644a6
        } else {
            $(real_acc_elements).setVisibility(1);
            showHideTaxMessage();
        }
        $(form_id).setVisibility(1);
        $('#loading').remove();
        FormManager.init(form_id, getValidations());
        FormManager.handleSubmit({
            form_selector       : form_id,
            obj_request         : { set_settings: 1 },
            fnc_response_handler: setDetailsResponse,
            fnc_additional_check: additionalCheck,
            enable_button       : true,
        });
        if (!is_virtual) {
            Geocoder.validate(form_id);
        }
        showHideMissingDetails();
    };

    const displayGetSettingsData = (data, populate = true) => {
        let el_key,
            data_key;
        Object.keys(data).forEach((key) => {
            el_key = document.getElementById(key) || document.getElementById(`lbl_${key}`);
            if (el_key) {
                data_key             = /format_money/.test(el_key.className) && data[key] !== null ? formatMoney(currency, data[key]) : (data[key] || '');
                editable_fields[key] = data_key;
                if (populate) {
                    if (el_key.type === 'checkbox') {
                        el_key.checked = !!data_key;
                    } else if (/select|text/i.test(el_key.type)) {
                        $(el_key)
                            .val(data_key.split(','))
                            .trigger('change');
                    } else if (key !== 'country') {
                        CommonFunctions.elementInnerHtml(el_key, data_key ? localize(data_key) : '-');
                    }
                }
            }
        });
        if (data.country) {
            $('#residence').replaceWith($('<label/>').append($('<strong/>', { id: 'lbl_country' })));
            $('#lbl_country').text(data.country);
        }
    };

    const additionalCheck = (data) => {
        if (!isChanged(data)) {
            showFormMessage('You did not change anything.', false);
            return false;
        }
        return true;
    };

    const isChanged = (data) => {
        const compare_data = $.extend({}, data);
        return Object.keys(compare_data).some(key => (
            key !== 'set_settings' && editable_fields[key] !== compare_data[key]
        ));
    };

    const getValidations = () => {
        let validations;
<<<<<<< HEAD
        if (is_virtual) {
            validations = [{ selector: '#residence', validations: ['req'] }];
=======
        const data = get_settings_data;
        if (is_jp_client) {
            validations = [
                { request_field: 'address_line_1',   value: data.address_line_1 },
                { request_field: 'address_line_2',   value: data.address_line_2 },
                { request_field: 'address_city',     value: data.address_city },
                { request_field: 'address_state',    value: data.address_state },
                { request_field: 'address_postcode', value: data.address_postcode },
                { request_field: 'phone',            value: data.phone },

                { selector: '#email_consent' },

                { selector: '#hedge_asset_amount',       validations: ['req', 'number'], parent_node: 'jp_settings' },
                { selector: '#hedge_asset',              validations: ['req'],           parent_node: 'jp_settings' },
                { selector: '#motivation_circumstances', validations: ['req'],           parent_node: 'jp_settings' },
                { selector: '#account_opening_reason',   validations: ['req'] },

            ];
            $(form_id).find('select').each(function () {
                validations.push({ selector: `#${$(this).attr('id')}`, validations: ['req'], parent_node: 'jp_settings' });
            });
        } else if (is_virtual) {
            validations = [
                { selector: '#email_consent' },
                { selector: '#residence', validations: ['req'] },
            ];
>>>>>>> 231644a6
        } else {
            validations = [
                { selector: '#address_line_1',         validations: ['req', 'address'] },
                { selector: '#address_line_2',         validations: ['address'] },
                { selector: '#address_city',           validations: ['req', 'letter_symbol'] },
                { selector: '#address_state',          validations: $('#address_state').prop('nodeName') === 'SELECT' ? '' : ['letter_symbol'] },
                { selector: '#address_postcode',       validations: [Client.get('residence') === 'gb' ? 'req' : '', 'postcode', ['length', { min: 0, max: 20 }]] },
                { selector: '#email_consent' },
                { selector: '#phone',                  validations: ['req', 'phone', ['length', { min: 6, max: 35, value: () => $('#phone').val().replace(/^\+/, '')  }]] },
                { selector: '#place_of_birth',         validations: ['req'] },
                { selector: '#account_opening_reason', validations: ['req'] },

                { selector: '#tax_residence',  validations: Client.isAccountOfType('financial') ? ['req'] : '' },
                { selector: '#chk_tax_id',     validations: Client.isAccountOfType('financial') ? [['req', { hide_asterisk: true, message: localize('Please confirm that all the information above is true and complete.') }]] : '', exclude_request: 1 },
            ];
            const tax_id_validation = { selector: '#tax_identification_number', validations: ['tax_id', ['length', { min: 0, max: 20 }]] };
            if (Client.isAccountOfType('financial')) {
                tax_id_validation.validations[1][1].min = 1;
                tax_id_validation.validations.unshift('req');
            }
            validations.push(tax_id_validation);
        }
        return validations;
    };

    const setDetailsResponse = (response) => {
        // allow user to resubmit the form on error.
        const is_error = response.set_settings !== 1;
        if (!is_error) {
            // to update tax information message for financial clients
            BinarySocket.send({ get_account_status: 1 }, { forced: true }).then(() => {
                showHideTaxMessage();
                Header.displayAccountStatus();
            });
            // to update the State with latest get_settings data
            BinarySocket.send({ get_settings: 1 }, { forced: true }).then((data) => {
                if (is_virtual && response.echo_req.residence) {
                    window.location.reload(); // reload page if we are setting residence
                    return;
                }
                // update notification shown for set residence etc
                Header.displayAccountStatus();
                if (is_for_new_account) {
                    is_for_new_account = false;
                    BinaryPjax.loadPreviousUrl();
                    return;
                }
                getDetailsResponse(data.get_settings);
            });
        }
        showFormMessage(is_error ?
            (getPropertyValue(response, ['error', 'message']) || 'Sorry, an error occurred while processing your account.') :
            'Your settings have been updated successfully.', !is_error);
    };

    const showFormMessage = (msg, is_success) => {
        $('#formMessage')
            .attr('class', is_success ? 'success-msg' : 'errorfield')
            .html(is_success ? $('<ul/>', { class: 'checked' }).append($('<li/>', { text: localize(msg) })) : localize(msg))
            .css('display', 'block')
            .delay(5000)
            .fadeOut(1000);
    };

    const populateResidence = (response) => (
        new Promise((resolve) => {
            const residence_list = response.residence_list;
            if (residence_list.length > 0) {
                const $options               = $('<div/>');
                const $options_with_disabled = $('<div/>');
                residence_list.forEach((res) => {
                    $options.append(CommonFunctions.makeOption({ text: res.text, value: res.value }));
                    $options_with_disabled.append(CommonFunctions.makeOption({
                        text       : res.text,
                        value      : res.value,
                        is_disabled: res.disabled,
                    }));
                });

                if (residence) {
                    const $tax_residence = $('#tax_residence');
                    $tax_residence.html($options_with_disabled.html()).promise().done(() => {
                        setTimeout(() => {
                            $tax_residence.select2()
                                .val(get_settings_data.tax_residence ? get_settings_data.tax_residence.split(',') : '')
                                .trigger('change')
                                .setVisibility(1);
                        }, 500);
                    });

                    if (!get_settings_data.place_of_birth) {
                        $options.prepend($('<option/>', { value: '', text: localize('Please select') }));
                        $('#place_of_birth')
                            .html($options.html())
                            .val(residence);
                    }
                } else {
                    $('#lbl_country').parent().replaceWith($('<select/>', { id: 'residence', single: 'single' }));
                    const $residence = $('#residence');
                    $options_with_disabled.prepend($('<option/>', { text: localize('Please select a country'), value: '' }));
                    $residence.html($options_with_disabled.html());
                    $residence.select2({
                        matcher(params, data) {
                            return SelectMatcher(params, data);
                        },
                    });
                }
            }
            resolve();
        })
    );

    const populateStates = (response) => (
        new Promise((resolve) => {
            const states = response.states_list;

            const address_state = '#address_state';
            let $field          = $(address_state);

            $field.empty();

<<<<<<< HEAD
            if (states && states.length > 0) {
                $field.append($('<option/>', { value: '', text: localize('Please select') }));
                states.forEach((state) => {
                    $field.append($('<option/>', { value: state.value, text: state.text }));
                });
            } else {
                $field.replaceWith($('<input/>', { id: address_state.replace('#', ''), name: 'address_state', type: 'text', maxlength: '35' }));
                $field = $(address_state);
=======
                if (states && states.length > 0) {
                    $field.append($('<option/>', { value: '', text: localize('Please select') }));
                    states.forEach((state) => {
                        $field.append($('<option/>', { value: state.value, text: state.text }));
                    });
                } else {
                    $field.replaceWith($('<input/>', { id: address_state.replace('#', ''), name: 'address_state', type: 'text', maxlength: '35', 'data-lpignore': true }));
                    $field = $(address_state);
                }
                $field.val(get_settings_data.address_state);

                if (states && states.length > 0) {
                    $('#address_state').select2({
                        matcher(params, data) {
                            return SelectMatcher(params, data);
                        },
                    });
                }
>>>>>>> 231644a6
            }
            $field.val(get_settings_data.address_state);

            resolve();
        })
    );

    const onLoad = () => {
        currency = Client.get('currency');
        BinarySocket.wait('get_account_status', 'get_settings').then(() => {
            init();
            get_settings_data = State.getResponse('get_settings');

            if (is_virtual) {
                getDetailsResponse(get_settings_data);
            }

            if (!is_virtual || !residence) {
                BinarySocket.send({ residence_list: 1 }).then(response => {
                    populateResidence(response).then(() => {
                        if (residence) {
                            BinarySocket.send({ states_list: residence }).then(response_state => {
                                populateStates(response_state).then(() => {
                                    getDetailsResponse(get_settings_data, response.residence_list);
                                });
                            });
                        } else {
                            getDetailsResponse(get_settings_data, response.residence_list);
                        }
                        $('#place_of_birth').select2({
                            matcher(params, data) {
                                return SelectMatcher(params, data);
                            },
                        });
                    });
                });
            }
        });
    };

    const onUnload = () => {
        is_for_new_account = false;
    };

    return {
        onLoad,
        onUnload,

        setIsForNewAccount: (bool) => { is_for_new_account = bool; },
    };
})();

module.exports = PersonalDetails;<|MERGE_RESOLUTION|>--- conflicted
+++ resolved
@@ -29,13 +29,6 @@
         get_settings_data = {};
         is_virtual        = Client.get('is_virtual');
         residence         = Client.get('residence');
-<<<<<<< HEAD
-=======
-        is_jp_client      = residence === 'jp'; // we need to check with residence so we know which fields will be present in get_settings response
-        if (is_jp_client && !is_virtual) {
-            showHideTaxMessage();
-        }
->>>>>>> 231644a6
     };
 
     const showHideTaxMessage = () => {
@@ -85,12 +78,7 @@
         // for subaccounts, back-end sends loginid of the master account as name
         const hide_name            = accounts.some(loginid => new RegExp(loginid, 'i').test(get_settings.first_name)) || is_virtual;
         if (!hide_name) {
-<<<<<<< HEAD
-            setVisibility('#row_name');
             get_settings.name = `${(get_settings.salutation || '')} ${(get_settings.first_name || '')} ${(get_settings.last_name || '')}`;
-=======
-            get_settings.name = is_jp_client ? get_settings.last_name : `${(get_settings.salutation || '')} ${(get_settings.first_name || '')} ${(get_settings.last_name || '')}`;
->>>>>>> 231644a6
         }
 
         if (get_settings.place_of_birth) {
@@ -105,26 +93,6 @@
 
         if (is_virtual) {
             $(real_acc_elements).remove();
-<<<<<<< HEAD
-=======
-        } else if (is_jp_client) {
-            const jp_settings = get_settings.jp_settings;
-            switch (jp_settings.gender) {
-                case 'f':
-                    jp_settings.gender = localize('Female');
-                    break;
-                case 'm':
-                    jp_settings.gender = localize('Male');
-                    break;
-                default:
-                    break;
-            }
-            displayGetSettingsData(jp_settings);
-            if (jp_settings.hedge_asset !== null && jp_settings.hedge_asset_amount !== null) {
-                $('.hedge').setVisibility(1);
-            }
-            $('.JpAcc').setVisibility(1);
->>>>>>> 231644a6
         } else {
             $(real_acc_elements).setVisibility(1);
             showHideTaxMessage();
@@ -189,37 +157,11 @@
 
     const getValidations = () => {
         let validations;
-<<<<<<< HEAD
         if (is_virtual) {
-            validations = [{ selector: '#residence', validations: ['req'] }];
-=======
-        const data = get_settings_data;
-        if (is_jp_client) {
-            validations = [
-                { request_field: 'address_line_1',   value: data.address_line_1 },
-                { request_field: 'address_line_2',   value: data.address_line_2 },
-                { request_field: 'address_city',     value: data.address_city },
-                { request_field: 'address_state',    value: data.address_state },
-                { request_field: 'address_postcode', value: data.address_postcode },
-                { request_field: 'phone',            value: data.phone },
-
-                { selector: '#email_consent' },
-
-                { selector: '#hedge_asset_amount',       validations: ['req', 'number'], parent_node: 'jp_settings' },
-                { selector: '#hedge_asset',              validations: ['req'],           parent_node: 'jp_settings' },
-                { selector: '#motivation_circumstances', validations: ['req'],           parent_node: 'jp_settings' },
-                { selector: '#account_opening_reason',   validations: ['req'] },
-
-            ];
-            $(form_id).find('select').each(function () {
-                validations.push({ selector: `#${$(this).attr('id')}`, validations: ['req'], parent_node: 'jp_settings' });
-            });
-        } else if (is_virtual) {
             validations = [
                 { selector: '#email_consent' },
                 { selector: '#residence', validations: ['req'] },
             ];
->>>>>>> 231644a6
         } else {
             validations = [
                 { selector: '#address_line_1',         validations: ['req', 'address'] },
@@ -341,35 +283,23 @@
 
             $field.empty();
 
-<<<<<<< HEAD
             if (states && states.length > 0) {
                 $field.append($('<option/>', { value: '', text: localize('Please select') }));
                 states.forEach((state) => {
                     $field.append($('<option/>', { value: state.value, text: state.text }));
                 });
             } else {
-                $field.replaceWith($('<input/>', { id: address_state.replace('#', ''), name: 'address_state', type: 'text', maxlength: '35' }));
+                $field.replaceWith($('<input/>', { id: address_state.replace('#', ''), name: 'address_state', type: 'text', maxlength: '35', 'data-lpignore': true }));
                 $field = $(address_state);
-=======
-                if (states && states.length > 0) {
-                    $field.append($('<option/>', { value: '', text: localize('Please select') }));
-                    states.forEach((state) => {
-                        $field.append($('<option/>', { value: state.value, text: state.text }));
-                    });
-                } else {
-                    $field.replaceWith($('<input/>', { id: address_state.replace('#', ''), name: 'address_state', type: 'text', maxlength: '35', 'data-lpignore': true }));
-                    $field = $(address_state);
-                }
-                $field.val(get_settings_data.address_state);
-
-                if (states && states.length > 0) {
-                    $('#address_state').select2({
-                        matcher(params, data) {
-                            return SelectMatcher(params, data);
-                        },
-                    });
-                }
->>>>>>> 231644a6
+            }
+            $field.val(get_settings_data.address_state);
+
+            if (states && states.length > 0) {
+                $('#address_state').select2({
+                    matcher(params, data) {
+                        return SelectMatcher(params, data);
+                    },
+                });
             }
             $field.val(get_settings_data.address_state);
 
