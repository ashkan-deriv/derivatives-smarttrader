--- conflicted
+++ resolved
@@ -1,4 +1,3 @@
-<<<<<<< HEAD
 const moment           = require('moment');
 const BinaryPjax       = require('../../../../base/binary_pjax');
 const Client           = require('../../../../base/client');
@@ -10,18 +9,6 @@
 const CommonFunctions  = require('../../../../../_common/common_functions');
 const localize         = require('../../../../../_common/localize').localize;
 const State            = require('../../../../../_common/storage').State;
-=======
-const moment          = require('moment');
-const BinaryPjax      = require('../../../../base/binary_pjax');
-const Client          = require('../../../../base/client');
-const Header          = require('../../../../base/header');
-const BinarySocket    = require('../../../../base/socket');
-const formatMoney     = require('../../../../common/currency').formatMoney;
-const FormManager     = require('../../../../common/form_manager');
-const CommonFunctions = require('../../../../../_common/common_functions');
-const localize        = require('../../../../../_common/localize').localize;
-const State           = require('../../../../../_common/storage').State;
->>>>>>> 8971d185
 require('select2');
 
 const PersonalDetails = (() => {
