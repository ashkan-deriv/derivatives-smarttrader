const getAllCurrencies             = require('../../get_currency').getAllCurrencies;
const getCurrenciesOfOtherAccounts = require('../../get_currency').getCurrenciesOfOtherAccounts;
const Metatrader                   = require('../../metatrader/metatrader');
const BinarySocket                 = require('../../../../base/socket');
const Client                       = require('../../../../base/client');
const Currency                     = require('../../../../common/currency');
const localize                     = require('../../../../../_common/localize').localize;
const Url                          = require('../../../../../_common/url');
const isCryptocurrency             = require('../../../../../_common/base/currency_base').isCryptocurrency;
const hasAccountType               = require('../../../../../_common/base/client_base').hasAccountType;
const hasCurrencyType              = require('../../../../../_common/base/client_base').hasCurrencyType;
const hasOnlyCurrencyType          = require('../../../../../_common/base/client_base').hasOnlyCurrencyType;

const AccountClosure = (() => {
    const form_selector = '#form_closure';
    let $form,
        $txt_other_reason,
        $closure_loading,
        $submit_loading,
        $closure_container,
        $trading_limit,
        $real_unset,
        $fiat_1,
        $fiat_2,
        $crypto_1,
        $crypto_2,
        $virtual,
        $success_msg,
        $error_msg;

    const onLoad = () => {
        $txt_other_reason   = $('#other_reason');
        $closure_loading    = $('#closure_loading');
        $submit_loading     = $('#submit_loading');
        $closure_container  = $('#closure_container');
        $success_msg        = $('#msg_main');
        $error_msg          = $('#msg_form');
        $trading_limit      = $('.trading_limit');
        $virtual            = $('.virtual');
        $crypto_1           = $('.crypto_1');
        $crypto_2           = $('.crypto_2');
        $real_unset         = $('.real_unset');
        $fiat_1             = $('.fiat_1');
        $fiat_2             = $('.fiat_2');
        $form               = $(form_selector);

        $closure_loading.setVisibility(1);

        const is_virtual        = !hasAccountType('real');
        const is_svg            = Client.get('landing_company_shortcode') === 'svg';
        const has_trading_limit = hasAccountType('real');
        const is_real_unset     = hasOnlyCurrencyType('unset');
        const is_fiat           = hasOnlyCurrencyType('fiat');
        const is_crypto         = hasOnlyCurrencyType('crypto');
        const is_both           = hasCurrencyType('fiat') && hasCurrencyType('crypto');
        const current_email     = Client.get('email');
        const current_currency  = Client.get('currency');

        BinarySocket.wait('landing_company').then((response) => {
            const currencies = getAllCurrencies(response.landing_company);
            const other_currencies = getCurrenciesOfOtherAccounts(true);

            if (is_virtual) {
                $virtual.setVisibility(1);
                currencies.forEach((currency) => {
                    $virtual.find('ul').append(`<li>${Currency.getCurrencyFullName(currency)}</li>`);
                });

            } else {
                if (has_trading_limit) {
                    $trading_limit.setVisibility(1);
                    $('#closing_steps').setVisibility(1);
                }
                if (is_real_unset) {
                    $real_unset.setVisibility(1);
                    $trading_limit.setVisibility(0);
                    currencies.forEach((currency) => {
                        let is_allowed = true;
                        other_currencies.forEach((other_currency) => {
                            if (currency === other_currency) {
                                is_allowed = false;
                            }
                        });
                        if (is_allowed) {
                            $real_unset.find('ul').append(`<li>${Currency.getCurrencyFullName(currency)}</li>`);
                        }
                    });
                }
                if (is_fiat) {
                    $fiat_1.setVisibility(1);
                    if (is_svg) {
                        $fiat_2.setVisibility(1);
                    }

                    let fiat_currency = Client.get('currency');

                    if (Client.get('is_virtual')) {
                        other_currencies.forEach((currency) => {
                            if (!isCryptocurrency(currency)) {
                                fiat_currency = currency;
                            }
                        });
                    }

                    $('#current_currency_fiat').text(fiat_currency);
                    $('.current_currency').text(fiat_currency);

                    currencies.forEach((currency) => {
                        let is_allowed = true;
                        other_currencies.forEach((other_currency) => {
                            if (currency === other_currency) {
                                is_allowed = false;
                            }
                        });
                        if (is_allowed) {
                            if (isCryptocurrency(currency)) {
                                $fiat_2.find('ul').append(`<li>${Currency.getCurrencyFullName(currency)}</li>`);
                            } else {
                                $fiat_1.find('ul').append(`<li>${Currency.getCurrencyFullName(currency)}</li>`);
                            }
                        }
                    });
                }

                if (is_crypto) {
                    $crypto_1.setVisibility(1);
                    if (is_svg) {
                        $crypto_2.setVisibility(1);
                    }

                    let crypto_currencies = '';
                    let has_all_crypto = true;
                    let crypto_numbers = 0;

                    if (!Client.get('is_virtual')) {
                        crypto_currencies = Client.get('currency');
                        crypto_numbers++;
                    }

                    other_currencies.forEach((currency) => {
                        if (isCryptocurrency(currency)) {
                            crypto_numbers++;
                            if (!crypto_currencies) {
                                crypto_currencies += currency;
                            } else {
                                crypto_currencies += `, ${currency}`;
                            }
                        }
                    });

                    if (crypto_numbers > 1) {
                        crypto_currencies += ` ${localize('accounts')}`;
                    } else {
                        crypto_currencies += ` ${localize('account')}`;
                    }

                    $('.current_currency').text(crypto_currencies);
                    $('#current_currency_crypto').text(crypto_currencies);
                    currencies.forEach((currency) => {
                        let is_allowed = true;
                        other_currencies.forEach((other_currency) => {
                            if (currency === other_currency) {
                                is_allowed = false;
                            }
                        });
                        if (is_allowed) {
                            if (isCryptocurrency(currency)) {
                                has_all_crypto = false;
                                $crypto_2.find('ul').append(`<li>${Currency.getCurrencyFullName(currency)}</li>`);
                            } else {
                                $crypto_1.find('ul').append(`<li>${Currency.getCurrencyFullName(currency)}</li>`);
                            }
                        }
                    });

                    if (has_all_crypto) {
                        $crypto_2.setVisibility(0);
                    }
                }

                if (is_both) {
                    $fiat_1.setVisibility(1);
                    if (is_svg) {
                        $crypto_2.setVisibility(1);
                    }

                    let crypto_currencies = '';
                    let has_all_crypto = true;
                    let crypto_numbers = 0;

                    if (isCryptocurrency(current_currency)) {
                        crypto_currencies = Client.get('currency');
                        crypto_numbers++;
                        other_currencies.forEach(currency => {
                            if (isCryptocurrency(currency)) {
                                crypto_currencies += `, ${currency}`;
                                crypto_numbers++;
                            } else {
                                $('#current_currency_fiat').text(currency);
                                $('.current_currency').text(currency);
                            }
                        });
                        if (crypto_numbers > 1) {
                            crypto_currencies += ` ${localize('accounts')}`;
                        } else {
                            crypto_currencies += ` ${localize('account')}`;
                        }
                        $('#current_currency_crypto').text(crypto_currencies);
                    } else {
                        let fiat_currency = '';

                        if (Client.get('is_virtual')) {
                            other_currencies.forEach((currency) => {
                                if (isCryptocurrency(currency)) {
                                    crypto_numbers++;
                                    if (!crypto_currencies) {
                                        crypto_currencies += currency;
                                    } else {
                                        crypto_currencies += `, ${currency}`;
                                    }
                                } else {
                                    fiat_currency = currency;
                                    // eslint-disable-next-line
                                    if (Client.get('is_virtual')) {
                                        fiat_currency = currency;
                                    } else {
                                        fiat_currency = current_currency;
                                    }
                                }
                            });
                        } else {
                            other_currencies.forEach((currency) => {
                                if (isCryptocurrency(currency)) {
                                    crypto_numbers++;
                                    if (!crypto_currencies) {
                                        crypto_currencies += currency;
                                    } else {
                                        crypto_currencies += `, ${currency}`;
                                    }
                                }
                            });

                            fiat_currency = current_currency;
                        }

                        if (crypto_numbers > 1) {
                            crypto_currencies += ` ${localize('accounts')}`;
                        } else {
                            crypto_currencies += ` ${localize('account')}`;
                        }

                        $('#current_currency_fiat').text(fiat_currency);
                        $('.current_currency').text(fiat_currency);
                        $('#current_currency_crypto').text(crypto_currencies);
                    }

                    currencies.forEach((currency) => {
                        let is_allowed = true;
                        other_currencies.forEach((other_currency) => {
                            if (currency === other_currency) {
                                is_allowed = false;
                            }
                        });
                        if (is_allowed) {
                            if (isCryptocurrency(currency)) {
                                has_all_crypto = false;
                                $crypto_2.find('ul').append(`<li>${Currency.getCurrencyFullName(currency)}</li>`);
                            } else {
                                $fiat_1.find('ul').append(`<li>${Currency.getCurrencyFullName(currency)}</li>`);
                            }
                        }
                    });

                    if (has_all_crypto) {
                        $crypto_2.setVisibility(0);
                    }

                }

                BinarySocket.send({ statement: 1, limit: 1 });
                BinarySocket.wait('landing_company', 'get_account_status', 'statement').then(async () => {
                    const is_eligible = await Metatrader.isEligible();
                    if (is_eligible) {
                        $('.metatrader-link').setVisibility(1);
                    }

                });
            }

            $('#current_email').text(current_email);
            $closure_loading.setVisibility(0);

            $closure_container.setVisibility(1);
        }).catch((error) => {
            showFormMessage(error.message);
            $closure_loading.setVisibility(0);
            $closure_container.setVisibility(1);
        });

        $('#closure_accordion').accordion({
            heightStyle: 'content',
            collapsible: true,
            active     : true,
        });
        const $account_closure_warning = $('#account_closure_warning');
        const $account_closure_error = $('#account_closure_error');

        const hideDialogs = () => {
            $account_closure_warning.setVisibility(0);
            $account_closure_error.setVisibility(0);
        };

        hideDialogs();

        $('.back').on('click', () => {
            hideDialogs();
        });

        $('#deactivate').on('click', () => {
            $account_closure_warning.setVisibility(0);
            submitForm($account_closure_error);
        });

        $(form_selector).on('submit', (event) => {
            event.preventDefault();
            if (getReason()) {
                $account_closure_warning.setVisibility(1);
            }
        });

        $txt_other_reason.setVisibility(0);

        $txt_other_reason.on('keyup', () => {
            const input = $txt_other_reason.val();
            if (input && validateReasonTextField(false)) {
                $txt_other_reason.removeClass('error-field');
                $error_msg.css('display', 'none');
            }
        });
        $('#reason input[type=radio]').on('change', (e) => {
            const { value } = e.target;

            if (value === 'other') {
                $txt_other_reason.setVisibility(1);
            } else {
                $txt_other_reason.setVisibility(0);
                $txt_other_reason.removeClass('error-field');
                $txt_other_reason.val('');
                $error_msg.css('display', 'none');
            }
        });
    };

    const submitForm = ($account_closure_error) => {
        const $btn_submit = $form.find('#btn_submit');
        $submit_loading.setVisibility(1);
        $btn_submit.attr('disabled', true);

        const data  = { account_closure: 1, reason: getReason() };
        BinarySocket.send(data).then(async (response) => {
            if (response.error) {
                $submit_loading.setVisibility(0);
                if (response.error.details) {
                    await showErrorPopUp(response, $account_closure_error);
                    $account_closure_error.setVisibility(1);
                } else {
                    showFormMessage(response.error.message || localize('Sorry, an error occurred while processing your request.'));
                }
                $btn_submit.attr('disabled', false);
            } else {
                $submit_loading.setVisibility(0);
                $closure_container.setVisibility(0);
                $success_msg.setVisibility(1);
                $.scrollTo(0, 500);

                sessionStorage.setItem('closingAccount', 1);
                setTimeout(() => {
                    // we need to clear all stored client data by performing a logout action and then redirect to home
                    // otherwise it will think that client is still logged in and redirect to trading page
                    Client.sendLogoutRequest(false, Url.urlFor('home'));
                }, 10000);
            }
        });
    };

    const showErrorPopUp = async (response, $account_closure_error) => {
        const mt5_login_list = (await BinarySocket.wait('mt5_login_list')).mt5_login_list;
        // clear all previously added details first
        $account_closure_error.find('.account-closure-details').remove();
        const $parent = $('<div/>', { class: 'gr-padding-10 gr-child account-closure-details' });
        let section_id = '';
        let display_name = '';
        const addSection = (account, info) => {
            const $section = $parent.clone();
            $section
                .append($('<div />')
                    .append($('<strong />', { text: display_name }))
                    .append($('<div />', { text: account.replace(/^MT[DR]?/i, '') })))
                .append($('<span />', { text: info }));
            $account_closure_error.find(section_id).setVisibility(1).append($section);
        };
        const getMTDisplay = (account) => {
<<<<<<< HEAD
            const mt5_group = (mt5_login_list.find(acc => acc.login === account) || {}).group;
            return Client.getMT5AccountDisplay(mt5_group);
=======
            const mt5_account = (mt5_login_list.find(acc => acc.login === account) || {});
            const market_type = mt5_account.market_type === 'synthetic' ? 'gaming' : mt5_account.market_type;
            return Client.getMT5AccountDisplays(market_type, mt5_account.sub_account_type).short;
>>>>>>> 9f7214b4
        };
        if (response.error.details.open_positions) {
            Object.keys(response.error.details.open_positions).forEach((account) => {
                const txt_positions = `${response.error.details.open_positions[account]} position(s)`;
                if (/^MT/.test(account)) {
                    section_id = '#account_closure_open_mt';
                    display_name = getMTDisplay(account);
                } else {
                    section_id = '#account_closure_open';
                    display_name = Client.get('currency', account);
                }
                addSection(account, txt_positions);
            });
        }
        if (response.error.details.balance) {
            Object.keys(response.error.details.balance).forEach((account) => {
                const txt_balance = `${response.error.details.balance[account].balance} ${response.error.details.balance[account].currency}`;
                if (/^MT/.test(account)) {
                    section_id = '#account_closure_balance_mt';
                    display_name = getMTDisplay(account);
                } else {
                    section_id = '#account_closure_balance';
                    display_name = Currency.getCurrencyName(response.error.details.balance[account].currency);
                }
                addSection(account, txt_balance);
            });
        }
    };

    const showFormMessage = (localized_msg, scroll_on_error) => {
        if (scroll_on_error) $.scrollTo($('#reason'), 500, { offset: -20 });
        $error_msg
            .attr('class', 'errorfield')
            .html(localized_msg)
            .css('display', 'block');
    };

    const validateReasonTextField = (scroll_on_error) => {
        const other_reason_input = $txt_other_reason.val();

        if (!other_reason_input) {
            $txt_other_reason.addClass('error-field');
            showFormMessage(localize('Please specify the reasons for closing your accounts'), scroll_on_error);
            return false;
        } else if (other_reason_input.length < 5 || other_reason_input.length > 250) {
            $txt_other_reason.addClass('error-field');
            showFormMessage(localize('The reason should be between 5 and 250 characters'), scroll_on_error);
            return false;
        } else if (!/^[0-9A-Za-z .,'-]{5,250}$/.test(other_reason_input)) {
            $txt_other_reason.addClass('error-field');
            showFormMessage(localize('Only letters, numbers, space, hyphen, period, comma, and apostrophe are allowed.'), scroll_on_error);
            return false;
        }
        return true;
    };

    const getReason = () => {
        const $selected_reason   = $('#reason input[type=radio]:checked');
        const reason_radio_val   = $selected_reason.val();
        const reason_radio_id    = $selected_reason.attr('id');
        const reason_radio_text  = $(`label[for=${reason_radio_id }]`).text();
        const other_reason_input = $txt_other_reason.val();

        if (reason_radio_val) {
            if (reason_radio_val === 'other') {
                if (validateReasonTextField(true)){
                    return other_reason_input;
                }
                return false;
            }
            return reason_radio_text;
        }
        showFormMessage(localize('Please select a reason.'));
        return false;
    };

    return {
        onLoad,
    };
})();

module.exports = AccountClosure;<|MERGE_RESOLUTION|>--- conflicted
+++ resolved
@@ -400,14 +400,9 @@
             $account_closure_error.find(section_id).setVisibility(1).append($section);
         };
         const getMTDisplay = (account) => {
-<<<<<<< HEAD
-            const mt5_group = (mt5_login_list.find(acc => acc.login === account) || {}).group;
-            return Client.getMT5AccountDisplay(mt5_group);
-=======
             const mt5_account = (mt5_login_list.find(acc => acc.login === account) || {});
             const market_type = mt5_account.market_type === 'synthetic' ? 'gaming' : mt5_account.market_type;
             return Client.getMT5AccountDisplays(market_type, mt5_account.sub_account_type).short;
->>>>>>> 9f7214b4
         };
         if (response.error.details.open_positions) {
             Object.keys(response.error.details.open_positions).forEach((account) => {
