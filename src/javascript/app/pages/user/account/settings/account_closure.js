<<<<<<< HEAD
const BinarySocket         = require('../../../../base/socket');
const hasCurrencyType      = require('../../../../../_common/base/client_base').hasCurrencyType;
const localize             = require('../../../../../_common/localize').localize;
const Url                  = require('../../../../../_common/url');
=======
const BinarySocket     = require('../../../../base/socket');
const localize         = require('../../../../../_common/localize').localize;
const Url              = require('../../../../../_common/url');
const isCryptoCurrency = require('../../../../../_common/base/currency_base').isCryptoCurrency;
>>>>>>> 5c448e89

const AccountClosure = (() => {
    const form_selector = '#form_closure';
    let $txt_other_reason,
        $closure_loading,
        $closure_container,
        $success_msg,
        $error_msg,
        $change_fiat,
        $open_fiat;

    const onLoad = () => {
        $txt_other_reason  = $('#other_reason');
        $closure_loading   = $('#closure_loading');
        $closure_container = $('#closure_container');
        $success_msg       = $('#msg_main');
        $error_msg         = $('#msg_form');
        $change_fiat       = $('#change-fiat');
        $open_fiat         = $('#open-fiat');

        BinarySocket.wait('authorize')
            .then((response) => {
<<<<<<< HEAD
                const logedin_account = response.authorize;
                // const hasCrypto = hasCurrencyType('crypto');
                const hasFiat = hasCurrencyType('fiat');
=======
                const accounts = response.authorize.account_list;
                let only_virtual, fiat, crypto;
                accounts.forEach((account) => {
                    if (isCryptoCurrency(account.currency)) {
                        crypto = true;
                    } else {
                        fiat = true;
                    }
                    only_virtual = !crypto && !fiat;
                });
>>>>>>> 5c448e89

                $change_fiat.setVisibility(hasFiat && !parseFloat(logedin_account.balance));
                $open_fiat.setVisibility(!hasFiat);

            }).catch((err) => console.log(err.message));

        $(form_selector).on('submit', (event) => {
            event.preventDefault();
            submitForm();
        });
        $closure_container.setVisibility(1);
        $txt_other_reason.on('keyup', () => $txt_other_reason.removeClass('error-field'));
    };

    const submitForm = () => {
        const $btn_submit = $(`${form_selector} #btn_submit`);
        const reason = getReason();
        if (reason) {
            $closure_loading.setVisibility(1);
            $btn_submit.attr('disabled', true);

            const data  = { account_closure: 1, reason };
            BinarySocket.send(data).then((response) => {
                if (response.error) {
                    showFormMessage(response.error.message || localize('Sorry, an error occurred while processing your request.'));
                    $btn_submit.attr('disabled', false);
                } else {
                    $closure_loading.setVisibility(0);
                    $closure_container.setVisibility(0);
                    $success_msg.setVisibility(1);

                    setTimeout(() => window.location.href = Url.urlFor('home'), 10000);
                }
            });
        } else {
            setTimeout(() => { $btn_submit.removeAttr('disabled'); }, 1000);
        }
    };

    const showFormMessage = (localized_msg) => {
        $.scrollTo($('#reason'), 500, { offset: -20 });
        $error_msg
            .attr('class', 'errorfield')
            .html(localized_msg)
            .css('display', 'block')
            .delay(5000)
            .fadeOut(500);
    };

    const getReason = () => {
        const $selected_reason   = $('#reason input[type=radio]:checked');
        const reason_radio_val   = $selected_reason.val();
        const reason_radio_id    = $selected_reason.attr('id');
        const reason_radio_text  = $(`label[for=${reason_radio_id }]`).text();
        const other_reason_input = $txt_other_reason.val();

        if (reason_radio_val) {
            if (reason_radio_val === 'other') {
                if (!other_reason_input) {
                    $txt_other_reason.addClass('error-field');
                    showFormMessage(localize('Please specify the reasons for closing your accounts'));
                    return false;
                } else if (other_reason_input.length < 3 || other_reason_input.length > 50) {
                    showFormMessage(localize('The reason should be between 3 and 50 characters'));
                    return false;
                }
                return other_reason_input;
            }
            return reason_radio_text;
        }
        showFormMessage(localize('Please select a reason.'));
        return false;
    };

    return {
        onLoad,
    };
})();

module.exports = AccountClosure;<|MERGE_RESOLUTION|>--- conflicted
+++ resolved
@@ -1,14 +1,7 @@
-<<<<<<< HEAD
 const BinarySocket         = require('../../../../base/socket');
 const hasCurrencyType      = require('../../../../../_common/base/client_base').hasCurrencyType;
 const localize             = require('../../../../../_common/localize').localize;
 const Url                  = require('../../../../../_common/url');
-=======
-const BinarySocket     = require('../../../../base/socket');
-const localize         = require('../../../../../_common/localize').localize;
-const Url              = require('../../../../../_common/url');
-const isCryptoCurrency = require('../../../../../_common/base/currency_base').isCryptoCurrency;
->>>>>>> 5c448e89
 
 const AccountClosure = (() => {
     const form_selector = '#form_closure';
@@ -31,26 +24,13 @@
 
         BinarySocket.wait('authorize')
             .then((response) => {
-<<<<<<< HEAD
                 const logedin_account = response.authorize;
-                // const hasCrypto = hasCurrencyType('crypto');
                 const hasFiat = hasCurrencyType('fiat');
-=======
-                const accounts = response.authorize.account_list;
-                let only_virtual, fiat, crypto;
-                accounts.forEach((account) => {
-                    if (isCryptoCurrency(account.currency)) {
-                        crypto = true;
-                    } else {
-                        fiat = true;
-                    }
-                    only_virtual = !crypto && !fiat;
-                });
->>>>>>> 5c448e89
 
                 $change_fiat.setVisibility(hasFiat && !parseFloat(logedin_account.balance));
                 $open_fiat.setVisibility(!hasFiat);
 
+            // eslint-disable-next-line no-console
             }).catch((err) => console.log(err.message));
 
         $(form_selector).on('submit', (event) => {
