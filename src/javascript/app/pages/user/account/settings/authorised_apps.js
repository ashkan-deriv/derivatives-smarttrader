const moment               = require('moment');
const Client               = require('../../../../base/client');
const showLocalTimeOnHover = require('../../../../base/clock').showLocalTimeOnHover;
const BinarySocket         = require('../../../../base/socket');
const Dialog               = require('../../../../common/attach_dom/dialog');
const FlexTableUI          = require('../../../../common/attach_dom/flextable');
const elementTextContent   = require('../../../../../_common/common_functions').elementTextContent;
const localize             = require('../../../../../_common/localize').localize;
const State                = require('../../../../../_common/storage').State;

const AuthorisedApps = (() => {
    let can_revoke = false;

    const Messages = (() => {
        let messages_map;

        const initMessages = () => ({
            no_apps       : localize('You have not granted access to any applications.'),
            revoke_confirm: localize('Are you sure that you want to permanently revoke access to the application'),
            revoke_access : localize('Revoke access'),
        });

        return {
            get: () => {
                if (!messages_map) {
                    messages_map = initMessages();
                }
                return messages_map;
            },
        };
    })();

    const element_ids = {
        container: 'applications-container',
        table    : 'applications-table',
        loading  : 'applications_loading',
        error    : 'applications_error',
    };

    const elements = {};

    const onLoad = () => {
        Object.keys(element_ids).forEach((id) => {
            elements[id] = document.getElementById(element_ids[id]);
        });
        updateApps();
    };

    const updateApps = () => {
        BinarySocket.send({ oauth_apps: 1 }).then((response) => {
            if (response.error) {
                if (/InvalidToken/.test(response.error.code)) { // if application revoked is current application, log client out
                    Client.sendLogoutRequest(true);
                } else {
                    displayError(response.error.message);
                }
            } else {
                const apps = response.oauth_apps.map(app => ({
                    name     : app.name,
                    scopes   : app.scopes,
                    last_used: app.last_used ? moment.utc(app.last_used) : null,
                    id       : app.app_id,
                }));
                if (elements.loading) elements.loading.remove();
                createTable(apps);
                if (!apps.length) {
                    FlexTableUI.displayError(Messages.get().no_apps, 7);
                }
            }
        });
    };

    const formatApp = (app) => {
        const localized_scopes = {
            admin   : localize('Admin'),
            payments: localize('Payments'),
            read    : localize('Read'),
            trade   : localize('Trade'),
        };
        const last_used = app.last_used ? app.last_used.format('YYYY-MM-DD HH:mm:ss') : localize('Never');
        const scopes    = app.scopes.map(scope => localized_scopes[scope]).join(', ');
        const data      = [app.name, scopes, last_used];
        if (can_revoke) {
            data.push(''); // for the "Revoke App" button
        }
        return data;
    };

    const createRevokeButton = (container, app) => {
        const $button = $('<button/>', { class: 'button', text: Messages.get().revoke_access });
        $button.on('click', () => {
            Dialog.confirm({
                id               : 'apps_revoke_dialog',
                localized_message: `${Messages.get().revoke_confirm}: '${app.name}'?`,
                onConfirm        : () => {
                    BinarySocket.send({ revoke_oauth_app: app.id }).then((response) => {
                        if (response.error) {
                            displayError(response.error.message);
                        } else {
                            updateApps();
                        }
                    });
                },
            });
        });
        return $button;
    };

    const createTable = (data) => {
        if (elements.table) {
            return FlexTableUI.replace(data);
        }
<<<<<<< HEAD
        const localized_headers = localize(['Name', 'Permissions', 'Last Used']);
        const header_columns    = ['name', 'permissions', 'last-used'];
=======
        const headers = ['Name', 'Permissions', 'Last Login'];
>>>>>>> d34f4f84
        can_revoke    = /admin/.test((State.getResponse('authorize') || {}).scopes);
        if (can_revoke) {
            localized_headers.push(localize('Action'));
            header_columns.push('action');
        }
        FlexTableUI.init({
            data,
            container: `#${element_ids.container}`,
            header   : localized_headers,
            id       : element_ids.table,
            cols     : header_columns,
            style    : ($row, app) => {
                if (can_revoke) {
                    $row.children('.action').first().append(createRevokeButton($row, app));
                }
            },
            formatter: formatApp,
        });
        elements.table = document.getElementById(element_ids.table);
        return showLocalTimeOnHover('td.last_used');
    };

    const displayError = (message) => {
        elementTextContent(elements.error, message);
    };

    const onUnload = () => {
        elementTextContent(elements.error, '');
        FlexTableUI.clear();
    };

    return {
        onLoad,
        onUnload,
    };
})();

module.exports = AuthorisedApps;<|MERGE_RESOLUTION|>--- conflicted
+++ resolved
@@ -110,12 +110,8 @@
         if (elements.table) {
             return FlexTableUI.replace(data);
         }
-<<<<<<< HEAD
-        const localized_headers = localize(['Name', 'Permissions', 'Last Used']);
-        const header_columns    = ['name', 'permissions', 'last-used'];
-=======
-        const headers = ['Name', 'Permissions', 'Last Login'];
->>>>>>> d34f4f84
+        const localized_headers = localize(['Name', 'Permissions', 'Last Login']);
+        const header_columns    = ['name', 'permissions', 'last-login'];
         can_revoke    = /admin/.test((State.getResponse('authorize') || {}).scopes);
         if (can_revoke) {
             localized_headers.push(localize('Action'));
