const moment              = require('moment');
const BinaryPjax          = require('../../../../base/binary_pjax');
const Client              = require('../../../../base/client');
const Header              = require('../../../../base/header');
const BinarySocket        = require('../../../../base/socket');
const Dialog              = require('../../../../common/attach_dom/dialog');
const Currency            = require('../../../../common/currency');
const FormManager         = require('../../../../common/form_manager');
const DatePicker          = require('../../../../components/date_picker');
const TimePicker          = require('../../../../components/time_picker');
const dateValueChanged    = require('../../../../../_common/common_functions').dateValueChanged;
const localize            = require('../../../../../_common/localize').localize;
const scrollToHashSection = require('../../../../../_common/scroll').scrollToHashSection;

const SelfExclusion = (() => {
    let $form,
        fields,
        self_exclusion_data,
        set_30day_turnover,
        currency,
        is_gamstop_client,
        has_exclude_until;

    const form_id               = '#frm_self_exclusion';
    const timeout_date_id       = '#timeout_until_date';
    const timeout_time_id       = '#timeout_until_time';
    const exclude_until_id      = '#exclude_until';
    const max_30day_turnover_id = '#max_30day_turnover';
    const error_class           = 'errorfield';
    const TURNOVER_LIMIT        = 999999999999999; // 15 digits

    const onLoad = () => {
        $form = $(form_id);

        fields = {};
        $form.find('input').each(function () {
            fields[this.name] = '';
        });

        currency = Client.get('currency');

        $('.prepend_currency').parent().prepend(Currency.formatCurrency(currency));

        // gamstop is only applicable for UK residence & for MX, MLT clients
        is_gamstop_client = /gb/.test(Client.get('residence')) && /iom|malta/.test(Client.get('landing_company_shortcode'));

        initDatePicker();
        getData(true);
    };

    const getData = (scroll) => {
        BinarySocket.send({ get_self_exclusion: 1 }).then((response) => {
            if (response.get_self_exclusion.exclude_until) {
                has_exclude_until = true;
            }
            if (response.error) {
                if (response.error.code === 'ClientSelfExclusion') {
                    Client.sendLogoutRequest();
                }
                if (response.error.message) {
                    $('#msg_error').html(response.error.message).setVisibility(1);
                    $form.setVisibility(0);
                }
                return;
            }
            BinarySocket.send({ get_account_status: 1 }).then((data) => {
                const has_to_set_30day_turnover = !has_exclude_until && /ukrts_max_turnover_limit_not_set/.test(data.get_account_status.status);
                if (typeof set_30day_turnover === 'undefined') {
                    set_30day_turnover = has_to_set_30day_turnover;
                }
                $('#frm_self_exclusion').find('fieldset > div.form-row:not(.max_30day_turnover)').setVisibility(!has_to_set_30day_turnover);
                $('#description_max_30day_turnover').setVisibility(has_to_set_30day_turnover);
                $('#description').setVisibility(!has_to_set_30day_turnover);
                $('#gamstop_info_top').setVisibility(is_gamstop_client);
                $('#loading').setVisibility(0);
                $form.setVisibility(1);
                self_exclusion_data = response.get_self_exclusion;
                $.each(self_exclusion_data, (key, value) => {
                    fields[key] = value.toString();
                    if (key === 'timeout_until') {
                        const timeout = moment.unix(value);
                        const date_value = timeout.format('YYYY-MM-DD');
                        const time_value = timeout.format('HH:mm');
                        setDateTimePicker(timeout_date_id, date_value);
                        setDateTimePicker(timeout_time_id, time_value, true);
                        $form.find('label[for="timeout_until_date"]').text('Timed out until');
                        return;
                    }
                    if (key === 'exclude_until') {
                        setDateTimePicker(exclude_until_id, value);
                        $form.find('label[for="exclude_until"]').text('Excluded from the website until');
                        return;
                    }
<<<<<<< HEAD
                    $form.find(`#${key}`).attr('disabled', has_exclude_until).val(value);
                });
                $form.find('#btn_submit').setVisibility(!has_exclude_until);
=======

                    if (key === 'max_30day_turnover') {
                        const should_be_checked = (parseInt(value) === TURNOVER_LIMIT);
                        $('#chk_no_limit').prop('checked', should_be_checked);
                        setMax30DayTurnoverLimit(should_be_checked);
                    }

                    $form.find(`#${key}`).val(value);
                });

                $('#chk_no_limit').on('change', function() {
                    setMax30DayTurnoverLimit($(this).is(':checked'));
                });

>>>>>>> d8117ed1
                bindValidation();
                if (scroll) scrollToHashSection();
            });
        });
    };

<<<<<<< HEAD
    const setDateTimePicker = (id, data_value, is_timepicker = false) => {
        $form.find(id)
            .attr('disabled', has_exclude_until)
            .attr('data-value', data_value)
            .val(is_timepicker ? data_value : moment(data_value).format('DD MMM, YYYY')); // display format
=======
    const setMax30DayTurnoverLimit = (is_checked) => {
        $(max_30day_turnover_id)[is_checked ? 'addClass' : 'removeClass']('hide');
        $(max_30day_turnover_id)
            .attr('disabled', is_checked)
            .val(is_checked ? TURNOVER_LIMIT : '');
>>>>>>> d8117ed1
    };

    const bindValidation = () => {
        const validations    = [{ request_field: 'set_self_exclusion', value: 1 }];
        const decimal_places = Currency.getDecimalPlaces(currency);

        $form.find('input[type="text"]').each(function () {
            const id = $(this).attr('id');

            if (/timeout_until|exclude_until/.test(id)) return;

            const checks  = [];
            const options = { min: 0 };
            if (id in self_exclusion_data) {
                checks.push('req');
                options.max = self_exclusion_data[id];
            } else {
                options.allow_empty = true;
            }
            if (!/session_duration_limit|max_open_bets/.test(id)) {
                options.type     = 'float';
                options.decimals = decimal_places;
            }
            checks.push(['number', options]);

            if (id === 'session_duration_limit') {
                checks.push(['custom', { func: validSessionDuration, message: 'Session duration limit cannot be more than 6 weeks.' }]);
            }

            validations.push({
                selector        : `#${id}`,
                validations     : checks,
                exclude_if_empty: 1,
            });
        });

        validations.push(
            {
                selector        : timeout_date_id,
                request_field   : 'timeout_until',
                re_check_field  : timeout_time_id,
                exclude_if_empty: 1,
                value           : getTimeout,
                validations     : [
                    ['custom', { func: () => ($(timeout_time_id).val() ? $(timeout_date_id).val().length : true),                         message: 'This field is required.' }],
                    ['custom', { func: value => !value.length || getMoment(timeout_date_id).isAfter(moment().subtract(1, 'days'), 'day'), message: 'Time out must be after today.' }],
                    ['custom', { func: value => !value.length || getMoment(timeout_date_id).isBefore(moment().add(6, 'weeks')),           message: 'Time out cannot be more than 6 weeks.' }],
                ],
            },
            {
                selector       : timeout_time_id,
                exclude_request: 1,
                re_check_field : timeout_date_id,
                validations    : [
                    ['custom', { func: () => ($(timeout_date_id).val() && getMoment(timeout_date_id).isSame(moment(), 'day') ? $(timeout_time_id).val().length : true), message: 'This field is required.' }],
                    ['custom', { func: value => !value.length || !$(timeout_date_id).attr('data-value') || (getTimeout() > moment().valueOf() / 1000), message: 'Time out cannot be in the past.' }],
                    ['custom', { func: validTime, message: 'Please select a valid time.' }],
                ],
            },
            {
                selector        : exclude_until_id,
                exclude_if_empty: 1,
                value           : () => getDate(exclude_until_id),
                validations     : [
                    ['custom', { func: value => !value.length || getMoment(exclude_until_id).isAfter(moment().add(6, 'months')), message: 'Exclude time cannot be less than 6 months.' }],
                    ['custom', { func: value => !value.length || getMoment(exclude_until_id).isBefore(moment().add(5, 'years')), message: 'Exclude time cannot be for more than 5 years.' }],
                ],
            });

        FormManager.init(form_id, validations);
        FormManager.handleSubmit({
            form_selector       : form_id,
            fnc_response_handler: setExclusionResponse,
            fnc_additional_check: additionalCheck,
            enable_button       : true,
        });
    };

    const validSessionDuration = value => (+value <= moment.duration(6, 'weeks').as('minutes'));
    const validTime            = value => !value.length || moment(value, 'HH:mm', true).isValid();

    const getDate    = (elm_id) => {
        const $elm = $(elm_id);
        return $elm.attr('data-value') || (!isNaN(new Date($elm.val()).getTime()) ? $elm.val() : '');
    };
    const getMoment  = elm_id => moment(new Date(getDate(elm_id)));
    const getTimeout = () => (getDate(timeout_date_id) ? (moment(new Date(`${getDate(timeout_date_id)}T${$(timeout_time_id).val()}`)).valueOf() / 1000).toFixed(0) : '');

    const initDatePicker = () => {
        // timeout_until
        TimePicker.init({ selector: timeout_time_id });
        DatePicker.init({
            selector: timeout_date_id,
            minDate : 0,
            maxDate : 6 * 7, // 6 weeks
        });

        // exclude_until
        DatePicker.init({
            selector: exclude_until_id,
            minDate : moment().add(6, 'months').add(1, 'day').toDate(),
            maxDate : 5 * 365, // 5 years
        });

        $(`${timeout_date_id}, ${exclude_until_id}`).change(function () {
            dateValueChanged(this, 'date');
            $('#gamstop_info_bottom').setVisibility(is_gamstop_client && this.getAttribute('data-value'));
        });
    };

    const additionalCheck = data => (
        new Promise((resolve) => {
            const is_changed = Object.keys(data).some(key => ( // using != in next line since response types is inconsistent
                key !== 'set_self_exclusion' && (!(key in self_exclusion_data) || self_exclusion_data[key] != data[key]) // eslint-disable-line eqeqeq
            ));
            if (!is_changed) {
                showFormMessage('You did not change anything.', false);
                resolve(false);
            }

            if ('timeout_until' in data || 'exclude_until' in data) {
                Dialog.confirm({
                    id     : 'timeout_until_dialog',
                    message: 'When you click "OK" you will be excluded from trading on the site until the selected date.',
                }).then((response) => resolve(response));
            } else {
                resolve(true);
            }
        })
    );

    const setExclusionResponse = (response) => {
        if (response.error) {
            const error_msg = response.error.message;
            let error_fld   = response.error.field;
            if (error_fld) {
                error_fld = /^timeout_until$/.test(error_fld) ? 'timeout_until_date' : error_fld;
                const $error_fld = $(`#${error_fld}`);
                $error_fld.siblings('.error-msg').setVisibility(1).html(error_msg);
                $.scrollTo($error_fld, 500, { offset: -10 });
            } else {
                showFormMessage(localize(error_msg), false);
            }
            return;
        }
        showFormMessage('Your changes have been updated.', true);
        Client.set('session_start', moment().unix()); // used to handle session duration limit
        const {exclude_until, timeout_until} = response.echo_req;
        if (exclude_until || timeout_until) {
            Client.set('excluded_until',
                exclude_until ? moment(exclude_until).unix()
                : timeout_until
            );
        }
        BinarySocket.send({ get_account_status: 1 }).then(() => {
            Header.displayAccountStatus();
            if (set_30day_turnover) {
                BinaryPjax.loadPreviousUrl();
            } else {
                getData();
                if (Client.isJPClient()) {
                    // need to update daily_loss_limit value inside jp_settings object
                    BinarySocket.send({ get_settings: 1 }, { forced: true });
                }
            }
        });
    };

    const showFormMessage = (msg, is_success) => {
        $('#msg_form')
            .attr('class', is_success ? 'success-msg' : error_class)
            .html(is_success ? $('<ul/>', { class: 'checked' }).append($('<li/>', { text: localize(msg) })) : localize(msg))
            .css('display', 'block')
            .delay(5000)
            .fadeOut(1000);
    };

    return {
        onLoad,
    };
})();

module.exports = SelfExclusion;<|MERGE_RESOLUTION|>--- conflicted
+++ resolved
@@ -91,45 +91,37 @@
                         $form.find('label[for="exclude_until"]').text('Excluded from the website until');
                         return;
                     }
-<<<<<<< HEAD
-                    $form.find(`#${key}`).attr('disabled', has_exclude_until).val(value);
-                });
-                $form.find('#btn_submit').setVisibility(!has_exclude_until);
-=======
-
                     if (key === 'max_30day_turnover') {
                         const should_be_checked = (parseInt(value) === TURNOVER_LIMIT);
                         $('#chk_no_limit').prop('checked', should_be_checked);
                         setMax30DayTurnoverLimit(should_be_checked);
                     }
-
-                    $form.find(`#${key}`).val(value);
+                    $form.find(`#${key}`).attr('disabled', has_exclude_until).val(value);
                 });
+                $form.find('#btn_submit').setVisibility(!has_exclude_until);
 
                 $('#chk_no_limit').on('change', function() {
                     setMax30DayTurnoverLimit($(this).is(':checked'));
                 });
 
->>>>>>> d8117ed1
                 bindValidation();
                 if (scroll) scrollToHashSection();
             });
         });
     };
 
-<<<<<<< HEAD
     const setDateTimePicker = (id, data_value, is_timepicker = false) => {
         $form.find(id)
             .attr('disabled', has_exclude_until)
             .attr('data-value', data_value)
             .val(is_timepicker ? data_value : moment(data_value).format('DD MMM, YYYY')); // display format
-=======
+    };
+
     const setMax30DayTurnoverLimit = (is_checked) => {
         $(max_30day_turnover_id)[is_checked ? 'addClass' : 'removeClass']('hide');
         $(max_30day_turnover_id)
             .attr('disabled', is_checked)
             .val(is_checked ? TURNOVER_LIMIT : '');
->>>>>>> d8117ed1
     };
 
     const bindValidation = () => {
