const BinaryPjax       = require('../../../../base/binary_pjax');
const Client           = require('../../../../base/client');
const BinarySocket     = require('../../../../base/socket');
const localize         = require('../../../../../_common/localize').localize;
const State            = require('../../../../../_common/storage').State;
const getPropertyValue = require('../../../../../_common/utility').getPropertyValue;


const professionalClient = (() => {
    let is_in_page = false;

    const onLoad = () => {
        BinarySocket.wait('get_account_status').then((response) => {
            if (/professional_requested|professional/.test(getPropertyValue(response, ['get_account_status', 'status']))) {
                BinaryPjax.loadPreviousUrl();
                return;
            }
            init(Client.isAccountOfType('financial'), true);
        });
    };

    const init = (is_financial, is_page) => {
        is_in_page = !!is_page;
        BinarySocket.wait('landing_company').then(() => { populateProfessionalClient(is_financial); });
    };

    const populateProfessionalClient = (is_financial) => {
        const financial_company = State.getResponse('landing_company.financial_company.shortcode');
<<<<<<< HEAD
        if (!/costarica|maltainvest/.test(financial_company) ||    // limited to these landing companies
            (financial_company === 'maltainvest' && !is_financial)) { // then it's not upgrading to financial
            if(is_in_page) {
=======
        if ((!/costarica|maltainvest/.test(financial_company) ||    // limited to these landing companies
            (financial_company === 'maltainvest' && !is_financial)) && !is_ico_only) { // then it's not upgrading to financial
            if (is_in_page) {
>>>>>>> 7d6fbeea
                BinaryPjax.loadPreviousUrl();
            }
            return;
        }
        const $container        = $('#fs_professional');
        const $chk_professional = $container.find('#chk_professional');
        const $info             = $container.find('#professional_info');
        const $popup_contents   = $container.find('#popup');
        const popup_selector    = '#professional_popup';
        const $error             = $('#form_message');

        $container.find('#professional_info_toggle').off('click').on('click', function() {
            $(this).toggleClass('open');
            $info.slideToggle();
            $(`#${Client.get('residence') === 'gb' ? '' : 'non_'}uk`).toggleClass('invisible');
        });

        $chk_professional.on('change', () => {
            if ($chk_professional.is(':checked') && !$(popup_selector).length) {
                $('body').append($('<div/>', { id: 'professional_popup', class: 'lightbox' }).append($popup_contents.clone().setVisibility(1)));

                $(popup_selector).find('#btn_accept, #btn_decline').off('click').on('click dblclick', function() {
                    if ($(this).attr('data-value') === 'decline') {
                        $chk_professional.prop('checked', false);
                    }
                    $('#professional_popup').remove();
                });
            }
        });

        if (financial_company === 'maltainvest') {
            $container.find('#show_financial').setVisibility(1);
        }

        $container.setVisibility(1);

        if (is_in_page) {
            $('#loading').remove();
            $('#frm_professional')
                .off('submit')
                .on('submit', (e) => {
                    e.preventDefault();
                    if ($chk_professional.is(':checked')) {
                        BinarySocket.wait('get_settings').then((res) => {
                            BinarySocket.send(populateReq(res.get_settings)).then((response) => {
                                if (response.error) {
                                    $error.text(response.error.message).removeClass('invisible');
                                } else {
                                    BinarySocket.send({get_account_status: 1}).then(() => {
<<<<<<< HEAD
                                        BinaryPjax.loadPreviousUrl();
=======
                                        if (Client.get('is_ico_only')){
                                            BinaryPjax.load(Url.urlFor('user/ico-subscribe'));
                                        } else {
                                            BinaryPjax.loadPreviousUrl();
                                        }
>>>>>>> 7d6fbeea
                                    });
                                }
                            });
                        });
                    } else {
                        $error.text(localize('This field is required.')).removeClass('invisible');
                    }
                })
                .setVisibility(1);

        }
    };

    const populateReq = (get_settings) => {
        const req = {
            set_settings               : 1,
            request_professional_status: 1,
        };

        if (get_settings.tax_identification_number) {
            req.tax_identification_number = get_settings.tax_identification_number;
        }
        if (get_settings.tax_residence) {
            req.tax_residence = get_settings.tax_residence;
        }

        return req;
    };

    return {
        onLoad,
        init,
    };
})();

module.exports = professionalClient;<|MERGE_RESOLUTION|>--- conflicted
+++ resolved
@@ -26,15 +26,9 @@
 
     const populateProfessionalClient = (is_financial) => {
         const financial_company = State.getResponse('landing_company.financial_company.shortcode');
-<<<<<<< HEAD
         if (!/costarica|maltainvest/.test(financial_company) ||    // limited to these landing companies
             (financial_company === 'maltainvest' && !is_financial)) { // then it's not upgrading to financial
-            if(is_in_page) {
-=======
-        if ((!/costarica|maltainvest/.test(financial_company) ||    // limited to these landing companies
-            (financial_company === 'maltainvest' && !is_financial)) && !is_ico_only) { // then it's not upgrading to financial
             if (is_in_page) {
->>>>>>> 7d6fbeea
                 BinaryPjax.loadPreviousUrl();
             }
             return;
@@ -84,15 +78,7 @@
                                     $error.text(response.error.message).removeClass('invisible');
                                 } else {
                                     BinarySocket.send({get_account_status: 1}).then(() => {
-<<<<<<< HEAD
                                         BinaryPjax.loadPreviousUrl();
-=======
-                                        if (Client.get('is_ico_only')){
-                                            BinaryPjax.load(Url.urlFor('user/ico-subscribe'));
-                                        } else {
-                                            BinaryPjax.loadPreviousUrl();
-                                        }
->>>>>>> 7d6fbeea
                                     });
                                 }
                             });
