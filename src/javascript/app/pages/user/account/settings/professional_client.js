const BinaryPjax       = require('../../../../base/binary_pjax');
const Client           = require('../../../../base/client');
const BinarySocket     = require('../../../../base/socket');
const localize         = require('../../../../../_common/localize').localize;
const State            = require('../../../../../_common/storage').State;
const getPropertyValue = require('../../../../../_common/utility').getPropertyValue;


const professionalClient = (() => {
    let is_in_page = false;

    const onLoad = () => {
        BinarySocket.wait('get_account_status').then((response) => {
            if (/professional_requested|professional/.test(getPropertyValue(response, ['get_account_status', 'status']))) {
                BinaryPjax.loadPreviousUrl();
                return;
            }
            init(Client.isAccountOfType('financial'), true);
        });
    };

    const init = (is_financial, is_page) => {
        is_in_page = !!is_page;
        BinarySocket.wait('landing_company').then(() => { populateProfessionalClient(is_financial); });
    };

    const populateProfessionalClient = (is_financial) => {
        const has_maltainvest = State.getResponse('landing_company.financial_company.shortcode') === 'maltainvest';
        if (!has_maltainvest || !is_financial) { // then it's not upgrading to financial
            if (is_in_page) {
                BinaryPjax.loadPreviousUrl();
            }
            return;
        }
        const $container        = $('#fs_professional');
        const $chk_professional = $container.find('#chk_professional');
        const $info             = $container.find('#professional_info');
        const $popup_contents   = $container.find('#popup');
        const $error            = $('#form_message');
        const $frm_trading_exp  = $('#trading_experience_form');
        const popup_selector    = '#professional_popup';
<<<<<<< HEAD
=======
        const $error            = $('#form_message');
>>>>>>> 029d1995

        $container.find('#professional_info_toggle').off('click').on('click', function() {
            $(this).toggleClass('open');
            $info.slideToggle();
            $(`#${Client.get('residence') === 'gb' ? '' : 'non_'}uk`).toggleClass('invisible');
        });

        $chk_professional.on('change', () => {
            if ($chk_professional.is(':checked') && !$(popup_selector).length) {
                $('body').append($('<div/>', { id: 'professional_popup', class: 'lightbox' }).append($popup_contents.clone().setVisibility(1)));

                const $popup = $(popup_selector);
                $popup.find('#btn_accept, #btn_decline').off('click').on('click dblclick', function() {
                    if ($(this).attr('data-value') === 'decline') {
                        $chk_professional.prop('checked', false);
                        $frm_trading_exp.setVisibility(1);
                    }
                    $popup.remove();
                });
                $frm_trading_exp.setVisibility(0);
            } else {
                $frm_trading_exp.setVisibility(1);
            }
        });

        if (has_maltainvest) {
            $container.find('#show_financial').setVisibility(1);
        }

        $container.setVisibility(1);

        if (is_in_page) {
            $('#loading').remove();
            $('#frm_professional')
                .off('submit')
                .on('submit', (e) => {
                    e.preventDefault();
                    if ($chk_professional.is(':checked')) {
                        BinarySocket.wait('get_settings').then((res) => {
                            BinarySocket.send(populateReq(res.get_settings)).then((response) => {
                                if (response.error) {
                                    $error.text(response.error.message).removeClass('invisible');
                                } else {
                                    BinarySocket.send({get_account_status: 1}).then(() => {
                                        BinaryPjax.loadPreviousUrl();
                                    });
                                }
                            });
                        });
                    } else {
                        $error.text(localize('This field is required.')).removeClass('invisible');
                    }
                })
                .setVisibility(1);
        }
    };

    const populateReq = (get_settings) => {
        const req = {
            set_settings               : 1,
            request_professional_status: 1,
        };

        if (get_settings.tax_identification_number) {
            req.tax_identification_number = get_settings.tax_identification_number;
        }
        if (get_settings.tax_residence) {
            req.tax_residence = get_settings.tax_residence;
        }

        return req;
    };

    return {
        onLoad,
        init,
    };
})();

module.exports = professionalClient;<|MERGE_RESOLUTION|>--- conflicted
+++ resolved
@@ -39,10 +39,6 @@
         const $error            = $('#form_message');
         const $frm_trading_exp  = $('#trading_experience_form');
         const popup_selector    = '#professional_popup';
-<<<<<<< HEAD
-=======
-        const $error            = $('#form_message');
->>>>>>> 029d1995
 
         $container.find('#professional_info_toggle').off('click').on('click', function() {
             $(this).toggleClass('open');
