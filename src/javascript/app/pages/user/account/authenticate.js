const DocumentUploader    = require('@binary-com/binary-document-uploader');
const Client              = require('../../../base/client');
const displayNotification = require('../../../base/header').displayNotification;
const BinarySocket        = require('../../../base/socket');
const CompressImage       = require('../../../../_common/image_utility').compressImg;
const ConvertToBase64     = require('../../../../_common/image_utility').convertToBase64;
const isImageType         = require('../../../../_common/image_utility').isImageType;
const getLanguage         = require('../../../../_common/language').get;
const localize            = require('../../../../_common/localize').localize;
const toTitleCase         = require('../../../../_common/string_util').toTitleCase;
const Url                 = require('../../../../_common/url');
const showLoadingImage    = require('../../../../_common/utility').showLoadingImage;

const Authenticate = (() => {
    let is_action_needed     = false;
    let is_any_upload_failed = false;
    let file_checks          = {};
    let $button,
        $submit_status,
        $submit_table;

    const onLoad = () => {
        BinarySocket.send({ get_account_status: 1 }).then((response) => {
            $('#loading_authenticate').remove();
            if (response.error) {
                $('#error_message').setVisibility(1).text(response.error.message);
            } else {
                const status = response.get_account_status.status;
                is_action_needed = /document_needs_action/.test(response.get_account_status.status);
                if (!/authenticated/.test(status)) {
                    init();
<<<<<<< HEAD
                    const $not_authenticated = $('#not_authenticated').setVisibility(1);
                    let link = Url.urlForCurrentDomain('https://marketing.binary.com/authentication/2017_Authentication_Process.pdf');
                    if (Client.isAccountOfType('financial')) {
                        $('#not_authenticated_financial').setVisibility(1);
                        link = Url.urlForCurrentDomain('https://marketing.binary.com/authentication/2017_MF_Authentication_Process.pdf');
=======
                    const language            = getLanguage();
                    const language_based_link = ['ID', 'RU', 'PT'].includes(language) ? `_${language}` : '';
                    const $not_authenticated  = $('#not_authenticated');
                    $not_authenticated.setVisibility(1);
                    let link = `https://marketing.binary.com/authentication/Authentication_Process${language_based_link}.pdf`;
                    if (Client.isAccountOfType('financial')) {
                        $('#not_authenticated_financial').setVisibility(1);
                        link = 'https://marketing.binary.com/authentication/MF_Authentication_Process.pdf';
>>>>>>> 19251474
                    }
                    $not_authenticated.find('.learn_more').setVisibility(1).find('a').attr('href', link);
                } else if (!/age_verification/.test(status)) {
                    $('#needs_age_verification').setVisibility(1);
                } else {
                    $('#fully_authenticated').setVisibility(1);
                }
            }
        });
    };

    const init = () => {
        file_checks    = {};
        $submit_status = $('.submit-status');
        $submit_table  = $submit_status.find('table tbody');

        // Setup accordion
        $('.files').accordion({
            heightStyle: 'content',
            collapsible: true,
            active     : false,
        });
        // Setup Date picker
        $('.date-picker').datepicker({
            dateFormat : 'yy-mm-dd',
            changeMonth: true,
            changeYear : true,
            minDate    : '+6m',
        });

        $('.file-picker').on('change', onFileSelected);
    };

    /**
     * Listens for file changes.
     * @param {*} event
     */
    const onFileSelected = (event) => {
        if (!event.target.files || !event.target.files.length) {
            resetLabel(event);
            return;
        }
        const $target      = $(event.target);
        const file_name    = event.target.files[0].name || '';
        const display_name = file_name.length > 20 ? `${file_name.slice(0, 10)}..${file_name.slice(-8)}` : file_name;

        $target.attr('data-status', '')
            .parent().find('label')
            .off('click')
            // Prevent opening file selector.
            .on('click', (e) => {
                if ($(e.target).is('span.remove')) e.preventDefault();
            })
            .text(display_name)
            .removeClass('error')
            .addClass('selected')
            .append($('<span/>', { class: 'remove' }))
            .find('.remove')
            .click((e) => {
                if ($(e.target).is('span.remove')) resetLabel(event);
            });

        // Change submit button state
        enableDisableSubmit();
    };

    // Reset file-selector label
    const resetLabel = (event) => {
        const $target = $(event.target);
        let default_text = toTitleCase($target.attr('id').split('_')[0]);
        if (default_text !== 'Add') {
            default_text = default_text === 'Back' ? localize('Reverse Side') : localize('Front Side');
        }
        fileTracker($target, false);
        // Remove previously selected file and set the label
        $target.val('').parent().find('label').text(default_text).removeClass('selected error')
            .append($('<span/>', { class: 'add' }));
        // Change submit button state
        enableDisableSubmit();
    };

    /**
     * Enables the submit button if any file is selected, also adds the event handler for the button.
     * Disables the button if it no files are selected.
     */
    const enableDisableSubmit = () => {
        const $not_authenticated = $('#authentication-message > div#not_authenticated');
        const $files             = $not_authenticated.find('input[type="file"]');
        $button = $not_authenticated.find('#btn_submit');

        const file_selected  = $('label[class~="selected"]').length;
        const has_file_error = $('label[class~="error"]').length;

        if (file_selected && !has_file_error) {
            if ($button.hasClass('button')) return;
            $('#resolve_error').setVisibility(0);
            $button.removeClass('button-disabled')
                .addClass('button')
                .off('click') // To avoid binding multiple click events
                .click(() => submitFiles($files));
        } else {
            if ($button.hasClass('button-disabled')) return;
            $button.removeClass('button')
                .addClass('button-disabled')
                .off('click');
        }
    };

    const showButtonLoading = () => {
        if ($button.length && !$button.find('.barspinner').length) {
            const $btn_text = $('<span/>', { text: $button.find('span').text(), class: 'invisible' });
            showLoadingImage($button.find('span'), 'white');
            $button.find('span').append($btn_text);
        }
    };

    const removeButtonLoading = () => {
        if ($button.length && $button.find('.barspinner').length) {
            $button.find('>span').html($button.find('>span>span').text());
        }
    };

    /**
     * On submit button click
     */
    const submitFiles = ($files) => {
        if ($button.length && $button.find('.barspinner').length) { // it's still in submit process
            return;
        }
        // Disable submit button
        showButtonLoading();
        const files = [];
        is_any_upload_failed = false;
        $submit_table.children().remove();
        $files.each((i, e) => {
            if (e.files && e.files.length) {
                const $e        = $(e);
                const id        = $e.attr('id');
                const type      = `${($e.attr('data-type') || '').replace(/\s/g, '_').toLowerCase()}`;
                const name      = $e.attr('data-name');
                const page_type = $e.attr('data-page-type');
                const $inputs   = $e.closest('.fields').find('input[type="text"]');
                const file_obj  = {
                    file     : e.files[0],
                    chunkSize: 16384, // any higher than this sends garbage data to websocket currently.
                    class    : id,
                    type,
                    name,
                    page_type,
                };
                if ($inputs.length) {
                    file_obj.id_number = $($inputs[0]).val();
                    file_obj.exp_date  = $($inputs[1]).val();
                }
                fileTracker($e, true);
                files.push(file_obj);

                let display_name = name;
                if (/front|back/.test(id)) {
                    display_name += ` - ${/front/.test(id) ? localize('Front Side') : localize('Reverse Side')}`;
                }

                $submit_table.append($('<tr/>', { id: file_obj.type, class: id })
                    .append($('<td/>', { text: display_name }))                           // document type, e.g. Passport - Front Side
                    .append($('<td/>', { text: e.files[0].name, class: 'filename' }))     // file name, e.g. sample.pdf
                    .append($('<td/>', { text: localize('Pending'), class: 'status' }))   // status of uploading file, first set to Pending
                );
            }
        });
        $submit_status.setVisibility(1);
        processFiles(files);
    };

    const processFiles = (files) => {
        const uploader = new DocumentUploader({ connection: BinarySocket.get() }); // send 'debug: true' here for debugging
        let idx_to_upload     = 0;
        let is_any_file_error = false;

        compressImageFiles(files).then((files_to_process) => {
            readFiles(files_to_process).then((processed_files) => {
                processed_files.forEach((file) => {
                    if (file.message) {
                        is_any_file_error = true;
                        showError(file);
                    }
                });
                const total_to_upload = processed_files.length;
                if (is_any_file_error || !total_to_upload) {
                    removeButtonLoading();
                    enableDisableSubmit();
                    return; // don't start submitting files until all front-end validation checks pass
                }

                const isLastUpload = () => total_to_upload === idx_to_upload + 1;
                // sequentially send files
                const uploadFile = () => {
                    const $status = $submit_table.find(`.${processed_files[idx_to_upload].passthrough.class} .status`);
                    $status.text(`${localize('Submitting')}...`);
                    uploader.upload(processed_files[idx_to_upload]).then((api_response) => {
                        onResponse(api_response, isLastUpload());
                        if (!api_response.error && !api_response.warning) {
                            $status.text(localize('Submitted')).append($('<span/>', { class: 'checked' }));
                            $(`#${api_response.passthrough.class}`).attr('type', 'hidden'); // don't allow users to change submitted files
                            $(`label[for=${api_response.passthrough.class}]`).removeClass('selected error').find('span').attr('class', 'checked');
                        }
                        uploadNextFile();
                    }).catch((error) => {
                        is_any_upload_failed = true;
                        showError({
                            message: error.message || localize('Failed'),
                            class  : error.passthrough ? error.passthrough.class : '',
                        });
                        uploadNextFile();
                    });
                };
                const uploadNextFile = () => {
                    if (!isLastUpload()) {
                        idx_to_upload += 1;
                        uploadFile();
                    }
                };
                uploadFile();
            });
        });
    };

    const compressImageFiles = (files) => {
        const promises = [];
        files.forEach((f) => {
            const promise = new Promise((resolve) => {
                if (isImageType(f.file.name)) {
                    const $status = $submit_table.find(`.${f.class} .status`);
                    const $filename = $submit_table.find(`.${f.class} .filename`);
                    $status.text(`${localize('Compressing Image')}...`);

                    ConvertToBase64(f.file).then((img) => {
                        CompressImage(img).then((compressed_img) => {
                            const file_arr = f;
                            file_arr.file = compressed_img;
                            $filename.text(file_arr.file.name);
                            resolve(file_arr);
                        });
                    });
                } else {
                    resolve(f);
                }
            });
            promises.push(promise);
        });

        return Promise.all(promises);
    };

    // Returns file promise.
    const readFiles = (files) => {
        const promises = [];
        files.forEach((f) => {
            const fr      = new FileReader();
            const promise = new Promise((resolve) => {
                fr.onload = () => {
                    const $status = $submit_table.find(`.${f.class} .status`);
                    $status.text(`${localize('Checking')}...`);

                    const format = (f.file.type.split('/')[1] || (f.file.name.match(/\.([\w\d]+)$/) || [])[1] || '').toUpperCase();
                    const obj    = {
                        filename      : f.file.name,
                        buffer        : fr.result,
                        documentType  : f.type,
                        pageType      : f.page_type,
                        documentFormat: format,
                        documentId    : f.id_number || undefined,
                        expirationDate: f.exp_date || undefined,
                        chunkSize     : f.chunkSize,
                        passthrough   : {
                            filename: f.file.name,
                            name    : f.name,
                            class   : f.class,
                        },
                    };

                    const error = { message: validate(obj) };
                    if (error && error.message) {
                        resolve({
                            message: error.message,
                            class  : f.class,
                        });
                    } else {
                        $status.text(localize('Checked')).append($('<span/>', { class: 'checked' }));
                    }

                    resolve(obj);
                };

                fr.onerror = () => {
                    resolve({
                        message: localize('Unable to read file [_1]', f.file.name),
                        class  : f.class,
                    });
                };
                // Reading file.
                fr.readAsArrayBuffer(f.file);
            });

            promises.push(promise);
        });

        return Promise.all(promises);
    };

    const fileTracker = ($e, selected) => {
        const doc_type = ($e.attr('data-type') || '').replace(/\s/g, '_').toLowerCase();
        const file_type = ($e.attr('id').match(/\D+/g) || [])[0];
        // Keep track of front and back sides of files.
        if (selected) {
            file_checks[doc_type] = file_checks[doc_type] || {};
            file_checks[doc_type][file_type] = true;
        } else if (file_checks[doc_type]) {
            file_checks[doc_type][file_type] = false;
        }
    };

    const onErrorResolved = (error_field, class_name, reverse_class_name) => {
        const id = error_field ? `${error_field}_${class_name.match(/\d+/)[0]}` : reverse_class_name;
        $(`#${id}`).one('input change', () => {
            $(`label[for=${class_name}]`).removeClass('error');
            enableDisableSubmit();
        });
    };

    const sides = ['front', 'back'];
    const getReverseClass = (class_name) => {
        const is_front = /front/.test(class_name);
        return class_name.replace(sides[+!is_front], sides[+is_front]);
    };

    // Validate user input
    const validate = (file) => {
        const required_docs = ['passport', 'proofid', 'driverslicense'];
        const doc_name = {
            passport      : localize('Passport'),
            proofid       : localize('Identity card'),
            driverslicense: localize('Driving licence'),
        };

        const accepted_formats_regex = /selfie/.test(file.passthrough.class)
            ? /^(PNG|JPG|JPEG|GIF)$/i
            : /^(PNG|JPG|JPEG|GIF|PDF)$/i;

        if (!(file.documentFormat || '').match(accepted_formats_regex)) {
            return localize('Invalid document format.');
        }
        if (file.buffer && file.buffer.byteLength >= 8 * 1024 * 1024) {
            return localize('File ([_1]) size exceeds the permitted limit. Maximum allowed file size: [_2]', [file.filename, '8MB']);
        }
        if (!file.documentId && required_docs.indexOf(file.documentType.toLowerCase()) !== -1)  {
            onErrorResolved('id_number', file.passthrough.class);
            return localize('ID number is required for [_1].', doc_name[file.documentType]);
        }
        if (file.documentId && !/^[\w\s-]{0,30}$/.test(file.documentId)) {
            onErrorResolved('id_number', file.passthrough.class);
            return localize('Only letters, numbers, space, underscore, and hyphen are allowed for ID number ([_1]).', doc_name[file.documentType]);
        }
        if (!file.expirationDate && required_docs.indexOf(file.documentType.toLowerCase()) !== -1) {
            onErrorResolved('exp_date', file.passthrough.class);
            return localize('Expiry date is required for [_1].', doc_name[file.documentType]);
        }
        // These checks will only be executed when the user uploads the files for the first time, otherwise skipped.
        if (!is_action_needed) {
            if (file.documentType === 'proofid' && file_checks.proofid &&
                (file_checks.proofid.front_file ^ file_checks.proofid.back_file)) { // eslint-disable-line no-bitwise
                onErrorResolved(null, file.passthrough.class, getReverseClass(file.passthrough.class));
                return localize('Front and reverse side photos of [_1] are required.', doc_name.proofid);
            }
            if (file.documentType === 'driverslicense' && file_checks.driverslicense &&
                (file_checks.driverslicense.front_file ^ file_checks.driverslicense.back_file)) { // eslint-disable-line no-bitwise
                onErrorResolved(null, file.passthrough.class, getReverseClass(file.passthrough.class));
                return localize('Front and reverse side photos of [_1] are required.', doc_name.driverslicense);
            }
        }

        return null;
    };

    const showError = (obj_error) => {
        removeButtonLoading();
        const $error      = $('#msg_form');
        const $file_error = $submit_table.find(`.${obj_error.class} .status`);
        const message     = obj_error.message;
        if ($file_error.length) {
            $file_error.text(message).addClass('error-msg');
            $(`label[for=${obj_error.class}]`).addClass('error');
            $('#resolve_error').setVisibility(1);
        } else {
            $error.text(message).setVisibility(1);
        }
        enableDisableSubmit();
    };

    const showSuccess = () => {
        const msg = localize('We are reviewing your documents. For more details [_1]contact us[_2].',
            [`<a href="${Url.urlFor('contact')}">`, '</a>']);
        displayNotification(msg, false, 'document_under_review');
        setTimeout(() => {
            $('#not_authenticated, #not_authenticated_financial').setVisibility(0); // Just hide it
            $('#success-message').setVisibility(1);
        }, 3000);
    };

    const onResponse = (response, is_last_upload) => {
        if (response.warning || response.error) {
            is_any_upload_failed = true;
            showError({
                message: response.message || (response.error ? response.error.message : localize('Failed')),
                class  : response.passthrough.class,
            });
        } else if (is_last_upload && !is_any_upload_failed) {
            showSuccess();
        }
    };

    return {
        onLoad,
    };
})();

module.exports = Authenticate;<|MERGE_RESOLUTION|>--- conflicted
+++ resolved
@@ -29,22 +29,14 @@
                 is_action_needed = /document_needs_action/.test(response.get_account_status.status);
                 if (!/authenticated/.test(status)) {
                     init();
-<<<<<<< HEAD
-                    const $not_authenticated = $('#not_authenticated').setVisibility(1);
-                    let link = Url.urlForCurrentDomain('https://marketing.binary.com/authentication/2017_Authentication_Process.pdf');
-                    if (Client.isAccountOfType('financial')) {
-                        $('#not_authenticated_financial').setVisibility(1);
-                        link = Url.urlForCurrentDomain('https://marketing.binary.com/authentication/2017_MF_Authentication_Process.pdf');
-=======
                     const language            = getLanguage();
                     const language_based_link = ['ID', 'RU', 'PT'].includes(language) ? `_${language}` : '';
                     const $not_authenticated  = $('#not_authenticated');
                     $not_authenticated.setVisibility(1);
-                    let link = `https://marketing.binary.com/authentication/Authentication_Process${language_based_link}.pdf`;
+                    let link = Url.urlForCurrentDomain(`https://marketing.binary.com/authentication/Authentication_Process${language_based_link}.pdf`);
                     if (Client.isAccountOfType('financial')) {
                         $('#not_authenticated_financial').setVisibility(1);
-                        link = 'https://marketing.binary.com/authentication/MF_Authentication_Process.pdf';
->>>>>>> 19251474
+                        link = Url.urlForCurrentDomain('https://marketing.binary.com/authentication/MF_Authentication_Process.pdf');
                     }
                     $not_authenticated.find('.learn_more').setVisibility(1).find('a').attr('href', link);
                 } else if (!/age_verification/.test(status)) {
