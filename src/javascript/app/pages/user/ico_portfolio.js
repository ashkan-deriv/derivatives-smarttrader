--- conflicted
+++ resolved
@@ -32,15 +32,6 @@
     };
 
     const createPortfolioRow = (data, is_first) => {
-<<<<<<< HEAD
-        const long_code          = data.longcode;
-        const ico_status         = (State.getResponse('ico_status.ico_status') || '').toLowerCase();
-        let status_text = 'Ended';
-        if (/unsuccessful/i.test(long_code)) {
-            status_text = 'Refund Bid';
-        } else if (/ successful/i.test(long_code)) {
-            status_text = 'Claim Tokens';
-=======
         const long_code         = data.longcode;
         const shortcode         = data.shortcode.split('_');
         const ico_status        = (State.getResponse('ico_status.ico_status') || '').toLowerCase();
@@ -63,7 +54,6 @@
             action = 'claim';
         } else if(ico_status === 'closed' && !is_claim_allowed) {
             is_pending = true;
->>>>>>> f149d156
         } else if (ico_status === 'open') {
             status_text = localize('Cancel Bid');
             action = 'cancel';
@@ -77,13 +67,8 @@
             button_class = 'button-disabled';
         }
 
-<<<<<<< HEAD
-        const $button = $('<a/>', { class: `${button_class} nowrap`, contract_id: data.contract_id, tokens: shortcode[2], action});
-        $button.append($(`<span>${localize(status)}</span>`));
-=======
-        const $button = $('<a/>', { class: `${button_class} nowrap`, contract_id: data.contract_id, action});
+        const $button = $('<a/>', { class: `${button_class} nowrap`, contract_id: data.contract_id, tokens: shortcode[2],action});
         $button.append($(`<span ${is_pending && pending_claim_msg}>${localize(status)}</span>`));
->>>>>>> f149d156
 
         $div.append($('<tr/>', { class: `tr-first ${new_class} ${data.contract_id}`, id: data.contract_id })
             .append($('<td/>', { class: 'ref', text: data.transaction_id }))
@@ -126,15 +111,21 @@
             $('#portfolio-no-contract').show();
             $('#portfolio-table').setVisibility(0);
         } else {
-<<<<<<< HEAD
-            $('a[action="cancel"]:not(.button-disabled)')
-                .off('click')
-                .on('click', function (e) {
-                    e.preventDefault();
-                    const contract_id = $(this).attr('contract_id');
-                    cancelBid(contract_id);
+            // Cancel bid
+            $('a[action="cancel"]:not(.button-disabled)').on('click', function (e) {
+                e.preventDefault();
+                const contract_id = $(this).attr('contract_id');
+                cancelBid(contract_id);
+            });
+            // Refund Bid
+            $('a[action="refund"]:not(.button-disabled)').on('click', function (e) {
+                e.preventDefault();
+                BinarySocket.send({
+                    sell : $(this).attr('contract_id'),
+                    price: 0,
                 });
-
+            });
+            // Claim bid
             $('a[action="claim"]:not(.button-disabled)')
                 .off('click')
                 .on('click', (e) => {
@@ -149,23 +140,6 @@
                     loadUrl(url);
                 });
 
-=======
-            // Cancel bid
-            $('a[action="cancel"]:not(.button-disabled)').on('click', function (e) {
-                e.preventDefault();
-                const contract_id = $(this).attr('contract_id');
-                cancelBid(contract_id);
-            });
-            // Refund Bid
-            $('a[action="refund"]:not(.button-disabled)').on('click', function (e) {
-                e.preventDefault();
-                BinarySocket.send({
-                    sell : $(this).attr('contract_id'),
-                    price: 0,
-                });
-            });
->>>>>>> f149d156
-
             $('#portfolio-table').setVisibility(1);
         }
         // ready to show portfolio table
