--- conflicted
+++ resolved
@@ -27,26 +27,14 @@
             populateExistingAccounts();
 
             let element_to_show = '#no_new_accounts_wrapper';
-<<<<<<< HEAD
-            const upgrade_info  = Client.getUpgradeInfo(landing_company);
-
-=======
             const upgrade_info  = Client.getUpgradeInfo();
->>>>>>> 62cc300f
             if (upgrade_info.can_upgrade) {
                 populateNewAccounts(upgrade_info);
                 element_to_show = '#new_accounts_wrapper';
             }
 
-<<<<<<< HEAD
-            const currencies = getCurrencies(landing_company);
-            // only allow opening of multi account to costarica clients with remaining currency
-            if (Client.get('landing_company_shortcode') === 'costarica' && currencies.length) {
-                populateMultiAccount(currencies);
-=======
             if (upgrade_info.can_open_multi) {
                 populateMultiAccount();
->>>>>>> 62cc300f
             } else {
                 doneLoading(element_to_show);
             }
