const moment               = require('moment');
const SetCurrency          = require('./set_currency');
const BinaryPjax           = require('../../base/binary_pjax');
const Client               = require('../../base/client');
const BinarySocket         = require('../../base/socket');
const showPopup            = require('../../common/attach_dom/popup');
const Currency             = require('../../common/currency');
const localize             = require('../../../_common/localize').localize;
const State                = require('../../../_common/storage').State;
const urlFor               = require('../../../_common/url').urlFor;

const Accounts = (() => {
    let landing_company;
    const form_id = '#new_accounts';

    const TableHeaders = (() => {
        let table_headers;

        const initTableHeaders = () => ({
            account          : localize('Account'),
            available_markets: localize('Available Markets'),
            type             : localize('Type'),
            currency         : localize('Currency'),
        });

        return {
            get: () => {
                if (!table_headers) {
                    table_headers = initTableHeaders();
                }
                return table_headers;
            },
        };
    })();

    const onLoad = () => {
        if (!Client.get('residence')) {
            // ask client to set residence first since cannot wait landing_company otherwise
            BinaryPjax.load(urlFor('user/settings/detailsws'));
        }
        SetCurrency.cleanupPopup();
        BinarySocket.send({ statement: 1, limit: 1 });
        BinarySocket.wait('landing_company', 'get_settings', 'statement', 'mt5_login_list').then(() => {
            landing_company           = State.getResponse('landing_company');
            const can_change_currency = Client.canChangeCurrency(State.getResponse('statement'), State.getResponse('mt5_login_list'));

            populateExistingAccounts();

            let element_to_show = '#no_new_accounts_wrapper';
            const upgrade_info  = Client.getUpgradeInfo();
            if (upgrade_info.can_upgrade) {
                populateNewAccounts(upgrade_info);
                element_to_show = '#new_accounts_wrapper';
            }

            if (upgrade_info.can_open_multi) {
                populateMultiAccount();
            } else if (!can_change_currency) {
                doneLoading(element_to_show);
            }

            if (can_change_currency) {
                addChangeCurrencyOption();
                element_to_show = '#new_accounts_wrapper';
                if (!upgrade_info.can_open_multi) {
                    doneLoading(element_to_show);
                }
            }
        });
    };

    const doneLoading = (element_to_show) => {
        $(element_to_show).setVisibility(1);
        $('#accounts_loading').remove();
        $('#accounts_wrapper').setVisibility(1);
    };

    const getCompanyName = account => Client.getLandingCompanyValue(account, landing_company, 'name');

    const getCompanyCountry = account => Client.getLandingCompanyValue(account, landing_company, 'country');

    const populateNewAccounts = (upgrade_info) => {
        const table_headers = TableHeaders.get();
<<<<<<< HEAD
        upgrade_info.type.forEach((new_account_type, index) => {
            const account = {
                real     : new_account_type === 'real',
                financial: new_account_type === 'financial',
            };

            const new_account_title    = new_account_type === 'financial' ? localize('Financial Account') : localize(
                'Real Account');
            const available_currencies = Client.getLandingCompanyValue(
                account,
                landing_company,
                'legal_allowed_currencies',
            );
            const currencies_name_list = Currency.getCurrencyNameList(available_currencies);
            $(form_id).find('tbody')
                .append($('<tr/>')
                    .append($('<td/>', { datath: table_headers.account }).html($('<span/>', {
                        text          : new_account_title,
                        'data-balloon': `${localize('Counterparty')}: ${getCompanyName(account)}, ${localize(
                            'Jurisdiction')}: ${getCompanyCountry(account)}`,
                        'data-balloon-length': 'large',
                    })))
                    .append($('<td/>', { text: getAvailableMarkets(account), datath: table_headers.available_markets }))
                    .append($(
                        '<td/>',
                        { text: currencies_name_list.join(', '), datath: table_headers.available_currencies },
                    ))
                    .append($('<td/>')
                        .html($('<a/>',
                            {
                                class: 'button',
                                href : urlFor(upgrade_info.upgrade_links[upgrade_info.can_upgrade_to[index]]),
                            },
                        )
                            .html($('<span/>', { text: localize('Create') })))));
        });
=======
        const new_account   = upgrade_info;
        const account       = {
            real     : new_account.type === 'real',
            financial: new_account.type === 'financial',
        };
        const new_account_title    = new_account.type === 'financial' ? localize('Financial Account') : localize('Real Account');
        $(form_id).find('tbody')
            .append($('<tr/>')
                .append($('<td/>', { datath: table_headers.account }).html($('<span/>', {
                    text                 : new_account_title,
                    'data-balloon'       : `${localize('Counterparty')}: ${getCompanyName(account)}, ${localize('Jurisdiction')}: ${getCompanyCountry(account)}`,
                    'data-balloon-length': 'large',
                })))
                .append($('<td/>', { text: getAvailableMarkets(account), datath: table_headers.available_markets }))
                .append($('<td/>')
                    .html($('<a/>', { class: 'button', href: urlFor(new_account.upgrade_link) })
                        .html($('<span/>', { text: localize('Create account') })))));
>>>>>>> af3ec010
    };

    const addChangeCurrencyOption = () => {
        const table_headers = TableHeaders.get();
        const loginid       = Client.get('loginid');

        // Set the table row
        $(form_id).find('tbody')
            .append($('<tr/>', { id: 'change_account_currency' })
                .append($('<td/>', { datath: table_headers.account }).html($('<span/>', {
                    text: loginid,
                })))
                .append($('<td/>', { text: getAvailableMarkets(loginid), datath: table_headers.available_markets }))
                .append($('<td/>', { id: 'change_currency_action' })
                    .html($('<button/>', { id: 'change_currency_btn', class: 'button no-margin', type: 'button', text: localize('Change currency') }).click(() => showCurrencyPopUp('change')))));

        // Replace note to reflect ability to change currency
        $('#note > .hint').text(`${localize('Note: You are limited to one fiat currency account. The currency of your fiat account can be changed before you deposit into your fiat account for the first time or create an MT5 account. You may also open one account for each supported cryptocurrency.')}`);
    };

    const action_map = {
        create: 'multi_account',
        set   : 'set_currency',
        change: 'change_currency',
    };

    const showCurrencyPopUp = (action) => {
        showPopup({
            url               : urlFor('user/set-currency'),
            content_id        : '#set_currency',
            form_id           : 'frm_set_currency',
            additionalFunction: () => {
                localStorage.setItem('popup_action', action_map[action]);
                SetCurrency.onLoad();
            },
        });
    };

    const populateExistingAccounts = () => {
        const all_login_ids = Client.getAllLoginids();
        // Populate active loginids first.
        all_login_ids
            .filter(loginid => !Client.get('is_disabled', loginid) && !Client.get('excluded_until', loginid))
            .sort((a, b) => a > b)
            .forEach((loginid) => {
                appendExistingAccounts(loginid);
            });

        // Populate disabled or self excluded loginids.
        all_login_ids
            .filter(loginid => Client.get('is_disabled', loginid) || Client.get('excluded_until', loginid))
            .sort((a, b) => a > b)
            .forEach((loginid) => {
                appendExistingAccounts(loginid);
            });
    };

    const appendExistingAccounts = (loginid) => {
        const table_headers     = TableHeaders.get();
        const account_currency  = Client.get('currency', loginid);
        const account_type_prop = { text: Client.getAccountTitle(loginid) };

        if (!Client.isAccountOfType('virtual', loginid)) {
            const company_name    = getCompanyName(loginid);
            const company_country = getCompanyCountry(loginid);
            account_type_prop['data-balloon'] = `${localize('Counterparty')}: ${company_name}, ${localize('Jurisdiction')}: ${company_country}`;
            account_type_prop['data-balloon-length'] = 'large';
        }

        const is_disabled    = Client.get('is_disabled', loginid);
        const excluded_until = Client.get('excluded_until', loginid);
        let txt_markets = '';
        if (is_disabled) {
            txt_markets = localize('This account is disabled');
        } else if (excluded_until) {
            txt_markets = localize('This account is excluded until [_1]', moment(+excluded_until * 1000).format('YYYY-MM-DD HH:mm:ss Z'));
        } else {
            txt_markets = getAvailableMarkets(loginid);
        }

        $('#existing_accounts').find('tbody')
            .append($('<tr/>', { id: loginid, class: ((is_disabled || excluded_until) ? 'color-dark-white' : '') })
                .append($('<td/>', { text: loginid, datath: table_headers.account }))
                .append($('<td/>', { datath: table_headers.type }).html($('<span/>', account_type_prop)))
                .append($('<td/>', { text: txt_markets, datath: table_headers.available_markets }))
                .append($('<td/>', { datath: table_headers.currency })
                    .html(!account_currency && loginid === Client.get('loginid') ? $('<button/>', { text: localize('Set currency'), type: 'button' }).click(() => showCurrencyPopUp('set')) : (Currency.getCurrencyFullName(account_currency) || '-'))));

        if (is_disabled || excluded_until) {
            $('#note_support').setVisibility(1);
        }
    };

    const getAvailableMarkets = (loginid) => {
        let legal_allowed_markets = Client.getLandingCompanyValue(loginid, landing_company, 'legal_allowed_markets') || '';
        if (Array.isArray(legal_allowed_markets) && legal_allowed_markets.length) {
            legal_allowed_markets =
                legal_allowed_markets
                    .map(market => getMarketName(market))
                    .filter((value, index, self) => value && self.indexOf(value) === index)
                    .join(', ');
        }
        return legal_allowed_markets;
    };

    const MarketsConfig = (() => {
        let markets_config;

        const initMarketsConfig = () => ({
            commodities    : localize('Commodities'),
            forex          : localize('Forex'),
            indices        : localize('Stock Indices'),
            stocks         : localize('Stocks'),
            synthetic_index: localize('Synthetic Indices'),
        });

        return {
            get: () => {
                if (!markets_config) {
                    markets_config = initMarketsConfig();
                }
                return markets_config;
            },
        };
    })();

    const getMarketName = market => MarketsConfig.get()[market] || '';

    const populateMultiAccount = () => {
        const table_headers = TableHeaders.get();
        const account       = { real: 1 };
        $(form_id).find('tbody')
            .append($('<tr/>', { id: 'new_account_opening' })
                .append($('<td/>', { datath: table_headers.account }).html($('<span/>', {
                    text                 : localize('Real Account'),
                    'data-balloon'       : `${localize('Counterparty')}: ${getCompanyName(account)}, ${localize('Jurisdiction')}: ${getCompanyCountry(account)}`,
                    'data-balloon-length': 'large',
                })))
                .append($('<td/>', { text: getAvailableMarkets({ real: 1 }), datath: table_headers.available_markets }))
                .append($('<td/>').html($('<button/>', { text: localize('Create account'), type: 'button' }).click(() => showCurrencyPopUp('create')))));

        $('#note').setVisibility(1);

        doneLoading('#new_accounts_wrapper');
    };

    return {
        onLoad,
    };
})();

module.exports = Accounts;<|MERGE_RESOLUTION|>--- conflicted
+++ resolved
@@ -81,63 +81,25 @@
 
     const populateNewAccounts = (upgrade_info) => {
         const table_headers = TableHeaders.get();
-<<<<<<< HEAD
         upgrade_info.type.forEach((new_account_type, index) => {
-            const account = {
-                real     : new_account_type === 'real',
-                financial: new_account_type === 'financial',
+            const account       = {
+                real     : new_account.type === 'real',
+                financial: new_account.type === 'financial',
             };
-
-            const new_account_title    = new_account_type === 'financial' ? localize('Financial Account') : localize(
-                'Real Account');
-            const available_currencies = Client.getLandingCompanyValue(
-                account,
-                landing_company,
-                'legal_allowed_currencies',
-            );
-            const currencies_name_list = Currency.getCurrencyNameList(available_currencies);
+            const new_account_title    = new_account.type === 'financial' ? localize('Financial Account') : localize('Real Account');
             $(form_id).find('tbody')
                 .append($('<tr/>')
                     .append($('<td/>', { datath: table_headers.account }).html($('<span/>', {
-                        text          : new_account_title,
-                        'data-balloon': `${localize('Counterparty')}: ${getCompanyName(account)}, ${localize(
-                            'Jurisdiction')}: ${getCompanyCountry(account)}`,
+                        text                 : new_account_title,
+                        'data-balloon'       : `${localize('Counterparty')}: ${getCompanyName(account)}, ${localize('Jurisdiction')}: ${getCompanyCountry(account)}`,
                         'data-balloon-length': 'large',
                     })))
                     .append($('<td/>', { text: getAvailableMarkets(account), datath: table_headers.available_markets }))
-                    .append($(
-                        '<td/>',
-                        { text: currencies_name_list.join(', '), datath: table_headers.available_currencies },
-                    ))
                     .append($('<td/>')
-                        .html($('<a/>',
-                            {
-                                class: 'button',
-                                href : urlFor(upgrade_info.upgrade_links[upgrade_info.can_upgrade_to[index]]),
-                            },
-                        )
-                            .html($('<span/>', { text: localize('Create') })))));
-        });
-=======
-        const new_account   = upgrade_info;
-        const account       = {
-            real     : new_account.type === 'real',
-            financial: new_account.type === 'financial',
+                        .html($('<a/>', { class: 'button', href: urlFor(new_account.upgrade_link) })
+                            .html($('<span/>', { text: localize('Create account') })))));
         };
-        const new_account_title    = new_account.type === 'financial' ? localize('Financial Account') : localize('Real Account');
-        $(form_id).find('tbody')
-            .append($('<tr/>')
-                .append($('<td/>', { datath: table_headers.account }).html($('<span/>', {
-                    text                 : new_account_title,
-                    'data-balloon'       : `${localize('Counterparty')}: ${getCompanyName(account)}, ${localize('Jurisdiction')}: ${getCompanyCountry(account)}`,
-                    'data-balloon-length': 'large',
-                })))
-                .append($('<td/>', { text: getAvailableMarkets(account), datath: table_headers.available_markets }))
-                .append($('<td/>')
-                    .html($('<a/>', { class: 'button', href: urlFor(new_account.upgrade_link) })
-                        .html($('<span/>', { text: localize('Create account') })))));
->>>>>>> af3ec010
-    };
+    });
 
     const addChangeCurrencyOption = () => {
         const table_headers = TableHeaders.get();
