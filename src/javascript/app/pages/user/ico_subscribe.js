--- conflicted
+++ resolved
@@ -219,81 +219,6 @@
         return to_show;
     };
 
-<<<<<<< HEAD
-    const newAccountOnClick = () => {
-        const el_account_opening_reason = document.getElementById('account_opening_reason');
-        const el_error = document.getElementById('new_account_error');
-        if (Client.hasAccountType('real')) {
-            BinarySocket.wait('get_settings').then((response) => {
-                const req = populateReq(response.get_settings);
-
-                // Check if client has account_opening_reason set.
-                if($(el_account_opening_reason).is(':visible') && !req.account_opening_reason) {
-                    const value = el_account_opening_reason.value;
-                    if(value) {
-                        req.account_opening_reason = value;
-                    } else {
-                        el_error.setVisibility(1).textContent = localize('Please select a value for account_opening_reason.');
-                        return;
-                    }
-                }
-
-                BinarySocket.send(req).then((response_new_account_real) => {
-                    if (response_new_account_real.error) {
-                        if (el_error) {
-                            el_error.setVisibility(1).textContent = response_new_account_real.error.message;
-                        }
-                    } else {
-                        localStorage.setItem('is_new_account', 1);
-                        Client.processNewAccount({
-                            email       : Client.get('email'),
-                            loginid     : response_new_account_real.new_account_real.client_id,
-                            token       : response_new_account_real.new_account_real.oauth_token,
-                            redirect_url: urlFor('user/set-currency'),
-                            is_ico_only : getPropertyValue(response_new_account_real, ['echo_req', 'account_type']) === 'ico',
-                        });
-                    }
-                });
-            });
-        } else {
-            BinaryPjax.load(urlFor('new_account/realws') + (State.getResponse('authorize.upgradeable_accounts').indexOf('costarica') === -1 ? '#ico' : ''));
-        }
-    };
-
-    const populateReq = (get_settings) => {
-        const dob = moment(+get_settings.date_of_birth * 1000).format('YYYY-MM-DD');
-        const req = {
-            new_account_real      : 1,
-            account_type          : 'ico',
-            date_of_birth         : dob,
-            salutation            : get_settings.salutation,
-            first_name            : get_settings.first_name,
-            last_name             : get_settings.last_name,
-            address_line_1        : get_settings.address_line_1,
-            address_line_2        : get_settings.address_line_2,
-            address_city          : get_settings.address_city,
-            address_state         : get_settings.address_state,
-            address_postcode      : get_settings.address_postcode,
-            phone                 : get_settings.phone,
-            account_opening_reason: get_settings.account_opening_reason,
-            residence             : Client.get('residence'),
-        };
-        if (get_settings.tax_identification_number) {
-            req.tax_identification_number = get_settings.tax_identification_number;
-        }
-        if (get_settings.tax_residence) {
-            req.tax_residence = get_settings.tax_residence;
-        }
-        return req;
-    };
-
-    // const askForAccountOpeningReason = () => {
-    //     const el_to_show = document.getElementById('row_account_opening_reason');
-    //     el_to_show.setVisibility(1);
-    // };
-
-=======
->>>>>>> 02623751
     const updateMinimumBid = (ico_status) => {
         const status      = ico_status.ico_status || {};
         const el_min_bid  = document.getElementById('minimum_bid');
