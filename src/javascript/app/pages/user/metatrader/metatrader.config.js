--- conflicted
+++ resolved
@@ -62,33 +62,7 @@
             title        : localize('Sign up'),
             login        : response => response.mt5_new_account.login,
             prerequisites: acc_type => (
-<<<<<<< HEAD
-                new Promise((resolve) => {
-                    if (accounts_info[acc_type].is_demo) {
-                        resolve();
-                    } else if (Client.get('is_virtual')) {
-                        resolve(needsRealMessage());
-                    } else if (accounts_info[acc_type].account_type === 'financial') {
-                        BinarySocket.wait('get_account_status').then((response_get_account_status) => {
-                            const $message = $messages.find('#msg_real_financial').clone();
-                            let is_ok = true;
-                            if (/financial_assessment_not_complete/.test(response_get_account_status.get_account_status.status)) {
-                                $message.find('.assessment').setVisibility(1).find('a').attr('onclick', `localStorage.setItem('financial_assessment_redirect', '${urlFor('user/metatrader')}#${acc_type}');`);
-                                is_ok = false;
-                            }
-                            if (response_get_account_status.get_account_status.prompt_client_to_authenticate) {
-                                $message.find('.authenticate').setVisibility(1);
-                                is_ok = false;
-                            }
-                            resolve(is_ok ? '' : $message.html());
-                        });
-                    } else {
-                        resolve();
-                    }
-                })
-=======
                 newAccCheck(acc_type, '#msg_metatrader_account')
->>>>>>> 58d922ab
             ),
             pre_submit: ($form, acc_type) => (
                 new Promise((resolve) => {
