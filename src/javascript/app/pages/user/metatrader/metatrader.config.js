const BinaryPjax   = require('../../../base/binary_pjax');
const Client       = require('../../../base/client');
const Header       = require('../../../base/header');
const BinarySocket = require('../../../base/socket');
const Dialog       = require('../../../common/attach_dom/dialog');
const Currency     = require('../../../common/currency');
const Validation   = require('../../../common/form_validation');
const GTM          = require('../../../../_common/base/gtm');
const localize     = require('../../../../_common/localize').localize;
const State        = require('../../../../_common/storage').State;
const urlFor       = require('../../../../_common/url').urlFor;
const isBinaryApp  = require('../../../../config').isBinaryApp;

const MetaTraderConfig = (() => {
    const configMtCompanies = (() => {
        let mt_companies;

        const initMtCompanies = () => {
            const standard_config = {
                account_type: 'standard',
                leverage    : 1000,
                short_title : localize('Standard'),
            };
            const advanced_config = {
                account_type: 'advanced',
                leverage    : 100,
                short_title : localize('Advanced'),
            };
            const volatility_config = {
                account_type: '',
                leverage    : 500,
                short_title : localize('Synthetic Indices'),
            };

            return ({
                financial: {
                    demo_standard: { mt5_account_type: standard_config.account_type, max_leverage: standard_config.leverage, title: localize('Demo Standard'), short_title: standard_config.short_title },
                    real_standard: { mt5_account_type: standard_config.account_type, max_leverage: standard_config.leverage, title: localize('Real Standard'), short_title: standard_config.short_title },
                    demo_advanced: { mt5_account_type: advanced_config.account_type, max_leverage: advanced_config.leverage, title: localize('Demo Advanced'), short_title: advanced_config.short_title },
                    real_advanced: { mt5_account_type: advanced_config.account_type, max_leverage: advanced_config.leverage, title: localize('Real Advanced'), short_title: advanced_config.short_title },
                },
                gaming: {
                    demo_volatility: { mt5_account_type: volatility_config.account_type, max_leverage: volatility_config.leverage, title: localize('Demo Synthetic Indices'), short_title: volatility_config.short_title },
                    real_volatility: { mt5_account_type: volatility_config.account_type, max_leverage: volatility_config.leverage, title: localize('Real Synthetic Indices'), short_title: volatility_config.short_title },
                },
            });
        };

        return {
            get: () => {
                if (!mt_companies) {
                    mt_companies = initMtCompanies();
                }
                return mt_companies;
            },
        };
    })();

    const configMtFinCompanies = (() => {
        let mt_financial_companies;

        const initMtFinCompanies = () => {
            const standard_config = {
                account_type: 'standard',
                leverage    : 30,
                short_title : localize('Standard'),
            };

            return ({
                // for financial mt company with shortcode maltainvest, only offer standard account with different leverage
                financial: {
                    demo_standard: { mt5_account_type: standard_config.account_type, max_leverage: standard_config.leverage, title: localize('Demo Standard'), short_title: standard_config.short_title },
                    real_standard: { mt5_account_type: standard_config.account_type, max_leverage: standard_config.leverage, title: localize('Real Standard'), short_title: standard_config.short_title },
                },
                gaming: {
                    demo_volatility: configMtCompanies.get().gaming.demo_volatility,
                    real_volatility: configMtCompanies.get().gaming.real_volatility,
                },
            });
        };

        return {
            get: () => {
                if (!mt_financial_companies) {
                    mt_financial_companies = initMtFinCompanies();
                }
                return mt_financial_companies;
            },
        };
    })();

    // we need to check if the account type is standard or advanced account before returning landing_company shortcode
    const getMTFinancialAccountType = acc_type => `${/_advanced$/.test(acc_type) ? 'advanced' : 'standard'}`;

    const accounts_info = {};

    let $messages;
    const needsRealMessage = () => $messages.find('#msg_switch').html();

    // currency equivalent to 1 USD
    // or 1 of donor currency if both accounts have the same currency
    const getMinMT5TransferValue = (currency) => {
        const client_currency = Client.get('currency');
        const mt5_currency    = MetaTraderConfig.getCurrency(Client.get('mt5_account'));
        if (client_currency === mt5_currency) return 1;
        return (+State.getResponse(`exchange_rates.rates.${currency}`) || 1).toFixed(Currency.getDecimalPlaces(currency));
    };

    // currency equivalent to 20000 USD
    const getMaxMT5TransferValue = (currency) => (
        (+getMinMT5TransferValue(currency) * 20000).toFixed(Currency.getDecimalPlaces(currency))
    );

    const newAccCheck = (acc_type, message_selector) => (
        new Promise((resolve) => {
            const $message = $messages.find('#msg_real_financial').clone();
            const is_virtual = Client.get('is_virtual');
            const is_demo = accounts_info[acc_type].is_demo;

            if (!Client.get('currency')) {
                resolve($messages.find('#msg_set_currency').html());
            } else if (is_demo) {
                resolve();
            } else if (is_virtual) { // virtual clients can only open demo MT accounts
                resolve(needsRealMessage());
            } else {
                BinarySocket.wait('get_settings').then(() => {
                    const showCitizenshipMessage = () => {
                        $message
                            .find('.citizen')
                            .setVisibility(1)
                            .find('a')
                            .attr(
                                'onclick',
                                `localStorage.setItem('personal_details_redirect', '${acc_type}')`
                            );
                    };
                    const showAssessment = (selector) => {
                        $message
                            .find(selector)
                            .setVisibility(1)
                            .find('a')
                            .attr(
                                'onclick',
                                `localStorage.setItem('financial_assessment_redirect', '${urlFor('user/metatrader')}#${acc_type}')`
                            );
                    };
                    const resolveWithMessage = () => {
                        $message.find(message_selector).setVisibility(1);
                        resolve($message.html());
                    };

                    const has_financial_account = Client.hasAccountType('financial', 1);
                    const is_maltainvest        = State.getResponse(`landing_company.mt_financial_company.${getMTFinancialAccountType(acc_type)}.shortcode`) === 'maltainvest';
                    const is_demo_financial     = accounts_info[acc_type].account_type === 'demo' && accounts_info[acc_type].mt5_account_type; // is not demo vol account
                    const is_financial          = accounts_info[acc_type].account_type === 'financial';

                    if (is_maltainvest && (is_financial || is_demo_financial) && !has_financial_account) {
                        $message.find('.maltainvest').setVisibility(1);

                        resolveWithMessage();
                    }

                    const response_get_settings = State.getResponse('get_settings');
                    if (is_financial) {
                        const is_svg = State.getResponse(`landing_company.mt_financial_company.${getMTFinancialAccountType(acc_type)}.shortcode`) === 'svg';
                        if (is_svg) resolve();

                        let is_ok = true;
                        BinarySocket.wait('get_account_status', 'landing_company').then(() => {
                            if (is_maltainvest && !has_financial_account) resolve();

                            const response_get_account_status = State.getResponse('get_account_status');
                            if (/financial_information_not_complete/.test(response_get_account_status.status)) {
                                showAssessment('.assessment');
                                is_ok = false;
                            } else if (/trading_experience_not_complete/.test(response_get_account_status.status)) {
                                showAssessment('.trading_experience');
                                is_ok = false;
                            }
                            if (+State.getResponse('landing_company.config.tax_details_required') === 1 && (!response_get_settings.tax_residence || !response_get_settings.tax_identification_number)) {
                                $message.find('.tax').setVisibility(1).find('a').attr('onclick', `localStorage.setItem('personal_details_redirect', '${acc_type}')`);
                                is_ok = false;
                            }
                            if (!response_get_settings.citizen) {
                                showCitizenshipMessage();
                                is_ok = false;
                            }
                            if (is_ok && !isAuthenticated() && accounts_info[acc_type].mt5_account_type === 'advanced') {
                                $message.find('.authenticate').setVisibility(1);
                                is_ok = false;
                            }

                            if (is_ok) resolve();
                            else resolveWithMessage();
                        });
                    } else if (accounts_info[acc_type].account_type === 'gaming') {
                        let is_ok = true;
                        BinarySocket.wait('get_account_status', 'landing_company').then(() => {
                            const response_get_account_status = State.getResponse('get_account_status');
                            if (/financial_assessment_not_complete/.test(response_get_account_status.status)
                                && !accounts_info[acc_type].mt5_account_type // is_volatility
                                && /high/.test(response_get_account_status.risk_classification)
                            ) {
                                showAssessment('.assessment');
                                is_ok = false;
                            }
                            if (!response_get_settings.citizen
                                && !(is_maltainvest && !has_financial_account)
                                && accounts_info[acc_type].mt5_account_type) {
                                showCitizenshipMessage();
                                is_ok = false;
                            }

                            if (is_ok) resolve();
                            else resolveWithMessage();
                        });
                    }
                });
            }
        })
    );

    const actions_info = {
        new_account: {
            title        : localize('Sign up'),
            login        : response => response.mt5_new_account.login,
            prerequisites: acc_type => (
                newAccCheck(acc_type, '#msg_metatrader_account')
            ),
            pre_submit: ($form, acc_type) => (
                new Promise((resolve) => {
                    const is_volatility = !accounts_info[acc_type].mt5_account_type;

                    if (is_volatility && !accounts_info[acc_type].is_demo && State.getResponse('landing_company.gaming_company.shortcode') === 'malta') {
                        Dialog.confirm({
                            id               : 'confirm_new_account',
                            localized_message: localize(['Trading Contracts for Difference (CFDs) on Synthetic Indices may not be suitable for everyone. Please ensure that you fully understand the risks involved, including the possibility of losing all the funds in your MT5 account. Gambling can be addictive – please play responsibly.', 'Do you wish to continue?']),
                        }).then((is_ok) => {
                            if (!is_ok) {
                                BinaryPjax.load(Client.defaultRedirectUrl());
                            }
                            resolve(is_ok);
                        });
                    } else if (!accounts_info[acc_type].is_demo && Client.get('residence') === 'es') {
                        BinarySocket.send({ get_financial_assessment: 1 }).then((response) => {
                            const { cfd_score, trading_score } = response.get_financial_assessment;
                            const passed_financial_assessment = cfd_score === 4 || trading_score >= 8;
                            let message = [
                                localize('{SPAIN ONLY}You are about to purchase a product that is not simple and may be difficult to understand: Contracts for Difference and Forex. As a general rule, the CNMV considers that such products are not appropriate for retail clients, due to their complexity.'),
                                localize('{SPAIN ONLY}This is a product with leverage. You should be aware that losses may be higher than the amount initially paid to purchase the product.'),
                            ];
                            if (passed_financial_assessment) {
                                message.splice(1, 0, localize('{SPAIN ONLY}However, Binary Investments (Europe) Ltd has assessed your knowledge and experience and deems the product appropriate for you.'));
                            }
                            message = message.map(str => str.replace(/{SPAIN ONLY}/, '')); // remove '{SPAIN ONLY}' from english strings
                            Dialog.confirm({
                                id               : 'spain_cnmv_warning',
                                ok_text          : localize('Acknowledge'),
                                localized_message: message,
                            }).then((is_ok) => {
                                if (!is_ok) {
                                    BinaryPjax.load(Client.defaultRedirectUrl());
                                }
                                resolve(is_ok);
                            });
                        });
                    } else {
                        resolve(true);
                    }
                })
            ),
            onSuccess: (response) => {
                GTM.mt5NewAccount(response);

                BinarySocket.send({ get_account_status: 1 }, { forced: true }).then(() => {
                    Header.displayAccountStatus();
                });

                $('#financial_authenticate_msg').setVisibility(isAuthenticationPromptNeeded());
            },
        },

        password_change: {
            title        : localize('Change Password'),
            success_msg  : response => localize('The [_1] password of account number [_2] has been changed.', [response.echo_req.password_type, response.echo_req.login]),
            prerequisites: () => new Promise(resolve => resolve('')),
        },
        password_reset: {
            title: localize('Reset Password'),
        },
        verify_password_reset: {
            title               : localize('Verify Reset Password'),
            success_msg         : () => localize('Please check your email for further instructions.'),
            success_msg_selector: '#frm_verify_password_reset',
            onSuccess           : (response, $form) => {
                if (isBinaryApp()) {
                    $form.find('#frm_verify_password_reset').setVisibility(0);
                    const action      = 'verify_password_reset_token';
                    const reset_token = `#frm_${action}`;
                    $form.find(reset_token).setVisibility(1);
                    Validation.init(reset_token, validations()[action]);
                }
            },
        },
        verify_password_reset_token: {
            title    : localize('Verify Reset Password'),
            onSuccess: (response, $form) => {
                $form.find('#frm_verify_password_reset_token').setVisibility(0);
                const action         = 'password_reset';
                const password_reset = `#frm_${action}`;
                $form.find(password_reset).setVisibility(1);
                Validation.init(password_reset, validations()[action]);
            },
        },
        deposit: {
            title      : localize('Deposit'),
            success_msg: response => localize('[_1] deposit from [_2] to account number [_3] is done. Transaction ID: [_4]', [
                Currency.formatMoney(State.getResponse('authorize.currency'), response.echo_req.amount),
                response.echo_req.from_binary,
                response.echo_req.to_mt5,
                response.binary_transaction_id,
            ]),
            prerequisites: () => new Promise((resolve) => {
                if (Client.get('is_virtual')) {
                    resolve(needsRealMessage());
                } else {
                    BinarySocket.send({ get_account_status: 1 }).then((response_status) => {
                        if (!response_status.error && /cashier_locked/.test(response_status.get_account_status.status)) {
                            resolve(localize('Your cashier is locked.')); // Locked from BO
                        } else {
                            const limit = State.getResponse('get_limits.remainder');
                            if (typeof limit !== 'undefined' && +limit < getMinMT5TransferValue(Client.get('currency'))) {
                                resolve(localize('You have reached the limit.'));
                            } else {
                                resolve();
                            }
                        }
                    });
                }
            }),
        },
        withdrawal: {
            title      : localize('Withdraw'),
            success_msg: (response, acc_type) => localize('[_1] withdrawal from account number [_2] to [_3] is done. Transaction ID: [_4]', [
                Currency.formatMoney(getCurrency(acc_type), response.echo_req.amount),
                response.echo_req.from_mt5,
                response.echo_req.to_binary,
                response.binary_transaction_id,
            ]),
            prerequisites: acc_type => new Promise((resolve) => {
                if (Client.get('is_virtual')) {
                    resolve(needsRealMessage());
                } else if (accounts_info[acc_type].account_type === 'financial') {
                    BinarySocket.send({ get_account_status: 1 }).then(() => {
                        if (!/svg_standard/.test(acc_type) && isAuthenticationPromptNeeded()) {
                            resolve($messages.find('#msg_authenticate').html());
                        }

                        resolve();
                    });
                } else {
                    resolve();
                }
            }),
        },
    };

    const fields = {
        new_account: {
            txt_name         : { id: '#txt_name',          request_field: 'name' },
            txt_main_pass    : { id: '#txt_main_pass',     request_field: 'mainPassword' },
            txt_re_main_pass : { id: '#txt_re_main_pass' },
            chk_tnc          : { id: '#chk_tnc' },
            additional_fields:
                acc_type => ($.extend(
                    {
                        account_type: accounts_info[acc_type].account_type,
                        email       : Client.get('email'),
                        leverage    : accounts_info[acc_type].max_leverage,
                    },
                    accounts_info[acc_type].mt5_account_type ? {
                        mt5_account_type: accounts_info[acc_type].mt5_account_type,
                    } : {})),
        },
        password_change: {
            ddl_password_type  : { id: '#ddl_password_type', request_field: 'password_type', is_radio: true },
            txt_old_password   : { id: '#txt_old_password',  request_field: 'old_password' },
            txt_new_password   : { id: '#txt_new_password',  request_field: 'new_password' },
            txt_re_new_password: { id: '#txt_re_new_password' },
            additional_fields  :
                acc_type => ({
                    login: accounts_info[acc_type].info.login,
                }),
        },
        password_reset: {
            ddl_password_type  : { id: '#ddl_reset_password_type', request_field: 'password_type', is_radio: true },
            txt_new_password   : { id: '#txt_reset_new_password',  request_field: 'new_password' },
            txt_re_new_password: { id: '#txt_reset_re_new_password' },
            additional_fields  :
                (acc_type, token) => ({
                    login            : accounts_info[acc_type].info.login,
                    verification_code: token,
                }),
        },
        verify_password_reset: {
            additional_fields:
                () => ({
                    verify_email: Client.get('email'),
                    type        : 'mt5_password_reset',
                }),
        },
        verify_password_reset_token: {
            txt_verification_code: { id: '#txt_verification_code' },
        },
        deposit: {
            txt_amount       : { id: '#txt_amount_deposit', request_field: 'amount' },
            additional_fields:
                acc_type => ({
                    from_binary: Client.get('loginid'),
                    to_mt5     : accounts_info[acc_type].info.login,
                }),
        },
        withdrawal: {
            txt_amount       : { id: '#txt_amount_withdrawal', request_field: 'amount' },
            additional_fields:
                acc_type => ({
                    from_mt5 : accounts_info[acc_type].info.login,
                    to_binary: Client.get('loginid'),
                }),
        },
    };

    const validations = () => ({
        new_account: [
            { selector: fields.new_account.txt_name.id,          validations: [['req', { hide_asterisk: true }], 'letter_symbol', ['length', { min: 2, max: 101 }]] },
            { selector: fields.new_account.txt_main_pass.id,     validations: [['req', { hide_asterisk: true }], ['password', 'mt']] },
            { selector: fields.new_account.txt_re_main_pass.id,  validations: [['req', { hide_asterisk: true }], ['compare', { to: fields.new_account.txt_main_pass.id }]] },
        ],
        password_change: [
            { selector: fields.password_change.ddl_password_type.id,   validations: [['req', { hide_asterisk: true }]] },
            { selector: fields.password_change.txt_old_password.id,    validations: [['req', { hide_asterisk: true }]] },
            { selector: fields.password_change.txt_new_password.id,    validations: [['req', { hide_asterisk: true }], ['password', 'mt'], ['not_equal', { to: fields.password_change.txt_old_password.id, name1: localize('Current password'), name2: localize('New password') }]], re_check_field: fields.password_change.txt_re_new_password.id },
            { selector: fields.password_change.txt_re_new_password.id, validations: [['req', { hide_asterisk: true }], ['compare', { to: fields.password_change.txt_new_password.id }]] },
        ],
        password_reset: [
            { selector: fields.password_reset.ddl_password_type.id,   validations: [['req', { hide_asterisk: true }]] },
            { selector: fields.password_reset.txt_new_password.id,    validations: [['req', { hide_asterisk: true }], ['password', 'mt']], re_check_field: fields.password_reset.txt_re_new_password.id },
            { selector: fields.password_reset.txt_re_new_password.id, validations: [['req', { hide_asterisk: true }], ['compare', { to: fields.password_reset.txt_new_password.id }]] },
        ],
        verify_password_reset_token: [
            { selector: fields.verify_password_reset_token.txt_verification_code.id, validations: [['req', { hide_asterisk: true }], 'token'], exclude_request: 1 },
        ],
        deposit: [
            { selector: fields.deposit.txt_amount.id, validations: [['req', { hide_asterisk: true }], ['number', { type: 'float', min: () => getMinMT5TransferValue(Client.get('currency')), max: () => Math.min(State.getResponse('get_limits.remainder') || getMaxMT5TransferValue(Client.get('currency')), getMaxMT5TransferValue(Client.get('currency'))).toFixed(Currency.getDecimalPlaces(Client.get('currency'))), decimals: Currency.getDecimalPlaces(Client.get('currency')) }], ['custom', { func: () => (Client.get('balance') && (+Client.get('balance') >= +$(fields.deposit.txt_amount.id).val())), message: localize('You have insufficient funds in your Binary account, please <a href="[_1]">add funds</a>.', urlFor('cashier')) }]] },
        ],
        withdrawal: [
            { selector: fields.withdrawal.txt_amount.id, validations: [['req', { hide_asterisk: true }], ['number', { type: 'float', min: () => getMinMT5TransferValue(getCurrency(Client.get('mt5_account'))), max: () => getMaxMT5TransferValue(getCurrency(Client.get('mt5_account'))), decimals: 2 }]] },
        ],
    });

    const hasAccount = acc_type => (accounts_info[acc_type] || {}).info;

    const getCurrency = acc_type => accounts_info[acc_type].info.currency;

    const isAuthenticated = () =>
        State.getResponse('get_account_status').status.indexOf('authenticated') !== -1;

    const isAuthenticationPromptNeeded = () => {
        const authentication = State.getResponse('get_account_status.authentication');
<<<<<<< HEAD
        const { identity, needs_verification } = authentication;
        const is_need_verification = needs_verification.length;
        const is_rejected_or_expired = identity.status === 'rejected' || identity.status === 'expired';
=======
        const need_verification = authentication.needs_verification.length;
        const { identity } = authentication;
        const is_rejected_or_expired = /^(rejected|expired)$/.test(authentication.identity);
>>>>>>> c49ee8e9

        if (is_rejected_or_expired) return false;

        return is_need_verification;
    };

    return {
        accounts_info,
        actions_info,
        getMTFinancialAccountType,
        fields,
        validations,
        needsRealMessage,
        hasAccount,
        getCurrency,
        isAuthenticated,
        isAuthenticationPromptNeeded,
        configMtCompanies   : configMtCompanies.get,
        configMtFinCompanies: configMtFinCompanies.get,
        setMessages         : ($msg) => { $messages = $msg; },
        getAllAccounts      : () => (
            Object.keys(accounts_info)
                .filter(acc_type => hasAccount(acc_type))
                .sort(acc_type => (accounts_info[acc_type].is_demo ? 1 : -1)) // real first
        ),
    };
})();

module.exports = MetaTraderConfig;<|MERGE_RESOLUTION|>--- conflicted
+++ resolved
@@ -468,15 +468,9 @@
 
     const isAuthenticationPromptNeeded = () => {
         const authentication = State.getResponse('get_account_status.authentication');
-<<<<<<< HEAD
         const { identity, needs_verification } = authentication;
         const is_need_verification = needs_verification.length;
-        const is_rejected_or_expired = identity.status === 'rejected' || identity.status === 'expired';
-=======
-        const need_verification = authentication.needs_verification.length;
-        const { identity } = authentication;
-        const is_rejected_or_expired = /^(rejected|expired)$/.test(authentication.identity);
->>>>>>> c49ee8e9
+        const is_rejected_or_expired = /^(rejected|expired)$/.test(identity);
 
         if (is_rejected_or_expired) return false;
 
