const BinaryPjax   = require('../../../base/binary_pjax');
const Client       = require('../../../base/client');
const Header       = require('../../../base/header');
const BinarySocket = require('../../../base/socket');
const Dialog       = require('../../../common/attach_dom/dialog');
const Currency     = require('../../../common/currency');
const Validation   = require('../../../common/form_validation');
const GTM          = require('../../../../_common/base/gtm');
const localize     = require('../../../../_common/localize').localize;
const State        = require('../../../../_common/storage').State;
const urlFor       = require('../../../../_common/url').urlFor;
const isBinaryApp  = require('../../../../config').isBinaryApp;

const MetaTraderConfig = (() => {
    const configMtCompanies = (() => {
        let mt_companies;

        const initMtCompanies = () => {
            const financial_config = {
                account_type: 'financial',
                leverage    : 1000,
                short_title : localize('Financial'),
            };
            const financial_stp_config = {
                account_type: 'financial_stp',
                leverage    : 100,
                short_title : localize('Financial STP'),
            };
            const synthetic_config = {
                account_type: '',
                leverage    : 500,
                short_title : localize('Synthetic'),
            };

            return ({
                gaming: {
                    demo_synthetic: { mt5_account_type: synthetic_config.account_type, max_leverage: synthetic_config.leverage, title: localize('Demo Synthetic'), short_title: synthetic_config.short_title },
                    real_synthetic: { mt5_account_type: synthetic_config.account_type, max_leverage: synthetic_config.leverage, title: localize('Real Synthetic'), short_title: synthetic_config.short_title },
                },
                financial: {
                    demo_financial    : { mt5_account_type: financial_config.account_type, max_leverage: financial_config.leverage, title: localize('Demo Financial'), short_title: financial_config.short_title },
                    real_financial    : { mt5_account_type: financial_config.account_type, max_leverage: financial_config.leverage, title: localize('Real Financial'), short_title: financial_config.short_title },
                    demo_financial_stp: { mt5_account_type: financial_stp_config.account_type, max_leverage: financial_stp_config.leverage, title: localize('Demo Financial STP'), short_title: financial_stp_config.short_title },
                    real_financial_stp: { mt5_account_type: financial_stp_config.account_type, max_leverage: financial_stp_config.leverage, title: localize('Real Financial STP'), short_title: financial_stp_config.short_title },
                },
            });
        };

        return {
            get: () => {
                if (!mt_companies) {
                    mt_companies = initMtCompanies();
                }
                return mt_companies;
            },
        };
    })();

    const configMtFinCompanies = (() => {
        let mt_financial_companies;

        const initMtFinCompanies = () => {
            const financial_config = {
                account_type: 'financial',
                leverage    : 30,
                short_title : localize('Financial'),
            };

            return ({
                // for financial mt company with shortcode maltainvest, only offer financial account with different leverage
                financial: {
                    demo_financial: { mt5_account_type: financial_config.account_type, max_leverage: financial_config.leverage, title: localize('Demo Financial'), short_title: financial_config.short_title },
                    real_financial: { mt5_account_type: financial_config.account_type, max_leverage: financial_config.leverage, title: localize('Real Financial'), short_title: financial_config.short_title },
                },
                gaming: {
                    demo_synthetic: configMtCompanies.get().gaming.demo_synthetic,
                    real_synthetic: configMtCompanies.get().gaming.real_synthetic,
                },
            });
        };

        return {
            get: () => {
                if (!mt_financial_companies) {
                    mt_financial_companies = initMtFinCompanies();
                }
                return mt_financial_companies;
            },
        };
    })();

    // we need to check if the account type is financial or financial_stp account before returning landing_company shortcode
    // TODO: [remove-standard-advanced] remove advanced when API groups are updated
    const getMTFinancialAccountType = acc_type => `${/_(advanced|financial_stp)$/.test(acc_type) ? 'financial_stp' : 'financial'}`;
    const getOldMTFinancialAccountType = acc_type => `${/_(advanced|financial_stp)$/.test(acc_type) ? 'advanced' : 'standard'}`;

    const accounts_info = {};

    let $messages;
    const needsRealMessage = () => $messages.find('#msg_switch').html();

    const newAccCheck = (acc_type, message_selector) => (
        new Promise((resolve) => {
            const $message = $messages.find('#msg_real_financial').clone();
            const is_virtual = Client.get('is_virtual');
            const is_demo = accounts_info[acc_type].is_demo;

            if (!Client.get('currency')) {
                resolve($messages.find('#msg_set_currency').html());
            } else if (is_demo) {
                resolve();
            } else if (is_virtual) { // virtual clients can only open demo MT accounts
                resolve(needsRealMessage());
            } else {
                BinarySocket.wait('get_settings').then(() => {
                    const showElementSetRedirect = (selector) => {
                        const $el = $message.find(selector);
                        $el.setVisibility(1);
                        const $link = $el.find('a');
                        $link.attr('href', `${$link.attr('href')}#mt5_redirect=${acc_type}`);
                    };
                    const resolveWithMessage = () => {
                        $message.find(message_selector).setVisibility(1);
                        resolve($message.html());
                    };

                    const has_financial_account = Client.hasAccountType('financial', 1);
                    const is_maltainvest        = State.getResponse(`landing_company.mt_financial_company.${getMTFinancialAccountType(acc_type)}.shortcode`) === 'maltainvest' ||
                        State.getResponse(`landing_company.mt_financial_company.${getOldMTFinancialAccountType(acc_type)}.shortcode`) === 'maltainvest';
                    const is_demo_financial     = accounts_info[acc_type].account_type === 'demo' && accounts_info[acc_type].mt5_account_type; // is not demo vol account
                    const is_financial          = accounts_info[acc_type].account_type === 'financial';

                    if (is_maltainvest && (is_financial || is_demo_financial) && !has_financial_account) {
                        $message.find('.maltainvest').setVisibility(1);

                        resolveWithMessage();
                    }

                    const response_get_settings = State.getResponse('get_settings');
                    if (is_financial) {
                        const is_svg = State.getResponse(`landing_company.mt_financial_company.${getMTFinancialAccountType(acc_type)}.shortcode`) === 'svg' ||
                            State.getResponse(`landing_company.mt_financial_company.${getOldMTFinancialAccountType(acc_type)}.shortcode`) === 'svg';
                        if (is_svg) resolve();

                        let is_ok = true;
                        BinarySocket.wait('get_account_status', 'landing_company').then(async () => {
                            if (is_maltainvest && !has_financial_account) resolve();

                            const response_get_account_status = State.getResponse('get_account_status');
                            if (/financial_information_not_complete/.test(response_get_account_status.status)) {
                                showElementSetRedirect('.assessment');
                                is_ok = false;
                            } else if (/trading_experience_not_complete/.test(response_get_account_status.status)) {
                                showElementSetRedirect('.trading_experience');
                                is_ok = false;
                            }
                            if (+State.getResponse('landing_company.config.tax_details_required') === 1 && (!response_get_settings.tax_residence || !response_get_settings.tax_identification_number)) {
                                showElementSetRedirect('.tax');
                                is_ok = false;
                            }
                            if (!response_get_settings.citizen) {
                                showElementSetRedirect('.citizen');
                                is_ok = false;
                            }
<<<<<<< HEAD
                            if (is_ok && !isAuthenticated() && accounts_info[acc_type].mt5_account_type === 'financial_stp') {
=======
                            if (!response_get_settings.account_opening_reason) {
                                showElementSetRedirect('.acc_opening_reason');
                                is_ok = false;
                            }
                            if (is_ok && !isAuthenticated() && accounts_info[acc_type].mt5_account_type === 'advanced') {
>>>>>>> b31ca206
                                // disable button must occur before loading
                                $('#view_1 #btn_next').addClass('button-disabled');
                                $('#authenticate_loading').setVisibility(1);
                                await setLabuanFinancialSTPIntention();
                                $('#authenticate_loading').setVisibility(0);
                                $message.find('.authenticate').setVisibility(1);
                                is_ok = false;
                            }

                            if (is_ok) resolve();
                            else resolveWithMessage();
                        });
                    } else if (accounts_info[acc_type].account_type === 'gaming') {
                        let is_ok = true;
                        BinarySocket.wait('get_account_status', 'landing_company').then(() => {
                            const response_get_account_status = State.getResponse('get_account_status');
                            if (/financial_assessment_not_complete/.test(response_get_account_status.status)
                                && !accounts_info[acc_type].mt5_account_type // is_synthetic
                                && /high/.test(response_get_account_status.risk_classification)
                            ) {
                                showElementSetRedirect('.assessment');
                                is_ok = false;
                            }
                            if (!response_get_settings.citizen
                                && !(is_maltainvest && !has_financial_account)
                                && accounts_info[acc_type].mt5_account_type) {
                                showElementSetRedirect('.citizen');
                                is_ok = false;
                            }

                            if (is_ok) resolve();
                            else resolveWithMessage();
                        });
                    }
                });
            }
        })
    );

    const setLabuanFinancialSTPIntention = () => new Promise((resolve) => {
        const req = {
            account_type    : 'financial',
            dry_run         : 1,
            email           : Client.get('email'),
            leverage        : 100,
            mainPassword    : 'Test1234',
            mt5_account_type: 'financial_stp',
            mt5_new_account : 1,
            name            : 'test real labuan financial stp',
        };
        BinarySocket.send(req).then((dry_run_response) => {

            if (dry_run_response.error) {
                // update account status authentication info
                BinarySocket.send({ get_account_status: 1 }, { forced: true }).then(() => {
                    resolve();
                });
            }
        });
    });

    const actions_info = {
        new_account: {
            title        : localize('Sign up'),
            login        : response => response.mt5_new_account.login,
            prerequisites: acc_type => (
                newAccCheck(acc_type, '#msg_metatrader_account')
            ),
            pre_submit: ($form, acc_type) => (
                new Promise((resolve) => {
                    const is_synthetic = !accounts_info[acc_type].mt5_account_type;

                    if (is_synthetic && !accounts_info[acc_type].is_demo && State.getResponse('landing_company.gaming_company.shortcode') === 'malta') {
                        Dialog.confirm({
                            id               : 'confirm_new_account',
                            localized_message: localize(['Trading contracts for difference (CFDs) on Synthetic Indices may not be suitable for everyone. Please ensure that you fully understand the risks involved, including the possibility of losing all the funds in your MT5 account. Gambling can be addictive – please play responsibly.', 'Do you wish to continue?']),
                        }).then((is_ok) => {
                            if (!is_ok) {
                                BinaryPjax.load(Client.defaultRedirectUrl());
                            }
                            resolve(is_ok);
                        });
                    } else if (!accounts_info[acc_type].is_demo && Client.get('residence') === 'es') {
                        BinarySocket.send({ get_financial_assessment: 1 }).then((response) => {
                            const { cfd_score, trading_score } = response.get_financial_assessment;
                            const passed_financial_assessment = cfd_score === 4 || trading_score >= 8;
                            let message = [
                                localize('{SPAIN ONLY}You are about to purchase a product that is not simple and may be difficult to understand: Contracts for difference and forex. As a general rule, the CNMV considers that such products are not appropriate for retail clients, due to their complexity.'),
                                localize('{SPAIN ONLY}This is a product with leverage. You should be aware that losses may be higher than the amount initially paid to purchase the product.'),
                            ];
                            if (passed_financial_assessment) {
                                message.splice(1, 0, localize('{SPAIN ONLY}However, Binary Investments (Europe) Ltd has assessed your knowledge and experience and deems the product appropriate for you.'));
                            }
                            message = message.map(str => str.replace(/{SPAIN ONLY}/, '')); // remove '{SPAIN ONLY}' from english strings
                            Dialog.confirm({
                                id               : 'spain_cnmv_warning',
                                ok_text          : localize('Acknowledge'),
                                localized_message: message,
                            }).then((is_ok) => {
                                if (!is_ok) {
                                    BinaryPjax.load(Client.defaultRedirectUrl());
                                }
                                resolve(is_ok);
                            });
                        });
                    } else {
                        resolve(true);
                    }
                })
            ),
            onSuccess: (response) => {
                GTM.mt5NewAccount(response);

                BinarySocket.send({ get_account_status: 1 }, { forced: true }).then(() => {
                    Header.displayAccountStatus();
                });

                $('#financial_authenticate_msg').setVisibility(isAuthenticationPromptNeeded());
            },
        },

        password_change: {
            title        : localize('Change Password'),
            success_msg  : response => localize('The [_1] password of account number [_2] has been changed.', [response.echo_req.password_type, getDisplayLogin(response.echo_req.login)]),
            prerequisites: () => new Promise(resolve => resolve('')),
        },
        password_reset: {
            title: localize('Reset Password'),
        },
        verify_password_reset: {
            title               : localize('Verify Reset Password'),
            success_msg         : () => localize('Please check your email for further instructions.'),
            success_msg_selector: '#frm_verify_password_reset',
            onSuccess           : (response, $form) => {
                if (isBinaryApp()) {
                    $form.find('#frm_verify_password_reset').setVisibility(0);
                    const action      = 'verify_password_reset_token';
                    const reset_token = `#frm_${action}`;
                    $form.find(reset_token).setVisibility(1);
                    Validation.init(reset_token, validations()[action]);
                }
            },
        },
        verify_password_reset_token: {
            title    : localize('Verify Reset Password'),
            onSuccess: (response, $form) => {
                $form.find('#frm_verify_password_reset_token').setVisibility(0);
                const action         = 'password_reset';
                const password_reset = `#frm_${action}`;
                $form.find(password_reset).setVisibility(1);
                Validation.init(password_reset, validations()[action]);
            },
        },
        deposit: {
            title      : localize('Deposit'),
            success_msg: (response, acc_type) => localize('[_1] deposit from [_2] to account number [_3] is done. Transaction ID: [_4]', [
                Currency.formatMoney(State.getResponse('authorize.currency'), response.echo_req.amount),
                response.echo_req.from_binary,
                accounts_info[acc_type].info.display_login,
                response.binary_transaction_id,
            ]),
            prerequisites: () => new Promise((resolve) => {
                if (Client.get('is_virtual')) {
                    resolve(needsRealMessage());
                } else {
                    BinarySocket.wait('get_account_status').then((response_status) => {
                        if (!response_status.error && /cashier_locked/.test(response_status.get_account_status.status)) {
                            resolve(localize('Your cashier is locked.')); // Locked from BO
                        } else {
                            const limit = State.getResponse('get_limits.remainder');
                            if (typeof limit !== 'undefined' && +limit < Currency.getTransferLimits(Client.get('currency'), 'min')) {
                                resolve(localize('You have reached the limit.'));
                            } else {
                                resolve();
                            }
                        }
                    });
                }
            }),
        },
        withdrawal: {
            title      : localize('Withdraw'),
            success_msg: (response, acc_type) => localize('[_1] withdrawal from account number [_2] to [_3] is done. Transaction ID: [_4]', [
                Currency.formatMoney(getCurrency(acc_type), response.echo_req.amount),
                accounts_info[acc_type].info.display_login,
                response.echo_req.to_binary,
                response.binary_transaction_id,
            ]),
            prerequisites: acc_type => new Promise((resolve) => {
                if (Client.get('is_virtual')) {
                    resolve(needsRealMessage());
                } else if (accounts_info[acc_type].account_type === 'financial') {
                    BinarySocket.wait('get_account_status').then(() => {
                        // TODO: [remove-standard-advanced] remove standard when API groups are updated
                        if (!/svg_(standard|financial)/.test(acc_type) && isAuthenticationPromptNeeded()) {
                            resolve($messages.find('#msg_authenticate').html());
                        }

                        resolve();
                    });
                } else {
                    resolve();
                }
            }),
        },
    };

    const fields = {
        new_account: {
            txt_name         : { id: '#txt_name',          request_field: 'name' },
            txt_main_pass    : { id: '#txt_main_pass',     request_field: 'mainPassword' },
            txt_re_main_pass : { id: '#txt_re_main_pass' },
            chk_tnc          : { id: '#chk_tnc' },
            additional_fields:
                acc_type => ($.extend(
                    {
                        account_type: accounts_info[acc_type].account_type,
                        email       : Client.get('email'),
                        leverage    : accounts_info[acc_type].max_leverage,
                    },
                    accounts_info[acc_type].mt5_account_type ? {
                        mt5_account_type: accounts_info[acc_type].mt5_account_type,
                    } : {})),
        },
        password_change: {
            ddl_password_type  : { id: '#ddl_password_type', request_field: 'password_type', is_radio: true },
            txt_old_password   : { id: '#txt_old_password',  request_field: 'old_password' },
            txt_new_password   : { id: '#txt_new_password',  request_field: 'new_password' },
            txt_re_new_password: { id: '#txt_re_new_password' },
            additional_fields  :
                acc_type => ({
                    login: accounts_info[acc_type].info.login,
                }),
        },
        password_reset: {
            ddl_password_type  : { id: '#ddl_reset_password_type', request_field: 'password_type', is_radio: true },
            txt_new_password   : { id: '#txt_reset_new_password',  request_field: 'new_password' },
            txt_re_new_password: { id: '#txt_reset_re_new_password' },
            additional_fields  :
                (acc_type, token) => ({
                    login            : accounts_info[acc_type].info.login,
                    verification_code: token,
                }),
        },
        verify_password_reset: {
            additional_fields:
                () => ({
                    verify_email: Client.get('email'),
                    type        : 'mt5_password_reset',
                }),
        },
        verify_password_reset_token: {
            txt_verification_code: { id: '#txt_verification_code' },
        },
        deposit: {
            txt_amount       : { id: '#txt_amount_deposit', request_field: 'amount' },
            additional_fields:
                acc_type => ({
                    from_binary: Client.get('loginid'),
                    to_mt5     : accounts_info[acc_type].info.login,
                }),
        },
        withdrawal: {
            txt_amount       : { id: '#txt_amount_withdrawal', request_field: 'amount' },
            additional_fields:
                acc_type => ({
                    from_mt5 : accounts_info[acc_type].info.login,
                    to_binary: Client.get('loginid'),
                }),
        },
    };

    const validations = () => ({
        new_account: [
            { selector: fields.new_account.txt_name.id,          validations: [['req', { hide_asterisk: true }], 'letter_symbol', ['length', { min: 2, max: 101 }]] },
            { selector: fields.new_account.txt_main_pass.id,     validations: [['req', { hide_asterisk: true }], ['password', 'mt']] },
            { selector: fields.new_account.txt_re_main_pass.id,  validations: [['req', { hide_asterisk: true }], ['compare', { to: fields.new_account.txt_main_pass.id }]] },
        ],
        password_change: [
            { selector: fields.password_change.ddl_password_type.id,   validations: [['req', { hide_asterisk: true }]] },
            { selector: fields.password_change.txt_old_password.id,    validations: [['req', { hide_asterisk: true }]] },
            { selector: fields.password_change.txt_new_password.id,    validations: [['req', { hide_asterisk: true }], ['password', 'mt'], ['not_equal', { to: fields.password_change.txt_old_password.id, name1: localize('Current password'), name2: localize('New password') }]], re_check_field: fields.password_change.txt_re_new_password.id },
            { selector: fields.password_change.txt_re_new_password.id, validations: [['req', { hide_asterisk: true }], ['compare', { to: fields.password_change.txt_new_password.id }]] },
        ],
        password_reset: [
            { selector: fields.password_reset.ddl_password_type.id,   validations: [['req', { hide_asterisk: true }]] },
            { selector: fields.password_reset.txt_new_password.id,    validations: [['req', { hide_asterisk: true }], ['password', 'mt']], re_check_field: fields.password_reset.txt_re_new_password.id },
            { selector: fields.password_reset.txt_re_new_password.id, validations: [['req', { hide_asterisk: true }], ['compare', { to: fields.password_reset.txt_new_password.id }]] },
        ],
        verify_password_reset_token: [
            { selector: fields.verify_password_reset_token.txt_verification_code.id, validations: [['req', { hide_asterisk: true }], 'token'], exclude_request: 1 },
        ],
        deposit: [
            { selector: fields.deposit.txt_amount.id, validations: [['req', { hide_asterisk: true }], ['number', { type: 'float', min: () => Currency.getTransferLimits(Client.get('currency'), 'min'), max: () => Math.min(State.getResponse('get_limits.remainder') || Currency.getTransferLimits(Client.get('currency'), 'max'), Currency.getTransferLimits(Client.get('currency'), 'max')).toFixed(Currency.getDecimalPlaces(Client.get('currency'))), decimals: Currency.getDecimalPlaces(Client.get('currency')) }], ['custom', { func: () => (Client.get('balance') && (+Client.get('balance') >= +$(fields.deposit.txt_amount.id).val())), message: localize('You have insufficient funds in your Binary account, please <a href="[_1]">add funds</a>.', urlFor('cashier')) }]] },
        ],
        withdrawal: [
            { selector: fields.withdrawal.txt_amount.id, validations: [['req', { hide_asterisk: true }], ['number', { type: 'float', min: () => Currency.getTransferLimits(getCurrency(Client.get('mt5_account')), 'min'), max: () => Currency.getTransferLimits(getCurrency(Client.get('mt5_account')), 'max'), decimals: 2 }]] },
        ],
    });

    const hasAccount = acc_type => (accounts_info[acc_type] || {}).info;

    const getCurrency = acc_type => accounts_info[acc_type].info.currency;

    // if you have acc_type, use accounts_info[acc_type].info.display_login
    // otherwise, use this function to format login into display login
    const getDisplayLogin = login => login.replace(/^MT[DR]?/i, '');

    const isAuthenticated = () =>
        State.getResponse('get_account_status').status.indexOf('authenticated') !== -1;

    const isAuthenticationPromptNeeded = () => {
        const authentication = State.getResponse('get_account_status.authentication');
        const { identity, needs_verification } = authentication;
        const is_need_verification = needs_verification.length;
        const is_rejected_or_expired = /^(rejected|expired)$/.test(identity.status);

        if (is_rejected_or_expired) return false;

        return is_need_verification;
    };

    return {
        accounts_info,
        actions_info,
        getMTFinancialAccountType,
        getOldMTFinancialAccountType,
        fields,
        validations,
        needsRealMessage,
        hasAccount,
        getCurrency,
        getDisplayLogin,
        isAuthenticated,
        isAuthenticationPromptNeeded,
        configMtCompanies   : configMtCompanies.get,
        configMtFinCompanies: configMtFinCompanies.get,
        setMessages         : ($msg) => { $messages = $msg; },
        getAllAccounts      : () => (
            Object.keys(accounts_info)
                .filter(acc_type => hasAccount(acc_type))
                .sort(acc_type => (accounts_info[acc_type].is_demo ? 1 : -1)) // real first
        ),
    };
})();

module.exports = MetaTraderConfig;<|MERGE_RESOLUTION|>--- conflicted
+++ resolved
@@ -162,15 +162,11 @@
                                 showElementSetRedirect('.citizen');
                                 is_ok = false;
                             }
-<<<<<<< HEAD
-                            if (is_ok && !isAuthenticated() && accounts_info[acc_type].mt5_account_type === 'financial_stp') {
-=======
                             if (!response_get_settings.account_opening_reason) {
                                 showElementSetRedirect('.acc_opening_reason');
                                 is_ok = false;
                             }
-                            if (is_ok && !isAuthenticated() && accounts_info[acc_type].mt5_account_type === 'advanced') {
->>>>>>> b31ca206
+                            if (is_ok && !isAuthenticated() && accounts_info[acc_type].mt5_account_type === 'financial_stp') {
                                 // disable button must occur before loading
                                 $('#view_1 #btn_next').addClass('button-disabled');
                                 $('#authenticate_loading').setVisibility(1);
