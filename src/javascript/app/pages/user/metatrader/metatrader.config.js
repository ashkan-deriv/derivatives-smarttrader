const BinaryPjax   = require('../../../base/binary_pjax');
const Client       = require('../../../base/client');
const GTM          = require('../../../base/gtm');
const BinarySocket = require('../../../base/socket');
const Dialog       = require('../../../common/attach_dom/dialog');
const Currency     = require('../../../common/currency');
const localize     = require('../../../../_common/localize').localize;
const State        = require('../../../../_common/storage').State;
const urlFor       = require('../../../../_common/url').urlFor;

const MetaTraderConfig = (() => {
    const mt_companies = {
        financial: {
            standard: { mt5_account_type: 'standard',      max_leverage: 500, title: 'Standard' },
            advanced: { mt5_account_type: 'advanced',      max_leverage: 100, title: 'Advanced' },
            mamm    : { mt5_account_type: 'mamm_advanced', max_leverage: 100, title: 'MAM Advanced', is_real_only: 1 },
        },
        gaming: {
            volatility: { mt5_account_type: '',     max_leverage: 500, title: 'Volatility Indices' },
            mamm      : { mt5_account_type: 'mamm', max_leverage: 500, title: 'MAM Volatility Indices', is_real_only: 1 },
        },
    };

    const accounts_info = {};

    let $messages;
    const needsRealMessage = () => $messages.find(`#msg_${Client.hasAccountType('real') ? 'switch' : 'upgrade'}`).html();

    const actions_info = {
        new_account: {
            title        : localize('Sign up'),
            login        : response => response.mt5_new_account.login,
            prerequisites: acc_type => (
                new Promise((resolve) => {
                    if (accounts_info[acc_type].is_demo) {
                        resolve();
                    } else if (Client.get('is_virtual')) {
                        resolve(needsRealMessage());
                    } else if (accounts_info[acc_type].account_type === 'financial') {
                        BinarySocket.wait('get_account_status').then((response_get_account_status) => {
                            const $message = $messages.find('#msg_real_financial').clone();
                            let is_ok = true;
                            if (/financial_assessment_not_complete/.test(response_get_account_status.get_account_status.status)) {
                                $message.find('.assessment').setVisibility(1).find('a').attr('onclick', `localStorage.setItem('financial_assessment_redirect', '${urlFor('user/metatrader')}')`);
                                is_ok = false;
                            }
                            if (response_get_account_status.get_account_status.prompt_client_to_authenticate) {
                                $message.find('.authenticate').setVisibility(1);
                                is_ok = false;
                            }
                            resolve(is_ok ? '' : $message.html());
                        });
                    } else {
                        resolve();
                    }
                })
            ),
            pre_submit: ($form, acc_type) => (
                new Promise((resolve) => {
                    if (!accounts_info[acc_type].is_demo && State.getResponse('landing_company.gaming_company.shortcode') === 'malta') {
                        Dialog.confirm({
                            id     : 'confirm_new_account',
                            message: ['Trading Contracts for Difference (CFDs) on Volatility Indices may not be suitable for everyone. Please ensure that you fully understand the risks involved, including the possibility of losing all the funds in your MT5 account. Gambling can be addictive – please play responsibly.', 'Do you wish to continue?'],
                        }).then((is_ok) => {
                            if (!is_ok) {
                                BinaryPjax.load(Client.defaultRedirectUrl());
                            }
                            resolve(is_ok);
                        });
                    } else {
                        resolve(true);
                    }
                })
            ),
            onSuccess: (response) => {
                GTM.mt5NewAccount(response);
            },
        },
        new_account_mam: {
            title        : localize('Sign up'),
            login        : response => response.mt5_new_account.login,
            prerequisites: () => (
                new Promise((resolve) => {
                    if (Client.get('is_virtual')) {
                        resolve(needsRealMessage());
                    } else {
                        resolve();
                    }
                })
            ),
            onSuccess: (response) => {
                GTM.mt5NewAccount(response);
            },
        },
        password_change: {
            title        : localize('Change Password'),
            success_msg  : response => localize('The [_1] password of account number [_2] has been changed.', [response.echo_req.password_type, response.echo_req.login]),
            prerequisites: () => new Promise(resolve => resolve('')),
        },
<<<<<<< HEAD
        revoke_mam: {
            title        : localize('Revoke MAM'),
            success_msg  : () => localize('Manager successfully revoked'),
            prerequisites: () => new Promise(resolve => resolve('')),
=======
        password_reset: {
            title: localize('Reset Password'),
        },
        verify_password_reset: {
            title               : localize('Verify Reset Password'),
            success_msg         : () => localize('Please check your email for further instructions.'),
            success_msg_selector: '#frm_verify_password_reset',
>>>>>>> 25d16de4
        },
        deposit: {
            title      : localize('Deposit'),
            success_msg: response => localize('[_1] deposit from [_2] to account number [_3] is done. Transaction ID: [_4]', [
                Currency.formatMoney(State.getResponse('authorize.currency'), response.echo_req.amount),
                response.echo_req.from_binary,
                response.echo_req.to_mt5,
                response.binary_transaction_id,
            ]),
            prerequisites: () => new Promise((resolve) => {
                if (Client.get('is_virtual')) {
                    resolve(needsRealMessage());
                } else {
                    BinarySocket.send({ cashier_password: 1 }).then((response) => {
                        if (!response.error && response.cashier_password === 1) {
                            resolve(localize('Your cashier is locked as per your request - to unlock it, please click <a href="[_1]">here</a>.', [
                                urlFor('user/security/cashier_passwordws')]));
                        } else {
                            BinarySocket.send({ get_account_status: 1 }).then((response_status) => {
                                if (!response_status.error && /cashier_locked/.test(response_status.get_account_status.status)) {
                                    resolve(localize('Your cashier is locked.')); // Locked from BO
                                } else {
                                    const limit = State.getResponse('get_limits.remainder');
                                    if (typeof limit !== 'undefined' && +limit < Currency.getMinWithdrawal(Client.get('currency'))) {
                                        resolve(localize('You have reached the limit.'));
                                    } else {
                                        resolve();
                                    }
                                }
                            });
                        }
                    });
                }
            }),
        },
        withdrawal: {
            title      : localize('Withdraw'),
            success_msg: response => localize('[_1] withdrawal from account number [_2] to [_3] is done. Transaction ID: [_4]', [
                Currency.formatMoney(State.getResponse('authorize.currency'), response.echo_req.amount),
                response.echo_req.from_mt5,
                response.echo_req.to_binary,
                response.binary_transaction_id,
            ]),
            prerequisites: acc_type => new Promise((resolve) => {
                if (Client.get('is_virtual')) {
                    resolve(needsRealMessage());
                } else if (accounts_info[acc_type].account_type === 'financial') {
                    BinarySocket.send({ get_account_status: 1 }).then((response_status) => {
                        resolve(!/authenticated/.test(response_status.get_account_status.status) ?
                            $messages.find('#msg_authenticate').html() : '');
                    });
                } else {
                    resolve();
                }
            }),
            pre_submit: ($form, acc_type, displayFormMessage) => (
                BinarySocket.send({
                    mt5_password_check: 1,
                    login             : accounts_info[acc_type].info.login,
                    password          : $form.find(fields.withdrawal.txt_main_pass.id).val(),
                }).then((response) => {
                    if (+response.mt5_password_check === 1) {
                        return true;
                    } else if (response.error) {
                        displayFormMessage(response.error.message, 'withdrawal');
                    }
                    return false;
                })
            ),
        },
    };

    const fields = {
        new_account: {
            txt_name         : { id: '#txt_name',          request_field: 'name' },
            txt_main_pass    : { id: '#txt_main_pass',     request_field: 'mainPassword' },
            txt_re_main_pass : { id: '#txt_re_main_pass' },
            txt_investor_pass: { id: '#txt_investor_pass', request_field: 'investPassword' },
            chk_tnc          : { id: '#chk_tnc' },
            additional_fields:
                acc_type => ($.extend(
                    {
                        account_type: accounts_info[acc_type].account_type,
                        email       : Client.get('email'),
                        leverage    : accounts_info[acc_type].max_leverage,
                    },
                    accounts_info[acc_type].mt5_account_type ? {
                        mt5_account_type: accounts_info[acc_type].mt5_account_type,
                    } : {})),
        },
        new_account_mam: {
            txt_name         : { id: '#txt_mam_name',          request_field: 'name' },
            txt_manager_id   : { id: '#txt_manager_id',        request_field: 'manager_id' },
            txt_main_pass    : { id: '#txt_mam_main_pass',     request_field: 'mainPassword' },
            txt_re_main_pass : { id: '#txt_mam_re_main_pass' },
            txt_investor_pass: { id: '#txt_mam_investor_pass', request_field: 'investPassword' },
            additional_fields:
                acc_type => (
                    {
                        account_type    : accounts_info[acc_type].account_type,
                        email           : Client.get('email'),
                        leverage        : accounts_info[acc_type].max_leverage,
                        mt5_account_type: accounts_info[acc_type].mt5_account_type.replace(/mamm(\_)*/, '') || 'standard', // for gaming just send standard to distinguish
                    }
                ),
        },
        password_change: {
            ddl_password_type  : { id: '#ddl_password_type', request_field: 'password_type' },
            txt_old_password   : { id: '#txt_old_password',  request_field: 'old_password' },
            txt_new_password   : { id: '#txt_new_password',  request_field: 'new_password' },
            txt_re_new_password: { id: '#txt_re_new_password' },
            additional_fields  :
                acc_type => ({
                    login: accounts_info[acc_type].info.login,
                }),
        },
<<<<<<< HEAD
        revoke_mam: {
            additional_fields:
                acc_type => ({
                    mt5_mamm: 1,
                    login   : accounts_info[acc_type].info.login,
                    action  : 'revoke',
=======
        password_reset: {
            ddl_password_type  : { id: '#ddl_reset_password_type', request_field: 'password_type' },
            txt_new_password   : { id: '#txt_reset_new_password',  request_field: 'new_password' },
            txt_re_new_password: { id: '#txt_reset_re_new_password' },
            additional_fields  :
                (acc_type, token) => ({
                    login            : accounts_info[acc_type].info.login,
                    verification_code: token,
                }),
        },
        verify_password_reset: {
            additional_fields:
                () => ({
                    verify_email: Client.get('email'),
                    type        : 'mt5_password_reset',
>>>>>>> 25d16de4
                }),
        },
        deposit: {
            txt_amount       : { id: '#txt_amount_deposit', request_field: 'amount' },
            additional_fields:
                acc_type => ({
                    from_binary: Client.get('loginid'),
                    to_mt5     : accounts_info[acc_type].info.login,
                }),
        },
        withdrawal: {
            txt_amount       : { id: '#txt_amount_withdrawal', request_field: 'amount' },
            txt_main_pass    : { id: '#txt_main_pass_wd' },
            additional_fields:
                acc_type => ({
                    from_mt5 : accounts_info[acc_type].info.login,
                    to_binary: Client.get('loginid'),
                }),
        },
    };

    const validations = () => ({
        new_account: [
            { selector: fields.new_account.txt_name.id,          validations: ['req', 'letter_symbol', ['length', { min: 2, max: 30 }]] },
            { selector: fields.new_account.txt_main_pass.id,     validations: ['req', ['password', 'mt']] },
            { selector: fields.new_account.txt_re_main_pass.id,  validations: ['req', ['compare', { to: fields.new_account.txt_main_pass.id }]] },
            { selector: fields.new_account.txt_investor_pass.id, validations: ['req', ['password', 'mt'], ['not_equal', { to: fields.new_account.txt_main_pass.id, name1: 'Main password', name2: 'Investor password' }]] },
        ],
        new_account_mam: [
            { selector: fields.new_account_mam.txt_name.id,          validations: ['req', 'letter_symbol', ['length', { min: 2, max: 30 }]] },
            { selector: fields.new_account_mam.txt_manager_id.id,    validations: ['req', ['length', { min: 0, max: 15 }]] },
            { selector: fields.new_account_mam.txt_main_pass.id,     validations: ['req', ['password', 'mt']] },
            { selector: fields.new_account_mam.txt_re_main_pass.id,  validations: ['req', ['compare', { to: fields.new_account_mam.txt_main_pass.id }]] },
            { selector: fields.new_account_mam.txt_investor_pass.id, validations: ['req', ['password', 'mt'], ['not_equal', { to: fields.new_account_mam.txt_main_pass.id, name1: 'Main password', name2: 'Investor password' }]] },
        ],
        password_change: [
            { selector: fields.password_change.ddl_password_type.id,   validations: ['req'] },
            { selector: fields.password_change.txt_old_password.id,    validations: ['req'] },
            { selector: fields.password_change.txt_new_password.id,    validations: ['req', ['password', 'mt'], ['not_equal', { to: fields.password_change.txt_old_password.id, name1: 'Current password', name2: 'New password' }]], re_check_field: fields.password_change.txt_re_new_password.id },
            { selector: fields.password_change.txt_re_new_password.id, validations: ['req', ['compare', { to: fields.password_change.txt_new_password.id }]] },
        ],
        password_reset: [
            { selector: fields.password_reset.ddl_password_type.id,   validations: ['req'] },
            { selector: fields.password_reset.txt_new_password.id,    validations: ['req', ['password', 'mt']], re_check_field: fields.password_reset.txt_re_new_password.id },
            { selector: fields.password_reset.txt_re_new_password.id, validations: ['req', ['compare', { to: fields.password_reset.txt_new_password.id }]] },
        ],
        deposit: [
            { selector: fields.deposit.txt_amount.id, validations: [['req', { hide_asterisk: true }], ['number', { type: 'float', min: 1, max: Math.min(State.getResponse('get_limits.remainder') || 20000, 20000), decimals: 2 }], ['custom', { func: () => (Client.get('balance') && (+Client.get('balance') >= +$(fields.deposit.txt_amount.id).val())), message: localize('You have insufficient funds in your Binary account, please <a href="[_1]">add funds</a>.', [urlFor('cashier')]) }]] },
        ],
        withdrawal: [
            { selector: fields.withdrawal.txt_main_pass.id, validations: [['req', { hide_asterisk: true }]] },
            { selector: fields.withdrawal.txt_amount.id,    validations: [['req', { hide_asterisk: true }], ['number', { type: 'float', min: 1, max: 20000, decimals: 2 }]] },
        ],
    });

    const hasAccount = acc_type => (accounts_info[acc_type] || {}).info;

    return {
        mt_companies,
        accounts_info,
        actions_info,
        fields,
        validations,
        needsRealMessage,
        hasAccount,
        setMessages   : ($msg) => { $messages = $msg; },
        getCurrency   : acc_type => accounts_info[acc_type].info.currency,
        getAllAccounts: () => (
            Object.keys(accounts_info)
                .filter(acc_type => hasAccount(acc_type))
                .sort(acc_type => (accounts_info[acc_type].is_demo ? 1 : -1)) // real first
        ),
    };
})();

module.exports = MetaTraderConfig;<|MERGE_RESOLUTION|>--- conflicted
+++ resolved
@@ -97,20 +97,18 @@
             success_msg  : response => localize('The [_1] password of account number [_2] has been changed.', [response.echo_req.password_type, response.echo_req.login]),
             prerequisites: () => new Promise(resolve => resolve('')),
         },
-<<<<<<< HEAD
+        password_reset: {
+            title: localize('Reset Password'),
+        },
+        verify_password_reset: {
+            title               : localize('Verify Reset Password'),
+            success_msg         : () => localize('Please check your email for further instructions.'),
+            success_msg_selector: '#frm_verify_password_reset',
+        },
         revoke_mam: {
             title        : localize('Revoke MAM'),
             success_msg  : () => localize('Manager successfully revoked'),
             prerequisites: () => new Promise(resolve => resolve('')),
-=======
-        password_reset: {
-            title: localize('Reset Password'),
-        },
-        verify_password_reset: {
-            title               : localize('Verify Reset Password'),
-            success_msg         : () => localize('Please check your email for further instructions.'),
-            success_msg_selector: '#frm_verify_password_reset',
->>>>>>> 25d16de4
         },
         deposit: {
             title      : localize('Deposit'),
@@ -227,14 +225,6 @@
                     login: accounts_info[acc_type].info.login,
                 }),
         },
-<<<<<<< HEAD
-        revoke_mam: {
-            additional_fields:
-                acc_type => ({
-                    mt5_mamm: 1,
-                    login   : accounts_info[acc_type].info.login,
-                    action  : 'revoke',
-=======
         password_reset: {
             ddl_password_type  : { id: '#ddl_reset_password_type', request_field: 'password_type' },
             txt_new_password   : { id: '#txt_reset_new_password',  request_field: 'new_password' },
@@ -250,7 +240,14 @@
                 () => ({
                     verify_email: Client.get('email'),
                     type        : 'mt5_password_reset',
->>>>>>> 25d16de4
+                }),
+        },
+        revoke_mam: {
+            additional_fields:
+                acc_type => ({
+                    mt5_mamm: 1,
+                    login   : accounts_info[acc_type].info.login,
+                    action  : 'revoke',
                 }),
         },
         deposit: {
