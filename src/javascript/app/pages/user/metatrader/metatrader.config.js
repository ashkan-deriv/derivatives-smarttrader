--- conflicted
+++ resolved
@@ -26,7 +26,6 @@
     let $messages;
     const needsRealMessage = () => $messages.find(`#msg_${Client.hasAccountType('real') ? 'switch' : 'upgrade'}`).html();
 
-<<<<<<< HEAD
     // currency equivalent to 1 USD
     const getMinMT5TransferValue = (currency) => (
         (+State.getResponse(`exchange_rates.rates.${currency}`) || 1).toFixed(Currency.getDecimalPlaces(currency))
@@ -35,7 +34,8 @@
     // currency equivalent to 20000 USD
     const getMaxMT5TransferValue = (currency) => (
         (+getMinMT5TransferValue(currency) * 20000).toFixed(Currency.getDecimalPlaces(currency))
-=======
+    );
+
     const newAccCheck = (acc_type, message_selector) => (
         new Promise((resolve) => {
             if (accounts_info[acc_type].is_demo) {
@@ -65,7 +65,6 @@
                 resolve();
             }
         })
->>>>>>> 58d922ab
     );
 
     const actions_info = {
@@ -226,7 +225,7 @@
                         account_type    : accounts_info[acc_type].account_type,
                         email           : Client.get('email'),
                         leverage        : accounts_info[acc_type].max_leverage,
-                        mt5_account_type: accounts_info[acc_type].mt5_account_type.replace(/mamm(\_)*/, '') || 'standard', // for gaming just send standard to distinguish
+                        mt5_account_type: accounts_info[acc_type].mt5_account_type.replace(/mamm(_)*/, '') || 'standard', // for gaming just send standard to distinguish
                     }
                 ),
         },
@@ -284,40 +283,6 @@
         },
     };
 
-<<<<<<< HEAD
-    const validations = () => {
-        const client_currency = Client.get('currency');
-        const max_withdrawal  = getMaxMT5TransferValue(client_currency);
-        return {
-            new_account: [
-                { selector: fields.new_account.txt_name.id,          validations: ['req', 'letter_symbol', ['length', { min: 2, max: 30 }]] },
-                { selector: fields.new_account.txt_main_pass.id,     validations: ['req', ['password', 'mt']] },
-                { selector: fields.new_account.txt_re_main_pass.id,  validations: ['req', ['compare', { to: fields.new_account.txt_main_pass.id }]] },
-                { selector: fields.new_account.txt_investor_pass.id, validations: ['req', ['password', 'mt'], ['not_equal', { to: fields.new_account.txt_main_pass.id, name1: 'Main password', name2: 'Investor password' }]] },
-            ],
-            password_change: [
-                { selector: fields.password_change.ddl_password_type.id,   validations: ['req'] },
-                { selector: fields.password_change.txt_old_password.id,    validations: ['req'] },
-                { selector: fields.password_change.txt_new_password.id,    validations: ['req', ['password', 'mt'], ['not_equal', { to: fields.password_change.txt_old_password.id, name1: 'Current password', name2: 'New password' }]], re_check_field: fields.password_change.txt_re_new_password.id },
-                { selector: fields.password_change.txt_re_new_password.id, validations: ['req', ['compare', { to: fields.password_change.txt_new_password.id }]] },
-            ],
-            password_reset: [
-                { selector: fields.password_reset.ddl_password_type.id,   validations: ['req'] },
-                { selector: fields.password_reset.txt_new_password.id,    validations: ['req', ['password', 'mt']], re_check_field: fields.password_reset.txt_re_new_password.id },
-                { selector: fields.password_reset.txt_re_new_password.id, validations: ['req', ['compare', { to: fields.password_reset.txt_new_password.id }]] },
-            ],
-            deposit: [
-                { selector: fields.deposit.txt_amount.id, validations: [['req', { hide_asterisk: true }], ['number', { type: 'float', min: () => getMinMT5TransferValue(client_currency), max: Math.min(State.getResponse('get_limits.remainder') || max_withdrawal, max_withdrawal), decimals: Currency.getDecimalPlaces(client_currency) }], ['custom', { func: () => (Client.get('balance') && (+Client.get('balance') >= +$(fields.deposit.txt_amount.id).val())), message: localize('You have insufficient funds in your Binary account, please <a href="[_1]">add funds</a>.', [urlFor('cashier')]) }]] },
-            ],
-            withdrawal: [
-                { selector: fields.withdrawal.txt_main_pass.id, validations: [['req', { hide_asterisk: true }]] },
-                { selector: fields.withdrawal.txt_amount.id,    validations: [['req', { hide_asterisk: true }], ['number', { type: 'float', min: () => getMinMT5TransferValue(getCurrency(Client.get('mt5_account'))), max: () => getMaxMT5TransferValue(getCurrency(Client.get('mt5_account'))), decimals: 2 }]] },
-            ],
-        };
-    };
-
-    const getCurrency = acc_type => accounts_info[acc_type].info.currency;
-=======
     const validations = () => ({
         new_account: [
             { selector: fields.new_account.txt_name.id,          validations: ['req', 'letter_symbol', ['length', { min: 2, max: 30 }]] },
@@ -345,16 +310,17 @@
             { selector: fields.password_reset.txt_re_new_password.id, validations: ['req', ['compare', { to: fields.password_reset.txt_new_password.id }]] },
         ],
         deposit: [
-            { selector: fields.deposit.txt_amount.id, validations: [['req', { hide_asterisk: true }], ['number', { type: 'float', min: 1, max: Math.min(State.getResponse('get_limits.remainder') || 20000, 20000), decimals: 2 }], ['custom', { func: () => (Client.get('balance') && (+Client.get('balance') >= +$(fields.deposit.txt_amount.id).val())), message: localize('You have insufficient funds in your Binary account, please <a href="[_1]">add funds</a>.', [urlFor('cashier')]) }]] },
+            { selector: fields.deposit.txt_amount.id, validations: [['req', { hide_asterisk: true }], ['number', { type: 'float', min: () => getMinMT5TransferValue(Client.get('currency')), max: Math.min(State.getResponse('get_limits.remainder') || getMaxMT5TransferValue(Client.get('currency')), getMaxMT5TransferValue(Client.get('currency'))).toFixed(Currency.getDecimalPlaces(Client.get('currency'))), decimals: Currency.getDecimalPlaces(Client.get('currency')) }], ['custom', { func: () => (Client.get('balance') && (+Client.get('balance') >= +$(fields.deposit.txt_amount.id).val())), message: localize('You have insufficient funds in your Binary account, please <a href="[_1]">add funds</a>.', [urlFor('cashier')]) }]] },
         ],
         withdrawal: [
             { selector: fields.withdrawal.txt_main_pass.id, validations: [['req', { hide_asterisk: true }]] },
-            { selector: fields.withdrawal.txt_amount.id,    validations: [['req', { hide_asterisk: true }], ['number', { type: 'float', min: 1, max: 20000, decimals: 2 }]] },
+            { selector: fields.withdrawal.txt_amount.id,    validations: [['req', { hide_asterisk: true }], ['number', { type: 'float', min: () => getMinMT5TransferValue(getCurrency(Client.get('mt5_account'))), max: () => getMaxMT5TransferValue(getCurrency(Client.get('mt5_account'))), decimals: 2 }]] },
         ],
     });
->>>>>>> 58d922ab
 
     const hasAccount = acc_type => (accounts_info[acc_type] || {}).info;
+
+    const getCurrency = acc_type => accounts_info[acc_type].info.currency;
 
     return {
         mt_companies,
@@ -363,8 +329,8 @@
         fields,
         validations,
         needsRealMessage,
+        hasAccount,
         getCurrency,
-        hasAccount,
         setMessages   : ($msg) => { $messages = $msg; },
         getAllAccounts: () => (
             Object.keys(accounts_info)
