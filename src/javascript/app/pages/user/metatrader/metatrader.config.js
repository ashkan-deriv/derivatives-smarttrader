const BinaryPjax   = require('../../../base/binary_pjax');
const Client       = require('../../../base/client');
const BinarySocket = require('../../../base/socket');
const Dialog       = require('../../../common/attach_dom/dialog');
const Currency     = require('../../../common/currency');
const GTM          = require('../../../../_common/base/gtm');
const localize     = require('../../../../_common/localize').localize;
const State        = require('../../../../_common/storage').State;
const urlFor       = require('../../../../_common/url').urlFor;

const MetaTraderConfig = (() => {
    const mt_companies = {
        financial: {
            standard: { mt5_account_type: 'standard',      max_leverage: 1000, title: 'Standard' },
            advanced: { mt5_account_type: 'advanced',      max_leverage: 300,  title: 'Advanced' },
            mamm    : { mt5_account_type: 'mamm_advanced', max_leverage: 300,  title: 'MAM Advanced', is_real_only: 1 },
        },
        gaming: {
            volatility: { mt5_account_type: '',     max_leverage: 500, title: 'Volatility Indices' },
            mamm      : { mt5_account_type: 'mamm', max_leverage: 500, title: 'MAM Volatility Indices', is_real_only: 1 },
        },
    };

    // for financial mt company with shortcode maltainvest, only offer standard account with different leverage
    const mt_financial_companies = {
        financial: {
            standard: { mt5_account_type: 'standard', max_leverage: 30, title: 'Standard' },
        },
        gaming: {
            volatility: mt_companies.gaming.volatility,
        },
    };

    const accounts_info = {};

    let $messages;
    const needsRealMessage = () => $messages.find(`#msg_${Client.hasAccountType('real') ? 'switch' : 'upgrade'}`).html();

    // currency equivalent to 1 USD
    const getMinMT5TransferValue = (currency) => (
        (+State.getResponse(`exchange_rates.rates.${currency}`) || 1).toFixed(Currency.getDecimalPlaces(currency))
    );

    // currency equivalent to 20000 USD
    const getMaxMT5TransferValue = (currency) => (
        (+getMinMT5TransferValue(currency) * 20000).toFixed(Currency.getDecimalPlaces(currency))
    );

    const newAccCheck = (acc_type, message_selector) => (
        new Promise((resolve) => {
            const $new_account_financial_authenticate_msg = $('#new_account_financial_authenticate_msg');
            $new_account_financial_authenticate_msg.setVisibility(0);
            if (accounts_info[acc_type].is_demo) {
                resolve();
            } else if (Client.get('is_virtual')) {
                resolve(needsRealMessage());
            } else if (accounts_info[acc_type].account_type === 'financial') {
                BinarySocket.wait('get_account_status').then((response_get_account_status) => {
                    const $message = $messages.find('#msg_real_financial').clone();
                    let is_ok = true;
<<<<<<< HEAD
                    if (State.getResponse('landing_company.mt_financial_company.shortcode') === 'maltainvest' && !Client.hasAccountType('financial', 1)) {
                        $message.find('.maltainvest').setVisibility(1);
                        is_ok = false;
                    } else {
                        if (/(financial_assessment|trading_experience)_not_complete/.test(response_get_account_status.get_account_status.status)) {
                            $message.find('.assessment').setVisibility(1).find('a').attr('onclick', `localStorage.setItem('financial_assessment_redirect', '${urlFor('user/metatrader')}#${acc_type}')`);
                            is_ok = false;
                        }
                        if (response_get_account_status.get_account_status.prompt_client_to_authenticate) {
                            $message.find('.authenticate').setVisibility(1);
                            is_ok = false;
                        }
=======
                    if (/(financial_assessment|trading_experience)_not_complete/.test(response_get_account_status.get_account_status.status)) {
                        $message.find('.assessment').setVisibility(1).find('a').attr('onclick', `localStorage.setItem('financial_assessment_redirect', '${urlFor('user/metatrader')}#${acc_type}')`);
                        is_ok = false;
                    }
                    if (is_ok && !isAuthenticated()) {
                        $new_account_financial_authenticate_msg.setVisibility(1);
>>>>>>> c17fd965
                    }
                    if (is_ok) {
                        resolve();
                    } else {
                        $message.find(message_selector).setVisibility(1);
                        resolve($message.html());
                    }
                });
            } else {
                resolve();
            }
        })
    );

    const actions_info = {
        new_account: {
            title        : localize('Sign up'),
            login        : response => response.mt5_new_account.login,
            prerequisites: acc_type => (
                newAccCheck(acc_type, '#msg_metatrader_account')
            ),
            pre_submit: ($form, acc_type) => (
                new Promise((resolve) => {
                    if (!accounts_info[acc_type].is_demo && State.getResponse('landing_company.gaming_company.shortcode') === 'malta') {
                        Dialog.confirm({
                            id     : 'confirm_new_account',
                            message: ['Trading Contracts for Difference (CFDs) on Volatility Indices may not be suitable for everyone. Please ensure that you fully understand the risks involved, including the possibility of losing all the funds in your MT5 account. Gambling can be addictive – please play responsibly.', 'Do you wish to continue?'],
                        }).then((is_ok) => {
                            if (!is_ok) {
                                BinaryPjax.load(Client.defaultRedirectUrl());
                            }
                            resolve(is_ok);
                        });
                    } else {
                        resolve(true);
                    }
                })
            ),
            onSuccess: (response) => {
                GTM.mt5NewAccount(response);
            },
        },
        new_account_mam: {
            title        : localize('Sign up'),
            login        : response => response.mt5_new_account.login,
            prerequisites: acc_type => (
                newAccCheck(acc_type, '#msg_mam_account')
            ),
            onSuccess: (response) => {
                GTM.mt5NewAccount(response);
            },
        },
        password_change: {
            title        : localize('Change Password'),
            success_msg  : response => localize('The [_1] password of account number [_2] has been changed.', [response.echo_req.password_type, response.echo_req.login]),
            prerequisites: () => new Promise(resolve => resolve('')),
        },
        password_reset: {
            title: localize('Reset Password'),
        },
        verify_password_reset: {
            title               : localize('Verify Reset Password'),
            success_msg         : () => localize('Please check your email for further instructions.'),
            success_msg_selector: '#frm_verify_password_reset',
        },
        revoke_mam: {
            title        : localize('Revoke MAM'),
            success_msg  : () => localize('Manager successfully revoked'),
            prerequisites: () => new Promise(resolve => resolve('')),
        },
        deposit: {
            title      : localize('Deposit'),
            success_msg: response => localize('[_1] deposit from [_2] to account number [_3] is done. Transaction ID: [_4]', [
                Currency.formatMoney(State.getResponse('authorize.currency'), response.echo_req.amount),
                response.echo_req.from_binary,
                response.echo_req.to_mt5,
                response.binary_transaction_id,
            ]),
            prerequisites: () => new Promise((resolve) => {
                if (Client.get('is_virtual')) {
                    resolve(needsRealMessage());
                } else {
                    BinarySocket.send({ cashier_password: 1 }).then((response) => {
                        if (!response.error && response.cashier_password === 1) {
                            resolve(localize('Your cashier is locked as per your request - to unlock it, please click <a href="[_1]">here</a>.', [
                                urlFor('user/security/cashier_passwordws')]));
                        } else {
                            BinarySocket.send({ get_account_status: 1 }).then((response_status) => {
                                if (!response_status.error && /cashier_locked/.test(response_status.get_account_status.status)) {
                                    resolve(localize('Your cashier is locked.')); // Locked from BO
                                } else {
                                    const limit = State.getResponse('get_limits.remainder');
                                    if (typeof limit !== 'undefined' && +limit < getMinMT5TransferValue(Client.get('currency'))) {
                                        resolve(localize('You have reached the limit.'));
                                    } else {
                                        resolve();
                                    }
                                }
                            });
                        }
                    });
                }
            }),
        },
        withdrawal: {
            title      : localize('Withdraw'),
            success_msg: (response, acc_type) => localize('[_1] withdrawal from account number [_2] to [_3] is done. Transaction ID: [_4]', [
                Currency.formatMoney(getCurrency(acc_type), response.echo_req.amount),
                response.echo_req.from_mt5,
                response.echo_req.to_binary,
                response.binary_transaction_id,
            ]),
            prerequisites: acc_type => new Promise((resolve) => {
                if (Client.get('is_virtual')) {
                    resolve(needsRealMessage());
                } else if (accounts_info[acc_type].account_type === 'financial') {
                    BinarySocket.send({ get_account_status: 1 }).then(() => {
                        resolve(!isAuthenticated() ? $messages.find('#msg_authenticate').html() : '');
                    });
                } else {
                    resolve();
                }
            }),
            pre_submit: ($form, acc_type, displayFormMessage) => (
                BinarySocket.send({
                    mt5_password_check: 1,
                    login             : accounts_info[acc_type].info.login,
                    password          : $form.find(fields.withdrawal.txt_main_pass.id).val(),
                }).then((response) => {
                    if (+response.mt5_password_check === 1) {
                        return true;
                    } else if (response.error) {
                        displayFormMessage(response.error.message, 'withdrawal');
                    }
                    return false;
                })
            ),
        },
    };

    const fields = {
        new_account: {
            txt_name         : { id: '#txt_name',          request_field: 'name' },
            txt_main_pass    : { id: '#txt_main_pass',     request_field: 'mainPassword' },
            txt_re_main_pass : { id: '#txt_re_main_pass' },
            txt_investor_pass: { id: '#txt_investor_pass', request_field: 'investPassword' },
            chk_tnc          : { id: '#chk_tnc' },
            additional_fields:
                acc_type => ($.extend(
                    {
                        account_type: accounts_info[acc_type].account_type,
                        email       : Client.get('email'),
                        leverage    : accounts_info[acc_type].max_leverage,
                    },
                    accounts_info[acc_type].mt5_account_type ? {
                        mt5_account_type: accounts_info[acc_type].mt5_account_type,
                    } : {})),
        },
        new_account_mam: {
            txt_name         : { id: '#txt_mam_name',          request_field: 'name' },
            txt_manager_id   : { id: '#txt_manager_id',        request_field: 'manager_id' },
            txt_main_pass    : { id: '#txt_mam_main_pass',     request_field: 'mainPassword' },
            txt_re_main_pass : { id: '#txt_mam_re_main_pass' },
            txt_investor_pass: { id: '#txt_mam_investor_pass', request_field: 'investPassword' },
            chk_tnc          : { id: '#chk_tnc' },
            additional_fields:
                acc_type => (
                    {
                        account_type    : accounts_info[acc_type].account_type,
                        email           : Client.get('email'),
                        leverage        : accounts_info[acc_type].max_leverage,
                        mt5_account_type: accounts_info[acc_type].mt5_account_type.replace(/mamm(_)*/, '') || 'standard', // for gaming just send standard to distinguish
                    }
                ),
        },
        password_change: {
            ddl_password_type  : { id: '#ddl_password_type', request_field: 'password_type' },
            txt_old_password   : { id: '#txt_old_password',  request_field: 'old_password' },
            txt_new_password   : { id: '#txt_new_password',  request_field: 'new_password' },
            txt_re_new_password: { id: '#txt_re_new_password' },
            additional_fields  :
                acc_type => ({
                    login: accounts_info[acc_type].info.login,
                }),
        },
        password_reset: {
            ddl_password_type  : { id: '#ddl_reset_password_type', request_field: 'password_type' },
            txt_new_password   : { id: '#txt_reset_new_password',  request_field: 'new_password' },
            txt_re_new_password: { id: '#txt_reset_re_new_password' },
            additional_fields  :
                (acc_type, token) => ({
                    login            : accounts_info[acc_type].info.login,
                    verification_code: token,
                }),
        },
        verify_password_reset: {
            additional_fields:
                () => ({
                    verify_email: Client.get('email'),
                    type        : 'mt5_password_reset',
                }),
        },
        revoke_mam: {
            additional_fields:
                acc_type => ({
                    mt5_mamm: 1,
                    login   : accounts_info[acc_type].info.login,
                    action  : 'revoke',
                }),
        },
        deposit: {
            txt_amount       : { id: '#txt_amount_deposit', request_field: 'amount' },
            additional_fields:
                acc_type => ({
                    from_binary: Client.get('loginid'),
                    to_mt5     : accounts_info[acc_type].info.login,
                }),
        },
        withdrawal: {
            txt_amount       : { id: '#txt_amount_withdrawal', request_field: 'amount' },
            txt_main_pass    : { id: '#txt_main_pass_wd' },
            additional_fields:
                acc_type => ({
                    from_mt5 : accounts_info[acc_type].info.login,
                    to_binary: Client.get('loginid'),
                }),
        },
    };

    const validations = () => ({
        new_account: [
            { selector: fields.new_account.txt_name.id,          validations: ['req', 'letter_symbol', ['length', { min: 2, max: 30 }]] },
            { selector: fields.new_account.txt_main_pass.id,     validations: ['req', ['password', 'mt']] },
            { selector: fields.new_account.txt_re_main_pass.id,  validations: ['req', ['compare', { to: fields.new_account.txt_main_pass.id }]] },
            { selector: fields.new_account.txt_investor_pass.id, validations: ['req', ['password', 'mt'], ['not_equal', { to: fields.new_account.txt_main_pass.id, name1: 'Main password', name2: 'Investor password' }]] },
        ],
        new_account_mam: [
            { selector: fields.new_account_mam.txt_name.id,          validations: ['req', 'letter_symbol', ['length', { min: 2, max: 30 }]] },
            { selector: fields.new_account_mam.txt_manager_id.id,    validations: ['req', ['length', { min: 0, max: 15 }]] },
            { selector: fields.new_account_mam.txt_main_pass.id,     validations: ['req', ['password', 'mt']] },
            { selector: fields.new_account_mam.txt_re_main_pass.id,  validations: ['req', ['compare', { to: fields.new_account_mam.txt_main_pass.id }]] },
            { selector: fields.new_account_mam.txt_investor_pass.id, validations: ['req', ['password', 'mt'], ['not_equal', { to: fields.new_account_mam.txt_main_pass.id, name1: 'Main password', name2: 'Investor password' }]] },
            { selector: fields.new_account_mam.chk_tnc.id,           validations: ['req'] },
        ],
        password_change: [
            { selector: fields.password_change.ddl_password_type.id,   validations: ['req'] },
            { selector: fields.password_change.txt_old_password.id,    validations: ['req'] },
            { selector: fields.password_change.txt_new_password.id,    validations: ['req', ['password', 'mt'], ['not_equal', { to: fields.password_change.txt_old_password.id, name1: 'Current password', name2: 'New password' }]], re_check_field: fields.password_change.txt_re_new_password.id },
            { selector: fields.password_change.txt_re_new_password.id, validations: ['req', ['compare', { to: fields.password_change.txt_new_password.id }]] },
        ],
        password_reset: [
            { selector: fields.password_reset.ddl_password_type.id,   validations: ['req'] },
            { selector: fields.password_reset.txt_new_password.id,    validations: ['req', ['password', 'mt']], re_check_field: fields.password_reset.txt_re_new_password.id },
            { selector: fields.password_reset.txt_re_new_password.id, validations: ['req', ['compare', { to: fields.password_reset.txt_new_password.id }]] },
        ],
        deposit: [
            { selector: fields.deposit.txt_amount.id, validations: [['req', { hide_asterisk: true }], ['number', { type: 'float', min: () => getMinMT5TransferValue(Client.get('currency')), max: Math.min(State.getResponse('get_limits.remainder') || getMaxMT5TransferValue(Client.get('currency')), getMaxMT5TransferValue(Client.get('currency'))).toFixed(Currency.getDecimalPlaces(Client.get('currency'))), decimals: Currency.getDecimalPlaces(Client.get('currency')) }], ['custom', { func: () => (Client.get('balance') && (+Client.get('balance') >= +$(fields.deposit.txt_amount.id).val())), message: localize('You have insufficient funds in your Binary account, please <a href="[_1]">add funds</a>.', [urlFor('cashier')]) }]] },
        ],
        withdrawal: [
            { selector: fields.withdrawal.txt_main_pass.id, validations: [['req', { hide_asterisk: true }]] },
            { selector: fields.withdrawal.txt_amount.id,    validations: [['req', { hide_asterisk: true }], ['number', { type: 'float', min: () => getMinMT5TransferValue(getCurrency(Client.get('mt5_account'))), max: () => getMaxMT5TransferValue(getCurrency(Client.get('mt5_account'))), decimals: 2 }]] },
        ],
    });

    const hasAccount = acc_type => (accounts_info[acc_type] || {}).info;

    const getCurrency = acc_type => accounts_info[acc_type].info.currency;

    const isAuthenticated = () =>
        State.getResponse('get_account_status').status.indexOf('authenticated') !== -1;

    return {
        mt_companies,
        mt_financial_companies,
        accounts_info,
        actions_info,
        fields,
        validations,
        needsRealMessage,
        hasAccount,
        getCurrency,
        isAuthenticated,
        setMessages   : ($msg) => { $messages = $msg; },
        getAllAccounts: () => (
            Object.keys(accounts_info)
                .filter(acc_type => hasAccount(acc_type))
                .sort(acc_type => (accounts_info[acc_type].is_demo ? 1 : -1)) // real first
        ),
    };
})();

module.exports = MetaTraderConfig;<|MERGE_RESOLUTION|>--- conflicted
+++ resolved
@@ -58,7 +58,6 @@
                 BinarySocket.wait('get_account_status').then((response_get_account_status) => {
                     const $message = $messages.find('#msg_real_financial').clone();
                     let is_ok = true;
-<<<<<<< HEAD
                     if (State.getResponse('landing_company.mt_financial_company.shortcode') === 'maltainvest' && !Client.hasAccountType('financial', 1)) {
                         $message.find('.maltainvest').setVisibility(1);
                         is_ok = false;
@@ -67,18 +66,9 @@
                             $message.find('.assessment').setVisibility(1).find('a').attr('onclick', `localStorage.setItem('financial_assessment_redirect', '${urlFor('user/metatrader')}#${acc_type}')`);
                             is_ok = false;
                         }
-                        if (response_get_account_status.get_account_status.prompt_client_to_authenticate) {
-                            $message.find('.authenticate').setVisibility(1);
-                            is_ok = false;
+                        if (is_ok && !isAuthenticated()) {
+                            $new_account_financial_authenticate_msg.setVisibility(1);
                         }
-=======
-                    if (/(financial_assessment|trading_experience)_not_complete/.test(response_get_account_status.get_account_status.status)) {
-                        $message.find('.assessment').setVisibility(1).find('a').attr('onclick', `localStorage.setItem('financial_assessment_redirect', '${urlFor('user/metatrader')}#${acc_type}')`);
-                        is_ok = false;
-                    }
-                    if (is_ok && !isAuthenticated()) {
-                        $new_account_financial_authenticate_msg.setVisibility(1);
->>>>>>> c17fd965
                     }
                     if (is_ok) {
                         resolve();
