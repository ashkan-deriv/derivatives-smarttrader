--- conflicted
+++ resolved
@@ -247,14 +247,9 @@
             return;
         }
 
-<<<<<<< HEAD
-        if (!actions_info[action]) { // Manage Fund
+        if (action === 'cashier') { // Manage Fund
             const client_currency = Client.get('currency');
             const mt_currency     = MetaTraderConfig.getCurrency(acc_type);
-
-=======
-        if (action === 'cashier') { // Manage Fund
->>>>>>> 25d16de4
             cloneForm();
             $form.find('.binary-account').text(`${localize('[_1] Account [_2]', ['Binary', Client.get('loginid')])}`);
             $form.find('.binary-balance').html(`${formatMoney(client_currency, Client.get('balance'))}`);
