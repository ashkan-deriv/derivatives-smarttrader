--- conflicted
+++ resolved
@@ -597,35 +597,20 @@
             return;
         }
 
-<<<<<<< HEAD
-        const mt_financial_company = State.getResponse('landing_company.mt_financial_company');
-        const mt_gaming_company = State.getResponse('landing_company.mt_gaming_company');
-        const account = accounts_info[acc_type];
-        let company;
-
-        // TODO: [remove-standard-advanced] remove standard and advanced when API groups are updated
-        if (/advanced|financial_stp/.test(account.mt5_account_type)) {
-            company = mt_financial_company.financial_stp || mt_financial_company.advanced;
-        } else if (/standard|financial/.test(account.mt5_account_type)) {
-            company = mt_financial_company.financial || mt_financial_company.standard;
-        } else if (account.account_type === 'gaming' || (account.mt5_account_type === '' && account.account_type === 'demo')) {
-            company = mt_gaming_company.financial || mt_financial_company.standard;
-        }
-=======
         BinarySocket.wait('landing_company').then((response) => {
             const mt_financial_company = response.landing_company.mt_financial_company;
             const mt_gaming_company = response.landing_company.mt_gaming_company;
             const account = accounts_info[acc_type];
             let company;
 
-            if (/standard/.test(account.mt5_account_type)) {
-                company = mt_financial_company.standard;
-            } else if (/advanced/.test(account.mt5_account_type)) {
-                company = mt_financial_company.advanced;
+            // TODO: [remove-standard-advanced] remove standard and advanced when API groups are updated
+            if (/advanced|financial_stp/.test(account.mt5_account_type)) {
+                company = mt_financial_company.financial_stp || mt_financial_company.advanced;
+            } else if (/standard|financial/.test(account.mt5_account_type)) {
+                company = mt_financial_company.financial || mt_financial_company.standard;
             } else if (account.account_type === 'gaming' || (account.mt5_account_type === '' && account.account_type === 'demo')) {
-                company = mt_gaming_company.standard;
-            }
->>>>>>> 1a14a71c
+                company = mt_financial_company.financial || mt_gaming_company.standard;
+            }
 
             $el.attr({
                 'data-balloon'       : `${localize('Counterparty')}: ${company.name}, ${localize('Jurisdiction')}: ${company.country}`,
