const MetaTraderConfig   = require('./metatrader.config');
const MetaTraderUI       = require('./metatrader.ui');
const Client             = require('../../../base/client');
const BinarySocket       = require('../../../base/socket');
const setCurrencies      = require('../../../common/currency').setCurrencies;
const Validation         = require('../../../common/form_validation');
const localize           = require('../../../../_common/localize').localize;
const State              = require('../../../../_common/storage').State;
const applyToAllElements = require('../../../../_common/utility').applyToAllElements;

const MetaTrader = (() => {
    let show_new_account_popup = true;

    const accounts_info   = MetaTraderConfig.accounts_info;
    const actions_info    = MetaTraderConfig.actions_info;
    const fields          = MetaTraderConfig.fields;
    const getAccountsInfo = MetaTraderConfig.getAccountsInfo;

    const onLoad = () => {
        BinarySocket.send({ statement: 1, limit: 1 });
        BinarySocket.wait('landing_company', 'get_account_status', 'statement').then(async () => {
            await BinarySocket.send({ trading_servers: 1, platform: 'mt5' });

            if (isEligible()) {
                if (Client.get('is_virtual')) {
                    addAllAccounts();
                } else {
                    BinarySocket.send({ get_limits: 1 }).then(addAllAccounts);
                }
            } else {
                MetaTraderUI.displayPageError(localize('Sorry, this feature is not available in your jurisdiction.'));
            }
        });
    };

    const isEligible = () => {
        const landing_company = State.getResponse('landing_company');
        // hide MT5 dashboard for IOM account or VRTC of IOM landing company
        if (State.getResponse('landing_company.gaming_company.shortcode') === 'iom' && !Client.isAccountOfType('financial')) {
            return false;
        }
        return 'mt_gaming_company' in landing_company || 'mt_financial_company' in landing_company;
    };

    const addAllAccounts = () => {
        BinarySocket.wait('mt5_login_list').then((response) => {
            if (response.error) {
                MetaTraderUI.displayPageError(response.error.message);
                return;
            }

            // const valid_account = Object.values(response.mt5_login_list).filter(acc => !acc.error);

            // if (has_multi_mt5_accounts && (has_demo_error || has_real_error)) {
            //     const { account_type, market_type, sub_account_type } = valid_account[0];
            //     current_acc_type = `${account_type}_${market_type}_${sub_account_type}`;
            // }

            const { mt_financial_company, mt_gaming_company } = State.getResponse('landing_company');
            addAccount('gaming', mt_gaming_company);
            addAccount('financial', mt_financial_company);
            // TODO: Remove once details in inaccessible error provides necessary accounts info
            addAccount('unknown', null);

            const trading_servers = State.getResponse('trading_servers');
            // for legacy clients on the real01 server, real01 server is not going to be offered in trading servers
            // but we need to build their object in accounts_info or they can't view their legacy account
            response.mt5_login_list.forEach((mt5_login) => {

                if (mt5_login.error) {
                    let message = mt5_login.error.message_to_client;
                    switch (mt5_login.error.code) {
                        case 'MT5AccountInaccessible': {
                            message = localize('Due to an issue on our server, some of your MT5 accounts are unavailable at the moment. [_1]Please bear with us and thank you for your patience.', '<br />');
                            break;
                        }
                        default:
                            break;
                    }

                    MetaTraderUI.displayPageError(message);

                } else {
                    const is_server_offered =
                        trading_servers.find((trading_server => trading_server.id === mt5_login.server));

                    if (!is_server_offered && !/demo/.test(mt5_login.account_type)) {
                        const landing_company = mt5_login.market_type === 'gaming' || mt5_login.market_type === 'synthetic' ? mt_gaming_company : mt_financial_company;

                        const market_type = mt5_login.market_type === 'synthetic' ? 'gaming' : mt5_login.market_type;
                        addAccount(market_type, landing_company, mt5_login.server);
                    }
                }
            });

            getAllAccountsInfo(response);
        });
    };

    // * mt5_login_list returns these:
    // landing_company_short: "svg" | "malta" | "maltainvest" |  "vanuatu"  | "labuan" | "bvi"
    // account_type: "real" | "demo"
    // market_type: "financial" | "gaming"
    // sub_account_type: "financial" | "financial_stp" | "swap_free"
    //
    // (all market type gaming are synthetic accounts and can only have financial or swap_free sub account)
    //
    // * we should map them to landing_company:
    // mt_financial_company: { financial: {}, financial_stp: {}, swap_free: {} }
    // mt_gaming_company: { financial: {}, swap_free: {} }
    const addAccount = (market_type, company = {}, server) => {
        // TODO: Update once market_types are available in inaccessible account details
        if (market_type === 'unknown' && !company) {
            const addUnknownAccount = (acc_type) => accounts_info[`${acc_type}_unknown`] = {
                is_demo              : acc_type === 'demo',
                landing_company_short: localize('Unavailable'),
                leverage             : localize('Unavailable'),
                market_type          : localize('Unavailable'),
                sub_account_type     : localize('Unavailable'),
                short_title          : localize('Unavailable'),
                title                : localize('Unavailable'),
            };
            addUnknownAccount('demo');
            addUnknownAccount('real');
        } else {
            Object.keys(company)
                .filter(sub_account_type => sub_account_type !== 'swap_free') // TODO: remove this when releasing swap_free
                .forEach((sub_account_type) => {
                    const landing_company_short = company[sub_account_type].shortcode;

                    ['demo', 'real'].forEach((account_type) => {
                        const is_demo = account_type === 'demo';
                        const display_name =
                            Client.getMT5AccountDisplays(market_type, sub_account_type, is_demo);
                        const leverage = getLeverage(market_type, sub_account_type, landing_company_short);

                        const addAccountsInfo = (trading_server) => {
                            // e.g. real_gaming_financial
                            let key = `${account_type}_${market_type}_${sub_account_type}`;

                            // e.g. real_gaming_financial_real01
                            if (trading_server) {
                                key += `_${trading_server.id}`;
                            }

                            accounts_info[key] = {
                                is_demo,
                                landing_company_short,
                                leverage,
                                market_type,
                                sub_account_type,
                                short_title: display_name.short,
                                title      : display_name.full,
                            };
                        };

                        if (server && !is_demo) {
                            addAccountsInfo({ id: server });
                        } else {
                            const available_servers = getAvailableServers(market_type, sub_account_type);

                            // demo only has one server, no need to create for each trade server
                            if (available_servers.length > 1 && !is_demo) {
                                available_servers.forEach(trading_server => addAccountsInfo(trading_server));
                            } else {
                                addAccountsInfo();
                            }

                        }

                    });
                });
        }
    };

    const getAvailableServers = (market_type, sub_account_type) => {
        const is_synthetic     = (market_type === 'gaming' || market_type === 'synthetic') && sub_account_type === 'financial';
        const is_financial     = market_type === 'financial' && sub_account_type === 'financial';
        const is_financial_stp = market_type === 'financial' && sub_account_type === 'financial_stp';

        return State.getResponse('trading_servers').filter(trading_server => {
            const { supported_accounts = [] } = trading_server;
            return (is_synthetic && supported_accounts.includes('gaming')) ||
                (is_financial && supported_accounts.includes('financial')) ||
                (is_financial_stp && supported_accounts.includes('financial_stp'));
        });
    };

    // synthetic is 500
    // financial is 1000, unless maltainvest then 30
    // financial_stp is 100
    const getLeverage = (market_type, sub_account_type, landing_company_short) => {
        if (market_type === 'gaming' || market_type === 'synthetic') {
            return 500;
        }
        if (sub_account_type === 'financial') {
            return landing_company_short === 'maltainvest' ? 30 : 1000;
        }
        if (sub_account_type === 'financial_stp') {
            return 100;
        }
        return 0;
    };

    const getAllAccountsInfo = (response) => {
        MetaTraderUI.init(submit, sendTopupDemo);
        show_new_account_popup = Client.canChangeCurrency(State.getResponse('statement'), (response.mt5_login_list || []), false);
        allAccountsResponseHandler(response);
    };

    const getDefaultAccount = () => {
        let default_account = '';
        if (MetaTraderConfig.hasAccount(Client.get('mt5_account'))) {
            default_account = Client.get('mt5_account');

            if (/unknown+$/.test(default_account)) {
                const available_accounts = MetaTraderConfig.getAllAccounts().filter(account => !/unknown+$/.test(account));
                if (available_accounts.length > 0) {
                    default_account = available_accounts[0];
                }
            }
        } else {
            default_account = MetaTraderConfig.getAllAccounts()[0] || '';
        }
        return default_account;
    };

    const makeRequestObject = (acc_type, action) => {
        const req = {};

        Object.keys(fields[action]).forEach((field) => {
            const field_obj = fields[action][field];
            if (!field_obj.request_field) return;

            if (field_obj.is_radio) {
                req[field_obj.request_field] = MetaTraderUI.$form().find(`input[name=${field_obj.id.slice(1)}]:checked`).val();
            } else {
                req[field_obj.request_field] = MetaTraderUI.$form().find(field_obj.id).val();
            }
        });

        if (!/^(verify_password_reset)$/.test(action)) {
            // set main command
            req[`mt5_${action}`] = 1;
        }

        // add additional fields
        $.extend(req, fields[action].additional_fields(acc_type, MetaTraderUI.getToken()));

        return req;
    };

    const submit = (e) => {
        e.preventDefault();

        if (show_new_account_popup) {
            MetaTraderUI.showNewAccountConfirmationPopup(
                e,
                () => show_new_account_popup = false,
                () => show_new_account_popup = true
            );

            return;
        }

        const $btn_submit = $(e.target);
        const acc_type    = $btn_submit.attr('acc_type');
        const action      = $btn_submit.attr('action');
        MetaTraderUI.hideFormMessage(action);
        if (Validation.validate(`#frm_${action}`)) {
            MetaTraderUI.disableButton(action);
            // further validations before submit (password_check)
            MetaTraderUI.postValidate(acc_type, action).then((is_ok) => {
                if (!is_ok) {
                    MetaTraderUI.enableButton(action);
                    return;
                }

                if (action === 'verify_password_reset_token') {
                    MetaTraderUI.setToken($('#txt_verification_code').val());
                    if (typeof actions_info[action].onSuccess === 'function') {
                        actions_info[action].onSuccess({}, MetaTraderUI.$form());
                    }
                    return;
                }

                const req = makeRequestObject(acc_type, action);
                BinarySocket.send(req).then(async (response) => {
                    if (response.error) {
                        MetaTraderUI.displayFormMessage(response.error.message, action);
                        if (typeof actions_info[action].onError === 'function') {
                            actions_info[action].onError(response, MetaTraderUI.$form());
                        }
                        if (/^MT5(Deposit|Withdrawal)Error$/.test(response.error.code)) {
                            // update limits if outdated due to exchange rates changing for currency
                            BinarySocket.send({ website_status: 1 }).then((response_w) => {
                                if (response_w.website_status) {
                                    setCurrencies(response_w.website_status);
                                }
                            });
                        }
                        MetaTraderUI.enableButton(action, response);
                    } else {
                        await BinarySocket.send({ get_account_status: 1 });
                        if (getAccountsInfo(acc_type) && getAccountsInfo(acc_type).info) {
                            const parent_action = /password/.test(action) ? 'manage_password' : 'cashier';
                            if (parent_action === 'cashier') {
                                await BinarySocket.send({ get_limits: 1 });
                            }
                            MetaTraderUI.loadAction(parent_action);
                            MetaTraderUI.enableButton(action, response);
                            MetaTraderUI.refreshAction();
                        }
                        if (typeof actions_info[action].success_msg === 'function') {
                            const success_msg = actions_info[action].success_msg(response, acc_type);
                            if (actions_info[action].success_msg_selector) {
                                MetaTraderUI.displayMessage(actions_info[action].success_msg_selector, success_msg, 1);
                            } else {
                                MetaTraderUI.displayMainMessage(success_msg);
                            }
                            MetaTraderUI.enableButton(action, response);
                        }
                        if (typeof actions_info[action].onSuccess === 'function') {
                            actions_info[action].onSuccess(response, MetaTraderUI.$form());
                        }
                        BinarySocket.send({ mt5_login_list: 1 }).then((response_login_list) => {
                            MetaTraderUI.refreshAction();
                            allAccountsResponseHandler(response_login_list);

                            let account_type = acc_type;
                            if (action === 'new_account' && !/\d$/.test(account_type) && !getAccountsInfo(account_type)) {
                                const server = $('#frm_new_account').find('#ddl_trade_server input[checked]').val();
                                if (server) {
                                    account_type += `_${server}`;

                                    if (!getAccountsInfo(account_type)) {
                                        account_type = acc_type;
                                    }
                                }
                            }

                            MetaTraderUI.setAccountType(account_type, true);
                            MetaTraderUI.loadAction(null, account_type);
                        });
                    }
                });
            });
        }
    };

    const allAccountsResponseHandler = (response) => {
        if (response.error) {
            MetaTraderUI.displayPageError(response.error.message || localize('Sorry, an error occurred while processing your request.'));
            return;
        }

        const has_multi_mt5_accounts = (response.mt5_login_list.length > 1);
        const checkAccountTypeErrors = (type) => Object.values(response.mt5_login_list).filter(account => {
            if (account.error) {
                return account.error.details.account_type === type;
            }
            return null;
        });
        const has_demo_error = checkAccountTypeErrors('demo').length > 0;
        const has_real_error = checkAccountTypeErrors('real').length > 0;

        const trading_servers = State.getResponse('trading_servers');

        const getDisplayServer = (trade_servers, server_name) => {
            const geolocation = trade_servers ? (trade_servers.find(
                server => server.id === server_name) || {}).geolocation : null;
            if (geolocation) {
                return geolocation.sequence > 1 ? `${geolocation.region} ${geolocation.sequence}` : geolocation.region;
            }
            return null;
        };

        // Update account info
        response.mt5_login_list.forEach((account) => {
            const market_type = account.market_type === 'synthetic' ? 'gaming' : account.market_type;
            let acc_type = `${account.account_type}_${market_type}_${account.sub_account_type}`;
            const acc_type_server = `${acc_type}_${account.server}`;
            if (!(acc_type in accounts_info) || acc_type_server in accounts_info) {
                acc_type = acc_type_server;
            }

            // in case trading_server API response is corrupted, acc_type will not exist in accounts_info due to missing supported_accounts prop
            if (acc_type in accounts_info && !/unknown+$/.test(acc_type)) {
                getAccountsInfo(acc_type).info = account;
                getAccountsInfo(acc_type).info.display_login = MetaTraderConfig.getDisplayLogin(account.login);
                getAccountsInfo(acc_type).info.login         = account.login;
                getAccountsInfo(acc_type).info.server        = account.server;

                if (getDisplayServer(trading_servers, account.server)) {
                    getAccountsInfo(acc_type).info.display_server = getDisplayServer(trading_servers, account.server);
                }
                MetaTraderUI.updateAccount(acc_type);
            } else if (account.error) {
                const { login, account_type, server } = account.error.details;

                // TODO: remove exception handlers for unknown_acc_type when details include market_types and sub market types
                const unknown_acc_type = account_type === 'real' ? 'real_unknown' : 'demo_unknown';
                getAccountsInfo(unknown_acc_type).info = {
                    display_login : MetaTraderConfig.getDisplayLogin(login),
                    display_server: getDisplayServer(trading_servers, server),
                    login,
                };
                MetaTraderUI.updateAccount(unknown_acc_type, false);

                if (!has_multi_mt5_accounts && (has_demo_error || has_real_error)) {
                    MetaTraderUI.loadAction('new_account', null, true);
                } else if (has_real_error && has_demo_error) {
                    MetaTraderUI.disableButtonLink('.act_new_account');
                }
            }
        });

        const current_acc_type = getDefaultAccount();
        Client.set('mt5_account', current_acc_type);

        // Update types with no account
        Object.keys(accounts_info)
            .filter(acc_type => !MetaTraderConfig.hasAccount(acc_type))
            .forEach((acc_type) => { MetaTraderUI.updateAccount(acc_type); });

        if (/unknown+$/.test(current_acc_type)) {
            MetaTraderUI.updateAccount(current_acc_type);
            MetaTraderUI.loadAction('new_account', null, true);
        }
    };

    const sendTopupDemo = () => {
        MetaTraderUI.setTopupLoading(true);
        const acc_type = Client.get('mt5_account');
        const req      = {
            mt5_deposit: 1,
            to_mt5     : getAccountsInfo(acc_type).info.login,
        };

        BinarySocket.send(req).then((response) => {
            if (response.error) {
                MetaTraderUI.displayPageError(response.error.message);
                MetaTraderUI.setTopupLoading(false);
            } else {
                MetaTraderUI.displayMainMessage(
                    localize(
                        '[_1] has been credited into your MT5 Demo Account: [_2].',
<<<<<<< HEAD
                        [`10,000.00 ${MetaTraderConfig.getCurrency(acc_type)}`, accounts_info[acc_type].info.display_login]
=======
                        [`10,000.00 ${MetaTraderConfig.getCurrency(acc_type)}`, getAccountsInfo(acc_type).info.display_login]
>>>>>>> 9f7214b4
                    ));
                BinarySocket.send({ mt5_login_list: 1 }).then((res) => {
                    allAccountsResponseHandler(res);
                    MetaTraderUI.setTopupLoading(false);
                });
            }
        });
    };

    const metatraderMenuItemVisibility = () => {
        BinarySocket.wait('landing_company', 'get_account_status').then(async () => {
            if (isEligible()) {
                const mt_visibility = document.getElementsByClassName('mt_visibility');
                applyToAllElements(mt_visibility, (el) => {
                    el.setVisibility(1);
                });
            }
        });
    };

    const onUnload = () => {
        MetaTraderUI.refreshAction();
    };

    return {
        onLoad,
        onUnload,
        isEligible,
        metatraderMenuItemVisibility,
    };
})();

module.exports = MetaTrader;<|MERGE_RESOLUTION|>--- conflicted
+++ resolved
@@ -445,11 +445,7 @@
                 MetaTraderUI.displayMainMessage(
                     localize(
                         '[_1] has been credited into your MT5 Demo Account: [_2].',
-<<<<<<< HEAD
-                        [`10,000.00 ${MetaTraderConfig.getCurrency(acc_type)}`, accounts_info[acc_type].info.display_login]
-=======
                         [`10,000.00 ${MetaTraderConfig.getCurrency(acc_type)}`, getAccountsInfo(acc_type).info.display_login]
->>>>>>> 9f7214b4
                     ));
                 BinarySocket.send({ mt5_login_list: 1 }).then((res) => {
                     allAccountsResponseHandler(res);
