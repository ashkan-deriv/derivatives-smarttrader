const MetaTraderConfig = require('./metatrader.config');
const MetaTraderUI     = require('./metatrader.ui');
const Client           = require('../../../base/client');
const BinarySocket     = require('../../../base/socket');
const Validation       = require('../../../common/form_validation');
const localize         = require('../../../../_common/localize').localize;
const State            = require('../../../../_common/storage').State;
const toTitleCase      = require('../../../../_common/string_util').toTitleCase;
const getPropertyValue = require('../../../../_common/utility').getPropertyValue;

const MetaTrader = (() => {
    const mt_companies  = MetaTraderConfig.mt_companies;
    const accounts_info = MetaTraderConfig.accounts_info;
    const actions_info  = MetaTraderConfig.actions_info;
    const fields        = MetaTraderConfig.fields;

    const mt_company = {};

    const onLoad = () => {
        BinarySocket.wait('landing_company', 'get_account_status').then(() => {
            if (isEligible()) {
                if (Client.get('is_virtual')) {
                    getAllAccountsInfo();
                } else {
                    BinarySocket.send({ get_limits: 1 }).then(getAllAccountsInfo);
                }
            } else if (State.getResponse('landing_company.gaming_company.shortcode') === 'malta') {
                // TODO: remove this elseif when we enable mt account opening for malta
                // show specific message to clients from malta landing company as long as there is no mt_company for them
                MetaTraderUI.displayPageError(localize('Our MT5 service is currently unavailable to EU residents due to pending regulatory approval.'));
            } else {
                MetaTraderUI.displayPageError(localize('Sorry, this feature is not available in your jurisdiction.'));
            }
        });
    };

    const isEligible = () => {
        let has_mt_company = false;
        Object.keys(mt_companies).forEach((company) => {
            mt_company[company] = State.getResponse(`landing_company.mt_${company}_company.shortcode`);
            if (mt_company[company]) {
                has_mt_company = true;
                addAccount(company);
            }
        });
        return has_mt_company;
    };

    const addAccount = (company) => {
        ['demo', 'real'].forEach((type) => {
            Object.keys(mt_companies[company]).forEach((acc_type) => {
                const company_info     = mt_companies[company][acc_type];
                const mt5_account_type = company_info.mt5_account_type;
                const title            = localize(`${toTitleCase(type)} ${company_info.title}`);
                const is_demo          = type === 'demo';

                if (!(is_demo && company_info.is_real_only)) {
                    accounts_info[`${type}_${mt_company[company]}${mt5_account_type ? `_${mt5_account_type}` : ''}`] = {
                        title,
                        is_demo,
                        mt5_account_type,
                        account_type: is_demo ? 'demo' : company,
                        max_leverage: company_info.max_leverage,
                        short_title : company_info.title,
                    };
                }
            });
        });
    };

    const getAllAccountsInfo = () => {
        MetaTraderUI.init(submit);
        BinarySocket.send({ mt5_login_list: 1 }).then((response) => {
            if (response.error) {
                MetaTraderUI.displayPageError(response.error.message || localize('Sorry, an error occurred while processing your request.'));
                return;
            }
            // Ignore old accounts which are not linked to any group or has deprecated group
            const mt5_login_list = (response.mt5_login_list || []).filter(obj => (
                obj.group && Client.getMT5AccountType(obj.group) in accounts_info
            ));

            // Update account info
            mt5_login_list.forEach((obj) => {
                const acc_type = Client.getMT5AccountType(obj.group);
                accounts_info[acc_type].info = { login: obj.login };
                getAccountDetails(obj.login, acc_type);
                setMAM(obj.login, acc_type);
            });

            const current_acc_type = getDefaultAccount();
            Client.set('mt5_account', current_acc_type);
            if (getPropertyValue(accounts_info, [current_acc_type, 'info', 'login'])) {
                setMAM(accounts_info[current_acc_type].info.login, current_acc_type).then(() => { // promise to avoid race condition
                    MetaTraderUI.showHideMAM(current_acc_type);
                });
            }

            // Update types with no account
            Object.keys(accounts_info)
                .filter(acc_type => !MetaTraderConfig.hasAccount(acc_type))
                .forEach((acc_type) => { MetaTraderUI.updateAccount(acc_type); });
        });
    };

    const setMAM = (login, acc_type) => (
        new Promise((resolve) => {
            if (/mam/.test(acc_type)) {
                BinarySocket.send({ mt5_mamm: 1, login }).then((response) => {
                    if (getPropertyValue(response, ['mt5_mamm', 'manager_id'])) {
                        accounts_info[acc_type].manager_id = response.mt5_mamm.manager_id;
                    } else {
                        delete accounts_info[acc_type].manager_id;
                    }
                    resolve();
                });
            } else {
                resolve();
            }
        })
    );

    const getDefaultAccount = () => {
        let default_account = '';
        if (MetaTraderConfig.hasAccount(Client.get('mt5_account'))) {
            default_account = Client.get('mt5_account');
        } else {
            default_account = MetaTraderConfig.getAllAccounts()[0] || '';
        }
        return default_account;
    };

    const getAccountDetails = (login, acc_type) => {
        BinarySocket.send({
            mt5_get_settings: 1,
            login,
        }).then((response) => {
            if (response.mt5_get_settings) {
                accounts_info[acc_type].info = response.mt5_get_settings;
                MetaTraderUI.updateAccount(acc_type);
            }
        });
    };

    const makeRequestObject = (acc_type, action) => {
        const req = {};

        Object.keys(fields[action]).forEach((field) => {
            const field_obj = fields[action][field];
            if (field_obj.request_field) {
                req[field_obj.request_field] = MetaTraderUI.$form().find(field_obj.id).val();
            }
        });

<<<<<<< HEAD
        // set main command
        if (action !== 'revoke_mam') {
            req[`mt5_${action.replace(action === 'new_account_mam' ? '_mam' : '', '')}`] = 1;
=======
        if (action !== 'verify_password_reset') {
            // set main command
            req[`mt5_${action}`] = 1;
>>>>>>> 25d16de4
        }

        // add additional fields
        $.extend(req, fields[action].additional_fields(acc_type, MetaTraderUI.getToken()));

        return req;
    };

    const submit = (e) => {
        e.preventDefault();
        const $btn_submit = $(e.target);
        const acc_type    = $btn_submit.attr('acc_type');
        const action      = $btn_submit.attr('action');
        MetaTraderUI.hideFormMessage(action);
        if (Validation.validate(`#frm_${action}`)) {
            MetaTraderUI.disableButton(action);
            // further validations before submit (password_check)
            MetaTraderUI.postValidate(acc_type, action).then((is_ok) => {
                if (!is_ok) {
                    MetaTraderUI.enableButton(action);
                    return;
                }

                const req = makeRequestObject(acc_type, action);
                BinarySocket.send(req).then((response) => {
                    if (response.error) {
                        MetaTraderUI.displayFormMessage(response.error.message, action);
                        if (typeof actions_info[action].onError === 'function') {
                            actions_info[action].onError(response, MetaTraderUI.$form());
                        }
                    } else {
                        const login = actions_info[action].login ?
                            actions_info[action].login(response) : accounts_info[acc_type].info.login;
                        if (!accounts_info[acc_type].info) {
                            accounts_info[acc_type].info = { login, currency: getPropertyValue(response, ['mt5_new_account', 'currency']) };
                            MetaTraderUI.setAccountType(acc_type, true);
                            BinarySocket.send({ mt5_login_list: 1 });
                        }
                        getAccountDetails(login, acc_type);
                        if (typeof actions_info[action].success_msg === 'function') {
                            const success_msg = actions_info[action].success_msg(response);
                            if (actions_info[action].success_msg_selector) {
                                MetaTraderUI.displayMessage(actions_info[action].success_msg_selector, success_msg, 1);
                            } else {
                                MetaTraderUI.displayMainMessage(success_msg);
                            }
                        }
                        if (typeof actions_info[action].onSuccess === 'function') {
                            actions_info[action].onSuccess(response, MetaTraderUI.$form());
                        }
                        if (/^(revoke_mam|new_account_mam)/.test(action)) {
                            setMAM(login, acc_type).then(() => {
                                MetaTraderUI.showHideMAM(acc_type);
                            });
                        }
                    }
                    MetaTraderUI.enableButton(action, response);
                });
            });
        }
    };

    return {
        onLoad,
        isEligible,
    };
})();

module.exports = MetaTrader;<|MERGE_RESOLUTION|>--- conflicted
+++ resolved
@@ -152,15 +152,9 @@
             }
         });
 
-<<<<<<< HEAD
-        // set main command
-        if (action !== 'revoke_mam') {
+        if (!/^(verify_password_reset|revoke_mam)$/.test(action)) {
+            // set main command
             req[`mt5_${action.replace(action === 'new_account_mam' ? '_mam' : '', '')}`] = 1;
-=======
-        if (action !== 'verify_password_reset') {
-            // set main command
-            req[`mt5_${action}`] = 1;
->>>>>>> 25d16de4
         }
 
         // add additional fields
