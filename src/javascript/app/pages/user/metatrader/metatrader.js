--- conflicted
+++ resolved
@@ -169,16 +169,12 @@
                         }
                         getAccountDetails(login, acc_type);
                         if (typeof actions_info[action].success_msg === 'function') {
-<<<<<<< HEAD
-                            MetaTraderUI.displayMainMessage(actions_info[action].success_msg(response, acc_type));
-=======
-                            const success_msg = actions_info[action].success_msg(response);
+                            const success_msg = actions_info[action].success_msg(response, acc_type);
                             if (actions_info[action].success_msg_selector) {
                                 MetaTraderUI.displayMessage(actions_info[action].success_msg_selector, success_msg, 1);
                             } else {
                                 MetaTraderUI.displayMainMessage(success_msg);
                             }
->>>>>>> 25d16de4
                         }
                         if (typeof actions_info[action].onSuccess === 'function') {
                             actions_info[action].onSuccess(response, MetaTraderUI.$form());
