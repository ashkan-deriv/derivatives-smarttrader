const MetaTraderConfig = require('./metatrader.config');
const MetaTraderUI     = require('./metatrader.ui');
const Client           = require('../../../base/client');
const BinarySocket     = require('../../../base/socket');
const Validation       = require('../../../common/form_validation');
const localize         = require('../../../../_common/localize').localize;
const State            = require('../../../../_common/storage').State;
const toTitleCase      = require('../../../../_common/string_util').toTitleCase;
const getPropertyValue = require('../../../../_common/utility').getPropertyValue;

const MetaTrader = (() => {
    const mt_companies  = MetaTraderConfig.mt_companies;
    const accounts_info = MetaTraderConfig.accounts_info;
    const actions_info  = MetaTraderConfig.actions_info;
    const fields        = MetaTraderConfig.fields;

    const mt_company = {};

    const onLoad = () => {
        BinarySocket.wait('landing_company', 'get_account_status').then(() => {
            if (isEligible()) {
<<<<<<< HEAD
                MetaTraderUI.switchToMT5();
=======
>>>>>>> eb3cc90e
                if (Client.get('is_virtual')) {
                    getAllAccountsInfo();
                } else {
                    BinarySocket.send({ get_limits: 1 }).then(getAllAccountsInfo);
                }
            } else if (State.getResponse('landing_company.gaming_company.shortcode') === 'malta') {
                // TODO: remove this elseif when we enable mt account opening for malta
                // show specific message to clients from malta landing company as long as there is no mt_company for them
                MetaTraderUI.displayPageError(localize('Our MT5 service is currently unavailable to EU residents due to pending regulatory approval.'));
            } else {
                MetaTraderUI.displayPageError(localize('Sorry, this feature is not available in your jurisdiction.'));
            }
        });
    };

    const isEligible = () => {
        let has_mt_company = false;
        Object.keys(mt_companies).forEach((company) => {
            mt_company[company] = State.getResponse(`landing_company.mt_${company}_company.shortcode`);
            if (mt_company[company]) {
                has_mt_company = true;
                addAccount(company);
            }
        });
        return has_mt_company;
    };

    const addAccount = (company) => {
        ['demo', 'real'].forEach((type) => {
            Object.keys(mt_companies[company]).forEach((acc_type) => {
                const company_info     = mt_companies[company][acc_type];
                const mt5_account_type = company_info.mt5_account_type;
                const title            = localize(`${toTitleCase(type)} ${company_info.title}`);
                const is_demo          = type === 'demo';

                accounts_info[`${type}_${mt_company[company]}${mt5_account_type ? `_${mt5_account_type}` : ''}`] = {
                    title,
                    is_demo,
                    mt5_account_type,
                    account_type: is_demo ? 'demo' : company,
                    max_leverage: company_info.max_leverage,
                    short_title : company_info.title,
                };
            });
        });
    };

    const getAllAccountsInfo = () => {
        MetaTraderUI.init(submit);
        BinarySocket.send({ mt5_login_list: 1 }).then((response) => {
            if (response.error) {
                MetaTraderUI.displayPageError(response.error.message || localize('Sorry, an error occurred while processing your request.'));
                return;
            }
            // Ignore old accounts which are not linked to any group or has deprecated group
            const mt5_login_list = (response.mt5_login_list || []).filter(obj => (
                obj.group && Client.getMT5AccountType(obj.group) in accounts_info
            ));

            // Update account info
            mt5_login_list.forEach((obj) => {
                const acc_type = Client.getMT5AccountType(obj.group);
                accounts_info[acc_type].info = { login: obj.login };
                getAccountDetails(obj.login, acc_type);
            });

            Client.set('mt5_account', getDefaultAccount());

            // Update types with no account
            Object.keys(accounts_info)
                .filter(acc_type => !hasAccount(acc_type))
                .forEach((acc_type) => { MetaTraderUI.updateAccount(acc_type); });
        });
    };

    const getDefaultAccount = () => {
        let default_account = '';
        if (hasAccount(location.hash.substring(1))) {
            default_account = location.hash.substring(1);
            MetaTraderUI.removeUrlHash();
        } else if (hasAccount(Client.get('mt5_account'))) {
            default_account = Client.get('mt5_account');
        } else {
            default_account = Object.keys(accounts_info)
                .filter(acc_type => hasAccount(acc_type))
                .sort(acc_type => (accounts_info[acc_type].is_demo ? 1 : -1))[0] || ''; // real first
        }
        return default_account;
    };

    const hasAccount = acc_type => (accounts_info[acc_type] || {}).info;

    const getAccountDetails = (login, acc_type) => {
        BinarySocket.send({
            mt5_get_settings: 1,
            login,
        }).then((response) => {
            if (response.mt5_get_settings) {
                accounts_info[acc_type].info = response.mt5_get_settings;
                MetaTraderUI.updateAccount(acc_type);
            }
        });
    };

    const makeRequestObject = (acc_type, action) => {
        const req = {};

        Object.keys(fields[action]).forEach((field) => {
            const field_obj = fields[action][field];
            if (field_obj.request_field) {
                req[field_obj.request_field] = MetaTraderUI.$form().find(field_obj.id).val();
            }
        });

        // set main command
        req[`mt5_${action}`] = 1;

        // add additional fields
        $.extend(req, fields[action].additional_fields(acc_type));

        return req;
    };

    const submit = (e) => {
        e.preventDefault();
        const $btn_submit = $(e.target);
        const acc_type    = $btn_submit.attr('acc_type');
        const action      = $btn_submit.attr('action');
        MetaTraderUI.hideFormMessage(action);
        if (Validation.validate(`#frm_${action}`)) {
            MetaTraderUI.disableButton(action);
            // further validations before submit (password_check)
            MetaTraderUI.postValidate(acc_type, action).then((is_ok) => {
                if (!is_ok) {
                    MetaTraderUI.enableButton(action);
                    return;
                }

                const req = makeRequestObject(acc_type, action);
                BinarySocket.send(req).then((response) => {
                    if (response.error) {
                        MetaTraderUI.displayFormMessage(response.error.message, action);
                    } else {
                        const login = actions_info[action].login ?
                            actions_info[action].login(response) : accounts_info[acc_type].info.login;
                        if (!accounts_info[acc_type].info) {
                            accounts_info[acc_type].info = { login, currency: getPropertyValue(response, ['mt5_new_account', 'currency']) };
                            MetaTraderUI.setAccountType(acc_type, true);
                            BinarySocket.send({ mt5_login_list: 1 });
                        }
                        MetaTraderUI.loadAction(null, acc_type);
                        getAccountDetails(login, acc_type);
                        if (typeof actions_info[action].success_msg === 'function') {
                            MetaTraderUI.displayMainMessage(actions_info[action].success_msg(response));
                        }
                        if (typeof actions_info[action].onSuccess === 'function') {
                            actions_info[action].onSuccess(response, acc_type);
                        }
                    }
                    MetaTraderUI.enableButton(action);
                });
            });
        }
    };

    return {
        onLoad,
        isEligible,
    };
})();

module.exports = MetaTrader;<|MERGE_RESOLUTION|>--- conflicted
+++ resolved
@@ -19,10 +19,6 @@
     const onLoad = () => {
         BinarySocket.wait('landing_company', 'get_account_status').then(() => {
             if (isEligible()) {
-<<<<<<< HEAD
-                MetaTraderUI.switchToMT5();
-=======
->>>>>>> eb3cc90e
                 if (Client.get('is_virtual')) {
                     getAllAccountsInfo();
                 } else {
