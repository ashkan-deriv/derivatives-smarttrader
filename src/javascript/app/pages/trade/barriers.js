--- conflicted
+++ resolved
@@ -147,11 +147,8 @@
                     Defaults.set('barrier_high', high_elm.value);
                     Defaults.set('barrier_low', low_elm.value);
                     Defaults.remove('barrier');
-<<<<<<< HEAD
+                    showHideRelativeTip(barrier.barrier, [high_tooltip, high_span, low_tooltip, low_span]);
                     Barriers.validateBarrier();
-=======
-                    showHideRelativeTip(barrier.barrier, [high_tooltip, high_span, low_tooltip, low_span]);
->>>>>>> 0433cbba
                     return;
                 }
                 Barriers.validateBarrier();
