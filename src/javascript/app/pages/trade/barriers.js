const moment             = require('moment');
const countDecimalPlaces = require('./common_independent').countDecimalPlaces;
const Contract           = require('./contract');
const Defaults           = require('./defaults');
const Tick               = require('./tick');
const elementTextContent = require('../../../_common/common_functions').elementTextContent;
const getElementById     = require('../../../_common/common_functions').getElementById;
const isVisible          = require('../../../_common/common_functions').isVisible;
const localize           = require('../../../_common/localize').localize;

/*
 * Handles barrier processing and display
 *
 * It process `Contract.barriers` and display them if its applicable
 * for current `Contract.form()
 */

const Barriers = (() => {
    let is_barrier_updated = false;

    const display = () => {
        const barriers  = Contract.barriers()[Defaults.get('underlying')];
        const form_name = Contract.form();

<<<<<<< HEAD
        // TODO: remove `reset` when API stops sending barrier for Resets in contracts_for response
        if (barriers && form_name && !/risefall|reset/i.test(Defaults.get('formname'))) {
            const barrier = barriers[form_name];
=======
        if (barriers && form_name && barriers[form_name] && Defaults.get('formname') !== 'risefall') {
            const unit     = getElementById('duration_units');
            const end_time = getElementById('expiry_date');
            const is_daily = (unit && isVisible(unit) && unit.value === 'd') ||
                (end_time && isVisible(end_time) && moment(end_time.getAttribute('data-value')).isAfter(moment(), 'day'));

            const barrier = barriers[form_name][is_daily ? 'daily' : 'intraday'];
>>>>>>> 9726d78e
            if (barrier) {
                const current_tick   = Tick.quote();
                const decimal_places = countDecimalPlaces(current_tick);

                const indicative_barrier_tooltip      = getElementById('indicative_barrier_tooltip');
                const indicative_high_barrier_tooltip = getElementById('indicative_high_barrier_tooltip');
                const indicative_low_barrier_tooltip  = getElementById('indicative_low_barrier_tooltip');

                if (barrier.count === 1) {
                    getElementById('high_barrier_row').style.display = 'none';
                    getElementById('low_barrier_row').style.display  = 'none';
                    getElementById('barrier_row').setAttribute('style', '');

                    const defaults_barrier = Defaults.get('barrier');
                    const elm              = getElementById('barrier');
                    const tooltip          = getElementById('barrier_tooltip');
                    const span             = getElementById('barrier_span');
                    let barrier_def        = defaults_barrier && !isNaN(defaults_barrier) ?
                        defaults_barrier : (barrier.barrier || 0);
                    let value;
                    if (is_daily || !String(barrier.barrier).match(/^[+-]/)) {
                        if (current_tick && !isNaN(current_tick) && String(barrier_def).match(/^[+-]/)) {
                            value = (parseFloat(current_tick) + parseFloat(barrier_def)).toFixed(decimal_places);
                        } else {
                            value = parseFloat(barrier_def);
                        }
                        tooltip.style.display = 'none';
                        span.style.display    = 'inherit';
                        // no need to display indicative barrier in case of absolute barrier
                        elementTextContent(indicative_barrier_tooltip, '');
                    } else {
                        if (!String(barrier_def).match(/^[+-]/)) barrier_def = barrier.barrier; // override Defaults value, because it's changing from absolute to relative barrier
                        value                 = barrier_def;
                        span.style.display    = 'none';
                        tooltip.style.display = 'inherit';
                        if (current_tick && !isNaN(current_tick)) {
                            elementTextContent(indicative_barrier_tooltip, (parseFloat(current_tick) +
                                parseFloat(barrier_def)).toFixed(decimal_places));
                        } else {
                            elementTextContent(indicative_barrier_tooltip, '');
                        }
                    }
                    elm.value = elm.textContent = value;
                    Defaults.set('barrier', elm.value);
                    Defaults.remove('barrier_high', 'barrier_low');
                    Barriers.validateBarrier();
                    showHideRelativeTip(barrier.barrier, [tooltip, span]);
                    return;
                } else if (barrier.count === 2) {
                    getElementById('barrier_row').style.display = 'none';
                    getElementById('high_barrier_row').setAttribute('style', '');
                    getElementById('low_barrier_row').setAttribute('style', '');

                    const high_elm     = getElementById('barrier_high');
                    const low_elm      = getElementById('barrier_low');
                    const high_tooltip = getElementById('barrier_high_tooltip');
                    const high_span    = getElementById('barrier_high_span');
                    const low_tooltip  = getElementById('barrier_low_tooltip');
                    const low_span     = getElementById('barrier_low_span');

                    const defaults_high = Defaults.get('barrier_high');
                    const defaults_low  = Defaults.get('barrier_low');

                    let barrier_high = defaults_high && !isNaN(defaults_high) ? defaults_high : (barrier.barrier || 0);
                    let barrier_low  = defaults_low && !isNaN(defaults_low) ?
                        defaults_low : (barrier.barrier1 || 0);
                    let value_high,
                        value_low;
                    if (is_daily || !String(barrier.barrier).match(/^[+-]/)) {
                        if (current_tick && !isNaN(current_tick) && String(barrier_high).match(/^[+-]/)) {
                            value_high = (parseFloat(current_tick) + parseFloat(barrier_high)).toFixed(decimal_places);
                            value_low  = (parseFloat(current_tick) + parseFloat(barrier_low)).toFixed(decimal_places);
                        } else {
                            value_high = parseFloat(barrier_high);
                            value_low  = parseFloat(barrier_low);
                        }

                        high_span.style.display    = 'inherit';
                        high_tooltip.style.display = 'none';
                        low_span.style.display     = 'inherit';
                        low_tooltip.style.display  = 'none';

                        elementTextContent(indicative_high_barrier_tooltip, '');
                        elementTextContent(indicative_low_barrier_tooltip, '');
                    } else {
                        // override Defaults value, if it's changing from absolute to relative barrier
                        if (!String(barrier_high).match(/^[+-]/) || !String(barrier_low).match(/^[+-]/)) {
                            barrier_high = barrier.barrier;
                            barrier_low  = barrier.barrier1;
                        }
                        value_high = barrier_high;
                        value_low  = barrier_low;

                        high_span.style.display    = 'none';
                        high_tooltip.style.display = 'inherit';
                        low_span.style.display     = 'none';
                        low_tooltip.style.display  = 'inherit';

                        const barrierVal = (tick, barrier_value) => (
                            (tick + parseFloat(barrier_value)).toFixed(decimal_places)
                        );

                        if (current_tick && !isNaN(current_tick)) {
                            const tick = parseFloat(current_tick);
                            elementTextContent(indicative_high_barrier_tooltip, barrierVal(tick, barrier_high));
                            elementTextContent(indicative_low_barrier_tooltip, barrierVal(tick, barrier_low));
                        } else {
                            elementTextContent(indicative_high_barrier_tooltip, '');
                            elementTextContent(indicative_low_barrier_tooltip, '');
                        }
                    }
                    high_elm.value = high_elm.textContent = value_high;
                    low_elm.value  = low_elm.textContent  = value_low;

                    Defaults.set('barrier_high', high_elm.value);
                    Defaults.set('barrier_low', low_elm.value);
                    Defaults.remove('barrier');
                    showHideRelativeTip(barrier.barrier, [high_tooltip, high_span, low_tooltip, low_span]);
                    return;
                }
            }
        }

        const elements = document.getElementsByClassName('barrier_class');
        for (let i = 0; i < elements.length; i++) {
            elements[i].style.display = 'none';
        }
        Defaults.remove('barrier', 'barrier_high', 'barrier_low');
    };

    const validateBarrier = () => {
        const barrier_element = getElementById('barrier');
        const empty           = isNaN(parseFloat(barrier_element.value)) || parseFloat(barrier_element.value) === 0;
        if (isVisible(barrier_element) && empty) {
            barrier_element.classList.add('error-field');
        } else {
            barrier_element.classList.remove('error-field');
        }
    };

    const showHideRelativeTip = (barrier, arr_el) => {
        const has_relative_barrier = String(barrier).match(/^[+-]/);
        const barrier_text         = localize('Add +/– to define a barrier offset. For example, +0.005 means a barrier that\'s 0.005 higher than the entry spot.');
        arr_el.forEach((el) => {
            if (has_relative_barrier) {
                el.setAttribute('data-balloon', barrier_text);
                el.setAttribute('data-balloon-length', 'xlarge');
            } else {
                el.removeAttribute('data-balloon');
                el.removeAttribute('data-balloon-length');
            }
        });
    };

    return {
        display,
        validateBarrier,
        isBarrierUpdated: () => is_barrier_updated,
        setBarrierUpdate: (flag) => { is_barrier_updated = flag; },
    };
})();

module.exports = Barriers;<|MERGE_RESOLUTION|>--- conflicted
+++ resolved
@@ -22,19 +22,14 @@
         const barriers  = Contract.barriers()[Defaults.get('underlying')];
         const form_name = Contract.form();
 
-<<<<<<< HEAD
         // TODO: remove `reset` when API stops sending barrier for Resets in contracts_for response
         if (barriers && form_name && !/risefall|reset/i.test(Defaults.get('formname'))) {
-            const barrier = barriers[form_name];
-=======
-        if (barriers && form_name && barriers[form_name] && Defaults.get('formname') !== 'risefall') {
             const unit     = getElementById('duration_units');
             const end_time = getElementById('expiry_date');
             const is_daily = (unit && isVisible(unit) && unit.value === 'd') ||
                 (end_time && isVisible(end_time) && moment(end_time.getAttribute('data-value')).isAfter(moment(), 'day'));
 
             const barrier = barriers[form_name][is_daily ? 'daily' : 'intraday'];
->>>>>>> 9726d78e
             if (barrier) {
                 const current_tick   = Tick.quote();
                 const decimal_places = countDecimalPlaces(current_tick);
