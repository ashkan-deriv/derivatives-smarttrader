const moment               = require('moment');
const HighchartUI          = require('./charts/highchart.ui');
const requireHighstock     = require('./common').requireHighstock;
const Reset                = require('./reset');
const Tick                 = require('./tick');
const updatePurchaseStatus = require('./update_values').updatePurchaseStatus;
const ViewPopupUI          = require('../user/view_popup/view_popup.ui');
const BinarySocket         = require('../../base/socket');
const ChartSettings        = require('../../common/chart_settings');
const addComma             = require('../../../_common/base/currency_base').addComma;
const CommonFunctions      = require('../../../_common/common_functions');
const localize             = require('../../../_common/localize').localize;

const TickDisplay = (() => {
    let number_of_ticks,
        display_symbol,
        contract_start_ms,
        contract_category,
        should_set_barrier,
        barrier,
        display_decimals,
        show_contract_result,
        price,
        payout,
        ticks_needed,
        x_indicators,
        chart,
        Highcharts,
        applicable_ticks,
        contract_start_moment,
        counter,
        spots_list,
        tick_init,
        subscribe,
        reset_spot_plotted,
        response_id,
        contract,
        selected_tick;

    let id_render = 'tick_chart';

    const winning_color = 'rgba(46, 136, 54, 0.2)';
    const losing_color  = 'rgba(204, 0, 0, 0.1)';

    const color  = 'orange';
    const marker = {
        fillColor: color,
        lineColor: color,
        lineWidth: 3,
        radius   : 4,
        states   : { hover: { fillColor: color, lineColor: color, lineWidth: 3, radius: 4 } },
    };

    const initialize = (data, options) => {
        // setting up globals
        applicable_ticks     = [];
        number_of_ticks      = parseInt(data.number_of_ticks);
        display_symbol       = data.display_symbol;
        contract_start_ms    = parseInt(data.contract_start) * 1000;
        contract_category    = data.contract_category;
<<<<<<< HEAD
        should_set_barrier   = !contract_category.match('digits|runs');
        barrier              = data.barrier;
=======
        should_set_barrier   = !contract_category.match('digits');
>>>>>>> 9cf8d65e
        display_decimals     = data.display_decimals || 2;
        show_contract_result = data.show_contract_result;
        reset_spot_plotted   = false;

        if (data.id_render) {
            id_render = data.id_render;
        }

        if (data.show_contract_result) {
            price  = parseFloat(data.price);
            payout = parseFloat(data.payout);
        }
        setXIndicators();
        requireHighstock((Highstock) => {
            Highcharts = Highstock;
            const is_small_width     = window.innerWidth < 480;
            const overlay_margin_top = is_small_width ? 70 : 40;
            const overlay_height     = is_small_width ? 200 : 170;
            initializeChart({
                display_decimals,
                data         : [],
                el           : id_render,
                events       : { load: () => { plot(); } },
                margin_top   : show_contract_result ? overlay_margin_top : null,
                has_animation: show_contract_result,
                height       : show_contract_result ? overlay_height : null,
                radius       : 4,
                title        : show_contract_result ? '' : display_symbol,
                tooltip      : {
                    formatter() {
                        const new_y = addComma(this.y.toFixed(display_decimals));
                        const mom   = moment.utc(applicable_ticks[this.x].epoch * 1000).format('dddd, MMM D, HH:mm:ss');
                        return `<div class='tooltip-body'>${mom}<br/>${display_symbol} ${new_y}</div>`;
                    },
                },
                type  : 'line',
                width : data.width ? data.width : (show_contract_result ? 394 : null),
                x_axis: { labels: { enabled: false }, ...(show_contract_result ? { max: number_of_ticks + 1, min: 0, type: 'linear' } : {}) },
            }, options);
        });
    };

    const setXIndicators = () => {
        const exit_tick_index = number_of_ticks - 1;
        if (contract_category.match('asian')) {
            ticks_needed = number_of_ticks;
            x_indicators = {
                _0: { label: localize('Entry Spot'), id: 'start_tick' },
            };
            x_indicators[`_${exit_tick_index}`] = {
                label    : localize('Exit Spot'),
                id       : 'exit_tick',
                dashStyle: 'Dash',
            };
        } else if (contract_category.match(/callput|reset/i)) {
            ticks_needed = number_of_ticks + 1;
            x_indicators = {
                _0: { label: localize('Entry Spot'), id: 'entry_tick' },
            };
            x_indicators[`_${number_of_ticks}`] = {
                label    : localize('Exit Spot'),
                id       : 'exit_tick',
                dashStyle: 'Dash',
            };
            if (contract_category.match('reset')) {
                const reset_time_index = Math.floor(number_of_ticks / 2); // use index to draw ticks reset_time
                x_indicators[`_${reset_time_index}`] = {
                    index: reset_time_index,
                    label: localize('Reset Time'),
                    id   : 'reset_tick',
                    color: '#000',
                };
            }
        } else if (contract_category.match('touchnotouch')) {
            ticks_needed = number_of_ticks + 1;
            x_indicators = {
                _0: { label: localize('Entry Spot'), id: 'entry_tick' },
            };
        } else if (contract_category.match('highlowticks')) {
            ticks_needed = number_of_ticks;
            x_indicators = {
                _0: { label: localize('Entry Spot'), id: 'start_tick' },
            };
            x_indicators[`_${exit_tick_index}`] = {
                label    : localize('Exit Spot'),
                id       : 'exit_tick',
                dashStyle: 'Dash',
            };
        } else if (contract_category.match('runs')) {
            ticks_needed = number_of_ticks + 1;
            x_indicators = {
                _0: { label: localize('Entry Spot'), id: 'entry_tick' },
            };
        } else {
            x_indicators = {};
        }
    };

    const initializeChart = (config, data) => {
        const has_reset_barrier = contract.entry_spot && contract.barrier &&
            Reset.isReset(contract_category) && Reset.isNewBarrier(contract.entry_spot, contract.barrier);
        Highcharts.setOptions({
            lang: { thousandsSep: ',' },
        });
        ChartSettings.setChartOptions(config);
        chart = new Highcharts.Chart(ChartSettings.getChartOptions());
        HighchartUI.updateLabels(chart, {
            contract_type   : contract_category,
            has_barrier     : should_set_barrier && contract_category !== 'highlowticks',
            is_reset_barrier: has_reset_barrier,
            is_tick_trade   : true,
            shortcode       : contract.shortcode,
            show_end_time   : contract_category !== 'highlowticks',
        });
        if (data) {
            dispatch(data);
        }
        let resize_timeout;
        const el_chart_container = CommonFunctions.getElementById(id_render);
        window.addEventListener('resize', (e) => {
            e.stopPropagation();
            if (!CommonFunctions.isVisible(el_chart_container)) return;
            clearTimeout(resize_timeout);
            resize_timeout = setTimeout(() => {
                const { offsetWidth, offsetHeight } = el_chart_container;
                chart.setSize(offsetWidth, offsetHeight);
            }, 250);
        });
    };

    const isRelativeBarrier = (barrier_str) => (/\+|-/.test(barrier_str));

    const addBarrier = () => {
        if (!should_set_barrier) {
            return;
        }

        const barrier_type = /^(asian|highlowticks)$/.test(contract_category) ? contract_category : 'static';

        let calculated_barrier = '';
        if (barrier_type === 'static') {
            const first_quote = applicable_ticks[0].quote;
            let barrier_quote = first_quote;

            if (barrier) {
                let final_barrier = Number(barrier).toFixed(parseInt(display_decimals));
                if (isRelativeBarrier(barrier)) {
                    // sometimes due to rounding issues, result is 1.009999 while it should be 1.01
                    final_barrier = Number(`${Math.round(`${barrier_quote + parseFloat(barrier)}e${display_decimals}`)}e-${display_decimals}`);
                }
                barrier_quote = final_barrier;
            } else if (contract && contract.barrier) {
                barrier_quote = parseFloat(contract.barrier);
            }

            chart.yAxis[0].addPlotLine({
                id   : 'tick-barrier',
                value: barrier_quote,
                label: {
                    text : `${localize('Barrier')} (${addComma(barrier_quote)})`,
                    align: Reset.isReset(contract_category) ? 'right' : 'center',
                    x    : Reset.isReset(contract_category) ? -60 : 0,
                },
                color : 'green',
                width : 2,
                zIndex: 2,
            });
            calculated_barrier = barrier_quote;
            should_set_barrier = false;
        }

        if (barrier_type === 'asian') {
            let total = 0;
            for (let i = 0; i < applicable_ticks.length; i++) {
                total += parseFloat(applicable_ticks[i].quote);
            }
            // round calculated barrier
            const calc_barrier = (total / applicable_ticks.length).toFixed(parseInt(display_decimals) + 1);

            chart.yAxis[0].removePlotLine('tick-barrier');
            chart.yAxis[0].addPlotLine({
                id   : 'tick-barrier',
                value: calc_barrier,
                color: 'green',
                label: {
                    text : `${localize('Average')} (${addComma(calc_barrier)})`,
                    align: 'center',
                },
                width : 2,
                zIndex: 2,
            });
            calculated_barrier = calc_barrier;
        }

        if (barrier_type === 'highlowticks') {
            if (/^(won|lost)$/.test(contract.status)) {
                // for contracts that won, highest/lowest tick will be the quote of the selected tick
                // for contracts that lost, API will send exit tick to mark highest/lowest spot
                const high_low_barrier = contract.status === 'won' ? ((applicable_ticks[+selected_tick - 1] || {}).quote) : +contract.exit_tick;

                if (high_low_barrier) {
                    should_set_barrier = false;

                    chart.yAxis[0].addPlotLine({
                        id   : 'tick-barrier',
                        value: high_low_barrier,
                        color: '#e98024',
                        label: {
                            text : `${/^tickhigh_/i.test(contract.shortcode) ? localize('Highest Tick') : localize('Lowest Tick')} (${addComma(high_low_barrier)})`,
                            align: 'center',
                        },
                        width    : 2,
                        zIndex   : 2,
                        dashStyle: 'dash',
                    });
                }
            }
        }

        if (calculated_barrier) {
            CommonFunctions.elementInnerHtml(CommonFunctions.getElementById('contract_purchase_barrier'), `${localize('Barrier')}: ${calculated_barrier}`);
        }
    };

    const add = (indicator) => {
        chart.xAxis[0].addPlotLine({
            value    : indicator.index,
            id       : indicator.id,
            label    : { text: indicator.label, x: /start_tick|entry_tick/.test(indicator.id) ? -15 : 5 },
            color    : indicator.color || '#e98024',
            width    : 2,
            zIndex   : 2,
            dashStyle: indicator.dashStyle || '',
        });
    };

    const evaluateContractOutcome = () => {
        if (contract.status && contract.status !== 'open') {
            if (contract.status === 'won') {
                if (show_contract_result) {
                    $(`#${id_render}`).css('background-color', winning_color);
                }
                updatePurchaseStatus(payout, price, contract.profit, localize('This contract won'));
            } else if (contract.status === 'lost') {
                if (show_contract_result) {
                    $(`#${id_render}`).css('background-color', losing_color);
                }
                updatePurchaseStatus(0, -price, contract.profit, localize('This contract lost'));
            }

            addExitSpot();
        }

        if (Reset.isReset(contract_category) && Reset.isNewBarrier(contract.entry_spot, contract.barrier)) {
            plotResetSpot(+contract.barrier);
        }
    };

    const plot = () => {
        contract_start_moment = moment(contract_start_ms).utc();
        counter               = 0;
        applicable_ticks      = [];
    };

    const dispatch = (data) => {
        const tick_chart = CommonFunctions.getElementById(id_render);

        if (!CommonFunctions.isVisible(tick_chart) || !data || (!data.tick && !data.history)) {
            return;
        }

        if (subscribe && data.tick && document.getElementById('sell_content_wrapper')) {
            response_id = data.tick.id;
            ViewPopupUI.storeSubscriptionID(response_id);
        }

        let epoches,
            spots2,
            chart_display_decimals;

        if (document.getElementById('sell_content_wrapper')) {
            if (data.tick) {
                Tick.details(data);
                if (!chart_display_decimals) {
                    chart_display_decimals = data.tick.quote.split('.')[1].length || 2;
                }
            } else if (data.history) {
                if (!chart_display_decimals) {
                    chart_display_decimals = data.history.prices[0].split('.')[1].length || 2;
                }
            }
            if (!tick_init && contract) {
                let category = 'callput';
                if (/asian/i.test(contract.shortcode)) {
                    category = 'asian';
                } else if (/touch/i.test(contract.shortcode)) {
                    category = 'touchnotouch';
                } else if (/reset/i.test(contract.shortcode)) {
                    category = 'reset';
                } else if (/^(tickhigh|ticklow)_/i.test(contract.shortcode)) {
                    category = 'highlowticks';
                } else if (/^(runhigh|runlow)/i.test(contract.shortcode)) {
                    category = 'runs';
                }

                initialize({
                    symbol              : contract.underlying,
                    number_of_ticks     : contract.tick_count,
                    contract_category   : category,
                    longcode            : contract.longcode,
                    display_symbol      : contract.display_name,
                    contract_start      : contract.date_start,
                    display_decimals    : chart_display_decimals,
                    show_contract_result: 0,
                }, data);
                spots_list = {};
                tick_init  = 'initialized';
                return;
            }
        }

        if (data.tick) {
            spots2  = Tick.spots();
            epoches = Object.keys(spots2).sort((a, b) => a - b);
        } else if (data.history) {
            epoches = data.history.times;
        }

        let has_finished = applicable_ticks && ticks_needed && applicable_ticks.length >= ticks_needed;
        if (contract_category.match('run')) {
            has_finished = applicable_ticks.length && contract.exit_tick_time || false;
        }
        const has_sold     = contract && contract.exit_tick_time && applicable_ticks
            && applicable_ticks.find(({ epoch }) => +epoch === +contract.exit_tick_time) !== undefined;

        if (!has_finished && !has_sold && (!data.tick || !contract.status || contract.status === 'open')) {
            let should_show_all_ticks = true;
            for (let d = 0; d < epoches.length; d++) {
                let tick;
                if (data.tick) {
                    tick = {
                        epoch: parseInt(epoches[d]),
                        quote: parseFloat(spots2[epoches[d]]),
                    };
                } else if (data.history) {
                    tick = {
                        epoch: parseInt(data.history.times[d]),
                        quote: parseFloat(data.history.prices[d]),
                    };
                }

                const current_tick_count = applicable_ticks.length + 1;
                // for contracts that lost, exit tick time will have the value of the highest/lowest tick
                // if current tick is selected tick and current tick occurs after exit tick time (highest/lowest tick), then don't show it
                if (contract.status === 'lost' && current_tick_count > +selected_tick && tick.epoch > +contract.exit_tick_time) {
                    should_show_all_ticks = false;
                }

                if (contract_start_moment && tick.epoch > contract_start_moment.unix() &&
                    !spots_list[tick.epoch] && should_show_all_ticks) {
                    if (!chart || !chart.series) return;
                    chart.series[0].addPoint([counter, tick.quote], true, false);

                    if (+selected_tick === current_tick_count) {
                        const points = chart.series[0].points;
                        points[points.length - 1].update({ marker });
                    }

                    applicable_ticks.push(tick);
                    spots_list[tick.epoch] = tick.quote;
                    const indicator_key    = `_${counter}`;

                    if (!x_indicators[indicator_key] && tick.epoch === +contract.exit_tick_time && contract_category !== 'highlowticks') {
                        x_indicators[indicator_key] = {
                            index    : counter,
                            label    : localize('Exit Spot'),
                            dashStyle: 'Dash',
                        };
                    } else if (current_tick_count === ticks_needed && contract_category === 'highlowticks') {
                        HighchartUI.updateLabels(chart, {
                            contract_type   : contract_category,
                            has_barrier     : false,
                            is_reset_barrier: false,
                            is_tick_trade   : true,
                            shortcode       : contract.shortcode,
                            show_end_time   : true,
                        });
                    }

                    if (typeof x_indicators[indicator_key] !== 'undefined') {
                        x_indicators[indicator_key].index = counter;
                        add(x_indicators[indicator_key]);
                    }

                    addBarrier();
                    counter++;
                }
            }
            if (Reset.isReset(contract_category) && data.history) {
                plotResetSpot();
            }
        }
    };

    const removePlotLine = (id, type = 'y') => {
        if (!chart) return;
        chart[(`${type}Axis`)][0].removePlotLine(id);
    };

    const plotResetSpot = (r_barrier) => {
        if (reset_spot_plotted || !chart || !Reset.isReset(contract.contract_type)) return;

        const is_resetcall  = contract.contract_type === 'RESETCALL';
        const entry_barrier = contract.entry_spot;
        const reset_barrier = r_barrier || contract.barrier;

        if (!+entry_barrier || !+reset_barrier) return;

        if (+entry_barrier !== +reset_barrier) {
            removePlotLine('tick-barrier', 'y');

            chart.yAxis[0].addPlotLine({
                id    : 'tick-reset-barrier',
                value : +reset_barrier,
                label : { text: `${localize('Reset Barrier')} (${addComma(reset_barrier)})`, align: 'right', x: -60, y: is_resetcall ? 15 : -5 },
                color : 'green',
                width : 2,
                zIndex: 3,
            });
            chart.yAxis[0].addPlotLine({
                id       : 'tick-barrier',
                value    : +entry_barrier,
                label    : { text: `${localize('Barrier')} (${addComma(entry_barrier)})`,    align: 'right', x: -60, y: is_resetcall ? -5 : 15 },
                color    : 'green',
                width    : 2,
                zIndex   : 3,
                dashStyle: 'dot',
            });

            CommonFunctions.elementInnerHtml(CommonFunctions.getElementById('contract_purchase_barrier'), `${localize('Reset Barrier')}: ${reset_barrier}`);
            reset_spot_plotted = true;
            HighchartUI.updateLabels(chart, {
                contract_type   : contract_category,
                has_barrier     : true,
                is_reset_barrier: true,
                is_tick_trade   : true,
                shortcode       : contract.shortcode,
                show_end_time   : true,
            });
        }

        evaluateContractOutcome();
    };

    const addExitSpot = () => {
        if (!applicable_ticks || !contract) return;

        if (contract_category === 'highlowticks') {
            addBarrier();
            return;
        }

        const index = applicable_ticks.findIndex(({ epoch }) => epoch === +contract.exit_tick_time);

        if (index === -1) return;

        const indicator_key = `_${index}`;

        if (x_indicators[indicator_key]) return;

        x_indicators[indicator_key] = {
            index,
            label    : localize('Exit Spot'),
            dashStyle: 'Dash',
        };
        add(x_indicators[indicator_key]);
    };

    const updateContract = (proposal_open_contract) => {
        contract = proposal_open_contract;

        if (/^(tickhigh|ticklow)_/i.test(contract.shortcode)) {
            const arr_shortcode = contract.shortcode.split('_');
            selected_tick = arr_shortcode[arr_shortcode.length - 1];
        } else {
            selected_tick = '';
        }
    };

    const updateChart = (data, proposal_open_contract) => {
        subscribe = 'false';
        if (proposal_open_contract) {
            updateContract(proposal_open_contract);
        }

        if (data.is_sold) {
            addExitSpot();
        } else if (proposal_open_contract) {
            if (data.id_render) {
                id_render = data.id_render;
            }

            const request     = {
                ticks_history: contract.underlying,
                start        : contract.date_start,
                end          : 'latest',
            };
            if (contract.current_spot_time < contract.date_expiry) {
                request.subscribe = 1;
                subscribe         = 'true';
            } else if (!/^(tickhigh|ticklow)_/i.test(contract.shortcode) && contract.exit_tick_time && +contract.exit_tick_time < +contract.date_expiry) {
                request.end = contract.exit_tick_time;
            } else if (!/^(runhigh|runlow)$/i.test(contract.contract_category)) {
                request.subscribe = 1;
                request.end       = contract.exit_tick_time || 'latest';
            } else {
                request.end = contract.date_expiry;
            }
            if (data.request_ticks) { // we shouldn't send this multiple times on every update
                tick_init = '';
                BinarySocket.send(request, { callback: dispatch });
            }
        } else {
            dispatch(data);
        }
    };

    return {
        plotResetSpot,
        updateChart,
        init      : initialize,
        resetSpots: () => { spots_list = {}; updateContract({}); $(`#${id_render}`).css('background-color', '#F2F2F2'); },
        setStatus : (proposal_open_contract) => {
            updateContract(proposal_open_contract);
            evaluateContractOutcome();
        },
    };
})();

module.exports = TickDisplay;<|MERGE_RESOLUTION|>--- conflicted
+++ resolved
@@ -58,12 +58,7 @@
         display_symbol       = data.display_symbol;
         contract_start_ms    = parseInt(data.contract_start) * 1000;
         contract_category    = data.contract_category;
-<<<<<<< HEAD
         should_set_barrier   = !contract_category.match('digits|runs');
-        barrier              = data.barrier;
-=======
-        should_set_barrier   = !contract_category.match('digits');
->>>>>>> 9cf8d65e
         display_decimals     = data.display_decimals || 2;
         show_contract_result = data.show_contract_result;
         reset_spot_plotted   = false;
@@ -539,6 +534,7 @@
             label    : localize('Exit Spot'),
             dashStyle: 'Dash',
         };
+
         add(x_indicators[indicator_key]);
     };
 
