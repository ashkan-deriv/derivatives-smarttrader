const moment               = require('moment');
const Tick                 = require('./tick');
const updatePurchaseStatus = require('./update_values').updatePurchaseStatus;
const ViewPopupUI          = require('../user/view_popup/view_popup.ui');
const BinarySocket         = require('../../base/socket');
const CommonFunctions      = require('../../../_common/common_functions');
const localize             = require('../../../_common/localize').localize;

const TickDisplay = (() => {
    let number_of_ticks,
        display_symbol,
        contract_start_ms,
        contract_category,
        set_barrier,
        barrier,
        abs_barrier,
        display_decimals,
        show_contract_result,
        contract_sentiment,
        price,
        payout,
        ticks_needed,
        x_indicators,
        chart,
        Highcharts,
        applicable_ticks,
        contract_barrier,
        contract_start_moment,
        counter,
        spots_list,
        tick_underlying,
        tick_count,
        tick_longcode,
        tick_display_name,
        tick_date_start,
        absolute_barrier,
        tick_shortcode,
        tick_init,
        subscribe,
        responseID;

    let id_render = 'tick_chart';

    const initialize = (data, options) => {
        // setting up globals
        number_of_ticks      = parseInt(data.number_of_ticks);
        display_symbol       = data.display_symbol;
        contract_start_ms    = parseInt(data.contract_start) * 1000;
        contract_category    = data.contract_category;
        set_barrier          = !contract_category.match('digits');
        barrier              = data.barrier;
        abs_barrier          = data.abs_barrier;
        display_decimals     = data.display_decimals || 2;
        show_contract_result = data.show_contract_result;
        if (options.id_render) {
            id_render = options.id_render;
        }

        if (data.show_contract_result) {
            contract_sentiment = data.contract_sentiment;
            price              = parseFloat(data.price);
            payout             = parseFloat(data.payout);
        }

        const minimize = data.show_contract_result;
        const end_time = parseInt(data.contract_start) + parseInt((number_of_ticks + 2) * 5);

        setXIndicators();
        CommonFunctions.requireHighstock((Highstock) => {
            Highcharts = Highstock;
            initializeChart({
                minimize,
                plot_from: data.previous_tick_epoch * 1000,
                plot_to  : new Date(end_time * 1000).getTime(),
                width    : data.width ? data.width : undefined,
            }, options);
        });
    };

    const setXIndicators = () => {
        const exit_tick_index = number_of_ticks - 1;
        if (contract_category.match('asian')) {
            ticks_needed = number_of_ticks;
            x_indicators = {
                _0: { label: 'Entry Spot', id: 'start_tick' },
            };
            x_indicators[`_${exit_tick_index}`] = {
                label: 'Exit Spot',
                id   : 'exit_tick',
            };
        } else if (contract_category.match('callput') || contract_category.match('touchnotouch')) {
            ticks_needed = number_of_ticks + 1;
            x_indicators = {
                _0: { label: 'Entry Spot', id: 'entry_tick' },
            };
            x_indicators[`_${number_of_ticks}`] = {
                label: 'Exit Spot',
                id   : 'exit_tick',
            };
        } else if (contract_category.match('digits')) {
            ticks_needed = number_of_ticks;
            x_indicators = {
                _0: { label: 'Tick 1', id: 'start_tick' },
            };
            x_indicators[`_${exit_tick_index}`] = {
                label: `Tick ${number_of_ticks}`,
                id   : 'last_tick',
            };
        } else {
            x_indicators = {};
        }
    };

    const initializeChart = (config, data) => {
        chart = new Highcharts.Chart({
            chart: {
                type           : 'line',
                renderTo       : id_render,
                width          : config.width || (config.minimize ? 394 : null),
                height         : config.minimize ? 143 : null,
                backgroundColor: null,
                events         : { load: plot(config.plot_from, config.plot_to) },
                marginLeft     : 50,
            },
            credits: { enabled: false },
            tooltip: {
                formatter() {
                    const new_y = this.y.toFixed(display_decimals);
                    const mom   = moment.utc(applicable_ticks[this.x].epoch * 1000).format('dddd, MMM D, HH:mm:ss');
                    return `${mom}<br/>${display_symbol} ${new_y}`;
                },
            },
            xAxis: {
                type  : 'linear',
                min   : 0,
                max   : number_of_ticks + 1,
                labels: { enabled: false },
            },
            yAxis: {
                opposite: false,
                labels  : {
                    align: 'left',
                    x    : 0,
                },
                title: '',
            },
            series: [{
                data: [],
            }],
            title    : '',
            exporting: { enabled: false, enableImages: false },
            legend   : { enabled: false },
        });
        Highcharts.setOptions({
            lang: { thousandsSep: ',' },
        });
        if (data) {
            dispatch(data);
        }
    };

    const applyChartBackgroundColor = (tick) => {
<<<<<<< HEAD
        if (!show_contract_result) return;

        const chart_container = $('#tick_chart');

        const winning = contract_sentiment === 'up' && tick.quote > contract_barrier
            || contract_sentiment === 'down' && tick.quote < contract_barrier
            || contract_sentiment === 'touch' && hasTouched()
            || contract_sentiment === 'notouch' && !hasTouched();

        chart_container.css('background-color', winning
            ? 'rgba(46,136,54,0.198039)'
            : 'rgba(204,0,0,0.098039)');
=======
        if (!show_contract_result) {
            return;
        }
        const chart_container = $(`#${id_render}`);
        if (contract_sentiment === 'up') {
            if (tick.quote > contract_barrier) {
                chart_container.css('background-color', 'rgba(46,136,54,0.198039)');
            } else {
                chart_container.css('background-color', 'rgba(204,0,0,0.098039)');
            }
        } else if (contract_sentiment === 'down') {
            if (tick.quote < contract_barrier) {
                chart_container.css('background-color', 'rgba(46,136,54,0.198039)');
            } else {
                chart_container.css('background-color', 'rgba(204,0,0,0.098039)');
            }
        }
>>>>>>> 849ecac5
    };

    const addBarrier = () => {
        if (!set_barrier) {
            return;
        }

        const barrier_type = contract_category.match('asian') ? 'asian' : 'static';

        if (barrier_type === 'static') {
            const first_quote = applicable_ticks[0].quote;
            let barrier_quote = first_quote;

            if (barrier) {
                let final_barrier = barrier_quote + parseFloat(barrier);
                // sometimes due to rounding issues, result is 1.009999 while it should
                // be 1.01
                final_barrier = Number(`${Math.round(`${final_barrier}e${display_decimals}`)}e-${display_decimals}`);
                barrier_quote = final_barrier;
            } else if (abs_barrier) {
                barrier_quote = parseFloat(abs_barrier);
            }

            chart.yAxis[0].addPlotLine({
                id    : 'tick-barrier',
                value : barrier_quote,
                label : { text: `Barrier (${barrier_quote})`, align: 'center' },
                color : 'green',
                width : 2,
                zIndex: 2,
            });
            contract_barrier = barrier_quote;
            set_barrier      = false;
        }

        if (barrier_type === 'asian') {
            let total = 0;
            for (let i = 0; i < applicable_ticks.length; i++) {
                total += parseFloat(applicable_ticks[i].quote);
            }
            // round calculated barrier
            const calc_barrier = (total / applicable_ticks.length).toFixed(parseInt(display_decimals) + 1);

            chart.yAxis[0].removePlotLine('tick-barrier');
            chart.yAxis[0].addPlotLine({
                id   : 'tick-barrier',
                value: calc_barrier,
                color: 'green',
                label: {
                    text : `Average (${calc_barrier})`,
                    align: 'center',
                },
                width : 2,
                zIndex: 2,
            });
            contract_barrier = calc_barrier;
        }
        if (contract_barrier) {
            CommonFunctions.elementInnerHtml(CommonFunctions.getElementById('contract_purchase_barrier'), `${localize('Barrier')}: ${contract_barrier}`);
        }
    };

    const add = (indicator) => {
        chart.xAxis[0].addPlotLine({
            value : indicator.index,
            id    : indicator.id,
            label : { text: indicator.label, x: /start_tick|entry_tick/.test(indicator.id) ? -15 : 5 },
            color : '#e98024',
            width : 2,
            zIndex: 2,
        });
    };

    const evaluateContractOutcome = () => {
        if (!contract_barrier) {
            return; // can't do anything without barrier
        }

        const exit_tick_index = applicable_ticks.length - 1;
        const exit_spot       = applicable_ticks[exit_tick_index].quote;

        if (contract_sentiment === 'up' && exit_spot > contract_barrier
            || contract_sentiment === 'down' && exit_spot < contract_barrier
            || contract_sentiment === 'touch' && hasTouched()
            || contract_sentiment === 'notouch' && !hasTouched()) {
            win();
        } else {
            lose();
        }
    };

    const win = () => {
        updatePurchaseStatus(payout, price, localize('This contract won'));
    };

    const lose = () => {
        updatePurchaseStatus(0, -price, localize('This contract lost'));
    };

    const plot = () => {
        contract_start_moment = moment(contract_start_ms).utc();
        counter               = 0;
        applicable_ticks      = [];
    };

    const hasTouched = () => {
        if (!contract_barrier) return false;

        return !(
            applicable_ticks.every(tick => tick.quote > contract_barrier)
            || applicable_ticks.every(tick => tick.quote < contract_barrier)
        );
    };

    const dispatch = (data) => {
        const tick_chart = CommonFunctions.getElementById(id_render);

        if (!CommonFunctions.isVisible(tick_chart) || !data || (!data.tick && !data.history)) {
            return;
        }

        if (subscribe && data.tick && document.getElementById('sell_content_wrapper')) {
            responseID = data.tick.id;
            ViewPopupUI.storeSubscriptionID(responseID);
        }

        let epoches,
            spots2,
            chart_display_decimals;
        if (document.getElementById('sell_content_wrapper')) {
            if (data.tick) {
                Tick.details(data);
                if (!chart_display_decimals) {
                    chart_display_decimals = data.tick.quote.split('.')[1].length || 2;
                }
            } else if (data.history) {
                if (!chart_display_decimals) {
                    chart_display_decimals = data.history.prices[0].split('.')[1].length || 2;
                }
            }
            if (!tick_init) {
                let category = 'callput';
                if (/asian/i.test(tick_shortcode)) {
                    category = 'asian';
                } else if (/digit/i.test(tick_shortcode)) {
                    category = 'digits';
                }
                initialize({
                    symbol              : tick_underlying,
                    number_of_ticks     : tick_count,
                    contract_category   : category,
                    longcode            : tick_longcode,
                    display_symbol      : tick_display_name,
                    contract_start      : tick_date_start,
                    abs_barrier         : absolute_barrier,
                    display_decimals    : chart_display_decimals,
                    show_contract_result: 0,
                }, data);
                spots_list = {};
                tick_init  = 'initialized';
                return;
            }
        }
        if (data.tick) {
            spots2  = Tick.spots();
            epoches = Object.keys(spots2).sort((a, b) => a - b);
        } else if (data.history) {
            epoches = data.history.times;
        }

        const has_reached_end = applicable_ticks && ticks_needed && applicable_ticks.length >= ticks_needed;
        const has_touched = contract_category === 'touchnotouch' && hasTouched();

        if (has_reached_end || has_touched) {
            evaluateContractOutcome();
            if (responseID) {
                BinarySocket.send({ forget: responseID });
            }
        } else {
            for (let d = 0; d < epoches.length; d++) {
                let tick;
                if (data.tick) {
                    tick = {
                        epoch: parseInt(epoches[d]),
                        quote: parseFloat(spots2[epoches[d]]),
                    };
                } else if (data.history) {
                    tick = {
                        epoch: parseInt(data.history.times[d]),
                        quote: parseFloat(data.history.prices[d]),
                    };
                }

                if (contract_start_moment && tick.epoch > contract_start_moment.unix() && !spots_list[tick.epoch]) {
                    if (!chart || !chart.series) return;
                    chart.series[0].addPoint([counter, tick.quote], true, false);
                    applicable_ticks.push(tick);
                    spots_list[tick.epoch] = tick.quote;
                    const indicator_key    = `_${counter}`;

                    if (typeof x_indicators[indicator_key] !== 'undefined') {
                        x_indicators[indicator_key].index = counter;
                        add(x_indicators[indicator_key]);
                    }

                    // mark exit spot if touched
                    if (contract_category === 'touchnotouch' && hasTouched()) {
                        x_indicators[indicator_key] = {
                            index: counter,
                            label: 'Exit Spot',
                            id   : 'exit_tick',
                        };
                        add(x_indicators[indicator_key]);
                    }

                    addBarrier();
                    applyChartBackgroundColor(tick);
                    counter++;
                }
            }
        }
    };

    const updateChart = (data, contract) => {
        subscribe = 'false';
        if (contract) {
            tick_underlying   = contract.underlying;
            tick_count        = contract.tick_count;
            tick_longcode     = contract.longcode;
            tick_display_name = contract.display_name;
            tick_date_start   = contract.date_start;
            absolute_barrier  = contract.barrier;
            tick_shortcode    = contract.shortcode;
            tick_init         = '';
            const request     = {
                ticks_history: contract.underlying,
                start        : contract.date_start,
                end          : 'latest',
            };
            if (contract.current_spot_time < contract.date_expiry) {
                request.subscribe = 1;
                subscribe         = 'true';
            } else {
                request.end = contract.date_expiry;
            }
            BinarySocket.send(request, { callback: dispatch });
        } else {
            dispatch(data);
        }
    };

    return {
        updateChart,
        init      : initialize,
        resetSpots: () => { spots_list = {}; },
    };
})();

module.exports = TickDisplay;<|MERGE_RESOLUTION|>--- conflicted
+++ resolved
@@ -160,10 +160,9 @@
     };
 
     const applyChartBackgroundColor = (tick) => {
-<<<<<<< HEAD
         if (!show_contract_result) return;
 
-        const chart_container = $('#tick_chart');
+        const chart_container = $(`#${id_render}`);
 
         const winning = contract_sentiment === 'up' && tick.quote > contract_barrier
             || contract_sentiment === 'down' && tick.quote < contract_barrier
@@ -173,25 +172,6 @@
         chart_container.css('background-color', winning
             ? 'rgba(46,136,54,0.198039)'
             : 'rgba(204,0,0,0.098039)');
-=======
-        if (!show_contract_result) {
-            return;
-        }
-        const chart_container = $(`#${id_render}`);
-        if (contract_sentiment === 'up') {
-            if (tick.quote > contract_barrier) {
-                chart_container.css('background-color', 'rgba(46,136,54,0.198039)');
-            } else {
-                chart_container.css('background-color', 'rgba(204,0,0,0.098039)');
-            }
-        } else if (contract_sentiment === 'down') {
-            if (tick.quote < contract_barrier) {
-                chart_container.css('background-color', 'rgba(46,136,54,0.198039)');
-            } else {
-                chart_container.css('background-color', 'rgba(204,0,0,0.098039)');
-            }
-        }
->>>>>>> 849ecac5
     };
 
     const addBarrier = () => {
