const moment               = require('moment');
<<<<<<< HEAD
const CommonTrading        = require('./common');
=======
const requireHighstock     = require('./common').requireHighstock;
>>>>>>> 599912cc
const Tick                 = require('./tick');
const ViewPopupUI          = require('../user/view_popup/view_popup.ui');
const BinarySocket         = require('../../base/socket');
const addComma             = require('../../../_common/base/currency_base').addComma;
const CommonFunctions      = require('../../../_common/common_functions');
const localize             = require('../../../_common/localize').localize;

const TickDisplay = (() => {
    let number_of_ticks,
        display_symbol,
        contract_start_ms,
        contract_category,
        set_barrier,
        barrier,
        abs_barrier,
        display_decimals,
        show_contract_result,
        contract_sentiment,
        ticks_needed,
        x_indicators,
        chart,
        Highcharts,
        applicable_ticks,
        contract_barrier,
        contract_start_moment,
        counter,
        spots_list,
        tick_underlying,
        tick_count,
        tick_longcode,
        tick_display_name,
        tick_date_start,
        absolute_barrier,
        tick_shortcode,
        tick_init,
        subscribe,
        responseID,
        sell_spot_time,
        exit_tick_time;

    let id_render = 'tick_chart';

    const initialize = (data, options) => {
        // setting up globals
        number_of_ticks      = parseInt(data.number_of_ticks);
        display_symbol       = data.display_symbol;
        contract_start_ms    = parseInt(data.contract_start) * 1000;
        contract_category    = data.contract_category;
        set_barrier          = !contract_category.match('digits');
        barrier              = data.barrier;
        abs_barrier          = data.abs_barrier;
        display_decimals     = data.display_decimals || 2;
        show_contract_result = data.show_contract_result;
        if (options.id_render) {
            id_render = options.id_render;
        }

        if (data.show_contract_result) {
            contract_sentiment = data.contract_sentiment;
        }

        const minimize = data.show_contract_result;
        const end_time = parseInt(data.contract_start) + parseInt((number_of_ticks + 2) * 5);

        setXIndicators();
<<<<<<< HEAD
        CommonTrading.requireHighstock((Highstock) => {
=======
        requireHighstock((Highstock) => {
>>>>>>> 599912cc
            Highcharts = Highstock;
            initializeChart({
                minimize,
                plot_from: data.previous_tick_epoch * 1000,
                plot_to  : new Date(end_time * 1000).getTime(),
                width    : data.width ? data.width : undefined,
            }, options);
        });
    };

    const setXIndicators = () => {
        const exit_tick_index = number_of_ticks - 1;
        if (contract_category.match('asian')) {
            ticks_needed = number_of_ticks;
            x_indicators = {
                _0: { label: 'Entry Spot', id: 'start_tick' },
            };
            x_indicators[`_${exit_tick_index}`] = {
                label: 'Exit Spot',
                id   : 'exit_tick',
            };
        } else if (contract_category.match('callput')) {
            ticks_needed = number_of_ticks + 1;
            x_indicators = {
                _0: { label: 'Entry Spot', id: 'entry_tick' },
            };
            x_indicators[`_${number_of_ticks}`] = {
                label: 'Exit Spot',
                id   : 'exit_tick',
            };
        } else if (contract_category.match('touchnotouch')) {
            ticks_needed = number_of_ticks + 1;
            x_indicators = {
                _0: { label: 'Entry Spot', id: 'entry_tick' },
            };
        } else if (contract_category.match('digits')) {
            ticks_needed = number_of_ticks;
            x_indicators = {
                _0: { label: 'Tick 1', id: 'start_tick' },
            };
            x_indicators[`_${exit_tick_index}`] = {
                label: `Tick ${number_of_ticks}`,
                id   : 'last_tick',
            };
        } else {
            x_indicators = {};
        }
    };

    const initializeChart = (config, data) => {
        chart = new Highcharts.Chart({
            chart: {
                type           : 'line',
                renderTo       : id_render,
                width          : config.width || (config.minimize ? 394 : null),
                height         : config.minimize ? 143 : null,
                backgroundColor: null,
                events         : { load: plot(config.plot_from, config.plot_to) },
                marginLeft     : 50,
            },
            credits: { enabled: false },
            tooltip: {
                formatter() {
                    const new_y = this.y.toFixed(display_decimals);
                    const mom   = moment.utc(applicable_ticks[this.x].epoch * 1000).format('dddd, MMM D, HH:mm:ss');
                    return `${mom}<br/>${display_symbol} ${new_y}`;
                },
            },
            xAxis: {
                type  : 'linear',
                min   : 0,
                max   : number_of_ticks + 1,
                labels: { enabled: false },
            },
            yAxis: {
                opposite: false,
                labels  : {
                    align: 'left',
                    x    : 0,
                },
                title: '',
            },
            series: [{
                data: [],
            }],
            title    : '',
            exporting: { enabled: false, enableImages: false },
            legend   : { enabled: false },
        });
        Highcharts.setOptions({
            lang: { thousandsSep: ',' },
        });
        if (data) {
            dispatch(data);
        }
    };

    const applyChartBackgroundColor = (tick) => {
        if (!show_contract_result) return;

        const chart_container = $(`#${id_render}`);

        const winning = contract_sentiment === 'up' && tick.quote > contract_barrier
            || contract_sentiment === 'down' && tick.quote < contract_barrier;

        chart_container.css('background-color', winning
            ? 'rgba(46,136,54,0.198039)'
            : 'rgba(204,0,0,0.098039)');
    };

    const addBarrier = () => {
        if (!set_barrier) {
            return;
        }

        const barrier_type = contract_category.match('asian') ? 'asian' : 'static';

        if (barrier_type === 'static') {
            const first_quote = applicable_ticks[0].quote;
            let barrier_quote = first_quote;

            if (barrier) {
                let final_barrier = barrier_quote + parseFloat(barrier);
                // sometimes due to rounding issues, result is 1.009999 while it should
                // be 1.01
                final_barrier = Number(`${Math.round(`${final_barrier}e${display_decimals}`)}e-${display_decimals}`);
                barrier_quote = final_barrier;
            } else if (abs_barrier) {
                barrier_quote = parseFloat(abs_barrier);
            }

            chart.yAxis[0].addPlotLine({
                id    : 'tick-barrier',
                value : barrier_quote,
                label : { text: `Barrier (${addComma(barrier_quote)})`, align: 'center' },
                color : 'green',
                width : 2,
                zIndex: 2,
            });
            contract_barrier = barrier_quote;
            set_barrier      = false;
        }

        if (barrier_type === 'asian') {
            let total = 0;
            for (let i = 0; i < applicable_ticks.length; i++) {
                total += parseFloat(applicable_ticks[i].quote);
            }
            // round calculated barrier
            const calc_barrier = (total / applicable_ticks.length).toFixed(parseInt(display_decimals) + 1);

            chart.yAxis[0].removePlotLine('tick-barrier');
            chart.yAxis[0].addPlotLine({
                id   : 'tick-barrier',
                value: calc_barrier,
                color: 'green',
                label: {
                    text : `Average (${addComma(calc_barrier)})`,
                    align: 'center',
                },
                width : 2,
                zIndex: 2,
            });
            contract_barrier = calc_barrier;
        }
        if (contract_barrier) {
            CommonFunctions.elementInnerHtml(CommonFunctions.getElementById('contract_purchase_barrier'), `${localize('Barrier')}: ${contract_barrier}`);
        }
    };

    const add = (indicator) => {
        chart.xAxis[0].addPlotLine({
            value    : indicator.index,
            id       : indicator.id,
            label    : { text: indicator.label, x: /start_tick|entry_tick/.test(indicator.id) ? -15 : 5 },
            color    : '#e98024',
            width    : 2,
            zIndex   : 2,
            dashStyle: indicator.dashStyle || '',
        });
    };

    const plot = () => {
        contract_start_moment = moment(contract_start_ms).utc();
        counter               = 0;
        applicable_ticks      = [];
    };

    const dispatch = (data) => {
        const tick_chart = CommonFunctions.getElementById(id_render);

        if (!CommonFunctions.isVisible(tick_chart) || !data || (!data.tick && !data.history)) {
            return;
        }

        if (subscribe && data.tick && document.getElementById('sell_content_wrapper')) {
            responseID = data.tick.id;
            ViewPopupUI.storeSubscriptionID(responseID);
        }

        let epoches,
            spots2,
            chart_display_decimals;
        if (document.getElementById('sell_content_wrapper')) {
            if (data.tick) {
                Tick.details(data);
                if (!chart_display_decimals) {
                    chart_display_decimals = data.tick.quote.split('.')[1].length || 2;
                }
            } else if (data.history) {
                if (!chart_display_decimals) {
                    chart_display_decimals = data.history.prices[0].split('.')[1].length || 2;
                }
            }
            if (!tick_init) {
                let category = 'callput';
                if (/asian/i.test(tick_shortcode)) {
                    category = 'asian';
                } else if (/digit/i.test(tick_shortcode)) {
                    category = 'digits';
                } else if (/touch/i.test(tick_shortcode)) {
                    category = 'touchnotouch';
                }
                initialize({
                    symbol              : tick_underlying,
                    number_of_ticks     : tick_count,
                    contract_category   : category,
                    longcode            : tick_longcode,
                    display_symbol      : tick_display_name,
                    contract_start      : tick_date_start,
                    abs_barrier         : absolute_barrier,
                    display_decimals    : chart_display_decimals,
                    show_contract_result: 0,
                }, data);
                spots_list = {};
                tick_init  = 'initialized';
                return;
            }
        }
        if (data.tick) {
            spots2  = Tick.spots();
            epoches = Object.keys(spots2).sort((a, b) => a - b);
        } else if (data.history) {
            epoches = data.history.times;
        }

        const has_finished = applicable_ticks && ticks_needed && applicable_ticks.length >= ticks_needed;
        const has_sold = sell_spot_time
            && applicable_ticks
            && applicable_ticks.find(({ epoch }) => epoch === sell_spot_time) !== undefined;

        if (!has_finished && !has_sold) {
            for (let d = 0; d < epoches.length; d++) {
                let tick;
                if (data.tick) {
                    tick = {
                        epoch: parseInt(epoches[d]),
                        quote: parseFloat(spots2[epoches[d]]),
                    };
                } else if (data.history) {
                    tick = {
                        epoch: parseInt(data.history.times[d]),
                        quote: parseFloat(data.history.prices[d]),
                    };
                }

                if (contract_start_moment && tick.epoch > contract_start_moment.unix() && !spots_list[tick.epoch]) {
                    if (!chart || !chart.series) return;
                    chart.series[0].addPoint([counter, tick.quote], true, false);
                    applicable_ticks.push(tick);
                    spots_list[tick.epoch] = tick.quote;
                    const indicator_key    = `_${counter}`;

                    if (!x_indicators[indicator_key] && tick.epoch === sell_spot_time) {
                        x_indicators[indicator_key] = {
                            index: counter,
                            label: sell_spot_time === exit_tick_time
                                ? 'Exit Spot'
                                : 'Sell Spot',
                            dashStyle: 'Dash',
                        };
                    }

                    if (typeof x_indicators[indicator_key] !== 'undefined') {
                        x_indicators[indicator_key].index = counter;
                        add(x_indicators[indicator_key]);
                    }

                    addBarrier();
                    applyChartBackgroundColor(tick);
                    counter++;
                }
            }
        }
    };

    const addSellSpot = (contract) => {
        if (!applicable_ticks) return;

        sell_spot_time = +contract.sell_spot_time;
        exit_tick_time = +contract.exit_tick_time;

        const index = applicable_ticks.findIndex(({ epoch }) => epoch === sell_spot_time);

        if (index === -1) return;

        const indicator_key = `_${index}`;

        if (x_indicators[indicator_key]) return;

        x_indicators[indicator_key] = {
            index,
            label: sell_spot_time === exit_tick_time
                ? 'Exit Spot'
                : 'Sell Spot',
            dashStyle: 'Dash',
        };
        
        add(x_indicators[indicator_key]);
    };

    const updateChart = (data, contract) => {
        subscribe = 'false';
        if (data.is_sold) {
            addSellSpot(contract);
        } else if (contract) {
            tick_underlying   = contract.underlying;
            tick_count        = contract.tick_count;
            tick_longcode     = contract.longcode;
            tick_display_name = contract.display_name;
            tick_date_start   = contract.date_start;
            absolute_barrier  = contract.barrier;
            tick_shortcode    = contract.shortcode;
            tick_init         = '';
            sell_spot_time    = +contract.sell_spot_time;
            exit_tick_time    = +contract.exit_tick_time;
            const request     = {
                ticks_history: contract.underlying,
                start        : contract.date_start,
                end          : 'latest',
            };
            if (contract.current_spot_time < contract.date_expiry) {
                request.subscribe = 1;
                subscribe         = 'true';
            } else if (sell_spot_time && sell_spot_time < contract.date_expiry) {
                request.end = sell_spot_time;
            } else {
                request.end = contract.date_expiry;
            }
            BinarySocket.send(request, { callback: dispatch });
        } else {
            dispatch(data);
        }
    };

    return {
        updateChart,
        init      : initialize,
        resetSpots: () => { spots_list = {}; },
    };
})();

module.exports = TickDisplay;<|MERGE_RESOLUTION|>--- conflicted
+++ resolved
@@ -1,9 +1,5 @@
 const moment               = require('moment');
-<<<<<<< HEAD
-const CommonTrading        = require('./common');
-=======
 const requireHighstock     = require('./common').requireHighstock;
->>>>>>> 599912cc
 const Tick                 = require('./tick');
 const ViewPopupUI          = require('../user/view_popup/view_popup.ui');
 const BinarySocket         = require('../../base/socket');
@@ -69,11 +65,7 @@
         const end_time = parseInt(data.contract_start) + parseInt((number_of_ticks + 2) * 5);
 
         setXIndicators();
-<<<<<<< HEAD
-        CommonTrading.requireHighstock((Highstock) => {
-=======
         requireHighstock((Highstock) => {
->>>>>>> 599912cc
             Highcharts = Highstock;
             initializeChart({
                 minimize,
@@ -391,7 +383,7 @@
                 : 'Sell Spot',
             dashStyle: 'Dash',
         };
-        
+
         add(x_indicators[indicator_key]);
     };
 
