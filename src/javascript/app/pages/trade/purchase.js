const moment                   = require('moment');
const isCallputspread          = require('./callputspread').isCallputspread;
const Contract                 = require('./contract');
const hidePriceOverlay         = require('./common').hidePriceOverlay;
const getLookBackFormula       = require('./lookback').getFormula;
const isLookback               = require('./lookback').isLookback;
const processPriceRequest      = require('./price').processPriceRequest;
const Symbols                  = require('./symbols');
const DigitTicker              = require('./digit_ticker');
const Tick                     = require('./tick');
const TickDisplay              = require('./tick_trade');
const updateValues             = require('./update_values');
const Client                   = require('../../base/client');
const Header                   = require('../../base/header');
const BinarySocket             = require('../../base/socket');
const formatMoney              = require('../../common/currency').formatMoney;
const TopUpVirtualPopup        = require('../../pages/user/account/top_up_virtual/pop_up');
const CommonFunctions          = require('../../../_common/common_functions');
const localize                 = require('../../../_common/localize').localize;
const localizeKeepPlaceholders = require('../../../_common/localize').localizeKeepPlaceholders;
const State                    = require('../../../_common/storage').State;
const padLeft                  = require('../../../_common/string_util').padLeft;
const urlFor                   = require('../../../_common/url').urlFor;
const createElement            = require('../../../_common/utility').createElement;
const getPropertyValue         = require('../../../_common/utility').getPropertyValue;
const template                 = require('../../../_common/utility').template;

/*
 * Purchase object that handles all the functions related to
 * contract purchase response
 */

const Purchase = (() => {
    let purchase_data = {};
    let tick_config   = {};

    let payout_value,
        cost_value,
        profit_value,
        status;

    const replaceElement = (container, child) => {
        container.querySelectorAll('.row').forEach(item => item.classList.add('invisible'));
        // Count up to the number instead of just replacing it.
        if (Array.from(container.querySelectorAll('.row.digit-trade')).length > 0) {
            const this_quote_el = child.querySelector('.quote');
            container.append(child);
            if (this_quote_el.parentElement.parentElement.previousSibling) {
                const prev_quote_el = this_quote_el.parentElement.parentElement.previousSibling.querySelector('.quote');
                const prev_quote = prev_quote_el.innerText;
                DigitTicker.countUp(prev_quote,
                    parseFloat(this_quote_el.innerText.replace(/,+/, '')),
                    700,
                    this_quote_el,
                    (content) => `<div class='quote'>${content.replace(/\d$/, makeBold)}</div>`,
                );
            }
        } else {
            container.append(child);
        }
    };

    const display = (details) => {
        purchase_data = details;
        status        = '';

        const receipt             = details.buy;
        const passthrough         = details.echo_req.passthrough;
        const container           = CommonFunctions.getElementById('contract_confirmation_container');
        const message_container   = CommonFunctions.getElementById('confirmation_message');
        const heading             = CommonFunctions.getElementById('contract_purchase_heading');
        const descr               = CommonFunctions.getElementById('contract_purchase_descr');
        const barrier_element     = CommonFunctions.getElementById('contract_purchase_barrier');
        const reference           = CommonFunctions.getElementById('contract_purchase_reference');
        const chart               = CommonFunctions.getElementById('trade_tick_chart');
        const payout              = CommonFunctions.getElementById('contract_purchase_payout');
        const cost                = CommonFunctions.getElementById('contract_purchase_cost');
        const profit              = CommonFunctions.getElementById('contract_purchase_profit');
        const spots               = CommonFunctions.getElementById('contract_purchase_spots');
        const confirmation_error  = CommonFunctions.getElementById('confirmation_error');
        const authorization_error = CommonFunctions.getElementById('authorization_error_container');
        const contracts_list      = CommonFunctions.getElementById('contracts_list');
        const button              = CommonFunctions.getElementById('contract_purchase_button');

        const error      = details.error;
        const has_chart  = !/^(digits|highlowticks)$/.test(Contract.form());
        const show_chart = !error && passthrough.duration <= 10 && passthrough.duration_unit === 't';

        if (error) {
            const balance = State.getResponse('balance.balance');
            if (/InsufficientBalance/.test(error.code) && TopUpVirtualPopup.shouldShow(balance, true)) {
                hidePriceOverlay();
                processPriceRequest();
                TopUpVirtualPopup.show(error.message);
            } else {
                contracts_list.style.display = 'none';
                container.style.display = 'block';
                message_container.hide();
                if (/AuthorizationRequired/.test(error.code)) {
                    authorization_error.setVisibility(1);
                    const authorization_error_btn_login = CommonFunctions.getElementById('authorization_error_btn_login');
                    authorization_error_btn_login.removeEventListener('click', loginOnClick);
                    authorization_error_btn_login.addEventListener('click', loginOnClick);
                } else {
                    confirmation_error.setVisibility(1);
                    let message = error.message;
                    if (/RestrictedCountry/.test(error.code)) {
                        let additional_message = '';
                        if (/FinancialBinaries/.test(error.code)) {
                            additional_message = localize('Try our [_1]Volatility Indices[_2].', [`<a href="${urlFor('get-started/binary-options', 'anchor=volatility-indices#range-of-markets')}" >`, '</a>']);
                        } else if (/Random/.test(error.code)) {
                            additional_message = localize('Try our other markets.');
                        }
                        message = `${error.message}. ${additional_message}`;
                    }
                    CommonFunctions.elementInnerHtml(confirmation_error, message);
                }
            }
        } else {
            contracts_list.style.display = 'none';
            CommonFunctions.getElementById('guideBtn').style.display = 'none';
            container.style.display = 'table-row';
            message_container.show();
            authorization_error.setVisibility(0);
            confirmation_error.setVisibility(0);

            CommonFunctions.elementTextContent(heading, localize('Contract Confirmation'));
            CommonFunctions.elementTextContent(descr, receipt.longcode);
            CommonFunctions.elementTextContent(barrier_element, '');
            CommonFunctions.elementTextContent(reference, `${localize('Your transaction reference is')} ${receipt.transaction_id}`);

            const currency = Client.get('currency');
            let formula, multiplier;
            const { contract_type } = passthrough;
            if (isLookback(contract_type)) {
                multiplier = formatMoney(currency, passthrough.amount, false, 3, 2);
                formula    = getLookBackFormula(contract_type, multiplier);
            }

            payout_value = +receipt.payout;
            cost_value   = receipt.buy_price;

            const potential_profit_value = payout_value ? formatMoney(currency, payout_value - cost_value) : undefined;

            CommonFunctions.elementInnerHtml(cost,   `${localize('Total Cost')} <p>${formatMoney(currency, cost_value)}</p>`);
            if (isLookback(contract_type)) {
                CommonFunctions.elementInnerHtml(payout, `${localize('Potential Payout')} <p>${formula}</p>`);
                profit.setVisibility(0);
            } else if (isCallputspread(contract_type)) {
                profit.setVisibility(1);
                CommonFunctions.elementInnerHtml(payout, `${localize('Maximum Payout')} <p>${formatMoney(currency, payout_value)}</p>`);
                CommonFunctions.elementInnerHtml(profit, `${localize('Maximum Profit')} <p>${potential_profit_value}</p>`);
            } else {
                profit.setVisibility(1);
                CommonFunctions.elementInnerHtml(payout, `${localize('Potential Payout')} <p>${formatMoney(currency, payout_value)}</p>`);
                CommonFunctions.elementInnerHtml(profit, `${localize('Potential Profit')} <p>${potential_profit_value}</p>`);
            }

            updateValues.updateContractBalance(receipt.balance_after);

            if (show_chart && has_chart) {
                chart.show();
            } else {
                chart.hide();
            }

            CommonFunctions.elementTextContent(CommonFunctions.getElementById('contract_highlowtick'), '');
<<<<<<< HEAD
=======
            const arr_shortcode = purchase_data.buy.shortcode.split('_');
            tick_config = {
                is_tick_high        : /^tickhigh$/i.test(contract_type),
                is_tick_low         : /^ticklow$/i.test(contract_type),
                is_digit            : /^digit/i.test(contract_type),
                selected_tick_number: arr_shortcode[arr_shortcode.length - 1],
                winning_tick_quote  : '',
                winning_tick_number : '',
            };
>>>>>>> 9cf8d65e

            if (has_chart) {
                spots.hide();
            } else {
                CommonFunctions.elementTextContent(spots, '');
                spots.className = '';
                spots.show();
            }

            if (has_chart && !show_chart) {
                CommonFunctions.elementTextContent(button, localize('View'));
                button.setAttribute('contract_id', receipt.contract_id);
                button.show();
                $('#confirmation_message_container .open_contract_details').attr('contract_id', receipt.contract_id).setVisibility(1);
            } else {
                button.hide();
                $('#confirmation_message_container .open_contract_details').setVisibility(0);
            }
        }

        if (tick_config.is_digit && show_chart) {
            DigitTicker.init('digit_ticker_table', passthrough.contract_type, receipt.shortcode, passthrough.duration, status);
        } else {
            DigitTicker.remove();
        }

        if (show_chart && has_chart) {
            // calculate number of decimals needed to display tick-chart according to the spot
            // value of the underlying
            let decimal_points     = 2;
            const tick_spots       = Tick.spots();
            const tick_spot_epochs = Object.keys(tick_spots);
            if (tick_spot_epochs.length > 0) {
                const last_quote = tick_spots[tick_spot_epochs[0]].toString();

                if (last_quote.indexOf('.') !== -1) {
                    decimal_points = last_quote.split('.')[1].length;
                }
            }

            let category = sessionStorage.getItem('formname');
            if (/^(risefall|higherlower)$/.test(category)) {
                category = 'callput';
            }

            TickDisplay.init({
                symbol              : passthrough.symbol,
                barrier             : /^(higherlower|touchnotouch)$/.test(sessionStorage.getItem('formname')) ? passthrough.barrier : undefined,
                number_of_ticks     : passthrough.duration,
                previous_tick_epoch : receipt.start_time,
                contract_category   : category,
                display_symbol      : Symbols.getName(passthrough.symbol),
                contract_start      : receipt.start_time,
                display_decimals    : decimal_points,
                price               : passthrough['ask-price'],
                payout              : receipt.payout,
                show_contract_result: 1,
                width               : $('#confirmation_message').width(),
                id_render           : 'trade_tick_chart',
            });
            TickDisplay.resetSpots();
        }

        if (show_chart) {
            const request = {
                proposal_open_contract: 1,
                contract_id           : receipt.contract_id,
                subscribe             : 1,
            };
            BinarySocket.send(request, { callback: (response) => {
                const contract = response.proposal_open_contract;
                if (contract) {
                    status = contract.status;
                    profit_value = contract.profit;
                    TickDisplay.setStatus(contract);
                    if (/^digit/i.test(contract.contract_type)) {
                        if (contract.status !== 'open') {
                            digitShowExitTime(contract.status, contract.exit_tick);
                        }
                    }
                    if (!/^digit/i.test(contract.contract_type) && contract.exit_tick_time && +contract.exit_tick_time < contract.date_expiry) {
                        TickDisplay.updateChart({ is_sold: true }, contract);
                    }

                    // force to sell the expired contract, in order to get the final status
                    if (+contract.is_settleable === 1 && !contract.is_sold) {
                        BinarySocket.send({ sell_expired: 1 });
                    }
                }
            } });
        }
    };

    const makeBold = d => `<strong>${d}</strong>`;

    const loginOnClick = (e) => Header.loginOnClick(e);

    const onclose = () => {
        DigitTicker.remove();
    };

    const updateSpotList = () => {
        const $spots = $('#contract_purchase_spots');
        if (!$spots.length || $spots.is(':hidden')) {
            return;
        }

        const spots = CommonFunctions.getElementById('contract_purchase_spots');
        if (status && status !== 'open') {
            if (!new RegExp(status).test(spots.classList)) {
                if (!tick_config.is_digit) {
                    spots.className = status;
                }
                if (status === 'won') {
                    updateValues.updatePurchaseStatus(payout_value, cost_value, profit_value, localize('This contract won'));
                } else if (status === 'lost') {
                    updateValues.updatePurchaseStatus(0, -cost_value, profit_value, localize('This contract lost'));
                }
                if (tick_config.is_tick_high || tick_config.is_tick_low) {
                    const is_won = +tick_config.selected_tick_number === +tick_config.winning_tick_number;
                    let localized_text;
                    if (tick_config.is_tick_high) {
                        localized_text = is_won
                            ? localizeKeepPlaceholders('Tick [_1] is the highest tick')
                            : localizeKeepPlaceholders('Tick [_1] is not the highest tick');
                    } else {
                        localized_text = is_won
                            ? localizeKeepPlaceholders('Tick [_1] is the lowest tick')
                            : localizeKeepPlaceholders('Tick [_1] is not the lowest tick');
                    }
                    CommonFunctions.elementTextContent(CommonFunctions.getElementById('contract_highlowtick'), template(localized_text, [tick_config.selected_tick_number]));
                }
            }
        }

        let duration = +getPropertyValue(purchase_data, ['echo_req', 'passthrough', 'duration']);

        if (!duration) {
            return;
        }

        const spots2  = Tick.spots();
        const epoches = Object.keys(spots2).sort((a, b) => a - b);

        CommonFunctions.elementTextContent(spots, '');
        for (let s = 0; s < epoches.length; s++) {
            const tick_d = {
                epoch: epoches[s],
                quote: spots2[epoches[s]],
            };

            if (CommonFunctions.isVisible(spots) && tick_d.epoch && tick_d.epoch > purchase_data.buy.start_time) {
                const current_tick_count = spots.getElementsByClassName('row').length + 1;

                let is_winning_tick = false;
                if (tick_config.is_tick_high || tick_config.is_tick_low) {
                    const $winning_row  = $spots.find('.winning-tick-row');
                    if (!tick_config.winning_tick_quote ||
                        (tick_config.winning_tick_quote === tick_d.quote && !$winning_row.length) ||
                        (tick_config.is_tick_high && +tick_d.quote > tick_config.winning_tick_quote) ||
                        (tick_config.is_tick_low && +tick_d.quote < tick_config.winning_tick_quote)) {
                        is_winning_tick = true;
                        tick_config.winning_tick_quote  = tick_d.quote;
                        tick_config.winning_tick_number = current_tick_count;
                        $winning_row.removeClass('winning-tick-row');
                    }
                }

                const fragment = createElement('div', { class: `row${is_winning_tick ? ' winning-tick-row' : ''} ${tick_config.is_digit ? ' digit-trade' : ''}` });

                const el1 = createElement('div', { class: 'col', text: `${localize('Tick')} ${current_tick_count}` });

                if (!tick_config.is_digit) {
                    fragment.appendChild(el1);
                }

                const el2     = createElement('div', { class: 'col' });
                const date    = new Date(tick_d.epoch * 1000);
                const hours   = padLeft(date.getUTCHours(), 2, '0');
                const minutes = padLeft(date.getUTCMinutes(), 2, '0');
                const seconds = padLeft(date.getUTCSeconds(), 2, '0');
                CommonFunctions.elementTextContent(el2, [hours, minutes, seconds].join(':'));
                if (!tick_config.is_digit) {
                    fragment.appendChild(el2);
                }
                const tick = (tick_config.is_tick_high || tick_config.is_tick_low) ?
                    tick_d.quote : `<div class='quote'>${tick_d.quote.replace(/\d$/, makeBold)}</div>`;
                const el3  = createElement('div', { class: 'col' });
                CommonFunctions.elementInnerHtml(el3, tick);

                if (tick_config.is_digit) {
                    DigitTicker.update(current_tick_count, tick_d);
                    const el_epoch = document.createElement('div');
                    el_epoch.className = 'digit-tick-epoch';
                    el_epoch.style.right = (el3.offsetWidth - tick.offsetWidth) / 2;
                    const el_epoch_content = document.createTextNode(
                        moment(new Date(tick_d.epoch * 1000)).utc().format('HH:mm:ss')
                    );
                    el_epoch.appendChild(el_epoch_content);
                    fragment.appendChild(el_epoch);
                    el3.insertBefore(el_epoch, el3.childNodes[0]);

                    replaceElement(fragment, el3);
                    replaceElement(spots, fragment);
                } else if (!tick_config.is_digit) {
                    fragment.appendChild(el3);
                    spots.appendChild(fragment);
                }

                spots.scrollTop = spots.scrollHeight;

                duration--;

                if (tick_config.is_tick_high || tick_config.is_tick_low) {
                    const lost_on_selected_tick = !is_winning_tick &&
                        current_tick_count === +tick_config.selected_tick_number;
                    const lost_after_selected_tick = is_winning_tick &&
                        current_tick_count > +tick_config.selected_tick_number;
                    if (lost_on_selected_tick || lost_after_selected_tick) {
                        duration = 0; // no need to keep drawing ticks
                    }
                }

                if (!duration) {
                    purchase_data.echo_req.passthrough.duration = 0;
                }
            }
        }
    };

    const digitShowExitTime = (contract_status, last_tick_quote) => {
        const are_spots_rendered = CommonFunctions.getElementById('contract_purchase_spots')
            .getElementsByClassName('row').length;
        if (!are_spots_rendered) {
            updateSpotList();
        }
        const el_container = CommonFunctions.getElementById('contract_purchase_spots');
        const el_epoch = Array.from(el_container.querySelectorAll('.digit-tick-epoch')).pop();
        const adjustment = 5;
        if (el_epoch && el_epoch.classList) {
            el_epoch.classList.add('is-visible');
            el_epoch.setAttribute('style', `position: absolute; right: ${((el_epoch.parentElement.offsetWidth - el_epoch.nextSibling.offsetWidth) / 2) + adjustment}px`);
            if (contract_status === 'won') {
                DigitTicker.markAsWon();
                DigitTicker.markDigitAsWon(last_tick_quote.slice(-1));
            }
            if (contract_status === 'lost') {
                DigitTicker.markAsLost();
                DigitTicker.markDigitAsLost(last_tick_quote.slice(-1));
            }
        }
    };

    return {
        display,
        onclose,
        updateSpotList,
    };
})();

module.exports = Purchase;<|MERGE_RESOLUTION|>--- conflicted
+++ resolved
@@ -165,8 +165,6 @@
             }
 
             CommonFunctions.elementTextContent(CommonFunctions.getElementById('contract_highlowtick'), '');
-<<<<<<< HEAD
-=======
             const arr_shortcode = purchase_data.buy.shortcode.split('_');
             tick_config = {
                 is_tick_high        : /^tickhigh$/i.test(contract_type),
@@ -176,7 +174,6 @@
                 winning_tick_quote  : '',
                 winning_tick_number : '',
             };
->>>>>>> 9cf8d65e
 
             if (has_chart) {
                 spots.hide();
