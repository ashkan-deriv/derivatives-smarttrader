--- conflicted
+++ resolved
@@ -89,8 +89,9 @@
         contract_duration = details.echo_req.passthrough.duration;
 
         if (error) {
-<<<<<<< HEAD
             const balance = State.getResponse('balance.balance');
+            confirmation_error.show();
+
             if (/InsufficientBalance/.test(error.code) && TopUpVirtualPopup.shouldShow(balance, true)) {
                 hidePriceOverlay();
                 processPriceRequest();
@@ -105,58 +106,39 @@
                     authorization_error_btn_login.removeEventListener('click', loginOnClick);
                     authorization_error_btn_login.addEventListener('click', loginOnClick);
                 } else {
-                    confirmation_error.setVisibility(1);
-                    let message = error.message;
-                    if (/RestrictedCountry/.test(error.code)) {
-=======
-            container.style.display = 'block';
-            message_container.hide();
-            confirmation_error.show();
-
-            let message;
-            if (/AuthorizationRequired/.test(error.code)) {
-                authorization_error.setVisibility(1);
-                const authorization_error_btn_login = CommonFunctions.getElementById('authorization_error_btn_login');
-                authorization_error_btn_login.removeEventListener('click', loginOnClick);
-                authorization_error_btn_login.addEventListener('click', loginOnClick);
-            } else {
-                BinarySocket.wait('get_account_status').then((response) => {
-                    confirmation_error.setVisibility(1);
-                    message = error.message;
-                    if (/NoMFProfessionalClient/.test(error.code)) {
-                        const has_professional_requested = (getPropertyValue(response, ['get_account_status', 'status']) || []).includes('professional_requested');
-                        if (has_professional_requested) {
-                            message = localize('Your application to be treated as a professional client is being processed.');
-                        } else {
-                            const row_element = createElement('div', { class: 'gr-row font-style-normal' });
-                            const columnElement = (extra_attributes = {}) => createElement('div', { class: 'gr-12 gr-padding-20', ...extra_attributes });
-                            const message_element = columnElement({ text: localize('In the EU, financial binary options are only available to professional investors.') });
-                            const button_element = createElement('a', { class: 'button', href: urlFor('user/settings/professional') });
-                            const cta_element = columnElement();
-        
-                            button_element.appendChild(createElement('span', { text: localize('Apply now as a professional investor') }));
-                            cta_element.appendChild(button_element);
-                            row_element.appendChild(message_element);
-                            row_element.appendChild(cta_element);
-        
-                            message = row_element.outerHTML;
+                    BinarySocket.wait('get_account_status').then(response => {
+                        confirmation_error.setVisibility(1);
+                        let message = error.message;
+                        if (/NoMFProfessionalClient/.test(error.code)) {
+                            const has_professional_requested = (getPropertyValue(response, ['get_account_status', 'status']) || []).includes('professional_requested');
+                            if (has_professional_requested) {
+                                message = localize('Your application to be treated as a professional client is being processed.');
+                            } else {
+                                const row_element = createElement('div', { class: 'gr-row font-style-normal' });
+                                const columnElement = (extra_attributes = {}) => createElement('div', { class: 'gr-12 gr-padding-20', ...extra_attributes });
+                                const message_element = columnElement({ text: localize('In the EU, financial binary options are only available to professional investors.') });
+                                const button_element = createElement('a', { class: 'button', href: urlFor('user/settings/professional') });
+                                const cta_element = columnElement();
+            
+                                button_element.appendChild(createElement('span', { text: localize('Apply now as a professional investor') }));
+                                cta_element.appendChild(button_element);
+                                row_element.appendChild(message_element);
+                                row_element.appendChild(cta_element);
+            
+                                message = row_element.outerHTML;
+                            }
+                        } else if (/RestrictedCountry/.test(error.code)) {
+                            let additional_message = '';
+                            if (/FinancialBinaries/.test(error.code)) {
+                                additional_message = localize('Try our [_1]Volatility Indices[_2].', [`<a href="${urlFor('get-started/binary-options', 'anchor=volatility-indices#range-of-markets')}" >`, '</a>']);
+                            } else if (/Random/.test(error.code)) {
+                                additional_message = localize('Try our other markets.');
+                            }
+                            message = `${error.message}. ${additional_message}`;
                         }
-                    } else if (/RestrictedCountry/.test(error.code)) {
->>>>>>> 9aa83f67
-                        let additional_message = '';
-                        if (/FinancialBinaries/.test(error.code)) {
-                            additional_message = localize('Try our [_1]Volatility Indices[_2].', [`<a href="${urlFor('get-started/binary-options', 'anchor=volatility-indices#range-of-markets')}" >`, '</a>']);
-                        } else if (/Random/.test(error.code)) {
-                            additional_message = localize('Try our other markets.');
-                        }
-                        message = `${error.message}. ${additional_message}`;
-                    }
-                    CommonFunctions.elementInnerHtml(confirmation_error, message);
-<<<<<<< HEAD
-                }
-=======
-                });
->>>>>>> 9aa83f67
+                        CommonFunctions.elementInnerHtml(confirmation_error, message);
+                    });
+                }
             }
         } else {
             contracts_list.style.display = 'none';
