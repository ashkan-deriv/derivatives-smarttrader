<<<<<<< HEAD
const moment                   = require('moment');
=======
const isCallputspread          = require('./callputspread').isCallputspread;
>>>>>>> 95c3fb53
const Contract                 = require('./contract');
const hidePriceOverlay         = require('./common').hidePriceOverlay;
const getLookBackFormula       = require('./lookback').getFormula;
const isLookback               = require('./lookback').isLookback;
const processPriceRequest      = require('./price').processPriceRequest;
const Symbols                  = require('./symbols');
const DigitTicker              = require('./digit_ticker');
const Tick                     = require('./tick');
const TickDisplay              = require('./tick_trade');
const updateValues             = require('./update_values');
const Client                   = require('../../base/client');
const Header                   = require('../../base/header');
const BinarySocket             = require('../../base/socket');
const formatMoney              = require('../../common/currency').formatMoney;
const TopUpVirtualPopup        = require('../../pages/user/account/top_up_virtual/pop_up');
const CommonFunctions          = require('../../../_common/common_functions');
const localize                 = require('../../../_common/localize').localize;
const localizeKeepPlaceholders = require('../../../_common/localize').localizeKeepPlaceholders;
const State                    = require('../../../_common/storage').State;
const padLeft                  = require('../../../_common/string_util').padLeft;
const urlFor                   = require('../../../_common/url').urlFor;
const createElement            = require('../../../_common/utility').createElement;
const getPropertyValue         = require('../../../_common/utility').getPropertyValue;
const template                 = require('../../../_common/utility').template;

/*
 * Purchase object that handles all the functions related to
 * contract purchase response
 */

const Purchase = (() => {
    let purchase_data = {};
    let tick_config   = {};

    let payout_value,
        cost_value,
        profit_value,
        status;

    const replaceElement = (container, child) => {
        container.querySelectorAll('.row').forEach(item => item.classList.add('invisible'));
        // Count up to the number instead of just replacing it.
        if (Array.from(container.querySelectorAll('.row.digit-trade')).length > 0) {
            const this_quote_el = child.querySelector('.quote');
            container.append(child);
            if (this_quote_el.parentElement.parentElement.previousSibling) {
                const prev_quote_el = this_quote_el.parentElement.parentElement.previousSibling.querySelector('.quote');
                const prev_quote = prev_quote_el.innerText;
                DigitTicker.countUp(prev_quote,
                    parseFloat(this_quote_el.innerText.replace(/,+/, '')),
                    700,
                    this_quote_el,
                    (content) => `<div class='quote'>${content.replace(/\d$/, makeBold)}</div>`,
                );
            }
        } else {
            container.append(child);
        }
    };

    const display = (details) => {
        purchase_data = details;
        status        = '';

        const receipt             = details.buy;
        const passthrough         = details.echo_req.passthrough;
        const container           = CommonFunctions.getElementById('contract_confirmation_container');
        const message_container   = CommonFunctions.getElementById('confirmation_message');
        const heading             = CommonFunctions.getElementById('contract_purchase_heading');
        const descr               = CommonFunctions.getElementById('contract_purchase_descr');
        const barrier_element     = CommonFunctions.getElementById('contract_purchase_barrier');
        const reference           = CommonFunctions.getElementById('contract_purchase_reference');
        const chart               = CommonFunctions.getElementById('trade_tick_chart');
        const payout              = CommonFunctions.getElementById('contract_purchase_payout');
        const cost                = CommonFunctions.getElementById('contract_purchase_cost');
        const profit              = CommonFunctions.getElementById('contract_purchase_profit');
        const spots               = CommonFunctions.getElementById('contract_purchase_spots');
        const confirmation_error  = CommonFunctions.getElementById('confirmation_error');
        const authorization_error = CommonFunctions.getElementById('authorization_error_container');
        const contracts_list      = CommonFunctions.getElementById('contracts_list');
        const button              = CommonFunctions.getElementById('contract_purchase_button');

        const error      = details.error;
        const has_chart  = !/^(digits|highlowticks)$/.test(Contract.form());
        const show_chart = !error && passthrough.duration <= 10 && passthrough.duration_unit === 't';

        if (error) {
            const balance = State.getResponse('balance.balance');
            if (/InsufficientBalance/.test(error.code) && TopUpVirtualPopup.shouldShow(balance, true)) {
                hidePriceOverlay();
                processPriceRequest();
                TopUpVirtualPopup.show(error.message);
            } else {
                contracts_list.style.display = 'none';
                container.style.display = 'block';
                message_container.hide();
                if (/AuthorizationRequired/.test(error.code)) {
                    authorization_error.setVisibility(1);
                    const authorization_error_btn_login = CommonFunctions.getElementById('authorization_error_btn_login');
                    authorization_error_btn_login.removeEventListener('click', loginOnClick);
                    authorization_error_btn_login.addEventListener('click', loginOnClick);
                } else {
                    confirmation_error.setVisibility(1);
                    let message = error.message;
                    if (/RestrictedCountry/.test(error.code)) {
                        let additional_message = '';
                        if (/FinancialBinaries/.test(error.code)) {
                            additional_message = localize('Try our [_1]Volatility Indices[_2].', [`<a href="${urlFor('get-started/binary-options', 'anchor=volatility-indices#range-of-markets')}" >`, '</a>']);
                        } else if (/Random/.test(error.code)) {
                            additional_message = localize('Try our other markets.');
                        }
                        message = `${error.message}. ${additional_message}`;
                    }
                    CommonFunctions.elementInnerHtml(confirmation_error, message);
                }
            }
        } else {
            contracts_list.style.display = 'none';
            CommonFunctions.getElementById('guideBtn').style.display = 'none';
            container.style.display = 'table-row';
            message_container.show();
            authorization_error.setVisibility(0);
            confirmation_error.setVisibility(0);

            CommonFunctions.elementTextContent(heading, localize('Contract Confirmation'));
            CommonFunctions.elementTextContent(descr, receipt.longcode);
            CommonFunctions.elementTextContent(barrier_element, '');
            CommonFunctions.elementTextContent(reference, `${localize('Your transaction reference is')} ${receipt.transaction_id}`);

            const currency = Client.get('currency');
            let formula, multiplier;
            const { contract_type } = passthrough;
            if (isLookback(contract_type)) {
                multiplier = formatMoney(currency, passthrough.amount, false, 3, 2);
                formula    = getLookBackFormula(contract_type, multiplier);
            }

            payout_value = +receipt.payout;
            cost_value   = receipt.buy_price;

            const potential_profit_value = payout_value ? formatMoney(currency, payout_value - cost_value) : undefined;

            CommonFunctions.elementInnerHtml(cost,   `${localize('Total Cost')} <p>${formatMoney(currency, cost_value)}</p>`);
            if (isLookback(contract_type)) {
                CommonFunctions.elementInnerHtml(payout, `${localize('Potential Payout')} <p>${formula}</p>`);
                profit.setVisibility(0);
            } else if (isCallputspread(contract_type)) {
                profit.setVisibility(1);
                CommonFunctions.elementInnerHtml(payout, `${localize('Maximum Payout')} <p>${formatMoney(currency, payout_value)}</p>`);
                CommonFunctions.elementInnerHtml(profit, `${localize('Maximum Profit')} <p>${potential_profit_value}</p>`);
            } else {
                profit.setVisibility(1);
                CommonFunctions.elementInnerHtml(payout, `${localize('Potential Payout')} <p>${formatMoney(currency, payout_value)}</p>`);
                CommonFunctions.elementInnerHtml(profit, `${localize('Potential Profit')} <p>${potential_profit_value}</p>`);
            }

            updateValues.updateContractBalance(receipt.balance_after);

            if (show_chart && has_chart) {
                chart.show();
            } else {
                chart.hide();
            }

            CommonFunctions.elementTextContent(CommonFunctions.getElementById('contract_highlowtick'), '');
            const arr_shortcode = purchase_data.buy.shortcode.split('_');
            tick_config = {
                is_tick_high        : /^tickhigh$/i.test(contract_type),
                is_tick_low         : /^ticklow$/i.test(contract_type),
                is_digit            : /^digit/i.test(contract_type),
                selected_tick_number: arr_shortcode[arr_shortcode.length - 1],
                winning_tick_quote  : '',
                winning_tick_number : '',
            };

            if (has_chart) {
                spots.hide();
            } else {
                CommonFunctions.elementTextContent(spots, '');
                spots.className = '';
                spots.show();
            }

            if (has_chart && !show_chart) {
                CommonFunctions.elementTextContent(button, localize('View'));
                button.setAttribute('contract_id', receipt.contract_id);
                button.show();
                $('#confirmation_message_container .open_contract_details').attr('contract_id', receipt.contract_id).setVisibility(1);
            } else {
                button.hide();
                $('#confirmation_message_container .open_contract_details').setVisibility(0);
            }
        }

        if (tick_config.is_digit && show_chart) {
            DigitTicker.init('digit_ticker_table', passthrough.contract_type, receipt.shortcode, passthrough.duration, status);
        } else {
            DigitTicker.remove();
        }

        if (show_chart && has_chart) {
            // calculate number of decimals needed to display tick-chart according to the spot
            // value of the underlying
            let decimal_points     = 2;
            const tick_spots       = Tick.spots();
            const tick_spot_epochs = Object.keys(tick_spots);
            if (tick_spot_epochs.length > 0) {
                const last_quote = tick_spots[tick_spot_epochs[0]].toString();

                if (last_quote.indexOf('.') !== -1) {
                    decimal_points = last_quote.split('.')[1].length;
                }
            }

            let category = sessionStorage.getItem('formname');
            if (/^(risefall|higherlower)$/.test(category)) {
                category = 'callput';
            }

            TickDisplay.init({
                symbol              : passthrough.symbol,
                barrier             : /^(higherlower|touchnotouch)$/.test(sessionStorage.getItem('formname')) ? passthrough.barrier : undefined,
                number_of_ticks     : passthrough.duration,
                previous_tick_epoch : receipt.start_time,
                contract_category   : category,
                display_symbol      : Symbols.getName(passthrough.symbol),
                contract_start      : receipt.start_time,
                display_decimals    : decimal_points,
                price               : passthrough['ask-price'],
                payout              : receipt.payout,
                show_contract_result: 1,
                width               : $('#confirmation_message').width(),
                id_render           : 'trade_tick_chart',
            });
            TickDisplay.resetSpots();
        }

        if (show_chart) {
            const request = {
                proposal_open_contract: 1,
                contract_id           : receipt.contract_id,
                subscribe             : 1,
            };
            BinarySocket.send(request, { callback: (response) => {
                const contract = response.proposal_open_contract;
                if (contract) {
                    status = contract.status;
                    profit_value = contract.profit;
                    TickDisplay.setStatus(contract);
                    if (/^digit/i.test(contract.contract_type)) {
                        if (contract.status !== 'open') {
                            digitShowExitTime(contract.status, contract.exit_tick);
                        }
                    }
                    if (!/^digit/i.test(contract.contract_type) && contract.exit_tick_time && +contract.exit_tick_time < contract.date_expiry) {
                        TickDisplay.updateChart({ is_sold: true }, contract);
                    }

                    // force to sell the expired contract, in order to get the final status
                    if (+contract.is_settleable === 1 && !contract.is_sold) {
                        BinarySocket.send({ sell_expired: 1 });
                    }
                }
            } });
        }
    };

    const makeBold = d => `<strong>${d}</strong>`;

    const loginOnClick = (e) => Header.loginOnClick(e);

    const onclose = () => {
        DigitTicker.remove();
    };

    const updateSpotList = () => {
        const $spots = $('#contract_purchase_spots');
        if (!$spots.length || $spots.is(':hidden')) {
            return;
        }

        const spots = CommonFunctions.getElementById('contract_purchase_spots');
        if (status && status !== 'open') {
            if (!new RegExp(status).test(spots.classList)) {
                if (!tick_config.is_digit) {
                    spots.className = status;
                }
                if (status === 'won') {
                    updateValues.updatePurchaseStatus(payout_value, cost_value, profit_value, localize('This contract won'));
                } else if (status === 'lost') {
                    updateValues.updatePurchaseStatus(0, -cost_value, profit_value, localize('This contract lost'));
                }
                if (tick_config.is_tick_high || tick_config.is_tick_low) {
                    const is_won = +tick_config.selected_tick_number === +tick_config.winning_tick_number;
                    let localized_text;
                    if (tick_config.is_tick_high) {
                        localized_text = is_won
                            ? localizeKeepPlaceholders('Tick [_1] is the highest tick')
                            : localizeKeepPlaceholders('Tick [_1] is not the highest tick');
                    } else {
                        localized_text = is_won
                            ? localizeKeepPlaceholders('Tick [_1] is the lowest tick')
                            : localizeKeepPlaceholders('Tick [_1] is not the lowest tick');
                    }
                    CommonFunctions.elementTextContent(CommonFunctions.getElementById('contract_highlowtick'), template(localized_text, [tick_config.selected_tick_number]));
                }
            }
        }

        let duration = +getPropertyValue(purchase_data, ['echo_req', 'passthrough', 'duration']);

        if (!duration) {
            return;
        }

        const spots2  = Tick.spots();
        const epoches = Object.keys(spots2).sort((a, b) => a - b);

        CommonFunctions.elementTextContent(spots, '');
        for (let s = 0; s < epoches.length; s++) {
            const tick_d = {
                epoch: epoches[s],
                quote: spots2[epoches[s]],
            };

            if (CommonFunctions.isVisible(spots) && tick_d.epoch && tick_d.epoch > purchase_data.buy.start_time) {
                const current_tick_count = spots.getElementsByClassName('row').length + 1;

                let is_winning_tick = false;
                if (tick_config.is_tick_high || tick_config.is_tick_low) {
                    const $winning_row  = $spots.find('.winning-tick-row');
                    if (!tick_config.winning_tick_quote ||
                        (tick_config.winning_tick_quote === tick_d.quote && !$winning_row.length) ||
                        (tick_config.is_tick_high && +tick_d.quote > tick_config.winning_tick_quote) ||
                        (tick_config.is_tick_low && +tick_d.quote < tick_config.winning_tick_quote)) {
                        is_winning_tick = true;
                        tick_config.winning_tick_quote  = tick_d.quote;
                        tick_config.winning_tick_number = current_tick_count;
                        $winning_row.removeClass('winning-tick-row');
                    }
                }

                const fragment = createElement('div', { class: `row${is_winning_tick ? ' winning-tick-row' : ''} ${tick_config.is_digit ? ' digit-trade' : ''}` });

                const el1 = createElement('div', { class: 'col', text: `${localize('Tick')} ${current_tick_count}` });

                if (!tick_config.is_digit) {
                    fragment.appendChild(el1);
                }

                const el2     = createElement('div', { class: 'col' });
                const date    = new Date(tick_d.epoch * 1000);
                const hours   = padLeft(date.getUTCHours(), 2, '0');
                const minutes = padLeft(date.getUTCMinutes(), 2, '0');
                const seconds = padLeft(date.getUTCSeconds(), 2, '0');
                CommonFunctions.elementTextContent(el2, [hours, minutes, seconds].join(':'));
                if (!tick_config.is_digit) {
                    fragment.appendChild(el2);
                }
                const tick = (tick_config.is_tick_high || tick_config.is_tick_low) ?
                    tick_d.quote : `<div class='quote'>${tick_d.quote.replace(/\d$/, makeBold)}</div>`;
                const el3  = createElement('div', { class: 'col' });
                CommonFunctions.elementInnerHtml(el3, tick);

                if (tick_config.is_digit) {
                    DigitTicker.update(current_tick_count, tick_d);
                    const el_epoch = document.createElement('div');
                    el_epoch.className = 'digit-tick-epoch';
                    el_epoch.style.right = (el3.offsetWidth - tick.offsetWidth) / 2;
                    const el_epoch_content = document.createTextNode(
                        moment(new Date(tick_d.epoch * 1000)).utc().format('HH:mm:ss')
                    );
                    el_epoch.appendChild(el_epoch_content);
                    fragment.appendChild(el_epoch);
                    el3.insertBefore(el_epoch, el3.childNodes[0]);

                    replaceElement(fragment, el3);
                    replaceElement(spots, fragment);
                } else if (!tick_config.is_digit) {
                    fragment.appendChild(el3);
                    spots.appendChild(fragment);
                }

                spots.scrollTop = spots.scrollHeight;

                duration--;

                if (tick_config.is_tick_high || tick_config.is_tick_low) {
                    const lost_on_selected_tick = !is_winning_tick &&
                        current_tick_count === +tick_config.selected_tick_number;
                    const lost_after_selected_tick = is_winning_tick &&
                        current_tick_count > +tick_config.selected_tick_number;
                    if (lost_on_selected_tick || lost_after_selected_tick) {
                        duration = 0; // no need to keep drawing ticks
                    }
                }

                if (!duration) {
                    purchase_data.echo_req.passthrough.duration = 0;
                }
            }
        }
    };

    const digitShowExitTime = (contract_status, last_tick_quote) => {
        const are_spots_rendered = CommonFunctions.getElementById('contract_purchase_spots')
            .getElementsByClassName('row').length;
        if (!are_spots_rendered) {
            updateSpotList();
        }
        const el_container = CommonFunctions.getElementById('contract_purchase_spots');
        const el_epoch = Array.from(el_container.querySelectorAll('.digit-tick-epoch')).pop();
        const adjustment = 5;
        if (el_epoch && el_epoch.classList) {
            el_epoch.classList.add('is-visible');
            el_epoch.setAttribute('style', `position: absolute; right: ${((el_epoch.parentElement.offsetWidth - el_epoch.nextSibling.offsetWidth) / 2) + adjustment}px`);
            if (contract_status === 'won') {
                DigitTicker.markAsWon();
                DigitTicker.markDigitAsWon(last_tick_quote.slice(-1));
            }
            if (contract_status === 'lost') {
                DigitTicker.markAsLost();
                DigitTicker.markDigitAsLost(last_tick_quote.slice(-1));
            }
        }
    };

    return {
        display,
        onclose,
        updateSpotList,
    };
})();

module.exports = Purchase;<|MERGE_RESOLUTION|>--- conflicted
+++ resolved
@@ -1,8 +1,5 @@
-<<<<<<< HEAD
+const isCallputspread          = require('./callputspread').isCallputspread;
 const moment                   = require('moment');
-=======
-const isCallputspread          = require('./callputspread').isCallputspread;
->>>>>>> 95c3fb53
 const Contract                 = require('./contract');
 const hidePriceOverlay         = require('./common').hidePriceOverlay;
 const getLookBackFormula       = require('./lookback').getFormula;
