const moment                = require('moment');
const TradingAnalysis       = require('./analysis');
const Barriers              = require('./barriers');
const CommonTrading         = require('./common');
const CommonIndependent     = require('./common_independent');
const Defaults              = require('./defaults');
const Durations             = require('./duration');
const GetTicks              = require('./get_ticks');
const Notifications         = require('./notifications');
const Price                 = require('./price');
const Process               = require('./process');
const Purchase              = require('./purchase');
const Tick                  = require('./tick');
const BinaryPjax            = require('../../base/binary_pjax');
const GTM                   = require('../../base/gtm');
const BinarySocket          = require('../../base/socket');
const getDecimalPlaces      = require('../../common/currency').getDecimalPlaces;
const isCryptocurrency      = require('../../common/currency').isCryptocurrency;
const onlyNumericOnKeypress = require('../../common/event_handler');
const TimePicker            = require('../../components/time_picker');
const dateValueChanged      = require('../../../_common/common_functions').dateValueChanged;
const isVisible             = require('../../../_common/common_functions').isVisible;
const getElementById        = require('../../../_common/common_functions').getElementById;

/*
 * TradingEvents object contains all the event handler function for
 * websocket trading page
 *
 * We need it as object so that we can call TradingEvent.init() only on trading
 * page for pjax to work else it will fire on all pages
 *
 */
const TradingEvents = (() => {
    const initiate = () => {
        const attachTimePicker = (selector, check_end_time) => {
            let min_time,
                max_time;
            if ($date_start && $date_start.val()) {
                const date_start_val    = $date_start.val();
                const moment_date_start = moment.unix(date_start_val).utc();
                const moment_now        = (window.time || moment.utc()).clone();

                if (check_end_time) {
                    const min_max_time = CommonIndependent.getMinMaxTimeEnd($date_start, $time_start, moment_now);

                    min_time = min_max_time.minTime;
                    max_time = min_max_time.maxTime;
                } else if (moment_date_start.isSame(moment_now, 'day')) {
                    // for start time picker only disable past times of today
                    min_time = moment_now.clone();
                }
            }
            const initObj = { selector };
            if (min_time) {
                initObj.minTime = min_time.clone();
            }
            if (max_time) {
                initObj.maxTime = max_time.clone();
            }
            TimePicker.init(initObj);
        };

        /*
         * attach event to market list, so when client change market we need to update undelryings
         * and request for new Contract details to populate the form and request price accordingly
         */
        const onMarketChange = (market) => {
            CommonTrading.showPriceOverlay();
            Defaults.set('market', market);

            // as different markets have different forms so remove from sessionStorage
            // it will default to proper one
            Defaults.remove('formname');
            Defaults.remove('underlying');
            Process.processMarket();
        };

        getElementById('contract_markets').addEventListener('change', (e) => {
            onMarketChange(e.target.value);
        });

        /*
         * attach event to form list, so when client click on different form we need to update form
         * and request for new Contract details to populate the form and request price accordingly
         */
        const contractFormEventChange = () => {
            Process.processContractForm();
            TradingAnalysis.request();
        };

        const form_nav_element = getElementById('contract_form_name_nav');
        form_nav_element.addEventListener('click', (e) => {
            const clicked_form = e.target;
            if (clicked_form && clicked_form.getAttribute('menuitem')) {
                const menuitem_id    = clicked_form.getAttribute('menuitem');
                const is_form_active = clicked_form.classList.contains('active') || clicked_form.parentElement.classList.contains('active');
                const is_menu_active = getElementById(menuitem_id).classList.contains('a-active');
                Defaults.set('formname', menuitem_id);

                // if form is already active then no need to send same request again
                CommonTrading.toggleActiveCatMenuElement(form_nav_element, e.target.getAttribute('menuitem'));

                if (!is_form_active || !is_menu_active) {
                    contractFormEventChange();
                }
            }
        });

        /*
         * attach event to underlying change, event need to request new contract details and price
         */
        getElementById('underlying').addEventListener('change', (e) => {
            if (e.target) {
                CommonTrading.showFormOverlay();
                CommonTrading.showPriceOverlay();
                if (e.target.selectedIndex < 0) {
                    e.target.selectedIndex = 0;
                }
                const underlying = e.target.value;
                Defaults.remove('barrier', 'barrier_high', 'barrier_low');
                Defaults.set('underlying', underlying);

                Tick.clean();

                CommonTrading.updateWarmChart();

                getContracts(underlying);

                // get ticks for current underlying
                GetTicks.request(underlying);
<<<<<<< HEAD
                CommonTrading.displayTooltip(Defaults.get('market'), underlying);
=======
                CommonTrading.displayTooltip();
>>>>>>> eb3cc90e
            }
        });

        const getContracts = (underlying) => {
            BinarySocket.send({ contracts_for: underlying }).then((response) => {
                Notifications.hide('CONNECTION_ERROR');
                Process.processContract(response);
            });
        };

        /*
         * bind event to change in duration amount, request new price
         */
        const triggerOnDurationChange = (e) => {
            if (e.target.value % 1 !== 0) {
                e.target.value = Math.floor(e.target.value);
            }
            Defaults.set('duration_amount', e.target.value);
            Durations.selectAmount(e.target.value);
            Price.processPriceRequest();
            CommonTrading.submitForm(getElementById('websocket_form'));
        };
        const duration_amount_element = getElementById('duration_amount');
        let input_event_triggered     = false;          // For triggering one of the two events.
        if (duration_amount_element) {
            duration_amount_element.addEventListener('keypress', onlyNumericOnKeypress);
            // jquery needed for datepicker
            $('#duration_amount')
                .on('input', CommonTrading.debounce((e) => {
                    triggerOnDurationChange(e);
                    Durations.validateMinDurationAmount();
                    input_event_triggered = true;
                }))
                .on('change', CommonTrading.debounce((e) => {
                    // using Defaults, to update the value by datepicker if it was emptied by keyboard (delete)
                    Durations.validateMinDurationAmount();
                    if (input_event_triggered === false || !Defaults.get('duration_amount')) {
                        triggerOnDurationChange(e);
                    } else {
                        input_event_triggered = false;
                    }
                }));
        }

        /*
         * attach event to expiry time change, event need to populate duration
         * and request new price
         */
        getElementById('expiry_type').addEventListener('change', (e) => {
            Defaults.set('expiry_type', e.target.value);
            if (Process.onExpiryTypeChange(e.target.value)) Price.processPriceRequest();
        });

        /*
         * bind event to change in duration units, populate duration and request price
         */
        getElementById('duration_units').addEventListener('change', (e) => {
            Defaults.remove('barrier', 'barrier_high', 'barrier_low');
            Process.onDurationUnitChange(e.target.value);
            Price.processPriceRequest();
        });

        /*
         * bind event to change in endtime date and time
         */
        // need to use jquery as datepicker is used, if we switch to some other
        // datepicker we can move back to javascript
        Durations.expiryDateOnChange($('#expiry_date'));

        const end_time_element = getElementById('expiry_time');
        /*
         * attach datepicker and timepicker to end time durations
         * have to use jquery
         */
        attachTimePicker('#expiry_time');
        $('#expiry_time')
            .on('focus click', () => { attachTimePicker('#expiry_time', 1); })
            .on('change input blur', function () {
                if (!dateValueChanged(this, 'time')) {
                    return false;
                }
                Durations.setTime(end_time_element.value, 1);
                return true;
            });

        /*
         * attach event to change in amount, request new price only
         */
        const amount_element = getElementById('amount');
        amount_element.addEventListener('keypress', onlyNumericOnKeypress);
        amount_element.addEventListener('input', CommonTrading.debounce((e) => {
            e.target.value = e.target.value.replace(/[^0-9.]/g, '');
            const currency = Defaults.get('currency');
            if (isStandardFloat(e.target.value)) {
                e.target.value = parseFloat(e.target.value).toFixed(getDecimalPlaces(currency));
            }
            Defaults.set(`amount${isCryptocurrency(currency) ? '_crypto' : ''}`, e.target.value);
            Price.processPriceRequest();
            CommonTrading.submitForm(getElementById('websocket_form'));
        }));

        /*
         * attach event to change in amount, request new price only
         */
        const multiplier_element = document.getElementById('multiplier');
        if (multiplier_element) {
            multiplier_element.addEventListener('keypress', onlyNumericOnKeypress);

            multiplier_element.addEventListener('input', CommonTrading.debounce((e) => {
                e.target.value = e.target.value.replace(/^0*(\d\.?)/, '$1');
                Defaults.set('multiplier', e.target.value);
                Price.processPriceRequest();
                CommonTrading.submitForm(document.getElementById('websocket_form'));
            }));
        }

        let timepicker_initialized = false;
        const initTimePicker       = () => {
            if (timepicker_initialized) return;
            timepicker_initialized = true;
            attachTimePicker('#time_start');
            $time_start
                .on('focus click', () => { attachTimePicker('#time_start'); })
                .on('change input blur', function () {
                    if (!dateValueChanged(this, 'time')) {
                        return false;
                    }
                    Defaults.set('time_start', time_start_element.value);
                    let make_price_request = 1;
                    if (Defaults.get('expiry_date')) {
                        // if time changed, proposal will be sent there if not we should send it here
                        make_price_request = Durations.selectEndDate(moment(Defaults.get('expiry_date'))) ? -1 : 1;
                    }
                    if (make_price_request > 0) {
                        Price.processPriceRequest();
                    }
                    return true;
                });
        };

        /*
         * attach event to start time, display duration based on
         * whether start time is forward starting or not and request
         * new price
         */
        const date_start_element = CommonIndependent.getStartDateNode();
        if (date_start_element) {
            date_start_element.addEventListener('change', (e) => {
                Defaults.set('date_start', e.target.value);
                // don't show asset open hours if value is now because there is no time picker
                CommonIndependent.showAssetOpenHours(e.target.value === 'now' ? '' : $(e.target));
                initTimePicker();
                const r = Durations.onStartDateChange(e.target.value);
                if (r >= 0) {
                    Price.processPriceRequest();
                }
            });
        }

        const time_start_element = getElementById('time_start');
        const $date_start        = $('#date_start');
        const $time_start        = $('#time_start');
        if (date_start_element.value !== 'now') {
            initTimePicker();
        }

        /*
         * attach event to change in amount type that is whether its
         * payout or stake and request new price
         */
        getElementById('amount_type').addEventListener('change', (e) => {
            Defaults.set('amount_type', e.target.value);
            Price.processPriceRequest();
        });

        /*
         * attach event to change in submarkets. We need to disable
         * underlyings that are not in selected seubmarkets
         */
        getElementById('submarket').addEventListener('change', (e) => {
            if (e.target) {
                const elem        = getElementById('underlying');
                const underlyings = elem.children;

                for (let i = 0, len = underlyings.length; i < len; i++) {
                    underlyings[i].disabled = e.target.value !== 'all' && e.target.value !== underlyings[i].className;
                }

                // as submarket change has modified the underlying list so we need to manually
                // fire change event for underlying
                document.querySelectorAll('#underlying option:enabled')[0].selected = 'selected';
                const event = new Event('change');
                elem.dispatchEvent(event);
            }
        });

        /*
         * attach an event to change in currency
         */
        $('.currency').on('change', (e) => {
            const currency = e.target.value;
            Defaults.set('currency', currency);
            const amount = isCryptocurrency(currency) ? 'amount_crypto' : 'amount';
            if (Defaults.get(amount)) $('#amount').val(Defaults.get(amount));
            Price.processPriceRequest();
        });

        /*
         * attach event to purchase buttons to buy the current contract
         */
        $('.purchase_button').on('click dblclick', function () {
            if (isVisible(getElementById('confirmation_message_container')) || /disabled/.test(this.parentNode.classList)) {
                return;
            }
            const id        = this.getAttribute('data-purchase-id');
            const ask_price = this.getAttribute('data-ask-price');

            const params = { buy: id, price: ask_price, passthrough: {} };
            Object.keys(this.attributes).forEach(function (attr) {
                if (attr && this.attributes[attr] && this.attributes[attr].name &&
                    !/data-balloon/.test(this.attributes[attr].name)) { // do not send tooltip data
                    const m = this.attributes[attr].name.match(/data-(.+)/);

                    if (m && m[1] && m[1] !== 'purchase-id' && m[1] !== 'passthrough') {
                        params.passthrough[m[1]] = this.attributes[attr].value;
                    }
                }
            }, this);
            if (id && ask_price) {
                $('.purchase_button').css('visibility', 'hidden');
                BinarySocket.send(params).then((response) => {
                    Purchase.display(response);
                    GTM.pushPurchaseData(response);
                });
                Price.incrFormId();
                Price.processForgetProposals();
            }
        });

        /*
         * attach event to close icon for purchase container
         */
        $('#close_confirmation_container').on('click dblclick', (e) => {
            if (e.target && isVisible(getElementById('confirmation_message_container'))) {
                e.preventDefault();
                CommonTrading.hideOverlayContainer();
                Price.processPriceRequest();
            }
        });

        /*
         * attach an event to change in barrier
         */
        $('#barrier')
            .on('keypress', (ev) => { onlyNumericOnKeypress(ev, [43, 45, 46]); })
            .on('input', CommonTrading.debounce((e) => {
                Barriers.validateBarrier();
                Defaults.set('barrier', e.target.value);
                Price.processPriceRequest();
                CommonTrading.submitForm(getElementById('websocket_form'));
            }, 1000));

        /*
         * attach an event to change in low barrier
         */
        const low_barrier_element = getElementById('barrier_low');
        low_barrier_element.addEventListener('input', CommonTrading.debounce((e) => {
            Defaults.set('barrier_low', e.target.value);
            Price.processPriceRequest();
            CommonTrading.submitForm(getElementById('websocket_form'));
        }));
        low_barrier_element.addEventListener('keypress', (ev) => {
            onlyNumericOnKeypress(ev, [43, 45, 46]);
        });

        /*
         * attach an event to change in high barrier
         */
        const high_barrier_element = getElementById('barrier_high');
        high_barrier_element.addEventListener('input', CommonTrading.debounce((e) => {
            Defaults.set('barrier_high', e.target.value);
            Price.processPriceRequest();
            CommonTrading.submitForm(getElementById('websocket_form'));
        }));
        high_barrier_element.addEventListener('keypress', (ev) => {
            onlyNumericOnKeypress(ev, [43, 45, 46]);
        });

        /*
         * attach an event to change in digit prediction input
         */
        getElementById('prediction').addEventListener('change', CommonTrading.debounce((e) => {
            Defaults.set('prediction', e.target.value);
            Price.processPriceRequest();
            CommonTrading.submitForm(getElementById('websocket_form'));
        }));

        // Verify number of decimal places doesn't exceed the allowed decimal places according to the currency
        const isStandardFloat = value => (
            !isNaN(value) &&
            value % 1 !== 0 &&
            ((+parseFloat(value)).toFixed(10)).replace(/^-?\d*\.?|0+$/g, '').length > getDecimalPlaces(Defaults.get('currency'))
        );

        getElementById('trading_init_progress').addEventListener('click', CommonTrading.debounce(() => {
            CommonTrading.reloadPage();
        }));

        getElementById('symbol_tip').addEventListener('click', CommonTrading.debounce((e) => {
            BinaryPjax.load(e.target.getAttribute('target'));
        }));
    };

    return {
        init: initiate,
    };
})();

module.exports = TradingEvents;<|MERGE_RESOLUTION|>--- conflicted
+++ resolved
@@ -128,11 +128,7 @@
 
                 // get ticks for current underlying
                 GetTicks.request(underlying);
-<<<<<<< HEAD
-                CommonTrading.displayTooltip(Defaults.get('market'), underlying);
-=======
                 CommonTrading.displayTooltip();
->>>>>>> eb3cc90e
             }
         });
 
