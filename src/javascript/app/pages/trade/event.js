--- conflicted
+++ resolved
@@ -59,40 +59,12 @@
             TimePicker.init(initObj);
         };
 
-<<<<<<< HEAD
         const contract_input = getElementById('contract');
         contract_input.addEventListener('change', () => {
             /*
              * attach event to form list, so when client click on different form we need to update form
              * and request for new Contract details to populate the form and request price accordingly
              */
-=======
-        /*
-         * attach event to market list, so when client change market we need to update undelryings
-         * and request for new Contract details to populate the form and request price accordingly
-         */
-        const onMarketChange = (market) => {
-            CommonTrading.showPriceOverlay();
-            Defaults.set('market', market);
-
-            // as different markets have different forms so remove from sessionStorage
-            // it will default to proper one
-            Defaults.remove('formname');
-            Defaults.remove('underlying');
-            Process.processMarket();
-            CommonTrading.displayTooltip();
-        };
-
-        getElementById('contract_markets').addEventListener('change', (e) => {
-            onMarketChange(e.target.value);
-        });
-
-        /*
-         * attach event to form list, so when client click on different form we need to update form
-         * and request for new Contract details to populate the form and request price accordingly
-         */
-        const contractFormEventChange = () => {
->>>>>>> b34ecd5a
             Process.processContractForm();
             TradingAnalysis.request();
         });
