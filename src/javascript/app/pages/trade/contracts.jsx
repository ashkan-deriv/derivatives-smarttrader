import React from 'react';
import ReactDOM from 'react-dom';
import Defaults from './defaults';
import {getElementById} from '../../../_common/common_functions';
import {localize} from '../../../_common/localize';

class Contracts extends React.Component {
    constructor (props) {
        super(props);
        const {contracts, contracts_tree} = props;
        const formname = Defaults.get('formname');
        this.references = {};
        this.$contract = getElementById('contract');
        this.$contract.value = formname;
        this.state = {
            contracts,
            contracts_tree,
            formname,
            open: false,
        };
    }

    componentDidMount () {
        document.body.addEventListener('click', this.handleClickOutside);
    }

    componentWillUnmount () {
        document.body.removeEventListener('click', this.handleClickOutside);
    }
    /* eslint-disable no-undef */
    handleClickOutside = (e) => {
        if (this.references.wrapper
            && !this.references.wrapper.contains(e.target)) {
            this.closeDropDown();
        }
    }

    openDropDown = () => {
        if (this.state.contracts_tree.length <= 1) return;
        this.setState({open: true});
        this.positionDropDown();
    };
    closeDropDown = () => this.setState({open: false});

    positionDropDown = () => {
        const $dropdown = this.references.wrapper;
        const pos = $dropdown.getBoundingClientRect();

        if ((pos.x + pos.width + 20) > window.innerWidth) {
            // 20 is padding right for the element
            $dropdown.style.left = `${window.innerWidth - (pos.x + pos.width + 20)}px`;
        } else if ((pos.x + pos.width + 20) !== window.innerWidth) {
            $dropdown.style.left = 0;
        }
    }

    saveRef = (name, node) => { this.references[name] = node; };

    getCurrentType = () => {
        const {formname, contracts} = this.state;
        let type = '';
        this.state.contracts_tree.forEach((e) => {
            if (typeof e === 'object') {
                e[1].forEach((subtype) => {
                    if (subtype === formname) {
                        type = e[0];
                    }
                });
            } else if (e === formname) {
                type = e;
            }
        });

        return contracts[type];
    }

    getCurrentContract = () => {
        const {formname, contracts} = this.state;
        const max_char = window.innerWidth <= 767 ? 10 : 15;
        if ((contracts[formname] || '').length > max_char) {
            return `${contracts[formname].substr(0,max_char)}...`;
        }
        return contracts[formname];
    }

    onContractClick = (formname) => {
        setTimeout(this.closeDropDown, 500);
        if (formname === this.state.formname) { return; }
        Defaults.set('formname', formname);
        // Notify for changes on contract.
        this.$contract.value = formname;
        const event = new Event('change');
        this.$contract.dispatchEvent(event);

        this.setState({formname});
    }
    /* eslint-enable no-undef */
    /* eslint-disable class-methods-use-this */
    dismiss() {
        console.warn('removing');
    }
    /* eslint-enable class-methods-use-this */

    render () {
        const { contracts, contracts_tree, open,
            formname } = this.state;

        return (
            <div className='contracts'>
                <div
                    className={`contract_current ${contracts_tree.length <= 1 ? 'disabled' : ''}`}
                    onClick={this.openDropDown}
                >
                    <span className='type'>
                        {this.getCurrentType()}
                        <span className={`arrow_down ${contracts_tree.length <= 1 ? 'invisible' : ''}`} />
                    </span>
                    <span className='contract'>{this.getCurrentContract()}</span>
                </div>
                <div
                    className={`contracts_dropdown ${open ? '' : 'hidden'}`}
                    ref={this.saveRef.bind(null, 'wrapper')}
                >
                    <div className='mobile_close invisible'>
                        <span>{localize('Select Trade Type')}</span>
                        <span className='close' onClick={this.closeDropDown} />
                    </div>
                    <div className='list'>
                        { contracts_tree.map((contract, idx) => {
                                if (typeof contract === 'object') {
                                    return (
                                    <div className='contract' key={idx}>
                                        <div className='contract_type'>{contracts[contract[0]]}</div>
                                        <div className='contract_subtypes'>
                                            {contract[1].map((subtype, i) =>
                                                <div
                                                    className={`sub ${subtype === formname ? 'active' : ''}`}
                                                    key={i}
                                                    onClick={this.onContractClick.bind(null, subtype)}
                                                >
                                                    {contracts[subtype]}
                                                </div>
                                            )}
                                        </div>
                                    </div>
                                )
                            } else {
                                return (
                                    <div className='contract' key={idx}>
                                        <div className='contract_type'>{contracts[contract]}</div>
                                        <div className='contract_subtypes'>
                                            <div
                                                className={`sub ${contract === formname ? 'active' : ''}`}
                                                onClick={this.onContractClick.bind(null, contract)}
                                            >
                                                {contracts[contract]}
                                            </div>
<<<<<<< HEAD
                                        </div>
                                    </div>
                                )
                            }
                        })}
                    </div>
=======
                                        )}
                                    </div>
                                </div>
                            );
                        }
                        return (
                            <div className='contract' key={idx}>
                                <div className='contract_type'>{contracts[contract]}</div>
                                <div className='contract_subtypes'>
                                    <div
                                        className={`sub ${contract === formname ? 'active' : ''}`}
                                        onClick={this.onContractClick.bind(null, contract)}
                                    >
                                        {contracts[contract]}
                                    </div>
                                </div>
                            </div>
                        );

                    }
                    )}
>>>>>>> 4be0e695
                </div>
            </div>
        );
    }
}
/* eslint-disable react/no-render-return-value*/
export const init = (contracts, contracts_tree) => ReactDOM.render(
    <Contracts contracts={contracts} contracts_tree={contracts_tree}/>,
    getElementById('contract_component')
);
/* eslint-enable react/no-render-return-value */

export default init;<|MERGE_RESOLUTION|>--- conflicted
+++ resolved
@@ -155,36 +155,12 @@
                                             >
                                                 {contracts[contract]}
                                             </div>
-<<<<<<< HEAD
                                         </div>
                                     </div>
                                 )
                             }
                         })}
                     </div>
-=======
-                                        )}
-                                    </div>
-                                </div>
-                            );
-                        }
-                        return (
-                            <div className='contract' key={idx}>
-                                <div className='contract_type'>{contracts[contract]}</div>
-                                <div className='contract_subtypes'>
-                                    <div
-                                        className={`sub ${contract === formname ? 'active' : ''}`}
-                                        onClick={this.onContractClick.bind(null, contract)}
-                                    >
-                                        {contracts[contract]}
-                                    </div>
-                                </div>
-                            </div>
-                        );
-
-                    }
-                    )}
->>>>>>> 4be0e695
                 </div>
             </div>
         );
