--- conflicted
+++ resolved
@@ -1,16 +1,8 @@
-<<<<<<< HEAD
-const CreateDropdown = require('binary-style').selectDropdown;
+const CreateDropdown = require('@binary-com/binary-style').selectDropdown;
 const getHighstock   = require('../common').requireHighstock;
 const Symbols        = require('../symbols');
 const BinarySocket   = require('../../../base/socket');
 const localize       = require('../../../../_common/localize').localize;
-=======
-const CreateDropdown     = require('@binary-com/binary-style').selectDropdown;
-const Symbols      = require('../symbols');
-const BinarySocket = require('../../../base/socket');
-const getHighstock = require('../../../../_common/common_functions').requireHighstock;
-const localize     = require('../../../../_common/localize').localize;
->>>>>>> c69e546b
 
 const DigitInfo = (() => {
     let spots          = [];
