<<<<<<< HEAD
const CreateDropdown     = require('binary-style').selectDropdown;
const getHighstock = require('../common').requireHighstock;
=======
const CreateDropdown     = require('@binary-com/binary-style').selectDropdown;
>>>>>>> 3214f863
const Symbols      = require('../symbols');
const BinarySocket = require('../../../base/socket');
const localize     = require('../../../../_common/localize').localize;

const DigitInfo = (() => {
    let spots          = [];
    let stream_id      = null;
    // To avoid too many greens and reds
    let prev_min_index = -1;
    let prev_max_index = -1;

    let chart;

    const chart_config = {
        chart: {
            renderTo           : 'last_digit_histo',
            defaultSeriesType  : 'column',
            backgroundColor    : '#eee',
            borderWidth        : 1,
            borderColor        : '#ccc',
            plotBackgroundColor: '#fff',
            plotBorderWidth    : 1,
            plotBorderColor    : '#ccc',
            height             : 225, // This is "unresponsive", but so is leaving it empty where it goes to 400px.
        },
        title    : { text: '' },
        credits  : { enabled: false },
        exporting: { enabled: false },
        legend   : {
            enabled: false,
        },
        tooltip: {
            borderWidth: 1,
            formatter() {
                const total      = $('#tick_count').val();
                const percentage = (this.y / total) * 100;
                return `<strong>${localize('Digit')}:</strong> ${this.x}<br/><strong>${localize('Percentage')}:</strong> ${percentage.toFixed(1)}%`;
            },
        },
        plotOptions: {
            column: {
                shadow      : false,
                borderWidth : 0.5,
                borderColor : '#666',
                pointPadding: 0,
                groupPadding: 0.0,
                color       : '#e1f0fb',
            },
            series: {
                dataLabels: {
                    enabled: true,
                    style  : {
                        textShadow: false,
                    },
                    formatter() {
                        const total      = $('#tick_count').val();
                        const percentage = (this.point.y / total) * 100;
                        return `${percentage.toFixed(2)}%`;
                    },
                },
            },
        },
        xAxis: {
            categories: ['0', '1', '2', '3', '4', '5', '6', '7', '8', '9'],
            lineWidth : 0,
            lineColor : '#999',
            tickLength: 10,
            tickColor : '#ccc',
        },
        yAxis: {
            title        : { text: '' },
            maxPadding   : 0,
            gridLineColor: '#e9e9e9',
            tickWidth    : 1,
            tickLength   : 3,
            tickColor    : '#ccc',
            lineColor    : '#ccc',
            endOnTick    : true,
            opposite     : false,
            labels       : {
                align  : 'left',
                x      : 0,
                enabled: false,
                formatter() {
                    const total      = $('#tick_count').val();
                    const percentage = parseInt((this.value / total) * 100);
                    return `${percentage}%`;
                },
            },
        },
    };

    const addContent = (underlying) => {
        const domain    = document.domain.split('.').slice(-2).join('.');
        let underlyings = [];
        const symbols   = Symbols.getAllSymbols();
        Object.keys(symbols).forEach((key) => {
            if (/^(R_|RD)/.test(key)) {
                underlyings.push(key);
            }
        });
        underlyings = underlyings.sort();
        let elem    = '';
        for (let i = 0; i < underlyings.length; i++) {
            elem += `<option value="${underlyings[i]}">${localize(symbols[underlyings[i]])}</option>`;
        }
        $('#digit_underlying').html($(elem)).val(underlying);
        $('#digit_domain').text(domain.charAt(0).toUpperCase() + domain.slice(1));
        $('#digit_info_underlying').text($('#digit_underlying option:selected').text());
        CreateDropdown('#digit_underlying');
        CreateDropdown('#tick_count');
    };

    const onLatest = () => {
        const getLatest = () => {
            const $digit_underlying_option = $('#digit_underlying option:selected');
            const symbol                   = $digit_underlying_option.val();
            const count                    = $('#tick_count').val();
            $('#digit_info_underlying').text($digit_underlying_option.text());
            $('#digit_info_count').text(count);
            const request = {
                ticks_history: symbol,
                end          : 'latest',
                count,
            };
            if (chart.series[0].name !== symbol) {
                if ($('#underlying').find('option:selected').val() !== $('#digit_underlying').val()) {
                    request.subscribe = 1;
                    request.style     = 'ticks';
                }
                if (stream_id !== null) {
                    BinarySocket.send({ forget: stream_id });
                    stream_id = null;
                }
            }
            BinarySocket.send(request, { callback: (response) => {
                const type = response.msg_type;
                if (type === 'tick') {
                    updateChart(response);
                } else if (type === 'history') {
                    showChart(response.echo_req.ticks_history, response.history.prices);
                }
            } });
        };
        $('#digit_underlying, #tick_count').off('change').on('change', getLatest);
    };

    const showChart = (underlying, underlying_spots) => {
        if (underlying_spots.length !== +$('#tick_count').val()) return;
        getHighstock((Highcharts) => {
            const new_spots = underlying_spots;
            if (typeof new_spots === 'undefined' || new_spots.length <= 0) {
                return;
            }
            const dec = new_spots[0].split('.')[1].length;
            for (let i = 0; i < new_spots.length; i++) {
                const val    = parseFloat(new_spots[i]).toFixed(dec);
                new_spots[i] = val.substr(val.length - 1);
            }

            const getTitle = () => (
                {
                    text: localize($('#last_digit_title').html(), [new_spots.length, $('#digit_underlying option:selected').text()]),
                }
            );

            spots = new_spots;
            if (chart) chart.destroy();
            addContent(underlying); // this creates #last_digit_title
            chart_config.xAxis.title = getTitle();
            chart = new Highcharts.Chart(chart_config);
            chart.addSeries({ name: underlying, data: [] });
            onLatest();
            update();
        });
    };

    const update = (symbol, latest_spot) => {
        if (typeof chart === 'undefined') {
            return null;
        }

        const series = chart.series[0]; // Where we put the final data.

        if (typeof latest_spot !== 'undefined' && series.name === symbol) {
            spots.unshift(latest_spot.slice(-1)); // Only last digit matters
            spots.pop();
        }

        // Always recompute and draw, even if theres no new data.
        // This is especially useful on first reuqest, but maybe in other ways.
        const filtered_spots  = [];
        const filterFunc      = el => +el === digit;
        let digit             = 10;
        const min_max_counter = [];
        while (digit--) {
            const val             = spots.filter(filterFunc).length;
            filtered_spots[digit] = val;
            if (typeof min_max_counter[val] === 'undefined') {
                min_max_counter[val] = 0;
            }
            min_max_counter[val]++;
        }
        const min       = Math.min.apply(null, filtered_spots);
        const max       = Math.max.apply(null, filtered_spots);
        const min_index = filtered_spots.indexOf(min);
        const max_index = filtered_spots.indexOf(max);
        // changing color
        if (min_max_counter[min] >= 1) {
            filtered_spots[min_index] = { y: min, color: '#CC0000' };
            if (prev_min_index === -1) {
                prev_min_index = min_index;
            } else if (prev_min_index !== min_index) {
                if (typeof filtered_spots[prev_min_index] === 'object') {
                    filtered_spots[prev_min_index] = { y: filtered_spots[prev_min_index].y, color: '#e1f0fb' };
                } else {
                    filtered_spots[prev_min_index] = { y: filtered_spots[prev_min_index], color: '#e1f0fb' };
                }
                prev_min_index = min_index;
            }
        }

        if (min_max_counter[max] >= 1) {
            filtered_spots[max_index] = { y: max, color: '#2E8836' };
            if (prev_max_index === -1) {
                prev_max_index = max_index;
            } else if (prev_max_index !== max_index) {
                if (typeof filtered_spots[prev_max_index] === 'object') {
                    filtered_spots[prev_max_index] = { y: filtered_spots[prev_max_index].y, color: '#e1f0fb' };
                } else {
                    filtered_spots[prev_max_index] = { y: filtered_spots[prev_max_index], color: '#e1f0fb' };
                }
                prev_max_index = max_index;
            }
        }
        return series.setData(filtered_spots);
    };

    const updateChart = (tick) => {
        if (stream_id) {
            if (chart.series[0].name === tick.tick.symbol) {
                stream_id = tick.tick.id || null;
                update(tick.tick.symbol, tick.tick.quote);
            } else {
                BinarySocket.send({ forget: (tick.tick.id).toString() });
            }
        } else {
            update(tick.tick.symbol, tick.tick.quote);
        }
    };

    return {
        showChart,
        updateChart,
    };
})();

module.exports = DigitInfo;<|MERGE_RESOLUTION|>--- conflicted
+++ resolved
@@ -1,12 +1,8 @@
-<<<<<<< HEAD
-const CreateDropdown     = require('binary-style').selectDropdown;
-const getHighstock = require('../common').requireHighstock;
-=======
-const CreateDropdown     = require('@binary-com/binary-style').selectDropdown;
->>>>>>> 3214f863
-const Symbols      = require('../symbols');
-const BinarySocket = require('../../../base/socket');
-const localize     = require('../../../../_common/localize').localize;
+const CreateDropdown = require('@binary-com/binary-style').selectDropdown;
+const getHighstock   = require('../common').requireHighstock;
+const Symbols        = require('../symbols');
+const BinarySocket   = require('../../../base/socket');
+const localize       = require('../../../../_common/localize').localize;
 
 const DigitInfo = (() => {
     let spots          = [];
