const HighchartUI      = require('./highchart.ui');
const getHighstock     = require('../common').requireHighstock;
const MBContract       = require('../../mb_trade/mb_contract');
const MBDefaults       = require('../../mb_trade/mb_defaults');
const Callputspread    = require('../../trade/callputspread');
const Defaults         = require('../../trade/defaults');
const GetTicks         = require('../../trade/get_ticks');
const Lookback         = require('../../trade/lookback');
const Reset            = require('../../trade/reset');
const ViewPopupUI      = require('../../user/view_popup/view_popup.ui');
const isJPClient       = require('../../../base/client').isJPClient;
const BinarySocket     = require('../../../base/socket');
const addComma         = require('../../../common/currency').addComma;
const localize         = require('../../../../_common/localize').localize;
const State            = require('../../../../_common/storage').State;
const getPropertyValue = require('../../../../_common/utility').getPropertyValue;

const Highchart = (() => {
    let chart,
        chart_promise,
        options,
        response_id,
        contract,
        request,
        min_point,
        max_point,
        lines_drawn,
        start_time,
        purchase_time,
        now_time,
        end_time,
        entry_tick_time,
        is_sold,
        sell_time,
        sell_spot_time,
        is_settleable,
        exit_tick_time,
        exit_time,
        underlying,
        margin,
        is_initialized,
        is_chart_delayed,
        is_chart_subscribed,
        stop_streaming,
        is_contracts_for_send,
        is_history_send,
        is_entry_tick_barrier_selected,
        is_response_id_set,
        prev_barriers; // For checking if barrier was updated

    const initOnce = () => {
        chart = options = response_id = contract = request = min_point = max_point = '';
        lines_drawn = [];

        is_initialized = is_chart_delayed = is_chart_subscribed = stop_streaming = is_response_id_set =
            is_contracts_for_send = is_history_send = is_entry_tick_barrier_selected = false;
    };

    const initializeValues = () => {
        start_time      = parseInt(contract.date_start);
        purchase_time   = parseInt(contract.purchase_time);
        now_time        = parseInt(contract.current_spot_time);
        end_time        = parseInt(contract.date_expiry);
        entry_tick_time = parseInt(contract.entry_tick_time);
        is_sold         = contract.is_sold;
        sell_time       = parseInt(contract.sell_time);
        sell_spot_time  = parseInt(contract.sell_spot_time);
        is_settleable   = contract.is_settleable;
        exit_tick_time  = parseInt(contract.exit_tick_time);
        exit_time       = parseInt(is_sold && sell_time < end_time ? sell_spot_time : exit_tick_time || end_time);
        underlying      = contract.underlying;
        prev_barriers   = [];
    };

    // initialize the chart only once with ticks or candles data
    const initChart = (init_options) => {
        let data = [];
        let type = '';
        let i;

        const pushTicks = (time, price) => {
            // we need to add the marker as we are pushing the data points
            // since for large arrays, data doesn't get pushed to series[0].data
            // and we can't update markers if data is empty
            const int_time         = parseInt(time);
            const is_match_entry = int_time === entry_tick_time;
            const is_match_exit  = int_time === exit_tick_time;
            const tick_type      = is_match_entry ? 'entry' : 'exit';
            data.push({
                x     : int_time * 1000,
                y     : price * 1,
                marker: is_match_entry || is_match_exit ? HighchartUI.getMarkerObject(tick_type) : '',
            });
        };

        let history = '';
        let candles = '';
        if (init_options.history) { // indicates line chart
            type         = 'line';
            history      = init_options.history;
            const times  = history.times;
            const prices = history.prices;
            if (is_chart_delayed) {
                for (i = 0; i < times.length; ++i) {
                    pushTicks(times[i], prices[i]);
                }
            } else if (min_point && max_point) {
                let current_time;
                for (i = 0; i < times.length; ++i) {
                    current_time = parseInt(times[i]);
                    // only display the first tick before entry spot and one tick after exit spot
                    // as well as the set of ticks between them
                    if (current_time >= min_point && current_time <= max_point) {
                        pushTicks(current_time, prices[i]);
                    }
                }
            }
        } else if (init_options.candles) { // indicates candle chart
            candles = init_options.candles;
            type    = 'candlestick';
            data    = candles.map(c => [c.epoch * 1000, c.open * 1, c.high * 1, c.low * 1, c.close * 1]);
        }

        // element where chart is to be displayed
        const el = document.getElementById('analysis_live_chart');
        if (!el) {
            chart = null;
            return null;
        }

        const is_jp_client = isJPClient();
<<<<<<< HEAD
        HighchartUI.setLabels(is_chart_delayed, Reset.isReset(contract.contract_type));
        HighchartUI.setChartOptions({
=======
        HighchartUI.setLabels(is_chart_delayed, contract.contract_type);

        const chart_options = {
>>>>>>> 8e479cf4
            is_jp_client,
            type,
            data,
            height    : el.parentElement.offsetHeight,
            title     : localize(init_options.title),
            decimals  : history ? history.prices[0] : candles[0].open,
            entry_time: entry_tick_time ? entry_tick_time * 1000 : start_time * 1000,
            exit_time : exit_time ? exit_time * 1000 : null,
            user_sold : isSoldBeforeExpiry(),
        };
        if (Callputspread.isCallputspread(contract.contract_type)) {
            $.extend(chart_options, Callputspread.getChartOptions(contract));
        }
        HighchartUI.setChartOptions(chart_options);

        return getHighstock((Highcharts) => {
            Highcharts.setOptions(HighchartUI.getHighchartOptions(is_jp_client));
            if (!el) chart = null;
            else {
                chart          = Highcharts.StockChart(el, HighchartUI.getChartOptions());
                is_initialized = true;

                if (Callputspread.isCallputspread(contract.contract_type)) {
                    Callputspread.init(chart, contract);
                }
            }
        });
    };

    // type 'x' is used to draw lines such as start and end times
    // type 'y' is used to draw lines such as barrier
    const addPlotLine = (params, type) => {
        chart[(`${type}Axis`)][0].addPlotLine(HighchartUI.getPlotlineOptions(params, type));
        if (isSoldBeforeExpiry()) {
            HighchartUI.replaceExitLabelWithSell(chart.subtitle.element);
        }
    };

    // Remove plotLines by id
    const removePlotLine = (id, type = 'y') => {
        chart[(`${type}Axis`)][0].removePlotLine(id);
    };

    const handleResponse = (response) => {
        const type  = response.msg_type;
        const error = response.error;

        if (/history|candles|tick|ohlc/.test(type) && !error) {
            options       = { title: contract.display_name };
            options[type] = response[type];
            const history = response.history;
            const candles = response.candles;
            const tick    = response.tick;
            const ohlc    = response.ohlc;
            response_id   = response[type].id;
            // send view popup the response ID so view popup can forget the calls if it's closed before contract ends
            if (response_id && !is_response_id_set) {
                if (State.get('is_trading') || State.get('is_mb_trading')) {
                    const page_underlying = State.get('is_mb_trading') ? MBDefaults.get('underlying') : Defaults.get('underlying');
                    if (page_underlying !== (tick || ohlc).symbol) {
                        ViewPopupUI.storeSubscriptionID(response_id, true);
                        ViewPopupUI.setOnCloseFunction();
                    } else {
                        ViewPopupUI.setOnCloseFunction(GetTicks.request);
                    }
                } else {
                    ViewPopupUI.storeSubscriptionID(response_id, true);
                    ViewPopupUI.setOnCloseFunction();
                }
                is_response_id_set = true;
            }
            if (history || candles) {
                const length = (history ? history.times : candles).length;
                if (length === 0) {
                    HighchartUI.showError('missing');
                    return;
                }
                if (history) {
                    const history_times = history.times;
                    getMinHistory(history_times);
                    getMaxHistory(history_times);
                } else if (candles) {
                    getMinCandle(candles);
                    getMaxCandle(candles);
                }
                // only initialize chart if it hasn't already been initialized
                if (!chart && !is_initialized) {
                    chart_promise = initChart(options);
                    if (!chart_promise || typeof chart_promise.then !== 'function') return;
                    chart_promise.then(() => {
                        if (!chart) return;

                        if (purchase_time !== start_time) {
                            drawLineX({
                                value: purchase_time,
                                label: localize('Purchase Time'),
                                color: '#7cb5ec',
                            });
                        }

                        // second condition is used to make sure contracts that have purchase time
                        // but are sold before the start time don't show start time
                        if (!is_sold || (is_sold && sell_time && sell_time > start_time)) {
                            drawLineX({ value: start_time });
                        }

                        if (Reset.isReset(contract.contract_type)) {
                            drawResetTimeLine();
                        }
                    });
                }
            } else if ((tick || ohlc) && !stop_streaming) {
                if (chart && chart.series) {
                    updateChart(options);
                }
            }
            if (chart_promise && typeof chart_promise.then === 'function') {
                if (entry_tick_time && !is_entry_tick_barrier_selected) {
                    chart_promise.then(selectEntryTickBarrier);
                }
                if (is_sold || is_settleable) {
                    chart_promise.then(() => {
                        updateZone('exit');
                        endContract();
                    });
                }
            }
        } else if (type === 'ticks_history' && error) {
            HighchartUI.showError('', error.message);
        }
    };

    const showChart = (proposal_contract, update) => {
        contract = proposal_contract;
        initializeValues();
        if (!update) {
            initOnce();
        }
        if (!chart && !is_history_send) {
            requestData(update || '');
        } else if (chart && entry_tick_time && !is_entry_tick_barrier_selected) {
            selectEntryTickBarrier();
        }
        if (chart && (is_sold || is_settleable)) {
            updateZone('exit');
            endContract();
        }
    };

    const requestData = (update) => {
        const calculate_granularity = calculateGranularity();
        const granularity           = calculate_granularity[0];
        const duration              = calculate_granularity[1];

        margin = granularity === 0 ? Math.max(300, (30 * duration) / (60 * 60) || 0) : 3 * granularity;

        request = {
            ticks_history    : underlying,
            start            : ((purchase_time || start_time) - margin).toFixed(0), /* load more ticks first */
            end              : end_time ? (end_time + margin).toFixed(0) : 'latest',
            style            : granularity === 0 ? 'ticks' : 'candles',
            count            : 4999, /* maximum number of ticks possible */
            adjust_start_time: 1,
        };

        if (is_sold && sell_time < end_time) {
            request.end = sell_spot_time ? (parseInt(sell_spot_time) + margin).toFixed(0) : 'latest';
        }

        // switch start and end if start is after end
        if (!isNaN(request.end) && request.start > request.end) {
            request.end = [request.start, request.start = request.end][0];
        }

        if (granularity !== 0) {
            request.granularity = granularity;
        }

        if (!is_settleable && !sell_spot_time && (window.time.valueOf() / 1000) < end_time && !is_chart_subscribed) {
            request.subscribe = 1;
        }

        const contracts_response = State.get('is_mb_trading') ? MBContract.getContractsResponse() : State.get(['response', 'contracts_for']);
        const stored_delay       = sessionStorage.getItem(`license.${underlying}`);

        if (contracts_response && contracts_response.echo_req.contracts_for === underlying) {
            delayedChart(contracts_response);
        } else if (stored_delay) {
            handleDelay(stored_delay);
            sendTickRequest();
        } else if (!is_contracts_for_send && update === '') {
            BinarySocket.send({ contracts_for: underlying }).then((response) => {
                const error = response.error;
                if ((!error || (error.code && error.code === 'InvalidSymbol'))) {
                    delayedChart(response);
                }
            });
            is_contracts_for_send = true;
        }
    };

    const delayedChart = (contracts_response) => {
        if (contracts_response.contracts_for && contracts_response.contracts_for.feed_license) {
            const license = contracts_response.contracts_for.feed_license;
            handleDelay(license);
            saveFeedLicense(contracts_response.echo_req.contracts_for, license);
        }
        sendTickRequest();
    };

    const sendTickRequest = () => {
        if (!entry_tick_time && !is_chart_delayed && start_time && window.time.unix() >= parseInt(start_time)) {
            HighchartUI.showError('', localize('Waiting for entry tick.'));
        } else if (!is_history_send) {
            is_history_send = true;
            if (request.subscribe) is_chart_subscribed = true;
            // BinarySocket.send(request, { callback: handleResponse });
            GetTicks.request('', request, handleResponse);
        }
    };

    const handleDelay = (feed_license) => {
        if (feed_license !== 'realtime') {
            if (!is_settleable) {
                request.end = 'latest';
            }
            delete request.subscribe;
            is_chart_delayed = true;
        }
    };

    // update the color zones with the correct entry_tick_time and draw barrier
    const selectEntryTickBarrier = () => {
        if (chart && entry_tick_time && !is_entry_tick_barrier_selected) {
            is_entry_tick_barrier_selected = true;
            drawBarrier();
            updateZone('entry');
            selectTick(entry_tick_time, 'entry');
        }
    };

    const updateZone = (type) => {
        if (chart && type && !isSoldBeforeExpiry()) {
            const value = type === 'entry' ? entry_tick_time : exit_time;
            chart.series[0].zones[(type === 'entry' ? 0 : 1)].value = value * 1000;
        }
    };

    const drawResetTimeLine = () => {
        const { reset_time } = contract; // use epoch to draw non-ticks reset_time
        if (!reset_time) return;
        drawLineX({
            value: parseInt(reset_time),
            color: '#000',
        });
    };

    const drawBarrier = () => {
        if (chart.yAxis[0].plotLinesAndBands.length === 0) {
            const { barrier, contract_type, entry_spot, high_barrier, low_barrier } = contract;
            if (barrier) {
                prev_barriers[0] = barrier; // Batman like the kids who "Cache".
                if (Lookback.isLookback(contract_type)) {
                    const label = Lookback.getBarrierLabel(contract_type);
<<<<<<< HEAD
                    addPlotLine({ id: 'barrier',      value: barrier * 1,      label: `${localize(`${label}`)} (${addComma(barrier)})`,           dashStyle: 'Dot'   }, 'y');
                } else if (Reset.isReset(contract_type)) {
                    if (Reset.isNewBarrier(entry_spot, barrier)) {
                        addPlotLine({ id: 'barrier',       value: entry_spot * 1, label: `${localize('Barrier')} (${addComma(entry_spot)})`,    dashStyle: 'Dot',   textBottom: contract_type !== 'RESETCALL', x: -60, align: 'right' }, 'y');
                        addPlotLine({ id: 'reset_barrier', value: barrier * 1,    label: `${localize('Reset Barrier')} (${addComma(barrier)})`, dashStyle: 'Solid', textBottom: contract_type === 'RESETCALL', x: -60, align: 'right' }, 'y');
                    } else {
                        addPlotLine({ id: 'barrier',       value: entry_spot * 1, label: `${localize('Barrier')} (${addComma(entry_spot)})`,    dashStyle: 'Dot', x: -60, align: 'right' }, 'y');

                    }
                } else {
                    addPlotLine({ id: 'barrier',      value: barrier * 1,      label: `${localize('Barrier')} (${addComma(barrier)})`,            dashStyle: 'Dot' },   'y');
=======
                    addPlotLine({ id: 'barrier',      value: +barrier,      label: localize(`${label} ([_1])`, [addComma(barrier)]),           dashStyle: 'Dot' }, 'y');
                } else {
                    addPlotLine({ id: 'barrier',      value: +barrier,      label: localize('Barrier ([_1])', [addComma(barrier)]),           dashStyle: 'Dot' }, 'y');
>>>>>>> 8e479cf4
                }
            } else if (high_barrier && low_barrier) {
                prev_barriers[1] = high_barrier;
                prev_barriers[0] = low_barrier;
                if (Lookback.isLookback(contract_type)) {
                    const [high_label, low_label] = Lookback.getBarrierLabel(contract_type);
<<<<<<< HEAD
                    addPlotLine({ id: 'high_barrier', value: high_barrier * 1, label: `${localize(`${high_label}`)} (${addComma(high_barrier)})`, dashStyle: 'Dot' }, 'y');
                    addPlotLine({ id: 'low_barrier',  value: low_barrier * 1,  label: `${localize(`${low_label}`)} (${addComma(low_barrier)})`,   dashStyle: 'Dot', textBottom: true }, 'y');
                } else {
                    addPlotLine({ id: 'high_barrier', value: high_barrier * 1, label: `${localize('High Barrier')} (${addComma(high_barrier)})`,  dashStyle: 'Dot' }, 'y');
                    addPlotLine({ id: 'low_barrier',  value: low_barrier * 1,  label: `${localize('Low Barrier')} (${addComma(low_barrier)})`,    dashStyle: 'Dot', textBottom: true }, 'y');
=======
                    addPlotLine({ id: 'high_barrier', value: +high_barrier, label: localize(`${high_label} ([_1])`, [addComma(high_barrier)]), dashStyle: 'Dot' }, 'y');
                    addPlotLine({ id: 'low_barrier',  value: +low_barrier,  label: localize(`${low_label} ([_1])`, [addComma(low_barrier)]),   dashStyle: 'Dot', textBottom: true }, 'y');
                } else {
                    addPlotLine({ id: 'high_barrier', value: +high_barrier, label: localize('High Barrier ([_1])', [addComma(high_barrier)]), dashStyle: 'Dot' }, 'y');
                    addPlotLine({ id: 'low_barrier',  value: +low_barrier,  label: localize('Low Barrier ([_1])', [addComma(low_barrier)]),   dashStyle: 'Dot', textBottom: true }, 'y');
>>>>>>> 8e479cf4
                }
            }
        }
    };

    // Update barriers if needed.
    const updateBarrier = () => {
        const { barrier, high_barrier, low_barrier } = contract;
        // Update barrier only if it doesn't equal previous value
        if ( barrier && barrier !== prev_barriers[0] ) { // Batman: Good boy!
            prev_barriers[0] = barrier;
            removePlotLine('barrier', 'y');
            drawBarrier();
        } else if ( high_barrier && low_barrier
            && (high_barrier !== prev_barriers[1] || low_barrier !== prev_barriers[0] )) {
            prev_barriers[1] = high_barrier;
            prev_barriers[0] = low_barrier;
            removePlotLine('high_barrier', 'y');
            removePlotLine('low_barrier', 'y');
            drawBarrier();
        }
    };

    // set an orange circle on the entry/exit tick
    const selectTick = (value, tick_type) => {
        if (chart && value && tick_type && (options.tick || options.history) &&
            chart.series[0].data.length !== 0) {
            const data = chart.series[0].data;
            if (!data || data.length === 0) return;
            let current_data;
            for (let i = data.length - 1; i >= 0; i--) {
                current_data = data[i];
                if (current_data && current_data.x && value * 1000 === current_data.x) {
                    current_data.update({ marker: HighchartUI.getMarkerObject(tick_type) });
                }
            }
        }
    };

    // calculate where to display the minimum value of the x-axis of the chart for line chart
    const getMinHistory = (history_times) => {
        const history_times_length = history_times.length;
        let history_times_int;
        for (let i = 0; i < history_times_length; i++) {
            history_times_int = parseInt(history_times[i]);
            if (
                (
                    entry_tick_time && history_times_int === entry_tick_time
                ) ||
                (
                    purchase_time &&
                    start_time > purchase_time &&
                    history_times_int === purchase_time
                ) ||
                (
                    history_times_int < purchase_time &&
                    parseInt(history_times[(i === history_times_length - 1 ? i : i + 1)]) > purchase_time
                )
            ) {
                // set the chart to display from the tick before entry_tick_time or purchase_time
                min_point = parseInt(history_times[(i === 0 ? i : i - 1)]);
                break;
            }
        }
        if (!min_point) min_point = parseInt(history_times[0]);
    };

    // calculate where to display the maximum value of the x-axis of the chart for line chart
    const getMaxHistory = (history_times) => {
        let end = end_time;
        if (sell_spot_time && (sell_time || sell_spot_time) < end_time) {
            end = sell_spot_time;
        } else if (exit_tick_time) {
            end = exit_tick_time;
        }

        const history_times_length = history_times.length;
        if (is_settleable || is_sold) {
            for (let i = history_times_length - 1; i >= 0; i--) {
                if (parseInt(history_times[i]) === end) {
                    max_point = parseInt(history_times[i === history_times_length - 1 ? i : i + 1]);
                    break;
                }
            }
        }
        setMaxForDelayedChart(history_times, history_times_length);
    };

    // calculate where to display the minimum value of the x-axis of the chart for candle
    const getMinCandle = (candles) => {
        const candle_before_time = value => (
            value && current_candle &&
            parseInt(current_candle.epoch) <= value &&
            candles[(i === candles_length - 1 ? i : i + 1)].epoch > value
        );
        let i,
            current_candle;
        const candles_length     = candles.length;
        for (i = 1; i < candles_length; i++) {
            current_candle = candles[i];
            if (candle_before_time(entry_tick_time) || candle_before_time(purchase_time)) {
                // set the chart to display from the candle before entry_tick_time or purchase_time
                min_point = parseInt(candles[i - 1].epoch);
                break;
            }
        }
    };

    // calculate where to display the maximum value of the x-axis of the chart for candle
    const getMaxCandle = (candles) => {
        const end           = sell_spot_time && sell_time < end_time ? sell_spot_time : end_time;
        const candle_length = candles.length;
        let current_candle,
            next_candle;
        if (is_settleable || is_sold) {
            for (let i = candle_length - 2; i >= 0; i--) {
                current_candle = candles[i];
                next_candle    = candles[i + 1];
                if (!current_candle) return;
                if (parseInt(next_candle.epoch) < end) {
                    max_point = end_time;
                    break;
                }
                if (parseInt(current_candle.epoch) <= end && parseInt(next_candle.epoch) > end) {
                    max_point = parseInt(next_candle.epoch);
                    break;
                }
            }
        }
        setMaxForDelayedChart(candles, candle_length);
    };

    const setMaxForDelayedChart = (array, array_length) => {
        if (is_chart_delayed) {
            const last_epoch = parseInt(array[array_length - 1].epoch);
            if (last_epoch > start_time) {
                max_point = last_epoch;
            } else {
                max_point = start_time;
            }
        }
        if (!max_point) max_point = end_time;
    };

    const drawLineX = (properties) => {
        if (chart && properties.value && !(new RegExp(properties.value).test(lines_drawn))) {
            addPlotLine({
                value    : properties.value * 1000,
                label    : properties.label || '',
                textLeft : properties.text_left === 'textLeft',
                dashStyle: properties.dash_style || '',
                color    : properties.color || '',
            }, 'x');
            lines_drawn.push(properties.value);
        }
    };

    // draw the last line, mark the exit tick, and forget the streams
    const endContract = () => {
        if (chart && !stop_streaming) {
            drawLineX({
                value     : (isSoldBeforeExpiry() ? sell_time : end_time),
                text_left : 'textLeft',
                dash_style: 'Dash',
            });
            if (exit_tick_time) {
                selectTick(exit_tick_time, 'exit');
            }
            if (!contract.sell_spot && !contract.exit_tick) {
                if ($('#waiting_exit_tick').length === 0) {
                    $('#trade_details_message').append($('<div/>', { id: 'waiting_exit_tick', text: localize('Waiting for exit tick.') }));
                }
            } else {
                $('#waiting_exit_tick').remove();
            }
            setStopStreaming();
        }
    };

    const setStopStreaming = () => {
        if (chart && (is_sold || is_settleable)) {
            const data = getPropertyValue(getPropertyValue(chart, ['series'])[0], ['options', 'data']);
            if (data && data.length > 0) {
                let last_data = data[data.length - 1];
                let i         = 2;
                while (last_data.y === null) {
                    last_data = data[data.length - i];
                    i++;
                }
                const last = parseInt(last_data.x || last_data[0]);
                if (last > (end_time * 1000) || last > ((sell_time || sell_spot_time) * 1000)) {
                    stop_streaming = true;
                } else {
                    // add a null point if the last tick is before end time to bring end time line into view
                    const time = isSoldBeforeExpiry() ? (sell_time || sell_spot_time) : end_time;
                    chart.series[0].addPoint({ x: ((time || window.time.unix()) + margin) * 1000, y: null });
                }
            }
        }
    };

    const calculateGranularity = () => {
        const duration = Math.min(exit_time, now_time) - (purchase_time || start_time);
        let granularity;
        // days * hours * minutes * seconds
        if      (duration <=           60 * 60) granularity = 0;     // less than 1 hour
        else if (duration <=       2 * 60 * 60) granularity = 120;   // 2 hours
        else if (duration <=       6 * 60 * 60) granularity = 600;   // 6 hours
        else if (duration <=      24 * 60 * 60) granularity = 900;   // 1 day
        else if (duration <=  5 * 24 * 60 * 60) granularity = 3600;  // 5 days
        else if (duration <= 30 * 24 * 60 * 60) granularity = 14400; // 30 days
        else                                    granularity = 86400; // more than 30 days

        return [granularity, duration];
    };

    // add new data points to the chart
    const updateChart = (update_options) => {
        const granularity = calculateGranularity()[0];
        const series      = chart.series[0];
        if (granularity === 0) {
            const data = update_options.tick;
            chart.series[0].addPoint({ x: data.epoch * 1000, y: data.quote * 1 });
            updateBarrier();
        } else {
            const c    = update_options.ohlc;
            const last = series.data[series.data.length - 1];
            if (!c || !last) return;
            const ohlc = [c.open_time * 1000, c.open * 1, c.high * 1, c.low * 1, c.close * 1];

            if (last.x !== ohlc[0]) {
                series.addPoint(ohlc, true, true);
            } else {
                last.update(ohlc, true);
            }
        }
        if (Reset.isReset(contract.contract_type)) {
            drawResetTimeLine();
        }
    };

    const saveFeedLicense = (save_contract, license) => {
        const regex     = new RegExp(`license.${contract}`);
        let match_found = false;

        for (let i = 0; i < sessionStorage.length; i++) {
            if (regex.test(sessionStorage.key(i))) {
                match_found = true;
                break;
            }
        }

        if (!match_found) {
            sessionStorage.setItem(`license.${save_contract}`, license);
        }
    };

    const isSoldBeforeExpiry = () => (
        (sell_time && sell_time < end_time) || (!sell_time && sell_spot_time && sell_spot_time < end_time)
    );

    return {
        showChart,
    };
})();

module.exports = Highchart;<|MERGE_RESOLUTION|>--- conflicted
+++ resolved
@@ -129,14 +129,9 @@
         }
 
         const is_jp_client = isJPClient();
-<<<<<<< HEAD
-        HighchartUI.setLabels(is_chart_delayed, Reset.isReset(contract.contract_type));
-        HighchartUI.setChartOptions({
-=======
         HighchartUI.setLabels(is_chart_delayed, contract.contract_type);
 
         const chart_options = {
->>>>>>> 8e479cf4
             is_jp_client,
             type,
             data,
@@ -401,42 +396,28 @@
                 prev_barriers[0] = barrier; // Batman like the kids who "Cache".
                 if (Lookback.isLookback(contract_type)) {
                     const label = Lookback.getBarrierLabel(contract_type);
-<<<<<<< HEAD
-                    addPlotLine({ id: 'barrier',      value: barrier * 1,      label: `${localize(`${label}`)} (${addComma(barrier)})`,           dashStyle: 'Dot'   }, 'y');
+                    addPlotLine({ id: 'barrier',      value: +barrier,      label: `${localize(`${label}`)} (${addComma(barrier)})`,           dashStyle: 'Dot'   }, 'y');
                 } else if (Reset.isReset(contract_type)) {
                     if (Reset.isNewBarrier(entry_spot, barrier)) {
-                        addPlotLine({ id: 'barrier',       value: entry_spot * 1, label: `${localize('Barrier')} (${addComma(entry_spot)})`,    dashStyle: 'Dot',   textBottom: contract_type !== 'RESETCALL', x: -60, align: 'right' }, 'y');
-                        addPlotLine({ id: 'reset_barrier', value: barrier * 1,    label: `${localize('Reset Barrier')} (${addComma(barrier)})`, dashStyle: 'Solid', textBottom: contract_type === 'RESETCALL', x: -60, align: 'right' }, 'y');
+                        addPlotLine({ id: 'barrier',       value: +entry_spot, label: `${localize('Barrier')} (${addComma(entry_spot)})`,    dashStyle: 'Dot',   textBottom: contract_type !== 'RESETCALL', x: -60, align: 'right' }, 'y');
+                        addPlotLine({ id: 'reset_barrier', value: +barrier,    label: `${localize('Reset Barrier')} (${addComma(barrier)})`, dashStyle: 'Solid', textBottom: contract_type === 'RESETCALL', x: -60, align: 'right' }, 'y');
                     } else {
-                        addPlotLine({ id: 'barrier',       value: entry_spot * 1, label: `${localize('Barrier')} (${addComma(entry_spot)})`,    dashStyle: 'Dot', x: -60, align: 'right' }, 'y');
+                        addPlotLine({ id: 'barrier',       value: +entry_spot, label: `${localize('Barrier')} (${addComma(entry_spot)})`,    dashStyle: 'Dot', x: -60, align: 'right' }, 'y');
 
                     }
                 } else {
-                    addPlotLine({ id: 'barrier',      value: barrier * 1,      label: `${localize('Barrier')} (${addComma(barrier)})`,            dashStyle: 'Dot' },   'y');
-=======
-                    addPlotLine({ id: 'barrier',      value: +barrier,      label: localize(`${label} ([_1])`, [addComma(barrier)]),           dashStyle: 'Dot' }, 'y');
-                } else {
-                    addPlotLine({ id: 'barrier',      value: +barrier,      label: localize('Barrier ([_1])', [addComma(barrier)]),           dashStyle: 'Dot' }, 'y');
->>>>>>> 8e479cf4
+                    addPlotLine({ id: 'barrier',      value: +barrier,      label: `${localize('Barrier')} (${addComma(barrier)})`,            dashStyle: 'Dot' },   'y');
                 }
             } else if (high_barrier && low_barrier) {
                 prev_barriers[1] = high_barrier;
                 prev_barriers[0] = low_barrier;
                 if (Lookback.isLookback(contract_type)) {
                     const [high_label, low_label] = Lookback.getBarrierLabel(contract_type);
-<<<<<<< HEAD
-                    addPlotLine({ id: 'high_barrier', value: high_barrier * 1, label: `${localize(`${high_label}`)} (${addComma(high_barrier)})`, dashStyle: 'Dot' }, 'y');
-                    addPlotLine({ id: 'low_barrier',  value: low_barrier * 1,  label: `${localize(`${low_label}`)} (${addComma(low_barrier)})`,   dashStyle: 'Dot', textBottom: true }, 'y');
+                    addPlotLine({ id: 'high_barrier', value: +high_barrier, label: `${localize(`${high_label}`)} (${addComma(high_barrier)})`, dashStyle: 'Dot' }, 'y');
+                    addPlotLine({ id: 'low_barrier',  value: +low_barrier,  label: `${localize(`${low_label}`)} (${addComma(low_barrier)})`,   dashStyle: 'Dot', textBottom: true }, 'y');
                 } else {
-                    addPlotLine({ id: 'high_barrier', value: high_barrier * 1, label: `${localize('High Barrier')} (${addComma(high_barrier)})`,  dashStyle: 'Dot' }, 'y');
-                    addPlotLine({ id: 'low_barrier',  value: low_barrier * 1,  label: `${localize('Low Barrier')} (${addComma(low_barrier)})`,    dashStyle: 'Dot', textBottom: true }, 'y');
-=======
-                    addPlotLine({ id: 'high_barrier', value: +high_barrier, label: localize(`${high_label} ([_1])`, [addComma(high_barrier)]), dashStyle: 'Dot' }, 'y');
-                    addPlotLine({ id: 'low_barrier',  value: +low_barrier,  label: localize(`${low_label} ([_1])`, [addComma(low_barrier)]),   dashStyle: 'Dot', textBottom: true }, 'y');
-                } else {
-                    addPlotLine({ id: 'high_barrier', value: +high_barrier, label: localize('High Barrier ([_1])', [addComma(high_barrier)]), dashStyle: 'Dot' }, 'y');
-                    addPlotLine({ id: 'low_barrier',  value: +low_barrier,  label: localize('Low Barrier ([_1])', [addComma(low_barrier)]),   dashStyle: 'Dot', textBottom: true }, 'y');
->>>>>>> 8e479cf4
+                    addPlotLine({ id: 'high_barrier', value: +high_barrier, label: `${localize('High Barrier')} (${addComma(high_barrier)})`,  dashStyle: 'Dot' }, 'y');
+                    addPlotLine({ id: 'low_barrier',  value: +low_barrier,  label: `${localize('Low Barrier')} (${addComma(low_barrier)})`,    dashStyle: 'Dot', textBottom: true }, 'y');
                 }
             }
         }
