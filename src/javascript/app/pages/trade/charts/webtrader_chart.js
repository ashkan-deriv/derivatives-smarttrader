const getAllSymbols    = require('../symbols').getAllSymbols;
const getElementById   = require('../../../../_common/common_functions').getElementById;
const getLanguage      = require('../../../../_common/language').get;
const localize         = require('../../../../_common/localize').localize;
const State            = require('../../../../_common/storage').State;
const getPropertyValue = require('../../../../_common/utility').getPropertyValue;
const Config           = require('../../../../config');

const WebtraderChart = (() => {
    let chart,
        WebtraderCharts,
        is_initialized;

    const showChart = () => {
        if (State.get('is_chart_allowed')) {
            setChart();
        } else {
            cleanupChart();
            $('#trade_live_chart').hide();
            $('#chart-error').text(localize('Chart is not available for this underlying.')).show();
        }
    };

    const cleanupChart = () => {
        if (typeof getPropertyValue(chart, ['actions', 'destroy']) === 'function') {
            chart.actions.destroy();
        }
        chart = undefined;
    };

    const setChart = () => {
        const new_underlying = getElementById('underlying').value;
        if ($('#tab_graph').hasClass('active') &&
            (!chart || chart.data().instrumentCode !== new_underlying)
        ) {
            cleanupChart();
            initChart();
        }
        $('#chart-error').hide();
        $('#trade_live_chart').show();
    };

    const initChart = () => {
        if (!State.get('is_chart_allowed')) return;
        if (!is_initialized) {
            require.ensure(['highstock-release'], () => {
                require.ensure([], (require) => {
                    WebtraderCharts = require('@binary-com/webtrader-charts');
                    WebtraderCharts.init({
                        server: Config.getSocketURL(),
                        appId : Config.getAppId(),
                        lang  : getLanguage().toLowerCase(),
                    });
                    is_initialized = true;
                    addChart();
                }, 'webtrader-charts');
            }, 'highstock');
        } else {
            addChart();
        }
    };

    const addChart = () => {
        const $underlying      = $('#underlying');
        const $underlying_code = $underlying.val();
        const $underlying_name = getAllSymbols()[$underlying_code];

        const chart_config = {
            instrumentCode    : $underlying_code,
            instrumentName    : $underlying_name,
            showInstrumentName: true,
            timePeriod        : getChartSettings().time_frame,
            type              : getChartSettings().chart_type,
            lang              : getLanguage().toLowerCase(),
            showShare         : true,
        };

<<<<<<< HEAD
        // Combination of Deriv.app + Highcharts default colours.
=======
        // Combination of deriv-app + Highcharts default colours.
>>>>>>> 04a1e2de
        const line_colours = ['var(--brand-secondary)', '#2f7ed8', '#0d233a', '#8bbc21', '#910000', '#1aadce','#492970', '#f28f43', '#77a1e5', '#c42525', '#a6c96a'];

        const custom_highcharts_opts = {
            webtrader: {
                currentPrice: {
                    stroke: 'var(--brand-red-coral)',
                },
            },
            colors   : line_colours,
            navigator: {
                maskFill: 'rgba(255, 255, 255, 0)',
                series  : {
                    // TODO: Dark theme -- fillOpacity cannot be applied to
                    // CSS vars and is dependent on this value.
                    color      : '#85acb0',
                    lineWidth  : 1,
                    fillOpacity: 0.1,
                },
                xAxis: {
                    labels: {
                        style: {
                            color: 'var(--text-prominent)',
                        },
                    },
                },
            },
            plotOptions: {
                candlestick: {
                    color    : '#f95454',
                    upColor  : '#4caf50',
                    lineWidth: 0,
                },
                ohlc: {
                    color  : '#f95454',
                    upColor: '#4caf50',
                },
            },
            xAxis: {
                color : 'var(--text-prominent)',
                labels: {
                    style: {
                        color: 'var(--text-prominent)',
                    },
                },
            },
            yAxis: [{
                labels: {
                    style: {
                        color: 'var(--text-prominent)',
                    },
                },
            }],
            tooltip: {
                borderWidth: 0,
                shadow     : false,
            },
        };

        chart = WebtraderCharts.chartWindow.addNewChart($('#webtrader_chart'), chart_config, custom_highcharts_opts);
    };

    const redrawChart = () => {
        if (typeof getPropertyValue(chart, ['actions', 'reflow']) === 'function') {
            chart.actions.reflow();
        }
    };

    const getChartSettings = () => ({ time_frame: '1t', chart_type: 'line' });

    return {
        showChart,
        cleanupChart,
        setChart,
        redrawChart,
    };
})();

module.exports = WebtraderChart;<|MERGE_RESOLUTION|>--- conflicted
+++ resolved
@@ -75,11 +75,7 @@
             showShare         : true,
         };
 
-<<<<<<< HEAD
-        // Combination of Deriv.app + Highcharts default colours.
-=======
         // Combination of deriv-app + Highcharts default colours.
->>>>>>> 04a1e2de
         const line_colours = ['var(--brand-secondary)', '#2f7ed8', '#0d233a', '#8bbc21', '#910000', '#1aadce','#492970', '#f28f43', '#77a1e5', '#c42525', '#a6c96a'];
 
         const custom_highcharts_opts = {
