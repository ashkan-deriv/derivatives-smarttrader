--- conflicted
+++ resolved
@@ -118,11 +118,8 @@
                         return addComma(this.value.toFixed(display_decimals));
                     },
                 },
-<<<<<<< HEAD
                 maxPadding: 0,
                 minPadding: 0,
-=======
->>>>>>> 42189b13
             },
             series: [{
                 type : params.type,
