--- conflicted
+++ resolved
@@ -56,13 +56,8 @@
             },
             credits: { enabled: false },
             tooltip: {
-<<<<<<< HEAD
                 xDateFormat  : '%A, %b %e, %H:%M:%S GMT',
-                valueDecimals: params.decimals.split('.')[1].length || 3,
-=======
-                xDateFormat  : (params.is_jp_client ? '%Y/%m/%d, %H:%M:%S' : '%A, %b %e, %H:%M:%S GMT'),
                 valueDecimals: display_decimals,
->>>>>>> 231644a6
             },
             subtitle: {
                 text   : txt_legend,
