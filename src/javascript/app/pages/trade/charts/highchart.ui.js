--- conflicted
+++ resolved
@@ -9,51 +9,22 @@
     let txt_legend,
         chart_options;
 
-<<<<<<< HEAD
     const labels = {
-        start_time: `<div style="${common_time_style} border-style: solid;"></div> ${localize('Start time')} `,
-        entry_spot: `<div style="${common_spot_style} border: 3px solid orange; width: 4px; height: 4px;"></div> ${localize('Entry spot')} `,
-        exit_spot : `<div style="${common_spot_style} background-color: orange; width:10px; height: 10px;"></div> ${localize('Exit spot')} `,
-        end_time  : `<div style="${common_time_style} border-style: dashed;"></div> ${localize('End time')} `,
-        delay     : `<span class="chart-delay"> ${localize('Charting for this underlying is delayed')} </span>`,
-=======
-    const getLabels = (option) => {
-        if (!common_time_style || !common_spot_style) {
-            initLabels();
-        }
-        switch (option) {
-            case 'start_time':
-                return `<div style="${common_time_style} border-style: solid;"></div> ${localize('Start time')} `;
-            case 'entry_spot':
-                return `<div style="${common_spot_style} border: 3px solid orange; width: 4px; height: 4px;"></div> ${localize('Entry spot')} `;
-            case 'exit_spot':
-                return `<div style="${common_spot_style} background-color: orange; width:10px; height: 10px;"></div> ${localize('Exit spot')} `;
-            case 'end_time':
-                return `<div style="${common_time_style} border-style: dashed;"></div> ${localize('End time')} `;
-            case 'delay':
-                return `<span class="chart-delay"> ${localize('Charting for this underlying is delayed')} </span>`;
-            case 'payout_range':
-                return `<span class="chart-payout-range"> ${localize('Payout range')} </span>`;
-            default:
-                return null;
-        }
->>>>>>> 98b65ddb
+        start_time  : `<div style="${common_time_style} border-style: solid;"></div> ${localize('Start time')} `,
+        entry_spot  : `<div style="${common_spot_style} border: 3px solid orange; width: 4px; height: 4px;"></div> ${localize('Entry spot')} `,
+        exit_spot   : `<div style="${common_spot_style} background-color: orange; width:10px; height: 10px;"></div> ${localize('Exit spot')} `,
+        end_time    : `<div style="${common_time_style} border-style: dashed;"></div> ${localize('End time')} `,
+        delay       : `<span class="chart-delay"> ${localize('Charting for this underlying is delayed')} </span>`,
+        payout_range: `<span class="chart-payout-range"> ${localize('Payout range')} </span>`,
     };
 
     const setLabels = (chart_delayed, contract_type) => {
         // display a guide for clients to know how we are marking entry and exit spots
-<<<<<<< HEAD
         txt_legend = (chart_delayed ? labels.delay : '') +
             labels.start_time +
             (history ? labels.entry_spot + labels.exit_spot : '') +
-            labels.end_time;
-=======
-        txt = (chart_delayed ? getLabels('delay') : '') +
-            getLabels('start_time') +
-            (history ? getLabels('entry_spot') + getLabels('exit_spot') : '') +
-            getLabels('end_time') +
-            (isCallputspread(contract_type) ? getLabels('payout_range') : '');
->>>>>>> 98b65ddb
+            labels.end_time +
+            (isCallputspread(contract_type) ? labels.payout_range : '');
     };
 
     const setChartOptions = (params) => {
