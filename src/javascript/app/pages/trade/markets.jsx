import React from 'react';
import ReactDOM from 'react-dom';
import Symbols from './symbols';
// Should be remove in the future
import Defaults from './defaults';
import { sortSubmarket, getAvailableUnderlyings } from '../../common/active_symbols';
import { getElementById } from '../../../_common/common_functions';
import { localize } from '../../../_common/localize';

function scrollToPosition (element, to, duration) {
    const requestAnimationFrame = window.requestAnimationFrame ||
        function (...args) {
            return setTimeout(args[0], 10);
        };
    if (duration <= 0) {
        element.scrollTop = to;
        return;
    }
    const difference = to - element.scrollTop;
    const per_tick = difference / duration * 10;
    requestAnimationFrame(() => {
        element.scrollTop += per_tick;
        if (element.scrollTop === to) return;
        scrollToPosition(element, to, duration - 10);
    }, 20);
}

const List = ({
    arr,
    saveRef,
    underlying,
    onUnderlyingClick,
}) => (
    arr.map(([market_code, obj], idx) => (
        <div
            className='market'
            key={idx}
            id={`${market_code}_market`}
            ref={saveRef.bind(null,market_code)}
        >
            <div className='market_name'>
                {obj.name}
            </div>
            {Object.entries(obj.submarkets).sort((a, b) => sortSubmarket(a[0], b[0]))
                .map(([key, submarket], idx_2) => ( // eslint-disable-line no-unused-vars
                    <div className='submarket' key={idx_2}>
                        <div className='submarket_name'>
                            {submarket.name}
                        </div>
                        <div className='symbols'>
                            {Object.entries(submarket.symbols).map(([u_code, symbol]) => (
                                <div
                                    className={`symbol_name ${u_code === underlying ? 'active' : ''}`}
                                    key={u_code}
                                    id={u_code}
                                    onClick={onUnderlyingClick.bind(null, u_code, market_code)}
                                >
                                    {symbol.display}
                                </div>
                            ))}
                        </div>
                    </div>
                ))}
        </div>
    ))
);

class Markets extends React.Component {
    constructor (props) {
        super(props);
        let market_symbol = Defaults.get('market');
<<<<<<< HEAD
        const market_list = Symbols.markets();
        this.markets = getAvailableUnderlyings(market_list);

=======
        
        const market_list = Symbols.markets();
        this.markets = getAvailableUnderlyings(market_list);
        
>>>>>>> 9f7214b4
        this.underlyings = Symbols.getAllSymbols() || {};
        let underlying_symbol = Defaults.get('underlying');
        if (!underlying_symbol || !this.underlyings[underlying_symbol]) {
            const submarket = Object.keys(this.markets[market_symbol].submarkets).sort(sortSubmarket)[0];
            underlying_symbol = Object.keys(this.markets[market_symbol].submarkets[submarket].symbols).sort()[0];
        }
        const markets_arr = Object.entries(this.markets).sort((a, b) => sortSubmarket(a[0], b[0]));
        this.markets_all = markets_arr.slice();
        if (!(market_symbol in this.markets)) {
            market_symbol = Object.keys(this.markets).find(m => this.markets[m].submarkets[market_symbol]);
            Defaults.set('market', market_symbol);
        }
        this.el_underlying = getElementById('underlying');
        this.references = {};
        this.state = {
            open  : false,
            market: {
                symbol: market_symbol,
                name  : this.markets[market_symbol].name,
            },
            underlying: {
                symbol: underlying_symbol,
                name  : this.underlyings[underlying_symbol],
            },
            markets                : markets_arr,
            active_market          : market_symbol,
            query                  : '',
            open_dropdown_scroll_id: 0,
        };
        this.el_underlying.value = underlying_symbol;
    }

    componentDidMount () {
        document.body.addEventListener('click', this.handleClickOutside);
    }

    componentWillUnmount () {
        document.body.removeEventListener('click', this.closeDropdown);
    }

    /* eslint-disable no-undef */
    closeDropdown = () => {
        this.setState({
            open   : false,
            query  : '',
            markets: this.markets_all,
        });
    };

    getCurrentUnderlying = () => {
        const { underlying: { name: underlying } } = this.state;
        const max_char = window.innerWidth <= 767 ? 15 : 25;
        if (underlying.length > max_char) {
            return `${underlying.substr(0, max_char)}...`;
        }
        return underlying;
    }

    handleClickOutside = (e) => {
        if (this.references.wrapper_ref
            && !this.references.wrapper_ref.contains(e.target)
            && this.state.open) {
            this.closeDropdown();
        }
    }

    handleScroll = (e) => {
        const { market_nodes, list } = this.references;
        const position = e.target.scrollTop + list.offsetTop;
        const arr = [];
        let curr_market = null;
        Object.entries(market_nodes).forEach(([key, node]) => {

            if (node && node.offsetParent && node.offsetTop - 41 <= position) {
                arr.push(key);
            }
        });
        if (this.state.active_market !== arr[arr.length - 1]) {
            if (position <= 10) {
                curr_market = arr[0];
            } else {
                curr_market = arr[arr.length - 1];
            }
            this.setState({ active_market: curr_market });
        }

        this.stickyHeader(position);
    }

    openScrollMonitor = (element) => {
        // if there is no scroll, we don't need to register anything.
        if (element.scrollHeight < element.clientHeight) return;
        const forceScroll = (e) => {
            e.scrollTop += 1;
            e.scrollTop -= 1;
        };
        this.setState({
            open_dropdown_scroll_id: setInterval(forceScroll.bind(null, element), 300),
        });
        setTimeout(() => {
            this.closeScrollMonitor();
        }, 1500);
    }

    closeScrollMonitor = () => {
        clearInterval(this.state.open_dropdown_scroll_id);
        this.setState({
            open_dropdown_scroll_id: 0,
        });
    }

    openDropdown = () => {
        this.setState({ open: true });
        Object.values(this.references.market_nodes).forEach((node) => {
            node.classList.remove('put_under');
            node.removeAttribute('style');
            node.children[0].classList.remove('sticky');
            node.children[0].removeAttribute('style');
        });
        this.references.list.scrollTop = 0;
        this.scrollToElement(this.state.underlying.symbol, 0, 70);
        const scrollable = document.querySelector('.markets_dropdown .list');
        this.openScrollMonitor(scrollable);
    };

    onUnderlyingClick = (underlying_symbol, market_symbol) => {
        Defaults.set('underlying', underlying_symbol);
        Defaults.set('market', market_symbol);

        this.setState({
            market: {
                symbol: market_symbol,
                name  : this.markets[market_symbol].name,
            },
            underlying: {
                symbol: underlying_symbol,
                name  : this.underlyings[underlying_symbol],
            },
        });

        // Trigger change event.
        // TODO: move this block to componentDidUpdate
        this.el_underlying.value = underlying_symbol;
        this.el_underlying.setAttribute('data-text',this.underlyings[underlying_symbol]);
        const event = new Event('change');
        this.el_underlying.dispatchEvent(event);

        this.closeDropdown();
        /* Todo add notification for closed markets */
        // Notifications.show({ text: localize('All markets are closed now. Please try again later.'), uid: 'MARKETS_CLOSED' });

    }

    onTabChange = (e) => {
        const market = e.target.dataset.market;
        this.scrollToElement(`${market}_market`, 120, 0);
    }

    saveRef = (node_name, node) => this.references[node_name] = node;

    scrollToElement = (id, duration = 120, offset = 0) => {
        // handleScroll is triggered automatically which sets the active market.
        const { list } = this.references;
        const to_offset = getElementById(id).offsetTop - list.offsetTop - offset;
        scrollToPosition(list, to_offset, duration);
    }

    stickyHeader = (position) => {
        const { market_nodes } = this.references;
        const class_sticky = 'sticky';
        const class_under = 'put_under';
        const TITLE_HEIGHT = 40;
        const DEFAULT_TOP = this.references.list.offsetTop;

        const current_viewed_node = Object.values(market_nodes).find(node => (
            node.dataset.offsetTop <= position
                && +node.dataset.offsetHeight + +node.dataset.offsetTop > position
        ));

        if (!current_viewed_node) return;

        if (current_viewed_node !== this.references.last_viewed_node) {
            Object.values(market_nodes).forEach(node => {
                node.removeAttribute('style');
                node.children[0].removeAttribute('style');
                node.children[0].classList.remove(class_under, class_sticky);
            });
            this.references.last_viewed_node = current_viewed_node;
        }

        const diff = (+current_viewed_node.dataset.offsetHeight + +current_viewed_node.dataset.offsetTop) - position;
        if (diff > 0 && diff < TITLE_HEIGHT) {
            current_viewed_node.children[0].style.top = `${DEFAULT_TOP - (TITLE_HEIGHT - diff)}px`;
            current_viewed_node.children[0].classList.add(class_under);
        } else {
            current_viewed_node.children[0].removeAttribute('style');
            current_viewed_node.children[0].classList.remove(class_under);
        }
        current_viewed_node.children[0].classList.add(class_sticky);
        current_viewed_node.style.paddingTop = `${TITLE_HEIGHT}px`;
    }

    saveMarketRef = (market, node) => {
        if (!node) return;
        if (!this.references.market_nodes) this.references.market_nodes = {};
        this.references.market_nodes[market] = node;
        // Save offsets of elements for sticky headers.
        node.dataset.offsetTop = node.offsetTop;
        node.dataset.offsetHeight = node.offsetHeight;
    }

    searchSymbols = ({ target: { value: query } }) => {
        this.setState({ query });
        scrollToPosition(this.references.list, 0, 0);
        const markets_all = this.markets_all;
        if (!query) {
            this.setState({ markets: markets_all });
            return;
        }
        const filter_markets = [];
        markets_all.map(([key, market]) => {
            let found_for_market = false; // To check market contains any matching underlying.
            const filter_submarkets = {};
            Object.entries(market.submarkets).map(([key_2, submarket]) => {
                let found_for_submarket = false; // Same as found for market
                const filter_symbols = {};
                Object.entries(submarket.symbols).map(([key_3, symbol]) => {
                    const queries = query.split(',');
                    if (
                        queries.reduce((a, b) =>
                            symbol.display.toLowerCase().includes(b.toLowerCase()) || a
                        , false)
                    ) {
                        filter_symbols[key_3] = symbol;
                        found_for_market = true;
                        found_for_submarket = true;
                    }
                });
                if (found_for_submarket) {
                    filter_submarkets[key_2] = JSON.parse(JSON.stringify(submarket));
                    filter_submarkets[key_2].symbols = filter_symbols;
                }
            });
            if (found_for_market) {
                const market_copy = JSON.parse(JSON.stringify(market));
                market_copy.submarkets = filter_submarkets;
                filter_markets.push([key, market_copy]);
            }
        });

        // nothing found
        if (!filter_markets.length) return;

        this.setState({ markets: filter_markets, active_market: filter_markets[0][0] });
    }

    /* eslint-disable no-shadow */
    scrollToMarket = (key) => {
        const { list } = this.references;
        const node = this.references.market_nodes[key];
        const offset = node.dataset.offsetTop - list.offsetTop;
        scrollToPosition(list, offset, 0);
    }

    /* eslint-enable no-shadow */
    /* eslint-enable no-undef */
    render () {
        const {
            active_market,
            markets,
            underlying,
            query,
            market,
            open,
        } = this.state;
        const {
            getCurrentUnderlying,
            openDropdown,
            closeDropdown,
            searchSymbols,
            handleScroll,
            saveMarketRef,
            onUnderlyingClick,
            saveRef,
            scrollToMarket,
        } = this;

        return (
            <div className='markets'>
                <div
                    className='market_current'
                    onClick={openDropdown}
                >
                    <span className='market'>
                        {market.name}
                        <span className='arrow_down' />
                    </span>
                    <span className='underlying'>{getCurrentUnderlying()}</span>
                </div>
                <div
                    className={`markets_dropdown ${open ? '' : 'hidden'}`}
                    ref={saveRef.bind(null, 'wrapper_ref')}
                >
                    <div className='asset-placeholder mobile'>
                        <span>{localize('Select Asset')}</span>
                        <span className='close' onClick={closeDropdown} />
                    </div>
                    <div className='search'>
                        <input
                            type='text'
                            maxLength={20}
                            onInput={searchSymbols}
                            onChange={searchSymbols}
                            placeholder={localize('Search...')}
                            value={query}
                        />
                        <span className='icon' />
                    </div>
                    <div className='markets_view'>
                        <div className='markets_column'>
                            <div className='desktop'>
                                {markets.map(([key, obj]) =>
                                    <div
                                        className={`market ${active_market === key ? 'active' : ''}`}
                                        key={key}
                                        onClick={scrollToMarket.bind(null,`${key}`)}
                                    >
                                        <span className={`icon ${key} ${active_market === key ? 'active' : ''}`} />
                                        <span>{obj.name}</span>
                                    </div>
                                )}
                            </div>
                            <div className='mobile'>
                                <ul>
                                    {markets.map(([key]) => (
                                        <li
                                            onClick={scrollToMarket.bind(null, key)}
                                            key={key}
                                            data-market={key}
                                            className={active_market === key ? 'active' : ''}
                                        >
                                            <span className={`icon ${key} ${active_market === key ? 'active' : ''}`} />
                                        </li>
                                    ))}
                                </ul>
                            </div>
                        </div>
                        <div
                            className='list'
                            ref={saveRef.bind(null, 'list')}
                            onScroll={handleScroll}
                        >
                            <List
                                arr={markets}
                                saveRef={saveMarketRef}
                                underlying={underlying.symbol}
                                onUnderlyingClick={onUnderlyingClick}
                            />
                        </div>
                    </div>
                </div>
            </div>
        );
    }
}

export const init = () => {
    ReactDOM.render(
        <Markets />,
        getElementById('underlying_component')
    );
};

export default init;<|MERGE_RESOLUTION|>--- conflicted
+++ resolved
@@ -69,16 +69,10 @@
     constructor (props) {
         super(props);
         let market_symbol = Defaults.get('market');
-<<<<<<< HEAD
-        const market_list = Symbols.markets();
-        this.markets = getAvailableUnderlyings(market_list);
-
-=======
         
         const market_list = Symbols.markets();
         this.markets = getAvailableUnderlyings(market_list);
         
->>>>>>> 9f7214b4
         this.underlyings = Symbols.getAllSymbols() || {};
         let underlying_symbol = Defaults.get('underlying');
         if (!underlying_symbol || !this.underlyings[underlying_symbol]) {
