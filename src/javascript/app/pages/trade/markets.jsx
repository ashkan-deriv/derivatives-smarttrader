import React from 'react';
import ReactDOM from 'react-dom';
import Symbols from './symbols';
// Should be remove in the future
import Defaults from './defaults';
import {getElementById} from '../../../_common/common_functions';
import {localize} from '../../../_common/localize';

function scrollToPosition (element, to, duration) {
    const requestAnimationFrame = window.requestAnimationFrame ||
        function (...args) {
            return setTimeout(args[0], 10);
        };
    if (duration <= 0) {
        element.scrollTop = to;
        return;
    }
    const difference = to - element.scrollTop;
    const perTick = difference / duration * 10;
    requestAnimationFrame(() => {
        element.scrollTop += perTick;
        if (element.scrollTop === to) return;
        scrollToPosition(element, to, duration - 10);
    }, 20);
}

const List = ({
    arr,
    saveRef,
    underlying,
    onUnderlyingClick,
}) => (
    arr.map(([market_code, obj], idx) => (
        <div
            className='market'
            key={idx}
            id={`${market_code}_market`}
            ref={saveRef.bind(null,market_code)}
        >
            <div className='market_name'>
                {obj.name}
            </div>
            {Object.values(obj.submarkets).map((submarket, idx_2) => (
                <div className='submarket' key={idx_2}>
                    <div className='submarket_name'>
                        {submarket.name}
                    </div>
                    <div className='symbols'>
                        {Object.entries(submarket.symbols).map(([u_code, symbol]) => (
                            <div
                                className={`symbol_name ${u_code===underlying ? 'active' : ''}`}
                                key={u_code}
                                id={u_code}
                                onClick={onUnderlyingClick.bind(null, u_code, market_code)}
                            >
                                {symbol.display}
                            </div>
                        ))}
                    </div>
                </div>
            ))}
        </div>
    ))
);

const submarket_order = {
    forex          : 0,
    major_pairs    : 1,
    minor_pairs    : 2,
    smart_fx       : 3,
    indices        : 4,
    asia_oceania   : 5,
    europe_africa  : 6,
    americas       : 7,
    otc_index      : 8,
    stocks         : 9,
    au_otc_stock   : 10,
    ge_otc_stock   : 11,
    india_otc_stock: 12,
    uk_otc_stock   : 13,
    us_otc_stock   : 14,
    commodities    : 15,
    metals         : 16,
    energy         : 17,
    volidx         : 18,
    random_index   : 19,
    random_daily   : 20,
    random_nightly : 21,
};

const submarketSort = (a, b) => {
    if (submarket_order[a] > submarket_order[b]) {
        return 1;
    } else if (submarket_order[a] < submarket_order[b]) {
        return -1;
    }
    return 0;
};

class Markets extends React.Component {
    constructor (props) {
        super(props);
        const market_symbol = Defaults.get('market');
        this.markets = Symbols.markets();
        let underlying_symbol = Defaults.get('underlying');
        if (!underlying_symbol) {
            const submarket = Object.keys(this.markets[market_symbol].submarkets).sort(submarketSort)[0];
            underlying_symbol = Object.keys(this.markets[market_symbol].submarkets[submarket].symbols).sort()[0];
        }
        const markets_arr = Object.entries(this.markets);
        this.underlyings = Symbols.getAllSymbols() || {};
        this.markets_all = markets_arr.slice();
        this.$underlying = getElementById('underlying');
        this.references = {};
        this.state = {
            open  : false,
            market: {
                symbol: market_symbol,
                name  : this.markets[market_symbol].name,
            },
            underlying: {
                symbol: underlying_symbol,
                name  : this.underlyings[underlying_symbol],
            },
            markets      : markets_arr,
            active_market: market_symbol,
            query        : '',
        };
        this.$underlying.value = underlying_symbol;
    }

    componentDidMount () {
        document.body.addEventListener('click', this.handleClickOutside);
    }

    componentWillUnmount () {
        document.body.removeEventListener('click', this.closeDropdown);
    }

    /* eslint-disable no-undef */
    closeDropdown = () => {
        this.setState({
            open   : false,
            query  : '',
            markets: this.markets_all,
        });
    };

    getCurrentUnderlying = () => {
        const { underlying: {name: underlying} } = this.state;
        const max_char = window.innerWidth <= 767 ? 15 : 25;
        if (underlying.length > max_char) {
            return `${underlying.substr(0, max_char)}...`;
        }
        return underlying;
    }

    handleClickOutside = (e) => {
        if (this.references.wrapper_ref
            && !this.references.wrapper_ref.contains(e.target)) {
            this.closeDropdown();
        }
    }

    handleScroll = (e) => {
        const {market_nodes, list} = this.references;
        const position = e.target.scrollTop + list.offsetTop;
        const arr = [];
        let curr_market = null;
        Object.entries(market_nodes).forEach(([key, node]) => {
            if (node && node.offsetTop - 40 <= position) {
                arr.push(key);
            }
        });
        if (this.state.active_market !== arr[arr.length-1]) {
            if (position <=10) {
                curr_market = arr[0];
            } else {
                curr_market = arr[arr.length - 1];
            }
            this.setState({active_market: curr_market});
        }

        this.stickyHeader(position);
    }

    openDropdown = () => {
        this.setState({open: true});
        Object.values(this.references.market_nodes).forEach((node) => {
            node.classList.remove('put_under');
            node.removeAttribute('style');
            node.children[0].classList.remove('sticky');
            node.children[0].removeAttribute('style');
        });
        this.references.list.scrollTop = 0;
        this.scrollToElement(this.state.underlying.symbol, 0, 70);
    };

    onUnderlyingClick = (underlying_symbol, market_symbol) => {
        Defaults.set('underlying', underlying_symbol);
        Defaults.set('market', market_symbol);

        this.setState({
            market: {
                symbol: market_symbol,
                name  : this.markets[market_symbol].name,
            },
            underlying: {
                symbol: underlying_symbol,
                name  : this.underlyings[underlying_symbol],
            },
        });

        // Trigger change event.
        // TODO: move this block to componentDidUpdate
        this.$underlying.value = underlying_symbol;
        this.$underlying.setAttribute('data-text',this.underlyings[underlying_symbol]);
        const event = new Event('change');
        this.$underlying.dispatchEvent(event);

        setTimeout(this.closeDropdown, 500);
        /* Todo add notification for closed markets */
        // Notifications.show({ text: localize('All markets are closed now. Please try again later.'), uid: 'MARKETS_CLOSED' });

    }

    onTabChange = (e) => {
        const market = e.target.dataset.market;
        this.scrollToElement(`${market}_market`, 120, 0);
    }

    saveRef = (node_name, node) => this.references[node_name] = node;

    scrollToElement = (id, duration = 120, offset = 0) => {
        // handleScroll is triggered automatically which sets the active market.
        const {list} = this.references;
        const toOffset = getElementById(id).offsetTop - list.offsetTop - offset;
        scrollToPosition(list, toOffset, duration);
    }

    stickyHeader = (position) => {
        let curr, prev, next;
        const {market_nodes} = this.references;
        const market_keys = Object.keys(market_nodes);
        const TITLE_HEIGHT = 40;
        Object.values(market_nodes).forEach((node, idx) => {
            if (node.dataset.offsetTop <= position 
                && +node.dataset.offsetHeight + +node.dataset.offsetTop > position) {
                curr = node;
                prev = idx > 0 ? market_nodes[market_keys[idx-1]] : null;
                next = idx < market_keys.length ? market_nodes[market_keys[idx+1]] : null;
            }
        });

        const class_sticky = 'sticky';
        const class_under = 'put_under';
        const DEFAULT_TOP = this.references.list.offsetTop;

        if (curr) {
            curr.children[0].removeAttribute('style');
            curr.removeAttribute('style');
            curr.children[0].classList.remove(class_under);
            const diff = (+curr.dataset.offsetHeight + +curr.dataset.offsetTop) - position ;
            if (diff > 0 && diff < TITLE_HEIGHT) {
                curr.children[0].style.top = `${DEFAULT_TOP - (TITLE_HEIGHT - diff)}px`;
                curr.children[0].classList.add(class_under);
            }
            curr.children[0].classList.add(class_sticky);
            curr.style.paddingTop = `${TITLE_HEIGHT}px`;
        }
        if (prev) {
            prev.removeAttribute('style');
            prev.children[0].removeAttribute('style');
            prev.children[0].classList.remove(class_under);
            prev.children[0].classList.remove(class_sticky);
        }
        if (next) {
            next.children[0].classList.remove(class_sticky);
            next.children[0].classList.remove(class_under);
            next.removeAttribute('style');
        }
    }

    saveMarketRef = (market, node) => {
        if (!node) return;
        if (!this.references.market_nodes) this.references.market_nodes = {};
        this.references.market_nodes[market] = node;
        // Save offsets of elements for sticky headers.
        node.dataset.offsetTop = node.offsetTop;
        node.dataset.offsetHeight = node.offsetHeight;
    }

    searchSymbols = ({target: {value: query}}) => {
        this.setState({query});
        scrollToPosition(this.references.list, 0, 0);
        const markets_all = this.markets_all;
        if (!query) {
            this.setState({markets: markets_all});
            return;
        }
        const filter_markets = [];
        markets_all.map(([key, market]) => {
            let found_for_market = false; // To check market contains any matching underlying.
            const filter_submarkets = {};
            Object.entries(market.submarkets).map(([key_2, submarket]) => {
                let found_for_submarket = false; // Same as found for market
                const filter_symbols = {};
                Object.entries(submarket.symbols).map(([key_3, symbol]) => {
                    const queries = query.split(',');
                    if (
                        queries.reduce((a, b) =>
                            symbol.display.toLowerCase().includes(b.toLowerCase()) || a
                        , false)
                    ) {
                        filter_symbols[key_3] = symbol;
                        found_for_market = true;
                        found_for_submarket = true;
                    }
                });
                if (found_for_submarket) {
                    filter_submarkets[key_2] = JSON.parse(JSON.stringify(submarket));
                    filter_submarkets[key_2].symbols = filter_symbols;
                }
            });
            if (found_for_market) {
                const market_copy = JSON.parse(JSON.stringify(market));
                market_copy.submarkets = filter_submarkets;
                filter_markets.push([key, market_copy]);
            }
        });

        // nothing found
        if (!filter_markets.length) return;

        this.setState({markets: filter_markets, active_market: filter_markets[0][0]});
    }

    /* eslint-disable no-shadow */
    scrollToMarket = (key) => {
<<<<<<< HEAD
        const {list} = this.references;
        const node = this.references.market_nodes[key];
        const offset = node.dataset.offsetTop - list.offsetTop;
        scrollToPosition(list, offset, 120);
=======
        const isScrollingFront = (key) => {
            const keys = Object.keys(this.references.market_nodes);
            const curr = this.state.active_market;
            if (keys.indexOf(key) > keys.indexOf(curr)) {
                return true;
            }
            return false;

        };
        if (isScrollingFront(key)) {
            this.scrollToElement(`${key}_market`, 120, 0);
        } else {
            this.scrollToElement(`${key}_market`, 120, 40);
        }
>>>>>>> 4be0e695
    }
    /* eslint-enable no-shadow */
    /* eslint-enable no-undef */
    render () {
        const {active_market, markets,
            underlying, query, market} = this.state;
        /* eslint-disable no-unused-vars */
        const { openDropdown, closeDropdown, searchSymbols,
            scrollToElement, handleScroll, saveMarketRef,
            onUnderlyingClick, saveRef, scrollToMarket } = this;
        /* eslint-enable no-unused-vars */
        return (
            <div className='markets'>
                <div
                    className='market_current'
                    onClick={openDropdown}
                >
                    <span className='market'>
                        {market.name}
                        <span className='arrow_down' />
                    </span>
                    <span className='underlying'>{this.getCurrentUnderlying()}</span>
                </div>
                <div
                    className={`markets_dropdown ${this.state.open ? '' : 'hidden'}`}
                    ref={saveRef.bind(null, 'wrapper_ref')}
                >
                    <div className='asset-placeholder mobile'>
                        <span>{localize('Select Asset')}</span>
                        <span className='close' onClick={closeDropdown} />
                    </div>
                    <div className='search'>
                        <input
                            type='text'
                            maxLength={20}
                            onInput={searchSymbols}
                            placeholder={localize('"AUD/JPY" or "Apple"')}
                            value={query}
                        />
                        <span className='icon' />
                    </div>
                    <div className='markets_view'>
                        <div className='markets_column'>
                            <div className='desktop'>
                                {markets.map(([key, obj]) =>
                                    <div
                                        className={`market ${active_market === key ? 'active' : ''}`}
                                        key={key}
                                        onClick={scrollToMarket.bind(null,`${key}`)}
                                    >
                                        <span className={`icon ${key} ${active_market === key ? 'active' : ''}`} />
                                        <span>{obj.name}</span>
                                    </div>
                                )}
                            </div>
                            <div className='mobile'>
                                <ul>
                                    {markets.map(([key]) => (
                                        <li
                                            onClick={scrollToMarket.bind(null, key)}
                                            key={key}
                                            data-market={key}
                                            className={active_market === key ? 'active' : ''}
                                        >
                                            <span className={`icon ${key} ${active_market === key ? 'active' : ''}`} />
                                        </li>
                                    ))}
                                </ul>
                            </div>
                        </div>
                        <div
                            className='list'
                            ref={saveRef.bind(null, 'list')}
                            onScroll={handleScroll}
                        >
                            <List
                                arr={markets}
                                saveRef={saveMarketRef}
                                underlying={underlying.symbol}
                                onUnderlyingClick={onUnderlyingClick}
                            />
                        </div>
                    </div>
                </div>
            </div>
        );
    }
}

export const init = () => {
    ReactDOM.render(
        <Markets />,
        getElementById('underlying_component')
    );
};

export default init;<|MERGE_RESOLUTION|>--- conflicted
+++ resolved
@@ -337,27 +337,10 @@
 
     /* eslint-disable no-shadow */
     scrollToMarket = (key) => {
-<<<<<<< HEAD
         const {list} = this.references;
         const node = this.references.market_nodes[key];
         const offset = node.dataset.offsetTop - list.offsetTop;
         scrollToPosition(list, offset, 120);
-=======
-        const isScrollingFront = (key) => {
-            const keys = Object.keys(this.references.market_nodes);
-            const curr = this.state.active_market;
-            if (keys.indexOf(key) > keys.indexOf(curr)) {
-                return true;
-            }
-            return false;
-
-        };
-        if (isScrollingFront(key)) {
-            this.scrollToElement(`${key}_market`, 120, 0);
-        } else {
-            this.scrollToElement(`${key}_market`, 120, 40);
-        }
->>>>>>> 4be0e695
     }
     /* eslint-enable no-shadow */
     /* eslint-enable no-undef */
