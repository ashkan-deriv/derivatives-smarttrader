import React from 'react';
import ReactDOM from 'react-dom';
import Symbols from './symbols';
// Should be remove in the future
import Defaults from './defaults';
import { getElementById } from '../../../_common/common_functions';
import { localize } from '../../../_common/localize';

function scrollToPosition (element, to, duration) {
    const requestAnimationFrame = window.requestAnimationFrame ||
        function (...args) {
            return setTimeout(args[0], 10);
        };
    if (duration <= 0) {
        element.scrollTop = to;
        return;
    }
    const difference = to - element.scrollTop;
    const per_tick = difference / duration * 10;
    requestAnimationFrame(() => {
        element.scrollTop += per_tick;
        if (element.scrollTop === to) return;
        scrollToPosition(element, to, duration - 10);
    }, 20);
}

const List = ({
    arr,
    saveRef,
    underlying,
    onUnderlyingClick,
}) => (
    arr.map(([market_code, obj], idx) => (
        <div
            className='market'
            key={idx}
            id={`${market_code}_market`}
            ref={saveRef.bind(null,market_code)}
        >
            <div className='market_name'>
                {obj.name}
            </div>
            {Object.entries(obj.submarkets).sort((a, b) => submarketSort(a[0], b[0]))
<<<<<<< HEAD
                .map(([key, submarket], idx_2) => ( // eslint-disable-line no-unused-vars
=======
                .map(([key, submarket], idx_2) => (  // eslint-disable-line no-unused-vars
>>>>>>> 6e933b3a
                    <div className='submarket' key={idx_2}>
                        <div className='submarket_name'>
                            {submarket.name}
                        </div>
                        <div className='symbols'>
                            {Object.entries(submarket.symbols).map(([u_code, symbol]) => (
                                <div
                                    className={`symbol_name ${u_code === underlying ? 'active' : ''}`}
                                    key={u_code}
                                    id={u_code}
                                    onClick={onUnderlyingClick.bind(null, u_code, market_code)}
                                >
                                    {symbol.display}
                                </div>
                            ))}
                        </div>
                    </div>
                ))}
        </div>
    ))
);

const submarket_order = {
    forex          : 0,
    major_pairs    : 1,
    minor_pairs    : 2,
    smart_fx       : 3,
    indices        : 4,
    asia_oceania   : 5,
    europe_africa  : 6,
    americas       : 7,
    otc_index      : 8,
    stocks         : 9,
    au_otc_stock   : 10,
    ge_otc_stock   : 11,
    india_otc_stock: 12,
    uk_otc_stock   : 13,
    us_otc_stock   : 14,
    commodities    : 15,
    metals         : 16,
    energy         : 17,
    volidx         : 18,
    random_index   : 19,
    random_daily   : 20,
    random_nightly : 21,
};

const submarketSort = (a, b) => {
    if (submarket_order[a] > submarket_order[b]) {
        return 1;
    } else if (submarket_order[a] < submarket_order[b]) {
        return -1;
    }
    return 0;
};

class Markets extends React.Component {
    constructor (props) {
        super(props);
        let market_symbol = Defaults.get('market');
        this.markets = Symbols.markets();

        this.underlyings = Symbols.getAllSymbols() || {};
        let underlying_symbol = Defaults.get('underlying');
        if (!underlying_symbol || !this.underlyings[underlying_symbol]) {
            const submarket = Object.keys(this.markets[market_symbol].submarkets).sort(submarketSort)[0];
            underlying_symbol = Object.keys(this.markets[market_symbol].submarkets[submarket].symbols).sort()[0];
        }
        const markets_arr = Object.entries(this.markets).sort((a, b) => submarketSort(a[0], b[0]));
        this.markets_all = markets_arr.slice();
        if (!(market_symbol in this.markets)) {
            market_symbol = Object.keys(this.markets).find(m => this.markets[m].submarkets[market_symbol]);
            Defaults.set('market', market_symbol);
        }
        this.el_underlying = getElementById('underlying');
        this.references = {};
        this.state = {
            open  : false,
            market: {
                symbol: market_symbol,
                name  : this.markets[market_symbol].name,
            },
            underlying: {
                symbol: underlying_symbol,
                name  : this.underlyings[underlying_symbol],
            },
            markets      : markets_arr,
            active_market: market_symbol,
            query        : '',
        };
        this.el_underlying.value = underlying_symbol;
    }

    componentDidMount () {
        document.body.addEventListener('click', this.handleClickOutside);
    }

    componentWillUnmount () {
        document.body.removeEventListener('click', this.closeDropdown);
    }

    /* eslint-disable no-undef */
    closeDropdown = () => {
        this.setState({
            open   : false,
            query  : '',
            markets: this.markets_all,
        });
    };

    getCurrentUnderlying = () => {
        const { underlying: { name: underlying } } = this.state;
        const max_char = window.innerWidth <= 767 ? 15 : 25;
        if (underlying.length > max_char) {
            return `${underlying.substr(0, max_char)}...`;
        }
        return underlying;
    }

    handleClickOutside = (e) => {
        if (this.references.wrapper_ref
            && !this.references.wrapper_ref.contains(e.target)
            && this.state.open) {
            this.closeDropdown();
        }
    }

    handleScroll = (e) => {
        const { market_nodes, list } = this.references;
        const position = e.target.scrollTop + list.offsetTop;
        const arr = [];
        let curr_market = null;
        Object.entries(market_nodes).forEach(([key, node]) => {

            if (node && node.offsetParent && node.offsetTop - 41 <= position) {
                arr.push(key);
            }
        });
        if (this.state.active_market !== arr[arr.length - 1]) {
            if (position <= 10) {
                curr_market = arr[0];
            } else {
                curr_market = arr[arr.length - 1];
            }
            this.setState({ active_market: curr_market });
        }

        this.stickyHeader(position);
    }

    openDropdown = () => {
        this.setState({ open: true });
        Object.values(this.references.market_nodes).forEach((node) => {
            node.classList.remove('put_under');
            node.removeAttribute('style');
            node.children[0].classList.remove('sticky');
            node.children[0].removeAttribute('style');
        });
        this.references.list.scrollTop = 0;
        this.scrollToElement(this.state.underlying.symbol, 0, 70);
    };

    onUnderlyingClick = (underlying_symbol, market_symbol) => {
        Defaults.set('underlying', underlying_symbol);
        Defaults.set('market', market_symbol);

        this.setState({
            market: {
                symbol: market_symbol,
                name  : this.markets[market_symbol].name,
            },
            underlying: {
                symbol: underlying_symbol,
                name  : this.underlyings[underlying_symbol],
            },
        });

        // Trigger change event.
        // TODO: move this block to componentDidUpdate
        this.el_underlying.value = underlying_symbol;
        this.el_underlying.setAttribute('data-text',this.underlyings[underlying_symbol]);
        const event = new Event('change');
        this.el_underlying.dispatchEvent(event);

        this.closeDropdown();
        /* Todo add notification for closed markets */
        // Notifications.show({ text: localize('All markets are closed now. Please try again later.'), uid: 'MARKETS_CLOSED' });

    }

    onTabChange = (e) => {
        const market = e.target.dataset.market;
        this.scrollToElement(`${market}_market`, 120, 0);
    }

    saveRef = (node_name, node) => this.references[node_name] = node;

    scrollToElement = (id, duration = 120, offset = 0) => {
        // handleScroll is triggered automatically which sets the active market.
        const { list } = this.references;
        const to_offset = getElementById(id).offsetTop - list.offsetTop - offset;
        scrollToPosition(list, to_offset, duration);
    }

    stickyHeader = (position) => {
        const { market_nodes } = this.references;
        const class_sticky = 'sticky';
        const class_under = 'put_under';
        const TITLE_HEIGHT = 40;
        const DEFAULT_TOP = this.references.list.offsetTop;

        const current_viewed_node = Object.values(market_nodes).find(node => (
            node.dataset.offsetTop <= position
                && +node.dataset.offsetHeight + +node.dataset.offsetTop > position
        ));

        if (current_viewed_node !== this.references.last_viewed_node) {
            Object.values(market_nodes).forEach(node => {
                node.removeAttribute('style');
                node.children[0].removeAttribute('style');
                node.children[0].classList.remove(class_under, class_sticky);
            });
            this.references.last_viewed_node = current_viewed_node;
        }

        const diff = (+current_viewed_node.dataset.offsetHeight + +current_viewed_node.dataset.offsetTop) - position;
        if (diff > 0 && diff < TITLE_HEIGHT) {
            current_viewed_node.children[0].style.top = `${DEFAULT_TOP - (TITLE_HEIGHT - diff)}px`;
            current_viewed_node.children[0].classList.add(class_under);
        } else {
            current_viewed_node.children[0].removeAttribute('style');
            current_viewed_node.children[0].classList.remove(class_under);
        }
        current_viewed_node.children[0].classList.add(class_sticky);
        current_viewed_node.style.paddingTop = `${TITLE_HEIGHT}px`;
    }

    saveMarketRef = (market, node) => {
        if (!node) return;
        if (!this.references.market_nodes) this.references.market_nodes = {};
        this.references.market_nodes[market] = node;
        // Save offsets of elements for sticky headers.
        node.dataset.offsetTop = node.offsetTop;
        node.dataset.offsetHeight = node.offsetHeight;
    }

    searchSymbols = ({ target: { value: query } }) => {
        this.setState({ query });
        scrollToPosition(this.references.list, 0, 0);
        const markets_all = this.markets_all;
        if (!query) {
            this.setState({ markets: markets_all });
            return;
        }
        const filter_markets = [];
        markets_all.map(([key, market]) => {
            let found_for_market = false; // To check market contains any matching underlying.
            const filter_submarkets = {};
            Object.entries(market.submarkets).map(([key_2, submarket]) => {
                let found_for_submarket = false; // Same as found for market
                const filter_symbols = {};
                Object.entries(submarket.symbols).map(([key_3, symbol]) => {
                    const queries = query.split(',');
                    if (
                        queries.reduce((a, b) =>
                            symbol.display.toLowerCase().includes(b.toLowerCase()) || a
                        , false)
                    ) {
                        filter_symbols[key_3] = symbol;
                        found_for_market = true;
                        found_for_submarket = true;
                    }
                });
                if (found_for_submarket) {
                    filter_submarkets[key_2] = JSON.parse(JSON.stringify(submarket));
                    filter_submarkets[key_2].symbols = filter_symbols;
                }
            });
            if (found_for_market) {
                const market_copy = JSON.parse(JSON.stringify(market));
                market_copy.submarkets = filter_submarkets;
                filter_markets.push([key, market_copy]);
            }
        });

        // nothing found
        if (!filter_markets.length) return;

        this.setState({ markets: filter_markets, active_market: filter_markets[0][0] });
    }

    /* eslint-disable no-shadow */
    scrollToMarket = (key) => {
        const { list } = this.references;
        const node = this.references.market_nodes[key];
        const offset = node.dataset.offsetTop - list.offsetTop;
        scrollToPosition(list, offset, 0);
    }

    /* eslint-enable no-shadow */
    /* eslint-enable no-undef */
    render () {
        const {
            active_market,
            markets,
            underlying,
            query,
            market,
            open,
        } = this.state;
        const {
            getCurrentUnderlying,
            openDropdown,
            closeDropdown,
            searchSymbols,
            handleScroll,
            saveMarketRef,
            onUnderlyingClick,
            saveRef,
            scrollToMarket,
        } = this;
        return (
            <div className='markets'>
                <div
                    className='market_current'
                    onClick={openDropdown}
                >
                    <span className='market'>
                        {market.name}
                        <span className='arrow_down' />
                    </span>
                    <span className='underlying'>{getCurrentUnderlying()}</span>
                </div>
                <div
                    className={`markets_dropdown ${open ? '' : 'hidden'}`}
                    ref={saveRef.bind(null, 'wrapper_ref')}
                >
                    <div className='asset-placeholder mobile'>
                        <span>{localize('Select Asset')}</span>
                        <span className='close' onClick={closeDropdown} />
                    </div>
                    <div className='search'>
                        <input
                            type='text'
                            maxLength={20}
                            onInput={searchSymbols}
                            placeholder={localize('Search...')}
                            value={query}
                        />
                        <span className='icon' />
                    </div>
                    <div className='markets_view'>
                        <div className='markets_column'>
                            <div className='desktop'>
                                {markets.map(([key, obj]) =>
                                    <div
                                        className={`market ${active_market === key ? 'active' : ''}`}
                                        key={key}
                                        onClick={scrollToMarket.bind(null,`${key}`)}
                                    >
                                        <span className={`icon ${key} ${active_market === key ? 'active' : ''}`} />
                                        <span>{obj.name}</span>
                                    </div>
                                )}
                            </div>
                            <div className='mobile'>
                                <ul>
                                    {markets.map(([key]) => (
                                        <li
                                            onClick={scrollToMarket.bind(null, key)}
                                            key={key}
                                            data-market={key}
                                            className={active_market === key ? 'active' : ''}
                                        >
                                            <span className={`icon ${key} ${active_market === key ? 'active' : ''}`} />
                                        </li>
                                    ))}
                                </ul>
                            </div>
                        </div>
                        <div
                            className='list'
                            ref={saveRef.bind(null, 'list')}
                            onScroll={handleScroll}
                        >
                            <List
                                arr={markets}
                                saveRef={saveMarketRef}
                                underlying={underlying.symbol}
                                onUnderlyingClick={onUnderlyingClick}
                            />
                        </div>
                    </div>
                </div>
            </div>
        );
    }
}

export const init = () => {
    ReactDOM.render(
        <Markets />,
        getElementById('underlying_component')
    );
};

export default init;<|MERGE_RESOLUTION|>--- conflicted
+++ resolved
@@ -41,11 +41,7 @@
                 {obj.name}
             </div>
             {Object.entries(obj.submarkets).sort((a, b) => submarketSort(a[0], b[0]))
-<<<<<<< HEAD
                 .map(([key, submarket], idx_2) => ( // eslint-disable-line no-unused-vars
-=======
-                .map(([key, submarket], idx_2) => (  // eslint-disable-line no-unused-vars
->>>>>>> 6e933b3a
                     <div className='submarket' key={idx_2}>
                         <div className='submarket_name'>
                             {submarket.name}
