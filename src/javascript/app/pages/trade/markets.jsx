import React from 'react';
import ReactDOM from 'react-dom';
import Symbols from './symbols';
// Should be remove in the future
import Defaults from './defaults';
import { getElementById } from '../../../_common/common_functions';
import { localize } from '../../../_common/localize';

function scrollToPosition (element, to, duration) {
    const requestAnimationFrame = window.requestAnimationFrame ||
        function (...args) {
            return setTimeout(args[0], 10);
        };
    if (duration <= 0) {
        element.scrollTop = to;
        return;
    }
    const difference = to - element.scrollTop;
    const per_tick = difference / duration * 10;
    requestAnimationFrame(() => {
        element.scrollTop += per_tick;
        if (element.scrollTop === to) return;
        scrollToPosition(element, to, duration - 10);
    }, 20);
}

const List = ({
    arr,
    saveRef,
    underlying,
    onUnderlyingClick,
}) => (
    arr.map(([market_code, obj], idx) => (
        <div
            className='market'
            key={idx}
            id={`${market_code}_market`}
            ref={saveRef.bind(null,market_code)}
        >
            <div className='market_name'>
                {obj.name}
            </div>
            {Object.entries(obj.submarkets).sort((a, b) => submarketSort(a[0], b[0]))
                .map(([key, submarket], idx_2) => (
                    <div className='submarket' key={idx_2}>
                        <div className='submarket_name'>
                            {submarket.name}
                        </div>
                        <div className='symbols'>
                            {Object.entries(submarket.symbols).map(([u_code, symbol]) => (
                                <div
                                    className={`symbol_name ${u_code === underlying ? 'active' : ''}`}
                                    key={u_code}
                                    id={u_code}
                                    onClick={onUnderlyingClick.bind(null, u_code, market_code)}
                                >
                                    {symbol.display}
                                </div>
                            ))}
                        </div>
                    </div>
                ))}
        </div>
    ))
);

const submarket_order = {
    forex          : 0,
    major_pairs    : 1,
    minor_pairs    : 2,
    smart_fx       : 3,
    indices        : 4,
    asia_oceania   : 5,
    europe_africa  : 6,
    americas       : 7,
    otc_index      : 8,
    stocks         : 9,
    au_otc_stock   : 10,
    ge_otc_stock   : 11,
    india_otc_stock: 12,
    uk_otc_stock   : 13,
    us_otc_stock   : 14,
    commodities    : 15,
    metals         : 16,
    energy         : 17,
    volidx         : 18,
    random_index   : 19,
    random_daily   : 20,
    random_nightly : 21,
};

const submarketSort = (a, b) => {
    if (submarket_order[a] > submarket_order[b]) {
        return 1;
    } else if (submarket_order[a] < submarket_order[b]) {
        return -1;
    }
    return 0;
};

class Markets extends React.Component {
    constructor (props) {
        super(props);
        let market_symbol = Defaults.get('market');
        this.markets = Symbols.markets();


        this.underlyings = Symbols.getAllSymbols() || {};
        let underlying_symbol = Defaults.get('underlying');
        if (!underlying_symbol || !this.underlyings[underlying_symbol]) {
            const submarket = Object.keys(this.markets[market_symbol].submarkets).sort(submarketSort)[0];
            underlying_symbol = Object.keys(this.markets[market_symbol].submarkets[submarket].symbols).sort()[0];
        }
        const markets_arr = Object.entries(this.markets).sort((a, b) => submarketSort(a[0], b[0]));
        this.markets_all = markets_arr.slice();
        if (!(market_symbol in this.markets)) {
            market_symbol = Object.keys(this.markets).find(m => this.markets[m].submarkets[market_symbol]);
            Defaults.set('market', market_symbol);
        }
        this.el_underlying = getElementById('underlying');
        this.references = {};
        this.state = {
            open  : false,
            market: {
                symbol: market_symbol,
                name  : this.markets[market_symbol].name,
            },
            underlying: {
                symbol: underlying_symbol,
                name  : this.underlyings[underlying_symbol],
            },
            markets      : markets_arr,
            active_market: market_symbol,
            query        : '',
        };
        this.el_underlying.value = underlying_symbol;
    }

    componentDidMount () {
        document.body.addEventListener('click', this.handleClickOutside);
    }

    componentWillUnmount () {
        document.body.removeEventListener('click', this.closeDropdown);
    }

    /* eslint-disable no-undef */
    closeDropdown = () => {
        this.setState({
            open   : false,
            query  : '',
            markets: this.markets_all,
        });
    };

    getCurrentUnderlying = () => {
        const { underlying: { name: underlying } } = this.state;
        const max_char = window.innerWidth <= 767 ? 15 : 25;
        if (underlying.length > max_char) {
            return `${underlying.substr(0, max_char)}...`;
        }
        return underlying;
    }

    handleClickOutside = (e) => {
        if (this.references.wrapper_ref
            && !this.references.wrapper_ref.contains(e.target)
            && this.state.open) {
            this.closeDropdown();
        }
    }

    handleScroll = (e) => {
        const { market_nodes, list } = this.references;
        const position = e.target.scrollTop + list.offsetTop;
        const arr = [];
        let curr_market = null;
        Object.entries(market_nodes).forEach(([key, node]) => {

            if (node && node.offsetParent && node.offsetTop - 41 <= position) {
                arr.push(key);
            }
        });
        if (this.state.active_market !== arr[arr.length - 1]) {
            if (position <= 10) {
                curr_market = arr[0];
            } else {
                curr_market = arr[arr.length - 1];
            }
            this.setState({ active_market: curr_market });
        }

        this.stickyHeader(position);
    }

    openDropdown = () => {
        this.setState({ open: true });
        Object.values(this.references.market_nodes).forEach((node) => {
            node.classList.remove('put_under');
            node.removeAttribute('style');
            node.children[0].classList.remove('sticky');
            node.children[0].removeAttribute('style');
        });
        this.references.list.scrollTop = 0;
        this.scrollToElement(this.state.underlying.symbol, 0, 70);
    };

    onUnderlyingClick = (underlying_symbol, market_symbol) => {
        Defaults.set('underlying', underlying_symbol);
        Defaults.set('market', market_symbol);

        this.setState({
            market: {
                symbol: market_symbol,
                name  : this.markets[market_symbol].name,
            },
            underlying: {
                symbol: underlying_symbol,
                name  : this.underlyings[underlying_symbol],
            },
        });

        // Trigger change event.
        // TODO: move this block to componentDidUpdate
        this.el_underlying.value = underlying_symbol;
        this.el_underlying.setAttribute('data-text',this.underlyings[underlying_symbol]);
        const event = new Event('change');
        this.el_underlying.dispatchEvent(event);

        this.closeDropdown();
        /* Todo add notification for closed markets */
        // Notifications.show({ text: localize('All markets are closed now. Please try again later.'), uid: 'MARKETS_CLOSED' });

    }

    onTabChange = (e) => {
        const market = e.target.dataset.market;
        this.scrollToElement(`${market}_market`, 120, 0);
    }

    saveRef = (node_name, node) => this.references[node_name] = node;

    scrollToElement = (id, duration = 120, offset = 0) => {
        // handleScroll is triggered automatically which sets the active market.
        const { list } = this.references;
        const to_offset = getElementById(id).offsetTop - list.offsetTop - offset;
        scrollToPosition(list, to_offset, duration);
    }

    stickyHeader = (position) => {
<<<<<<< HEAD
        const {market_nodes} = this.references;
=======
        const { market_nodes } = this.references;
>>>>>>> 52b76709
        const class_sticky = 'sticky';
        const class_under = 'put_under';
        const TITLE_HEIGHT = 40;
        const DEFAULT_TOP = this.references.list.offsetTop;

        const current_viewed_node = Object.values(market_nodes).find(node => (
            node.dataset.offsetTop <= position
                && +node.dataset.offsetHeight + +node.dataset.offsetTop > position
        ));

        if (current_viewed_node !== this.references.last_viewed_node) {
            Object.values(market_nodes).forEach(node => {
                node.removeAttribute('style');
                node.children[0].removeAttribute('style');
                node.children[0].classList.remove(class_under, class_sticky);
            });
            this.references.last_viewed_node = current_viewed_node;
        }

        const diff = (+current_viewed_node.dataset.offsetHeight + +current_viewed_node.dataset.offsetTop) - position;
        if (diff > 0 && diff < TITLE_HEIGHT) {
            current_viewed_node.children[0].style.top = `${DEFAULT_TOP - (TITLE_HEIGHT - diff)}px`;
            current_viewed_node.children[0].classList.add(class_under);
        } else {
            current_viewed_node.children[0].removeAttribute('style');
            current_viewed_node.children[0].classList.remove(class_under);
        }
        current_viewed_node.children[0].classList.add(class_sticky);
        current_viewed_node.style.paddingTop = `${TITLE_HEIGHT}px`;
    }

    saveMarketRef = (market, node) => {
        if (!node) return;
        if (!this.references.market_nodes) this.references.market_nodes = {};
        this.references.market_nodes[market] = node;
        // Save offsets of elements for sticky headers.
        node.dataset.offsetTop = node.offsetTop;
        node.dataset.offsetHeight = node.offsetHeight;
    }

    searchSymbols = ({ target: { value: query } }) => {
        this.setState({ query });
        scrollToPosition(this.references.list, 0, 0);
        const markets_all = this.markets_all;
        if (!query) {
            this.setState({ markets: markets_all });
            return;
        }
        const filter_markets = [];
        markets_all.map(([key, market]) => {
            let found_for_market = false; // To check market contains any matching underlying.
            const filter_submarkets = {};
            Object.entries(market.submarkets).map(([key_2, submarket]) => {
                let found_for_submarket = false; // Same as found for market
                const filter_symbols = {};
                Object.entries(submarket.symbols).map(([key_3, symbol]) => {
                    const queries = query.split(',');
                    if (
                        queries.reduce((a, b) =>
                            symbol.display.toLowerCase().includes(b.toLowerCase()) || a
                        , false)
                    ) {
                        filter_symbols[key_3] = symbol;
                        found_for_market = true;
                        found_for_submarket = true;
                    }
                });
                if (found_for_submarket) {
                    filter_submarkets[key_2] = JSON.parse(JSON.stringify(submarket));
                    filter_submarkets[key_2].symbols = filter_symbols;
                }
            });
            if (found_for_market) {
                const market_copy = JSON.parse(JSON.stringify(market));
                market_copy.submarkets = filter_submarkets;
                filter_markets.push([key, market_copy]);
            }
        });

        // nothing found
        if (!filter_markets.length) return;

        this.setState({ markets: filter_markets, active_market: filter_markets[0][0] });
    }

    /* eslint-disable no-shadow */
    scrollToMarket = (key) => {
        const { list } = this.references;
        const node = this.references.market_nodes[key];
        const offset = node.dataset.offsetTop - list.offsetTop;
        scrollToPosition(list, offset, 0);
    }

    /* eslint-enable no-shadow */
    /* eslint-enable no-undef */
    render () {
        const {
            active_market,
            markets,
            underlying,
            query,
            market,
            open,
        } = this.state;
        const {
            getCurrentUnderlying,
            openDropdown,
            closeDropdown,
            searchSymbols,
            handleScroll,
            saveMarketRef,
            onUnderlyingClick,
            saveRef,
            scrollToMarket,
        } = this;
        return (
            <div className='markets'>
                <div
                    className='market_current'
                    onClick={openDropdown}
                >
                    <span className='market'>
                        {market.name}
                        <span className='arrow_down' />
                    </span>
                    <span className='underlying'>{getCurrentUnderlying()}</span>
                </div>
                <div
                    className={`markets_dropdown ${open ? '' : 'hidden'}`}
                    ref={saveRef.bind(null, 'wrapper_ref')}
                >
                    <div className='asset-placeholder mobile'>
                        <span>{localize('Select Asset')}</span>
                        <span className='close' onClick={closeDropdown} />
                    </div>
                    <div className='search'>
                        <input
                            type='text'
                            maxLength={20}
                            onInput={searchSymbols}
                            placeholder={localize('Search...')}
                            value={query}
                        />
                        <span className='icon' />
                    </div>
                    <div className='markets_view'>
                        <div className='markets_column'>
                            <div className='desktop'>
                                {markets.map(([key, obj]) =>
                                    <div
                                        className={`market ${active_market === key ? 'active' : ''}`}
                                        key={key}
                                        onClick={scrollToMarket.bind(null,`${key}`)}
                                    >
                                        <span className={`icon ${key} ${active_market === key ? 'active' : ''}`} />
                                        <span>{obj.name}</span>
                                    </div>
                                )}
                            </div>
                            <div className='mobile'>
                                <ul>
                                    {markets.map(([key]) => (
                                        <li
                                            onClick={scrollToMarket.bind(null, key)}
                                            key={key}
                                            data-market={key}
                                            className={active_market === key ? 'active' : ''}
                                        >
                                            <span className={`icon ${key} ${active_market === key ? 'active' : ''}`} />
                                        </li>
                                    ))}
                                </ul>
                            </div>
                        </div>
                        <div
                            className='list'
                            ref={saveRef.bind(null, 'list')}
                            onScroll={handleScroll}
                        >
                            <List
                                arr={markets}
                                saveRef={saveMarketRef}
                                underlying={underlying.symbol}
                                onUnderlyingClick={onUnderlyingClick}
                            />
                        </div>
                    </div>
                </div>
            </div>
        );
    }
}

export const init = () => {
    ReactDOM.render(
        <Markets />,
        getElementById('underlying_component')
    );
};

export default init;<|MERGE_RESOLUTION|>--- conflicted
+++ resolved
@@ -248,11 +248,7 @@
     }
 
     stickyHeader = (position) => {
-<<<<<<< HEAD
-        const {market_nodes} = this.references;
-=======
         const { market_nodes } = this.references;
->>>>>>> 52b76709
         const class_sticky = 'sticky';
         const class_under = 'put_under';
         const TITLE_HEIGHT = 40;
