--- conflicted
+++ resolved
@@ -219,7 +219,6 @@
         }
     };
 
-<<<<<<< HEAD
     const displaySelectedTick = () => {
         const selected_tick_row       = getElementById('selected_tick_row');
         const highlowticks_expiry_row = getElementById('highlowticks_expiry_row');
@@ -239,7 +238,6 @@
         }
     };
 
-=======
     const displayEquals = (formname = Defaults.get('formname'), contracts = State.getResponse('contracts_for.available')) => {
         const el_equals = getElementById('callputequal');
         if (/^(callputequal|risefall)$/.test(formname) && (contracts || []).find(contract => contract.contract_category === 'callputequal')) {
@@ -263,7 +261,6 @@
         Defaults.set('formname', formname_to_set);
     };
 
->>>>>>> 6fc10908
     const forgetTradingStreams = () => {
         Price.processForgetProposals();
         Price.processForgetProposalOpenContract();
