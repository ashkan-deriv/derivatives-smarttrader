const showChart      = require('./charts/webtrader_chart').showChart;
const Defaults       = require('./defaults');
const getActiveTab   = require('./get_active_tab').getActiveTab;
const GetTicks       = require('./get_ticks');
const MBDefaults     = require('../mb_trade/mb_defaults');
const JapanPortfolio = require('../../japan/portfolio');
const getElementById = require('../../../_common/common_functions').getElementById;
const getLanguage    = require('../../../_common/language').get;
const State          = require('../../../_common/storage').State;
const TabSelector    = require('../../../_common/tab_selector');
const Url            = require('../../../_common/url');

/*
 * This file contains the code related to loading of trading page bottom analysis
 * content. It will contain jquery so as to compatible with old code and less rewrite
 *
 * Please note that this will be removed in near future
 */

/*
 * This function is called whenever we change market, form
 * or underlying to load bet analysis for that particular event
 */

const TradingAnalysis = (() => {
    // tabListener();
    const hidden_class    = 'invisible';
    const tab_selector_id = 'trade_analysis';

    let form_name, current_tab;

    const requestTradeAnalysis = () => {
        form_name = (State.get('is_mb_trading') ? MBDefaults.get('category') : Defaults.get('formname')) || 'risefall';

        const map_obj = { matchdiff: 'digits', callputequal: 'risefall', callput: 'higherlower' };
        form_name     = map_obj[form_name] || form_name;

        $('#tab_last_digit').setVisibility(/digits|overunder|evenodd/.test(form_name));
        sessionStorage.setItem('currentAnalysisTab', getActiveTab());
        loadAnalysisTab();
    };

    /*
     * This function bind event to link elements of bottom content
     * navigation
     */
    const bindAnalysisTabEvent = () => {
        $('#trade_analysis').find('li a').on('click', (e) => {
            e.preventDefault();
            const li = e.target.parentElement;
            sessionStorage.setItem('currentAnalysisTab', li.id);
            if (!li.classList.contains('active')) {
                loadAnalysisTab(li.id);
            }
        });

        TabSelector.onChangeTab(changeTab);
    };

    /*
     * This function handles all the functionality on how to load
     * tab according to current paramerted
     */
    const loadAnalysisTab = (tab) => {
        current_tab = tab || getActiveTab();

        $('#trade_analysis').find('li').removeClass('active');
        $(`#${current_tab}`).addClass('active');
        toggleActiveAnalysisTabs();
        JapanPortfolio.init();
        if (State.get('is_mb_trading')) {
            showChart();
        }
        if (current_tab === 'tab_portfolio') {
            JapanPortfolio.show();
        } else {
            JapanPortfolio.hide();
            if (current_tab === 'tab_graph') {
                showChart();
            } else if (current_tab === 'tab_last_digit') {
                const $digit_underlying = $('#digit_underlying');
                const $underlying       = $('#underlying');
                const underlying        = $underlying.val();
                const underlying_text   = $underlying.attr('data-text');
                const tick              = $('#tick_count').val() || 100;

                if (underlying !== $digit_underlying.val() && $digit_underlying.val() !== null ) {
                    $digit_underlying.find(`option[value="${underlying}"]`).prop('selected', true).trigger('change');
                    const $digit_underlying_dropdown = $digit_underlying.next('div.select-dropdown');

                    // check if custom dropdown exists and sync with underlying dropdown
                    if ($digit_underlying_dropdown) {
                        const $digit_underlying_list = $digit_underlying_dropdown.next('ul.select-options').children('li');
                        $digit_underlying_dropdown.text(underlying_text);
                        $digit_underlying_list.not(this).each((idx, el) => {
                            el.classList.remove('selected');
                        });
                        $digit_underlying_list.filter(`[value='${underlying}']`).addClass('selected');
                    }
                }
                else {
                    GetTicks.request('', {
                        ticks_history: underlying,
                        count        : tick.toString(),
                        end          : 'latest',
                    });
                }
            } else if (current_tab === 'tab_explanation') {
                showExplanation();
            }
        }
        if (current_tab) {
            const el_to_show           = getElementById(current_tab);
            const el_mobile_tab_header = getElementById('tab_mobile_header');

            TabSelector.slideSelector(tab_selector_id, el_to_show);
            if (el_mobile_tab_header) {
                el_mobile_tab_header.innerHTML = el_to_show.firstChild.innerHTML;
            }
        }

        // workaround for underline during window resize
        window.addEventListener('resize', tabSlider);
    };

    const tabSlider = () => {
        TabSelector.slideSelector(tab_selector_id, getElementById(current_tab));
    };

    const changeTab = (options) => {
        const selector_array = Array.from(getElementById(options.selector).querySelectorAll('li.tm-li:not(.invisible):not(.tab-selector)'));
        const active_index = selector_array.findIndex((x) => x.id === getActiveTab());
        let index_to_show = active_index;
        if (options.direction) {
            const array_length = selector_array.length;
            if (options.direction === 'left') {
                index_to_show = active_index - 1;
                index_to_show = index_to_show < 0 ? array_length - 1 : index_to_show;
            } else {
                index_to_show = active_index + 1;
                index_to_show = index_to_show === array_length ? 0 : index_to_show;
            }
        }
        options.el_to_show = selector_array[index_to_show].id;
        if (!options.el_to_show || !options.selector) {
            return;
        }
        sessionStorage.setItem('currentAnalysisTab', options.el_to_show);
        if (!getElementById(options.el_to_show).classList.contains('active')) {
            loadAnalysisTab(options.el_to_show);
        }
    };

    /*
     * function to toggle the active element for analysis menu
     */
    const toggleActiveAnalysisTabs = () => {
        current_tab        = getActiveTab();

        const analysis_container  = getElementById('analysis_content');
        const child_elements      = analysis_container.children;
        const current_tab_element = getElementById(`${current_tab}-content`);
        const classes             = current_tab_element.classList;

        for (let i = 0, len = child_elements.length; i < len; i++) {
            child_elements[i].classList.remove('selectedTab');
            child_elements[i].classList.add(hidden_class);
        }

        classes.add('selectedTab');
        classes.remove(hidden_class);
    };

    /*
     * handle the display of proper explanation based on parameters
     */
    const showExplanation = () => {
        const $container = $('#tab_explanation-content');

        $container.find('#explanation_winning > div, #explanation_explain > div, #explanation_image').setVisibility(0);
        $container.find(`#explanation_winning, #winning_${form_name}, #explanation_explain, #explain_${form_name}`).setVisibility(1);

        const images = {
            risefall: {
                image1: 'rise-fall-1.svg',
                image2: 'rise-fall-2.svg',
            },
            higherlower: {
                image1: 'higher-lower-1.svg',
                image2: 'higher-lower-2.svg',
            },
            touchnotouch: {
                image1: 'touch-notouch-1.svg',
                image2: 'touch-notouch-2.svg',
            },
            endsinout: {
                image1: 'in-out-1.svg',
                image2: 'in-out-2.svg',
            },
            staysinout: {
                image1: 'in-out-3.svg',
                image2: 'in-out-4.svg',
            },
            updown: {
                image1: 'up-down-1.svg',
                image2: 'up-down-2.svg',
            },
            evenodd: {
                image1: 'evenodd-1.svg',
                image2: 'evenodd-2.svg',
            },
            overunder: {
                image1: 'overunder-1.svg',
                image2: 'overunder-2.svg',
            },
            lookbackhigh: {
                image1: 'close-high-image.svg',
            },
            lookbacklow: {
                image1: 'close-low-image.svg',
            },
            lookbackhighlow: {
                image1: 'high-low-image.svg',
            },
<<<<<<< HEAD
            highlowticks: {
                image1: 'high-low-1.svg',
                image2: 'high-low-2.svg',
=======
            callputspread: {
                image1: 'call-spread.svg',
                image2: 'put-spread.svg',
>>>>>>> 98b65ddb
            },
        };

        if (images[form_name]) {
            const image_path = Url.urlForStatic(`images/pages/trade-explanation/${(getLanguage() === 'JA' ? 'ja/' : '')}`);
            $container.find('#explanation_image_1').attr('src', image_path + images[form_name].image1);
            if (images[form_name].image2) {
                $container
                    .find('#explanation_image_2')
                    .attr('src', image_path + images[form_name].image2)
                    .parent()
                    .setVisibility(1);
            } else {
                $container.find('#explanation_image_2').parent().setVisibility(0);
            }
            $container.find('#explanation_image').setVisibility(1);
        }
    };

    const onUnload = () => {
        window.removeEventListener('resize', tabSlider);
    };

    return {
        bindAnalysisTabEvent,
        onUnload,
        request: requestTradeAnalysis,
    };
})();

module.exports = TradingAnalysis;<|MERGE_RESOLUTION|>--- conflicted
+++ resolved
@@ -222,15 +222,13 @@
             lookbackhighlow: {
                 image1: 'high-low-image.svg',
             },
-<<<<<<< HEAD
+            callputspread: {
+                image1: 'call-spread.svg',
+                image2: 'put-spread.svg',
+            },
             highlowticks: {
                 image1: 'high-low-1.svg',
                 image2: 'high-low-2.svg',
-=======
-            callputspread: {
-                image1: 'call-spread.svg',
-                image2: 'put-spread.svg',
->>>>>>> 98b65ddb
             },
         };
 
