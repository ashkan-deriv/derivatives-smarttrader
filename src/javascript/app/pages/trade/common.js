const Defaults         = require('./defaults');
const Symbols          = require('./symbols');
const Tick             = require('./tick');
const contractsElement = require('./contracts.jsx');
const marketsElement   = require('./markets.jsx');
const formatMoney      = require('../../common/currency').formatMoney;
const ActiveSymbols    = require('../../common/active_symbols');
const elementInnerHtml = require('../../../_common/common_functions').elementInnerHtml;
const getElementById   = require('../../../_common/common_functions').getElementById;
const localize         = require('../../../_common/localize').localize;
const urlFor           = require('../../../_common/url').urlFor;
const cloneObject      = require('../../../_common/utility').cloneObject;

/*
 * This contains common functions we need for processing the response
 */

const commonTrading = (() => {
    /*
     * display contract form as element of ul
     */
    let contracts_element = null;
    const displayContractForms = (id, elements, selected) => {
        if (!id || !elements || !selected) return;

        const all_contracts = cloneObject(elements);
        delete all_contracts.callputequal; // don't include callputequal in contract drop-down

        const contracts_tree   = getContractCategoryTree(all_contracts);
        const contract_to_show = /^(callputequal)$/.test(selected) ? 'risefall' : selected;

        if (!contracts_element) {
            contracts_element = contractsElement.init(all_contracts, contracts_tree, contract_to_show);
        } else { // Update the component.
            contracts_element.updater.enqueueSetState(contracts_element, {
                contracts_tree,
                contracts: all_contracts,
                formname : contract_to_show || Defaults.get('formname'),
            });
        }
    };

    const displayMarkets = () => {
        marketsElement.init();
    };

    /*
     * This maps the form name and barrierCategory we display on
     * trading form to the actual we send it to backend
     * for e.g risefall is mapped to callput with barrierCategory euro_atm
     */
    const getFormNameBarrierCategory = (form_name = '') => {
        let name    = form_name;
        let barrier = '';
        if (/higherlower/.test(form_name)) {
            name    = 'callput';
            barrier = 'euro_non_atm';
        } else if (/callputspread/.test(form_name)) {
            name = 'callputspread';
        } else if (/callputequal/.test(form_name)) {
            barrier = 'euro_atm';
        } else if (/risefall|callput/.test(form_name)) {
            name    = 'callput';
            barrier = 'euro_atm';
        } else if (/overunder|evenodd|matchdiff/.test(form_name)) {
            name = 'digits';
        } else if (/lookback/.test(form_name)) {
            name = 'lookback';
        }
        return {
            form_name       : name,
            barrier_category: barrier,
        };
    };

    /*
     * This maps the contract type to where we display on trading form
     * and as there is no mapping on server side so need to create it
     * on front end
     *
     * for example we display CALL on top and PUT to bottom
     */
    const obj = {
        CALL        : 'top',
        PUT         : 'bottom',
        CALLE       : 'top',
        PUTE        : 'bottom',
        ASIANU      : 'top',
        ASIAND      : 'bottom',
        DIGITMATCH  : 'top',
        DIGITDIFF   : 'bottom',
        DIGITEVEN   : 'top',
        DIGITODD    : 'bottom',
        DIGITOVER   : 'top',
        DIGITUNDER  : 'bottom',
        EXPIRYRANGEE: 'top',
        EXPIRYMISSE : 'bottom',
        EXPIRYRANGE : 'top',
        EXPIRYMISS  : 'bottom',
        RANGE       : 'top',
        UPORDOWN    : 'bottom',
        ONETOUCH    : 'top',
        NOTOUCH     : 'bottom',
        LBFLOATCALL : 'middle',
        LBFLOATPUT  : 'middle',
        LBHIGHLOW   : 'middle',
<<<<<<< HEAD
        TICKHIGH    : 'top',
        TICKLOW     : 'bottom',
=======
        CALLSPREAD  : 'top',
        PUTSPREAD   : 'bottom',
>>>>>>> 98b65ddb
    };

    const contractTypeDisplayMapping = type => (type ? obj[type] : 'top');

    const showHideOverlay = (el, display) => {
        getElementById(el).style.display = display;
    };

    /*
     * hide contract confirmation overlay container
     */
    const hideOverlayContainer = () => {
        showHideOverlay('contract_confirmation_container', 'none');
        showHideOverlay('contracts_list', 'flex');
        $('.purchase_button').text(localize('Purchase'));
    };

    const getContractCategoryTree = (elements) => {
        let tree = [
            ['updown',
                ['risefall', 'higherlower'],
            ],
            'touchnotouch',
            ['inout',
                ['endsinout', 'staysinout'],
            ],
            'asian',
            ['digits',
                ['matchdiff', 'evenodd', 'overunder'],
            ],
            ['lookback',
                ['lookbackhigh', 'lookbacklow', 'lookbackhighlow'],
            ],
<<<<<<< HEAD
            'highlowticks',
=======
            'callputspread',
>>>>>>> 98b65ddb
        ];

        if (elements) {
            tree = tree.map((e) => {
                let value = e;
                if (typeof value === 'object') {
                    value[1] = value[1].filter(value1 => elements[value1]);
                    if (!value[1].length) {
                        value = '';
                    }
                } else if (!elements[value]) {
                    value = '';
                }
                return value;
            });
            tree = tree.filter(v => v.length);
        }
        return tree;
    };

    /*
     * resets price movement color changing, to prevent coloring on some changes
     * coloring will continue on the next proposal responses
     */
    const resetPriceMovement = () => {
        const btns = document.getElementsByClassName('purchase_button');
        for (let i = 0; i < btns.length; i++) {
            btns[i].setAttribute('data-display_value', '');
            btns[i].setAttribute('data-payout', '');
        }
    };

    const toggleActiveCatMenuElement = (nav, event_element_id) => {
        const event_element = getElementById(event_element_id);
        const li_elements   = nav.querySelectorAll('.active, .a-active');
        const classes       = event_element.classList;
        let i,
            len;

        if (!classes.contains('active')) {
            for (i = 0, len = li_elements.length; i < len; i++) {
                li_elements[i].classList.remove('active');
                li_elements[i].classList.remove('a-active');
            }
            classes.add('a-active');

            i          = 0;
            let parent = event_element.parentElement;
            while (parent && parent.id !== nav.id && i < 10) {
                if (parent.tagName === 'LI') {
                    parent.classList.add('active');
                }
                parent = parent.parentElement;
                i++;
            }
        }
    };

    /*
     * display the profit and return of bet under each trade container
     */
    const displayCommentPrice = (node, currency, type, payout) => {
        if (node && type && payout) {
            const profit         = payout - type;
            const return_percent = (profit / type) * 100;
            const comment        = `${localize('Net profit')}: ${formatMoney(currency, profit)} | ${localize('Return')} ${return_percent.toFixed(1)}%`;

            if (isNaN(profit) || isNaN(return_percent)) {
                node.hide();
            } else {
                node.show();
                elementInnerHtml(node, comment);
            }
        }
    };

    /*
     * This is used in case where we have input and we don't want to fire
     * event on every change while user is typing for example in case of amount if
     * we want to change 10 to 1000 i.e. two zeros so two input events will be fired
     * normally, this will delay the event based on delay specified in milliseconds
     *
     * Reference
     * http://davidwalsh.name/javascript-debounce-function
     */
    const debounce = (func, wait, immediate) => {
        let timeout;
        const delay = wait || 500;
        return function (...args) {
            const context  = this;
            const later    = () => {
                timeout = null;
                if (!immediate) func.apply(context, args);
            };
            const call_now = immediate && !timeout;
            clearTimeout(timeout);
            timeout = setTimeout(later, delay);
            if (call_now) func.apply(context, args);
        };
    };

    /*
     * check if selected market is allowed for current user
     */
    const getDefaultMarket = () => {
        let mkt       = Defaults.get('market');
        const markets = Symbols.markets(1);
        if (!mkt || !markets[mkt]) {
            const sorted_markets = Object.keys(Symbols.markets()).filter(v => markets[v].is_active)
                .sort((a, b) => getMarketsOrder(a) - getMarketsOrder(b));
            mkt                  = sorted_markets[0] || Object.keys(Symbols.markets())[0];
        }
        return mkt;
    };

    // Order
    const market_order = {
        forex      : 1,
        volidx     : 2,
        indices    : 3,
        stocks     : 4,
        commodities: 5,
    };

    const getMarketsOrder = market => market_order[market] || 100;

    /*
     * this is invoked when submit button is clicked and prevents reloading of page
     */
    const addEventListenerForm = () => {
        getElementById('websocket_form').addEventListener('submit', (evt) => {
            evt.currentTarget.classList.add('submitted');
            evt.preventDefault();
            return false;
        }, false);
    };

    /*
     * this creates a button, clicks it, and destroys it to invoke the listener
     */
    const submitForm = (form) => {
        const button         = form.ownerDocument.createElement('input');
        button.style.display = 'none';
        button.type          = 'submit';
        form.appendChild(button).click();
        form.removeChild(button);
    };

    /*
     * sort the duration in ascending order
     */
    const duration_config = {
        t: { order: 1, type: 'tick' },
        s: { order: 2, type: 'intraday' },
        m: { order: 3, type: 'intraday' },
        h: { order: 4, type: 'intraday' },
        d: { order: 5, type: 'daily' },
    };

    const displayTooltip = () => {
        const tip = getElementById('symbol_tip');
        if (tip) {
            const market = ActiveSymbols.getSymbols()[Defaults.get('underlying')].market;
            const map_to_section_id = {
                forex      : 'forex',
                indices    : 'otc-stocks-and-indices',
                stocks     : 'otc-stocks-and-indices',
                commodities: 'commodities',
                volidx     : 'volatility-indices',
            };
            tip.setAttribute('href', urlFor('/get-started/binary-options', `anchor=${map_to_section_id[market]}#range-of-markets`));
        }
    };

    const selectOption = (option, select) => {
        if (!select) return false;

        const options = select.getElementsByTagName('option');
        let contains  = 0;
        for (let i = 0; i < options.length; i++) {
            if (options[i].value === option && !options[i].hasAttribute('disabled')) {
                contains = 1;
                break;
            }
        }
        if (contains) {
            select.value = option;
            return true;
        }

        return false;
    };

    const chart_config = {
        type              : 'line',
        lineColor         : '#606060',
        fillColor         : false,
        spotColor         : '#00f000',
        minSpotColor      : '#f00000',
        maxSpotColor      : '#0000f0',
        highlightSpotColor: '#ffff00',
        highlightLineColor: '#000000',
        spotRadius        : 1.25,
    };

    let $chart;

    const updateWarmChart = () => {
        $chart      = $chart && $chart.length ? $chart : $('#trading_worm_chart');
        const spots = Object.keys(Tick.spots()).sort((a, b) => a - b).map(v => Tick.spots()[v]);
        if ($chart && typeof $chart.sparkline === 'function') {
            $chart.sparkline(spots, chart_config);
            if (spots.length) {
                $chart.show();
            } else {
                $chart.hide();
            }
        }
    };

    const reloadPage = () => {
        Defaults.remove('market', 'underlying', 'formname',
            'date_start', 'time_start', 'expiry_type', 'expiry_date', 'expirt_time', 'duration_units', 'diration_value',
            'amount', 'amount_type', 'currency', 'prediction');
        location.reload();
    };

    const timeIsValid = ($element) => {
        const end_time_value = getElementById('expiry_time').value;
        const $invalid_time  = $('#invalid-time');

        if ($element.attr('id') === 'expiry_time' && end_time_value &&
            !/^(0[0-9]|1[0-9]|2[0-3]):[0-5][0-9]$/.test(end_time_value)) {
            $element.addClass('error-field');
            if ($invalid_time.length === 0) {
                $('#expiry_type_endtime').parent().append($('<p>', { class: 'error-msg', id: 'invalid-time', text: localize('Time is in the wrong format.') }));
            }
            return false;
        }

        $element.removeClass('error-field');
        $invalid_time.remove();

        $element.removeClass('error-field');
        $('#end_time_validation').remove();
        return true;
    };

    const requireHighstock = callback => (
        require.ensure([], (require) => {
            const Highstock = require('highstock-release');
            return callback(Highstock);
        }, 'highstock')
    );

    return {
        getFormNameBarrierCategory,
        contractTypeDisplayMapping,
        hideOverlayContainer,
        getContractCategoryTree,
        resetPriceMovement,
        toggleActiveCatMenuElement,
        displayCommentPrice,
        debounce,
        getDefaultMarket,
        addEventListenerForm,
        submitForm,
        displayTooltip,
        selectOption,
        updateWarmChart,
        reloadPage,
        displayContractForms,
        displayMarkets,
        timeIsValid,
        requireHighstock,
        showPriceOverlay: () => { showHideOverlay('loading_container2', 'block'); },
        hidePriceOverlay: () => { showHideOverlay('loading_container2', 'none'); },
        hideFormOverlay : () => { showHideOverlay('loading_container3', 'none'); },
        showFormOverlay : () => { showHideOverlay('loading_container3', 'block'); },
        durationOrder   : duration => duration_config[duration].order,
        durationType    : duration => duration_config[duration].type,
        clean           : () => { $chart = null; contracts_element = null; },
    };
})();

module.exports = commonTrading;<|MERGE_RESOLUTION|>--- conflicted
+++ resolved
@@ -104,13 +104,10 @@
         LBFLOATCALL : 'middle',
         LBFLOATPUT  : 'middle',
         LBHIGHLOW   : 'middle',
-<<<<<<< HEAD
+        CALLSPREAD  : 'top',
+        PUTSPREAD   : 'bottom',
         TICKHIGH    : 'top',
         TICKLOW     : 'bottom',
-=======
-        CALLSPREAD  : 'top',
-        PUTSPREAD   : 'bottom',
->>>>>>> 98b65ddb
     };
 
     const contractTypeDisplayMapping = type => (type ? obj[type] : 'top');
@@ -144,11 +141,8 @@
             ['lookback',
                 ['lookbackhigh', 'lookbacklow', 'lookbackhighlow'],
             ],
-<<<<<<< HEAD
+            'callputspread',
             'highlowticks',
-=======
-            'callputspread',
->>>>>>> 98b65ddb
         ];
 
         if (elements) {
