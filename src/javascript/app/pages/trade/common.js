--- conflicted
+++ resolved
@@ -55,13 +55,10 @@
         if (/higherlower/.test(form_name)) {
             name    = 'callput';
             barrier = 'euro_non_atm';
-<<<<<<< HEAD
         } else if (/callputspread/.test(form_name)) {
             name = 'callputspread';
-=======
         } else if (/callputequal/.test(form_name)) {
             barrier = 'euro_atm';
->>>>>>> 6fc10908
         } else if (/risefall|callput/.test(form_name)) {
             name    = 'callput';
             barrier = 'euro_atm';
