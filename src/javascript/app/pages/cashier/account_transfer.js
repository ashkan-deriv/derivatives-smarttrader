const BinaryPjax         = require('../../base/binary_pjax');
const Client             = require('../../base/client');
const BinarySocket       = require('../../base/socket');
const Currency           = require('../../common/currency');
const FormManager        = require('../../common/form_manager');
const elementTextContent = require('../../../_common/common_functions').elementTextContent;
const getElementById     = require('../../../_common/common_functions').getElementById;
const localize           = require('../../../_common/localize').localize;
const State              = require('../../../_common/storage').State;
const createElement      = require('../../../_common/utility').createElement;
const getPropertyValue   = require('../../../_common/utility').getPropertyValue;

const AccountTransfer = (() => {
    const form_id       = 'frm_account_transfer';
    const form_id_hash  = `#${form_id}`;

    const messages = {
        parent : 'client_message',
        error  : 'no_account',
        balance: 'not_enough_balance',
        deposit: 'no_balance',
        limit  : 'limit_reached',
    };

    let el_transfer_from,
        el_transfer_to,
        el_reset_transfer,
        el_transfer_fee,
        el_fee_amount,
        el_fee_minimum,
        el_transfer_info,
        el_success_form,
        client_balance,
        client_currency,
        client_loginid,
        withdrawal_limit;

    const populateAccounts = (accounts) => {
        client_loginid   = Client.get('loginid');
        el_transfer_from = getElementById('lbl_transfer_from');
        el_transfer_to   = getElementById('transfer_to');

        elementTextContent(el_transfer_from, `${client_loginid} ${client_currency ? `(${client_currency})` : ''}`);

        const fragment_transfer_to = document.createElement('div');

        accounts.forEach((account) => {
            if (Client.canTransferFunds(account)) {
                const option = document.createElement('option');
                option.setAttribute('data-currency', account.currency);
                option.appendChild(document.createTextNode(`${account.loginid}${account.currency ? ` (${account.currency})` : ''}`));
                fragment_transfer_to.appendChild(option);
            }
        });

        if (!fragment_transfer_to.childElementCount) {
            showError();
            return;
        }
        if (fragment_transfer_to.childElementCount > 1) {
            el_transfer_to.innerHTML = fragment_transfer_to.innerHTML;
<<<<<<< HEAD
            el_transfer_to.addEventListener('change', () => {
                setTransferFeeAmount();
            });
=======
            el_transfer_to.onchange = () => {
                const to_currency = el_transfer_to.options[el_transfer_to.selectedIndex].getAttribute('data-currency');
                el_transfer_info.setVisibility(client_currency !== to_currency);
            };
>>>>>>> f5fe05d2
        } else {
            const label = createElement('label', {
                'data-value'   : fragment_transfer_to.innerText,
                'data-currency': fragment_transfer_to.firstChild.getAttribute('data-currency'),
            });
            label.appendChild(document.createTextNode(fragment_transfer_to.innerText));
            label.id = 'transfer_to';

            el_transfer_to.parentNode.replaceChild(label, el_transfer_to);
            el_transfer_to = getElementById('transfer_to');
        }

        showForm();

        if (Client.hasCurrencyType('crypto') && Client.hasCurrencyType('fiat')) {
            setTransferFeeAmount();
            elementTextContent(el_fee_minimum, Currency.getMinimumTransferFee(client_currency));
            el_transfer_fee.setVisibility(1);
        } else {
            const to_currency = el_transfer_to.getAttribute('data-currency');
            el_transfer_info.setVisibility(client_currency !== to_currency);
        }
    };

    const setTransferFeeAmount = () => {
        elementTextContent(el_fee_amount, Currency.getTransferFee(client_currency, (el_transfer_to.value || el_transfer_to.getAttribute('data-value') || '').match(/\((\w+)\)/)[1]));
    };

    const hasError = (response) => {
        const error = response.error;
        if (error) {
            const el_error = getElementById('error_message').getElementsByTagName('p')[0];
            elementTextContent(el_error, error.message);
            if (el_error.parentNode) {
                el_error.parentNode.setVisibility(1);
            }
            return true;
        }
        return false;
    };

    const showError = () => {
        getElementById(messages.parent).setVisibility(1);
        getElementById(messages.error).setVisibility(1);
    };

    const showForm = () => {
        elementTextContent(document.querySelector(`${form_id_hash} #currency`), client_currency);

        getElementById(form_id).setVisibility(1);

        FormManager.init(form_id_hash, [
            { selector: '#amount', validations: [['req', { hide_asterisk: true }], ['number', { type: 'float', decimals: Currency.getDecimalPlaces(client_currency), min: Currency.getMinTransfer(client_currency), max: Math.min(+withdrawal_limit, +client_balance), format_money: true }]] },

            { request_field: 'transfer_between_accounts', value: 1 },
            { request_field: 'account_from',              value: client_loginid },
            { request_field: 'account_to',                value: () => (el_transfer_to.value || el_transfer_to.getAttribute('data-value') || '').split(' (')[0] },
            { request_field: 'currency',                  value: client_currency },
        ]);

        FormManager.handleSubmit({
            form_selector       : form_id_hash,
            fnc_response_handler: responseHandler,
            enable_button       : true,
        });
    };

    const responseHandler = (response) => {
        if (response.error) {
            const el_error = getElementById('form_error');
            elementTextContent(el_error, response.error.message);
            el_error.setVisibility(1);
            // Auto hide error after 5 seconds.
            setTimeout(() => el_error.setVisibility(0), 5000);
        } else {
            BinarySocket.send({ transfer_between_accounts: 1 }).then(data => populateReceipt(response, data));
        }
    };

    const populateReceipt = (response_submit_success, response) => {
        getElementById(form_id).setVisibility(0);

        elementTextContent(getElementById('from_loginid'), client_loginid);
        elementTextContent(getElementById('to_loginid'), response_submit_success.client_to_loginid);

        response.accounts.forEach((account) => {
            if (account.loginid === client_loginid) {
                elementTextContent(getElementById('from_currency'), account.currency);
                elementTextContent(getElementById('from_balance'), account.balance);
            } else if (account.loginid === response_submit_success.client_to_loginid) {
                elementTextContent(getElementById('to_currency'), account.currency);
                elementTextContent(getElementById('to_balance'), account.balance);
            }
        });

        el_transfer_fee.setVisibility(0);
        el_transfer_info.setVisibility(0);
        el_success_form.setVisibility(1);
    };

    const onClickReset = () => {
        el_success_form.setVisibility(0);
        getElementById('amount').value = '';
        onLoad();
    };

    const onLoad = () => {
        if (!Client.canTransferFunds()) {
            BinaryPjax.loadPreviousUrl();
            return;
        }

        el_transfer_fee   = getElementById('transfer_fee');
        el_fee_amount     = getElementById('transfer_fee_amount');
        el_fee_minimum    = getElementById('transfer_fee_minimum');
        el_transfer_info  = getElementById('transfer_info');
        el_success_form   = getElementById('success_form');
        el_reset_transfer = getElementById('reset_transfer');
        el_reset_transfer.addEventListener('click', onClickReset);

        BinarySocket.wait('balance').then((response) => {
            client_balance   = +getPropertyValue(response, ['balance', 'balance']);
            client_currency  = Client.get('currency');
            const min_amount = Currency.getMinTransfer(client_currency);
            if (!client_balance || client_balance < +min_amount) {
                getElementById(messages.parent).setVisibility(1);
                if (client_currency) {
                    elementTextContent(getElementById('min_required_amount'), `${client_currency} ${min_amount}`);
                    getElementById(messages.balance).setVisibility(1);
                }
                getElementById(messages.deposit).setVisibility(1);
            } else {
                const req_transfer_between_accounts = BinarySocket.send({ transfer_between_accounts: 1 });
                const req_get_limits                = BinarySocket.send({ get_limits: 1 });

                Promise.all([req_transfer_between_accounts, req_get_limits]).then(() => {
                    const response_transfer = State.get(['response', 'transfer_between_accounts']);
                    const response_limits   = State.get(['response', 'get_limits']);

                    if (hasError(response_transfer)) {
                        return;
                    }
                    const accounts = response_transfer.accounts;
                    if (!accounts || !accounts.length) {
                        showError();
                        return;
                    }
                    if (hasError(response_limits)) {
                        return;
                    }
                    withdrawal_limit = +response_limits.get_limits.remainder;
                    if (withdrawal_limit < +min_amount) {
                        getElementById(messages.limit).setVisibility(1);
                        getElementById(messages.parent).setVisibility(1);
                        return;
                    }
                    getElementById('range_hint').textContent = `${localize('Min')}: ${min_amount} ${localize('Max')}: ${client_balance <= withdrawal_limit ? localize('Current balance') : localize('Withdrawal limit')}`;
                    populateAccounts(accounts);
                });
            }
        });
    };

    const onUnload = () => {
        if (el_reset_transfer) el_reset_transfer.removeEventListener('click', onClickReset);
    };

    return {
        onLoad,
        onUnload,
    };
})();

module.exports = AccountTransfer;<|MERGE_RESOLUTION|>--- conflicted
+++ resolved
@@ -59,16 +59,11 @@
         }
         if (fragment_transfer_to.childElementCount > 1) {
             el_transfer_to.innerHTML = fragment_transfer_to.innerHTML;
-<<<<<<< HEAD
-            el_transfer_to.addEventListener('change', () => {
-                setTransferFeeAmount();
-            });
-=======
             el_transfer_to.onchange = () => {
                 const to_currency = el_transfer_to.options[el_transfer_to.selectedIndex].getAttribute('data-currency');
                 el_transfer_info.setVisibility(client_currency !== to_currency);
+                setTransferFeeAmount();
             };
->>>>>>> f5fe05d2
         } else {
             const label = createElement('label', {
                 'data-value'   : fragment_transfer_to.innerText,
