--- conflicted
+++ resolved
@@ -68,45 +68,33 @@
                 `;
         el_main_css.rel = 'stylesheet';
 
-<<<<<<< HEAD
-                const p2pSubscribe = (request, cb) => {
-                    // Request object first key will be the msg_type
-                    const msg_type = Object.keys(request)[0];
+        const p2pSubscribe = (request, cb) => {
+            // Request object first key will be the msg_type
+            const msg_type = Object.keys(request)[0];
 
-                    SubscriptionManager.subscribe(msg_type, request, cb);
-                    return {
-                        unsubscribe: () => SubscriptionManager.forget(msg_type),
-                    };
-                };
+            SubscriptionManager.subscribe(msg_type, request, cb);
+            return {
+                unsubscribe: () => SubscriptionManager.forget(msg_type),
+            };
+        };
 
-                const websocket_api = {
-                    send: BinarySocket.send,
-                    wait: BinarySocket.wait,
-                    p2pSubscribe,
-                };
+        const websocket_api = {
+            send: BinarySocket.send,
+            wait: BinarySocket.wait,
+            p2pSubscribe,
+        };
 
-                const dp2p_props = {
-                    className: 'theme--light',
-                    client   : {
-                        currency             : Client.get('currency'),
-                        is_virtual           : Client.get('is_virtual'),
-                        local_currency_config: Client.get('local_currency_config'),
-                        residence            : Client.get('residence'),
-                    },
-                    lang: getLanguage(),
-                    websocket_api,
-                };
-=======
         const dp2p_props = {
-            className    : 'theme--light',
-            websocket_api: BinarySocket,
-            lang         : getLanguage(),
-            client       : {
-                currency  : Client.get('currency'),
-                is_virtual: Client.get('is_virtual'),
+            className: 'theme--light',
+            client   : {
+                currency             : Client.get('currency'),
+                is_virtual           : Client.get('is_virtual'),
+                local_currency_config: Client.get('local_currency_config'),
+                residence            : Client.get('residence'),
             },
+            lang: getLanguage(),
+            websocket_api,
         };
->>>>>>> 0ffc5024
 
         ReactDOM.render(
             // eslint-disable-next-line no-console
