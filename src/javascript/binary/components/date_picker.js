--- conflicted
+++ resolved
@@ -2,15 +2,9 @@
 var checkInput  = require('../common_functions/common_functions').checkInput;
 var toReadableFormat = require('../common_functions/string_util').toReadableFormat;
 
-<<<<<<< HEAD
-var DatePicker = function(component_id, select_type) {
-    this.component_id = component_id;
-    this.select_type = (typeof select_type === 'undefined') ? 'date' : select_type;
-=======
 var DatePicker = function(component_selector, select_type) {
     this.component_selector = component_selector;
-    this.select_type = (typeof select_type === "undefined") ? "date" : select_type;
->>>>>>> 06981dfb
+    this.select_type = (typeof select_type === 'undefined') ? 'date' : select_type;
 
     this.localizations = {};
     this.localizations.monthNames = [page.text.localize('January'), page.text.localize('February'), page.text.localize('March'), page.text.localize('April'), page.text.localize('May'), page.text.localize('June'), page.text.localize('July'), page.text.localize('August'), page.text.localize('September'), page.text.localize('October'), page.text.localize('November'), page.text.localize('December')];
@@ -32,19 +26,6 @@
         $(window).resize(function() { that.checkWidth(that.config_data, that.component_selector, that); });
     },
     hide: function() {
-<<<<<<< HEAD
-        if ($('#' + this.component_id + '.hasDatepicker').length > 0)            { $('#' + this.component_id).datepicker('destroy'); }
-        $('#' + this.component_id).off('keydown');
-    },
-    create: function(config) {
-        var that = this;
-        $('#' + this.component_id).keydown(function(e) {
-            if (e.which === 13) {
-                e.preventDefault();
-                e.stopPropagation();
-                if (that.select_type === 'date') {
-                    $(this).datepicker('setDate', $(this).val());
-=======
         if ($(this.component_selector + '.hasDatepicker').length > 0) {
             $(this.component_selector).datepicker('destroy')
                                       .removeAttr('data-picker');
@@ -54,17 +35,11 @@
     create: function(config) {
         var that = this;
         $(this.component_selector).keydown(function(e) {
-                if(e.which == 13) {
-                    e.preventDefault();
-                    e.stopPropagation();
-                    if(that.select_type == "date") {
-                        $(this).datepicker('setDate', $(this).val());
-                    }
-                    $(this).datepicker('hide');
-                    $(this).blur();
-                    $(that).trigger('enter_pressed');
-                    return false;
->>>>>>> 06981dfb
+            if (e.which === 13) {
+                e.preventDefault();
+                e.stopPropagation();
+                if (that.select_type === 'date') {
+                    $(this).datepicker('setDate', $(this).val());
                 }
                 $(this).datepicker('hide');
                 $(this).blur();
@@ -79,35 +54,19 @@
         // from the DOM and use our own one.
         $('button.ui-datepicker-trigger').remove();
     },
-<<<<<<< HEAD
-    config: function(max_days) {
-        max_days = (typeof max_days === 'undefined') ? 365 : max_days;
-=======
     config: function(min_day, max_days, setValue, noNative) {
->>>>>>> 06981dfb
         var today = new Date();
 
         var config = {
-<<<<<<< HEAD
-            dateFormat     : 'yy-mm-dd',
+            dateFormat     : 'dd M, yy',
             monthNames     : this.localizations.monthNames,
             monthNamesShort: this.localizations.monthNamesShort,
             dayNames       : this.localizations.dayNames,
+            dayNamesMin    : this.localizations.dayNamesMin,
             nextText       : this.localizations.nextText,
             prevText       : this.localizations.prevText,
-            minDate        : today,
-            maxDate        : next_year,
-=======
-            dateFormat: 'dd M, yy',
-            monthNames: this.localizations.monthNames,
-            monthNamesShort: this.localizations.monthNamesShort,
-            dayNames: this.localizations.dayNames,
-            dayNamesMin: this.localizations.dayNamesMin,
-            nextText: this.localizations.nextText,
-            prevText: this.localizations.prevText,
-            changeMonth: true,
-            changeYear: true,
->>>>>>> 06981dfb
+            changeMonth    : true,
+            changeYear     : true,
         };
 
         if (min_day) {
@@ -115,7 +74,7 @@
         }
 
         if (max_days) {
-            max_days = (typeof max_days == "undefined") ? 365 : max_days;
+            max_days = (typeof max_days === 'undefined') ? 365 : max_days;
             var next_year = new Date();
             next_year.setDate(today.getDate() + Number(max_days));
             config.maxDate = next_year;
@@ -126,17 +85,6 @@
 
         var that = this;
         config.onSelect = function(date_text) {
-<<<<<<< HEAD
-            if (that.select_type === 'diff') {
-                var today_m = moment.utc();
-                var selected_date = moment.utc(date_text + ' 23:59:59');
-                var duration  = selected_date.diff(today_m, 'days');
-                $(this).val(duration);
-                $(that).trigger('change', [duration]);
-            } else if (that.select_type === 'date') {
-                $(this).val(date_text);
-                $(that).trigger('change', [date_text]);
-=======
             var day = date_text.split(' ')[0],
                 month = ('0' + (Number($('.ui-datepicker-month').val()) + 1)).slice(-2),
                 year = $('.ui-datepicker-year').val(),
@@ -144,23 +92,23 @@
                 oldValue = $(this).attr('data-value');
 
             $(this).attr('data-value', date);
-            if(that.select_type == "diff") {
-                var today = moment.utc();
-                var selected_date = moment.utc(date + " 23:59:59");
-                var duration  = selected_date.diff(today, 'days');
+            if (that.select_type === 'diff') {
+                var today_utc = moment.utc();
+                var selected_date = moment.utc(date + ' 23:59:59');
+                var duration  = selected_date.diff(today_utc, 'days');
                 $(this).val(duration);
                 if (oldValue && oldValue === date) return false;
-                $(that.component_selector).trigger("change", [ duration ]);
-            } else if(that.select_type == "date") {
-                if (that.setValue == "attr") {
+                $(that.component_selector).trigger('change', [duration]);
+            } else if (that.select_type === 'date') {
+                if (that.setValue === 'attr') {
                     $(this).val('');
                 } else {
                     $(this).val(date_text);
                 }
                 if (oldValue && oldValue === date) return false;
-                $(that.component_selector).trigger("change", [ date_text ]);
->>>>>>> 06981dfb
+                $(that.component_selector).trigger('change', [date_text]);
             }
+            return true;
         };
 
         this.config_data = config;
@@ -182,9 +130,8 @@
                     checkInput('date', 'not-a-date') &&
                     $selector.attr('data-picker') !== 'native' &&
                     !that.noNative) {
-
             that.hide($selector);
-            $selector.attr({type: 'date', 'data-picker': 'native'})
+            $selector.attr({ type: 'date', 'data-picker': 'native' })
                      .val($selector.attr('data-value'));
             if ($selector.attr('readonly')) {
                 $selector.attr('data-readonly', 'readonly')
@@ -196,11 +143,13 @@
             if (config.maxDate) {
                 $selector.attr('max', that.getDate(config.maxDate));
             }
-        } else if (($(window).width() > 769 && $selector.attr('data-picker') !== 'jquery') ||
-                    $(window).width() < 770 && !checkInput('date', 'not-a-date')) {
+        } else if (
+            ($(window).width() > 769 && $selector.attr('data-picker') !== 'jquery') ||
+            ($(window).width() < 770 && !checkInput('date', 'not-a-date'))
+        ) {
             var value = $selector.attr('data-value'),
                 format_value = value && that.select_type === 'date' ? toReadableFormat(moment(value)) : $selector.val();
-            $selector.attr({'type': 'text', 'data-picker': 'jquery'})
+            $selector.attr({ type: 'text', 'data-picker': 'jquery' })
                      .removeAttr('min')
                      .removeAttr('max')
                      .val(format_value);
