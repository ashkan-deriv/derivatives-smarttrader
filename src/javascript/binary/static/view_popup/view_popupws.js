var ViewPopupWS = (function() {
    "use strict";

    var contractID,
        contractType,
        contract,
        history,
        proposal,
        isSold,
        isSellClicked,
        chartStarted,
        tickForgotten,
        candleForgotten,
        corporateActionEvent,
        corporateActionSent,
        chartUpdated;
    var $Container,
        $loading,
        btnView,
        popupboxID,
        wrapperID,
        winStatusID,
        hiddenClass;

    var init = function(button) {
        btnView              = button;
        contractID           = $(btnView).attr('contract_id');
        contractType         = '';
        contract             = {};
        history              = {};
        proposal             = {};
        isSold               = false;
        isSellClicked        = false;
        chartStarted         = false;
        tickForgotten        = false;
        candleForgotten      = false;
        chartUpdated         = false;
        corporateActionEvent = false;
        corporateActionSent  = false;
        $Container           = '';
        popupboxID           = 'inpage_popup_content_box';
        wrapperID            = 'sell_content_wrapper';
        winStatusID          = 'contract_win_status';
        hiddenClass          = 'hidden';

        if (btnView) {
            ViewPopupUI.disable_button($(btnView));
            ViewPopupUI.cleanup(true);
        }

        getContract();

        setLoadingState(true);
    };

    var responseContract = function(response) {
        if(!response.proposal_open_contract || Object.keys(response.proposal_open_contract).length === 0) {
            showErrorPopup(response);
            return;
        }
        // In case of error such as legacy shortcode, this call is returning the error message
        // but no error field. To specify those cases, we check for other fields existence
        if(!response.proposal_open_contract.hasOwnProperty('shortcode')) {
            showErrorPopup(response, response.proposal_open_contract.validation_error);
            return;
        }

        $.extend(contract, response.proposal_open_contract);

        if(contract && contractType) {
            if (!document.getElementById(wrapperID)) return;
            ViewPopupWS[contractType + 'Update']();
            return;
        }

        // ----- Corporate Action -----
        if (contract.has_corporate_actions && !corporateActionSent) {
            corporateActionSent = true;
            getCorporateActions();
        }

        // ----- Spread -----
        if(contract.shortcode.toUpperCase().indexOf('SPREAD') === 0) {
            contractType = 'spread';
            getTickHistory(contract.underlying, contract.date_start + 1, contract.date_start + 60, 0);

            var shortcode = contract.shortcode.toUpperCase();
            var details   = shortcode.replace(contract.underlying.toUpperCase() + '_', '').split('_');
            contract.per_point   = details[1];
            contract.stop_loss   = details[3];
            contract.stop_profit = details[4];
            contract.is_point    = details[5] === 'POINT';

            socketSend({
                "proposal"        : 1,
                "symbol"          : contract.underlying,
                "currency"        : contract.currency,
                "contract_type"   : details[0],
                "amount_per_point": contract.per_point,
                "stop_loss"       : contract.stop_loss,
                "stop_profit"     : contract.stop_profit,
                "stop_type"       : details[5].toLowerCase()
            });
        }
        // ----- Normal -----
        else {
            contractType = 'normal';
            normalShowContract();
        }
    };

    // ===== Contract: Spread =====
    var spreadShowContract = function() {
        if(Object.keys(history).length === 0 || Object.keys(proposal).length === 0) {
            return;
        }

        setLoadingState(false);

        contract.is_up        = contract.shortcode['spread'.length] === 'U';
        contract.direction    = contract.is_up ? 1 : -1;
        contract.spread       = proposal.spread;
        contract.decPlaces    = ((/^\d+(\.\d+)?$/).exec(history.prices[0])[1] || '-').length - 1;
        contract.entry_level  = parseFloat(history.prices[0] * 1 + contract.direction * contract.spread / 2);

        spreadSetValues();

        if(!$Container) {
            $Container = spreadMakeTemplate();
        }

        $Container.find('#entry_level').text(contract.entry_level.toFixed(contract.decPlaces));
        $Container.find('#per_point').text((contract.is_up ? '+' : '-') + contract.per_point);

        spreadUpdate();
    };

    var spreadSetValues = function() {
        contract.is_ended          = contract.is_expired || contract.is_sold;
        contract.status            = text.localize(contract.is_ended ? 'Closed' : 'Open');
        contract.profit            = parseFloat(contract.sell_price ? contract.sell_price : contract.bid_price) - parseFloat(contract.buy_price);
        contract.profit_point      = contract.profit / contract.per_point;
        contract.stop_loss_level   = contract.entry_level + contract.stop_loss   / (contract.is_point ? 1 : contract.per_point) * (- contract.direction);
        contract.stop_profit_level = contract.entry_level + contract.stop_profit / (contract.is_point ? 1 : contract.per_point) * contract.direction;
    };

    var spreadUpdate = function() {
        spreadSetValues();

        containerSetText('status'           , contract.status, {'class': contract.is_ended ? 'loss' : 'profit'});
        containerSetText('stop_loss_level'  , contract.stop_loss_level.toFixed(contract.decPlaces));
        containerSetText('stop_profit_level', contract.stop_profit_level.toFixed(contract.decPlaces));
        containerSetText('pl_value'         , contract.profit.toFixed(2), {'class': contract.profit >= 0 ? 'profit' : 'loss'});
        containerSetText('pl_point'         , contract.profit_point.toFixed(2));

        if(!contract.is_ended) {
            contract.sell_level = contract.entry_level + contract.profit_point * contract.direction;
            containerSetText('sell_level', contract.sell_level.toFixed(contract.decPlaces));
        }
        else {
            spreadContractEnded(contract.profit >= 0);
        }

        sellSetVisibility(!isSellClicked && !contract.is_ended);
    };

    var spreadContractEnded = function(is_win) {
        contract.exit_level = contract.entry_level + contract.profit_point * contract.direction;
        $Container.find('#sell_level').parent('tr').addClass(hiddenClass);
        $Container.find('#exit_level').text(contract.exit_level.toFixed(contract.decPlaces)).parent('tr').removeClass(hiddenClass);
        sellSetVisibility(false);
        // showWinLossStatus(is_win);
    };

    var spreadMakeTemplate = function() {
        $Container = $('<div/>');
        $Container.prepend($('<div/>', {id: 'sell_bet_desc', class: 'popup_bet_desc drag-handle', text: text.localize('Contract Information')}));

        var $table = $('<table><tbody></tbody></table>');
        var tbody = spreadRow('Status'              , 'status', (contract.is_ended ? 'loss' : 'profit')) +
                    spreadRow('Entry Level'         , 'entry_level') +
                    spreadRow('Exit Level'          , 'exit_level', '', '', !contract.is_ended) +
                    spreadRow('Stop Loss Level'     , 'stop_loss_level') +
                    spreadRow('Stop Profit Level'   , 'stop_profit_level') +
                    spreadRow('Current Level'       , 'sell_level', '', '', contract.is_ended) +
                    spreadRow('Amount Per Point'    , 'per_point') +
                    spreadRow('Profit/Loss'         , 'pl_value', (contract.profit >= 0 ? 'profit' : 'loss'), ' (' + contract.currency + ')') +
                    spreadRow('Profit/Loss (points)', 'pl_point');

        $table.find('tbody').append(tbody);
        $Container.append(
            $('<div/>', {id: wrapperID})
                .append($('<div/>', {id: 'spread_table'}).append($table))
                .append($('<div/>', {id: 'errMsg', class: 'notice-msg ' + hiddenClass}))
                .append($('<div/>', {id: winStatusID, class: hiddenClass}))
                .append($('<div/>', {id: 'contract_sell_wrapper', class: hiddenClass}))
        );

        ViewPopupUI.show_inpage_popup('<div class="' + popupboxID + '">' + $Container.html() + '</div>', 'spread_popup', '#sell_bet_desc, #sell_content_wrapper');

        return $('#' + wrapperID);
    };

    var spreadRow = function(label, id, classname, label_no_localize, isHidden) {
        return '<tr' + (isHidden ? ' class="' + hiddenClass + '"' : '') + '><td>' + text.localize(label) + (label_no_localize || '') + '</td><td' + (id ? ' id="' + id + '"' : '') + (classname ? ' class="' + classname + '"' : '') + '></td></tr>';
    };

    // ===== Contract: Normal =====
    var normalShowContract = function() {
        setLoadingState(false);

        if(!$Container) {
            $Container = normalMakeTemplate();
        }

        containerSetText('trade_details_contract_id'   , contract.contract_id);
<<<<<<< HEAD
        containerSetText('trade_details_start_date'    , toJapanTimeIfNeeded(epochToDateTime(contract.date_start)));
        containerSetText('trade_details_end_date'      , toJapanTimeIfNeeded(epochToDateTime(contract.date_expiry)));
=======
        containerSetText('trade_details_start_date'    , epochToDateTime(contract.date_start));
        if (document.getElementById('trade_details_end_date')) containerSetText('trade_details_end_date'      , epochToDateTime(contract.date_expiry));
        containerSetText('trade_details_payout', contract.currency + ' ' + parseFloat(contract.payout).toFixed(2));
>>>>>>> c6907a5d
        containerSetText('trade_details_purchase_price', contract.currency + ' ' + parseFloat(contract.buy_price).toFixed(2));

        normalUpdateTimers();
        normalUpdate();
    };

    var normalUpdate = function() {
        var finalPrice = contract.sell_price || contract.bid_price,
            is_started = !contract.is_forward_starting || contract.current_spot_time > contract.date_start,
            user_sold  = contract.sell_spot_time && contract.sell_spot_time < contract.date_expiry,
            is_ended   = contract.is_expired || contract.is_sold || user_sold;

        if(contract.barrier_count > 1) {
            containerSetText('trade_details_barrier'    , contract.high_barrier , '', true);
            containerSetText('trade_details_barrier_low', contract.low_barrier  , '', true);
        } else if(contract.barrier) {
            containerSetText('trade_details_barrier'    , contract.entry_tick_time ? contract.barrier : '-', '', true);
        }

        var currentSpot = user_sold ? contract.sell_spot : (is_ended ? contract.exit_tick : contract.current_spot);

        containerSetText('trade_details_ref_id'          , contract.transaction_ids.buy + (contract.transaction_ids.sell ? ' - ' + contract.transaction_ids.sell : ''));
        containerSetText('trade_details_current_date'    , toJapanTimeIfNeeded(epochToDateTime(!is_ended ? contract.current_spot_time : (user_sold ? contract.sell_spot_time : contract.exit_tick_time))));
        containerSetText('trade_details_current_spot'    , currentSpot || text.localize('not available'));
        containerSetText('trade_details_indicative_price', contract.currency + ' ' + parseFloat(is_ended ? (contract.sell_price || contract.bid_price) : contract.bid_price).toFixed(2));

        var profit_loss = finalPrice - contract.buy_price;
        var percentage  = (profit_loss * 100 / contract.buy_price).toFixed(2);
        containerSetText('trade_details_profit_loss', contract.currency + ' ' + parseFloat(profit_loss).toFixed(2) + '<span>(' + (percentage > 0 ? '+' : '') + percentage + '%' + ')</span>', {'class': (profit_loss >= 0 ? 'profit' : 'loss')});

        if(!is_started) {
            containerSetText('trade_details_entry_spot', '-');
            containerSetText('trade_details_message'   , text.localize('Contract is not started yet'));
        }
        else {
            if(contract.entry_spot > 0) {
                containerSetText('trade_details_entry_spot', contract.entry_spot);
            }
            containerSetText('trade_details_message', contract.validation_error ? contract.validation_error : corporateActionEvent ? '* ' + text.localize('This contract was affected by a Corporate Action event.') : '&nbsp;');
        }

        if(!chartStarted && !contract.tick_count) {
            if (!tickForgotten) {
              tickForgotten = true;
              socketSend({"forget_all":"ticks"});
            }
            if (!candleForgotten) {
              candleForgotten = true;
              socketSend({"forget_all":"candles"});
              Highchart.show_chart(contract);
            }
            if (candleForgotten && tickForgotten) {
              Highchart.show_chart(contract, 'update');
              if (contract.entry_tick_time) {
                chartStarted = true;
              }
            }
        } else if (contract.tick_count && !chartUpdated) {
            WSTickDisplay.updateChart('', contract);
            chartUpdated = true;
        }

        if(!isSold && user_sold) {
            isSold = true;
            if (!contract.tick_count) Highchart.show_chart(contract, 'update');
        }
        if(is_ended) {
            normalContractEnded(parseFloat(profit_loss) >= 0);
            if(contract.is_valid_to_sell && contract.is_expired && !contract.is_sold && !isSellClicked) {
                ViewPopupUI.forget_streams();
                sellExpired();
            }
            if (!contract.tick_count) Highchart.show_chart(contract, 'update');
        }

        sellSetVisibility(!isSellClicked && !isSold && !is_ended && +contract.is_valid_to_sell === 1);
        contract.chart_validation_error = contract.validation_error;
        contract.validation_error = '';
    };

    var normalUpdateTimers = function() {
        var update_time = function() {
            var now = Math.max(Math.ceil((window.time || 0) / 1000), contract.current_spot_time || 0);
            containerSetText('trade_details_live_date' , toJapanTimeIfNeeded(epochToDateTime(now)));
            showLocalTimeOnHover('#trade_details_live_date');

            var is_started = !contract.is_forward_starting || contract.current_spot_time > contract.date_start,
                is_ended   = contract.is_expired || contract.is_sold;
            if((!is_started || is_ended || now >= contract.date_expiry) && document.getElementById('trade_details_live_remaining')) {
                containerSetText('trade_details_live_remaining', '-');
            } else {
                var remained = contract.date_expiry - now,
                    day_seconds = 24 * 60 * 60,
                    days = 0;
                if(remained > day_seconds) {
                    days = Math.floor(remained / day_seconds);
                    remained = remained % day_seconds;
                }
                if (document.getElementById('trade_details_live_remaining')) {
                  containerSetText('trade_details_live_remaining',
                      (days > 0 ? days + ' ' + text.localize(days > 1 ? 'days' : 'day') + ', ' : '') +
                      moment((remained) * 1000).utc().format('HH:mm:ss'));
                }
            }
        };
        update_time();

        clearInterval(window.ViewPopupTimerInterval);
        window.ViewPopupTimerInterval = setInterval(update_time, 500);
    };

    var normalContractEnded = function(is_win) {
        containerSetText('trade_details_current_title'   , text.localize(contract.sell_spot_time < contract.date_expiry ? 'Contract Sold' : 'Contract Expiry'));
        containerSetText('trade_details_spot_label'      , text.localize('Exit Spot'));
        containerSetText('trade_details_spottime_label'  , text.localize('Exit Spot Time'));
        containerSetText('trade_details_indicative_label', text.localize('Price'));
        containerSetText('trade_details_message'         , '&nbsp;', {'epoch_time': ''});
        sellSetVisibility(false);
        // showWinLossStatus(is_win);
    };

    var addColorAndClass = function($tabToShow, $tabToHide, $contentToShow, $contentToHide) {
      $tabToShow.attr('style', 'background: #f2f2f2;');
      $tabToHide.attr('style', 'background: #c2c2c2;');
      $contentToHide.addClass('invisible');
      $contentToShow.removeClass('invisible');
    };

    var showCorporateAction = function() {
      var $contractInformationTab = $('#contract_information_tab'),
          $contractInformationContent = $('#contract_information_content');

      $contractInformationTab.removeAttr('colspan');
      $('#contract_tabs').append('<th id="corporate_action_tab">' + text.localize('Corporate Action') + '</th>');

      var $corporateActionTab = $('#corporate_action_tab'),
          $corporateActionContent = $('#corporate_action_content');
      var $barrierChange = $('#barrier_change'),
          $barrierChangeContent = $('#barrier_change_content');

      $corporateActionTab.attr('style', 'background: #c2c2c2;');
      $('#sell_details_table').draggable({disabled:true});

      $corporateActionTab.on('click', function() {
        addColorAndClass($corporateActionTab, $contractInformationTab, $corporateActionContent, $contractInformationContent);
        $barrierChange.removeClass('invisible');
        $barrierChangeContent.removeClass('invisible');
      });
      $contractInformationTab.on('click', function() {
        $barrierChange.addClass('invisible');
        $barrierChangeContent.addClass('invisible');
        addColorAndClass($contractInformationTab, $corporateActionTab, $contractInformationContent, $corporateActionContent);
      });
    };

    var populateCorporateAction = function(corporateAction) {
      for (var i = 0; i < corporateAction.get_corporate_actions.actions.length; i++) {
        $('#corporate_action_content').append(
          normalRow(corporateAction.get_corporate_actions.actions[i].display_date, '', '', '', corporateAction.get_corporate_actions.actions[i].type + ' (' + corporateAction.get_corporate_actions.actions[i].value + '-' + text.localize('for') + '-1)')
        );
      }
      var originalBarriers, adjustedBarriers;
      if (contract.original_barrier) {
        originalBarriers = normalRow(text.localize('Original Barrier'), '', '', '', contract.original_barrier);
      } else if (contract.original_high_barrier) {
        originalBarriers = normalRow(text.localize('Original High Barrier'), '', '', '', contract.original_high_barrier) +
                           normalRow(text.localize('Original Low Barrier'), '', '', '', contract.original_low_barrier);
      }
      if (contract.barrier) {
        adjustedBarriers = normalRow(text.localize('Adjusted Barrier'), '', '', '', contract.barrier);
      } else if (contract.high_barrier) {
        adjustedBarriers = normalRow(text.localize('Adjusted High Barrier'), '', '', '', contract.high_barrier) +
                           normalRow(text.localize('Adjusted Low Barrier'), '', '', '', contract.low_barrier);
      }
      $('#barrier_change_content').append(
        originalBarriers +
        adjustedBarriers
      );
    };

    var normalMakeTemplate = function() {
        $Container = $('<div/>').append($('<div/>', {id: wrapperID}));
<<<<<<< HEAD
        var longcode = contract.longcode;

        var match = longcode.match(/\d{4}-\d{2}-\d{2} \d{2}:\d{2}:\d{2} GMT/);
        if(match){
            var time = toJapanTimeIfNeeded(match[0]);
            longcode = longcode.replace(match[0], time);
        }
        
        $Container.prepend($('<div/>', {id: 'sell_bet_desc', class: 'popup_bet_desc drag-handle', text: longcode}));
        var $sections = $('<div/>').append($('<div id="sell_details_chart_wrapper" class="grd-grid-8 grd-grid-mobile-12"></div><div id="sell_details_table" class="grd-grid-4 grd-grid-mobile-12 drag-handle"></div>'));
=======
        $Container.prepend($('<div/>', {id: 'sell_bet_desc', class: 'popup_bet_desc drag-handle', text: contract.longcode}));
        var $sections = $('<div/>').append($('<div id="sell_details_chart_wrapper" class="grd-grid-8 grd-grid-mobile-12"></div><div id="sell_details_table" class="grd-grid-4 grd-grid-mobile-12"></div>'));
>>>>>>> c6907a5d

        $sections.find('#sell_details_table').append($(
            '<table>' +
                '<tr id="contract_tabs"><th colspan="2" id="contract_information_tab">' + text.localize('Contract Information') + '</th></tr><tbody id="contract_information_content">' +
                    normalRow('Contract ID',    '', 'trade_details_contract_id') +
                    normalRow('Reference ID',   '', 'trade_details_ref_id') +
                    normalRow('Start Time',     '', 'trade_details_start_date') +
                    (!contract.tick_count ? normalRow('End Time',       '', 'trade_details_end_date') +
                                            normalRow('Remaining Time', '', 'trade_details_live_remaining') : '') +
                    normalRow('Entry Spot',     '', 'trade_details_entry_spot') +
                    normalRow(contract.barrier_count > 1 ? 'High Barrier' : 'Barrier', '', 'trade_details_barrier'    , true) +
                    (contract.barrier_count > 1 ? normalRow('Low Barrier',             '', 'trade_details_barrier_low', true) : '') +
                    normalRow('Potential Payout', '', 'trade_details_payout') +
                    normalRow('Purchase Price', '', 'trade_details_purchase_price') +
                '</tbody><tbody id="corporate_action_content" class="invisible"></tbody>' +
                '<th colspan="2" id="barrier_change" class="invisible">' + text.localize('Barrier Change') + '</th>' +
                '<tbody id="barrier_change_content" class="invisible"></tbody>' +
                '<tr><th colspan="2" id="trade_details_current_title">' + text.localize('Current') + '</th></tr>' +
                    normalRow('Spot',           'trade_details_spot_label'    , 'trade_details_current_spot') +
                    normalRow('Spot Time',      'trade_details_spottime_label', 'trade_details_current_date') +
                    normalRow('Current Time',   '', 'trade_details_live_date') +
                    normalRow('Indicative',     'trade_details_indicative_label', 'trade_details_indicative_price') +
                    normalRow('Profit/Loss',    '', 'trade_details_profit_loss') +
                '<tr><td colspan="2" class="last_cell" id="trade_details_message">&nbsp;</td></tr>' +
            '</table>' +
            '<div id="errMsg" class="notice-msg hidden"></div>' +
            '<div id="trade_details_bottom"><div id="contract_sell_wrapper" class="' + hiddenClass + '"></div><div id="contract_sell_message"></div><div id="contract_win_status" class="' + hiddenClass + '"></div></div>'
        ));

        $sections.find('#sell_details_chart_wrapper').html('<div id="live_chart_form_wrapper" class="grd-grid-12"></div>' +
            '<div class="chart-notice"><div class="notice" id="delayed_feed_notice" style="display: none;">Charting for this underlying is delayed</div><div class="notice" id="not_available_notice" style="display: none;">Charting is not available for this underlying</div></div>' +
            '<div id="' + (contract.tick_count ? 'tick_chart' : 'analysis_live_chart') + '" class="live_chart_wrapper grd-grid-12"></div>');

        $Container.find('#' + wrapperID)
            .append($sections.html())
            .append($('<div/>', {id: 'errMsg', class: 'notice-msg ' + hiddenClass}));

        ViewPopupUI.show_inpage_popup('<div class="' + popupboxID + '">' + $Container.html() + '</div>', '', '#sell_bet_desc');
        return $('#' + wrapperID);
    };

    var normalRow = function(label, label_id, value_id, isHidden, value) {
        return '<tr' + (isHidden ? ' class="' + hiddenClass + '"' : '') + '><td' + (label_id ? ' id="' + label_id + '"' : '') + '>' + text.localize(label) + '</td><td' + (value_id ? ' id="' + value_id + '"' : '') + '>' + (value ? value : '') + '</td></tr>';
    };

    var normalSetVisibleRow = function(child_id, isVisible) {
        var $row = $('#' + child_id).parent('tr');
        if(isVisible) $row.removeClass(hiddenClass);
        else $row.addClass(hiddenClass);
    };

    var epochToDateTime = function(epoch) {
        return moment.utc(epoch * 1000).format('YYYY-MM-DD HH:mm:ss');
    };

    // ===== Tools =====
    var containerSetText = function(id, text, attributes, isVisible) {
        if(!$Container || $Container.length === 0) {
            $Container = $('#' + wrapperID);
        }

        var $target = $Container.find('#' + id);
        if($target && $target.length > 0) {
            $target.html(text);
            if(attributes && Object.keys(attributes).length > 0) {
                $target.attr(attributes);
            }
            if(isVisible) $target.parent('tr').removeClass(hiddenClass);
        }
    };

    var showWinLossStatus = function(isWin) {
        containerSetText(
            winStatusID,
            text.localize('This contract has ' + (isWin ? 'WON' : 'LOST')),
            {class: isWin ? 'won' : 'lost'}
        );
    };

    var setLoadingState = function(showLoading) {
        if(showLoading) {
            $loading = $('#trading_init_progress');
            if($loading.length) {
                $loading.show();
            }
        }
        else {
            if($loading.length) {
                $loading.hide();
            }
            if (btnView) {
                ViewPopupUI.enable_button($(btnView));
            }
        }
    };

    var showMessagePopup = function(message, title, msgClass) {
        setLoadingState(false);
        var $con = $('<div/>');
        $con.prepend($('<div/>', {id: 'sell_bet_desc', class: 'popup_bet_desc drag-handle', text: text.localize(title)}));
        $con.append(
            $('<div/>', {id: wrapperID})
                .append($('<div/>', {class: msgClass, html: text.localize(message)}))
        );
        ViewPopupUI.show_inpage_popup('<div class="' + popupboxID + '">' + $con.html() + '</div>', 'message_popup', '#sell_bet_desc');
    };

    var showErrorPopup = function(response, message) {
        if(!message || message.length === 0) {
            message = 'Sorry, an error occurred while processing your request.';
        }
        showMessagePopup(text.localize(message), 'There was an error', 'notice-msg');
        console.log(response);
    };

    var sellSetVisibility = function(show) {
        var sellWrapperID = 'sell_at_market_wrapper',
            sellButtonID  = 'sell_at_market';
        var isExist = $Container.find('#' + sellWrapperID).length > 0;
        if(show === true) {
            if(!isExist) {
                if(contractType === 'spread') {
                    $Container.find('#contract_sell_wrapper').removeClass(hiddenClass).append(
                        $('<p/>', {id: sellWrapperID, class: 'button'})
                            .append($('<button/>', {id: sellButtonID, class: 'button', text: text.localize('Sell')}))
                    );
                }
                else {
                    $Container.find('#contract_sell_wrapper').removeClass(hiddenClass).append($('<div id="' + sellWrapperID + '"><span class="button"><button id="' + sellButtonID + '" class="button">' + text.localize('Sell at market') + '</button></span>' +
                        '<div class="note"><strong>' + text.localize('Note') + ':</strong> ' + text.localize('Contract will be sold at the prevailing market price when the request is received by our servers. This price may differ from the indicated price.') + '</div>'));
                }
                $Container.find('#' + sellButtonID).unbind('click').click(function(e) {
                    e.preventDefault();
                    e.stopPropagation();
                    ViewPopupUI.forget_streams();
                    isSellClicked = true;
                    sellSetVisibility(false);
                    sellContract();
                });
            }
        }
        else {
            if(isExist) {
                $Container.find('#' + sellButtonID).unbind('click');
                $Container.find('#' + sellWrapperID).remove();
            }
        }
    };

    // ===== Requests & Responses =====
    // ----- Get Contract -----
    var getContract = function(option) {
        if(contractID) {
            ViewPopupUI.forget_streams();
            var req = {
              "proposal_open_contract": 1,
              "contract_id": contractID,
              "subscribe": 1
            };
            if (option === 'no-subscribe') delete req.subscribe;
            socketSend(req);
        }
    };

    // ----- Corporate Action -----
    var getCorporateActions = function() {
      var end_time = (window.time._i/1000).toFixed(0) < contract.date_expiry ? (window.time._i/1000).toFixed(0) : contract.date_expiry;
      socketSend({
        "get_corporate_actions": "1",
        "symbol": contract.underlying,
        "start": contract.date_start,
        "end": end_time
      });
    };

    // ----- Sell Expired -----
    var sellExpired = function(passthrough) {
        var req = {"sell_expired": 1, passthrough: {}};
        if(passthrough && Object.keys(passthrough).length > 0) {
            req.passthrough = passthrough;
        }
        socketSend(req);
    };

    var responseSellExpired = function(response) {
        getContract();
    };

    // ----- Sell Contract -----
    var sellContract = function(price, passthrough) {
        if(!price) {
            price = 0;
        }
        var req = {"sell": contractID, "price": price, passthrough: {}};
        if(passthrough && Object.keys(passthrough).length > 0) {
            req.passthrough = passthrough;
        }
        socketSend(req);
    };

    var responseSell = function(response) {
        if(response.hasOwnProperty('error')) {
            if(response.error.code === 'NoOpenPosition') {
                getContract();
            }
            else {
                $Container.find('#errMsg').text(response.error.message).removeClass(hiddenClass);
            }
            return;
        }
        if(contractType === 'spread') {
            sellSetVisibility(false);
            getContract();
        }
        else if(contractType === 'normal') {
            sellSetVisibility(false);
            if(isSellClicked) {
                containerSetText('contract_sell_message',
                    text.localize('You have sold this contract at [_1] [_2]').replace('[_1]', contract.currency).replace('[_2]', response.sell.sold_for) +
                    '<br />' +
                    text.localize('Your transaction reference number is [_1]').replace('[_1]', response.sell.transaction_id)
                );
            }
            getContract('no-subscribe');
        }
    };

    // ----- Tick History -----
    var getTickHistory = function(symbol, start, end, count, passthrough, granularity) {
        var req = {"ticks_history": symbol, "start": start, "end": end, "count": count, passthrough: {}};
        if(!start) {
            delete(req['start']);
        }
        if(!count || count === 0) {
            delete(req['count']);
        }
        if(passthrough && Object.keys(passthrough).length > 0) {
            req.passthrough = passthrough;
        }
        req.passthrough.contract_id = contractID;
        if(granularity > 0) {
            req.style = 'candles';
            req.granularity = granularity;
        }
        socketSend(req);
    };

    var responseHistory = function(response) {
        if(response.hasOwnProperty('error')) {
            // Sometimes when tick data or feed is not ready, the tick_history response returns with unclear error
            showErrorPopup(response);
            return;
        }
        if(response.echo_req.passthrough && response.echo_req.passthrough.contract_id != contractID) {
            return;
        }

        switch(contractType) {
            case 'spread':
                history = response.history;
                spreadShowContract();
                break;
        }
    };

    // ----- Proposal -----
    var responseProposal = function(response) {
        if(response.hasOwnProperty('error')) {
            showErrorPopup(response);
            return;
        }
        if(response.proposal.hasOwnProperty('id')) {
            BinarySocket.send({"forget": response.proposal.id});
        }
        if(contractType === 'spread' && Object.keys(proposal).length === 0) {
            proposal = response.proposal;
            spreadShowContract();
        }
    };

    // ===== Dispatch =====
    var storeSubscriptionID = function(id, option) {
        if(!window.stream_ids && !option) {
            window.stream_ids = [];
        }
        if (!window.chart_stream_ids && option) {
            window.chart_stream_ids = [];
        }
        if(!option && id && id.length > 0 && $.inArray(id, window.stream_ids) < 0) {
            window.stream_ids.push(id);
        } else if(option && id && id.length > 0 && $.inArray(id, window.chart_stream_ids) < 0) {
            window.chart_stream_ids.push(id);
        }
    };

    var socketSend = function(req) {
        if(!req.hasOwnProperty('passthrough')) {
            req.passthrough = {};
        }
        req.passthrough['dispatch_to'] = 'ViewPopupWS';
        BinarySocket.send(req);
    };

    var dispatch = function(response) {
        if(response.echo_req.hasOwnProperty('passthrough') && response.echo_req.passthrough.dispatch_to === 'ViewPopupWS') {
            switch(response.msg_type) {
                case 'proposal_open_contract':
                    if(response.proposal_open_contract && response.proposal_open_contract.contract_id == contractID) {
                        storeSubscriptionID(response.proposal_open_contract.id);
                        responseContract(response);
                    }
                    break;
                case 'history':
                case 'candles':
                case 'ticks_history':
                    responseHistory(response);
                    break;
                case 'proposal':
                    responseProposal(response);
                    break;
                case 'sell':
                    responseSell(response);
                    break;
                case 'sell_expired':
                    responseSellExpired(response);
                    break;
                case 'get_corporate_actions':
                    if (Object.keys(response.get_corporate_actions).length > 0) {
                      corporateActionEvent = true;
                      containerSetText('trade_details_message', contract.validation_error ? contract.validation_error : corporateActionEvent ? '* ' + text.localize('This contract was affected by a Corporate Action event.') : '&nbsp;');
                      populateCorporateAction(response);
                      showCorporateAction();
                    }
                    break;
                default:
                    break;
            }
            showLocalTimeOnHover('#trade_details_start_date');
            if (document.getElementById('trade_details_end_date')) showLocalTimeOnHover('#trade_details_end_date');
            showLocalTimeOnHover('#trade_details_current_date');
            showLocalTimeOnHover('#trade_details_live_date');
        }
    };

    return {
        init                : init,
        dispatch            : dispatch,
        spreadUpdate        : spreadUpdate,
        normalUpdate        : normalUpdate,
        storeSubscriptionID : storeSubscriptionID
    };
}());


pjax_config_page("profit_tablews|statementws|openpositionsws|trading", function() {
    return {
        onLoad: function() {
            $('#profit-table-ws-container, #statement-ws-container, #portfolio-table, #contract_confirmation_container')
                .on('click', '.open_contract_detailsws', function (e) {
                    e.preventDefault();
                    ViewPopupWS.init(this);
                });
        }
    };
});<|MERGE_RESOLUTION|>--- conflicted
+++ resolved
@@ -214,14 +214,10 @@
         }
 
         containerSetText('trade_details_contract_id'   , contract.contract_id);
-<<<<<<< HEAD
+
         containerSetText('trade_details_start_date'    , toJapanTimeIfNeeded(epochToDateTime(contract.date_start)));
-        containerSetText('trade_details_end_date'      , toJapanTimeIfNeeded(epochToDateTime(contract.date_expiry)));
-=======
-        containerSetText('trade_details_start_date'    , epochToDateTime(contract.date_start));
-        if (document.getElementById('trade_details_end_date')) containerSetText('trade_details_end_date'      , epochToDateTime(contract.date_expiry));
+        if (document.getElementById('trade_details_end_date')) containerSetText('trade_details_end_date'      , toJapanTimeIfNeeded(epochToDateTime(contract.date_expiry)));
         containerSetText('trade_details_payout', contract.currency + ' ' + parseFloat(contract.payout).toFixed(2));
->>>>>>> c6907a5d
         containerSetText('trade_details_purchase_price', contract.currency + ' ' + parseFloat(contract.buy_price).toFixed(2));
 
         normalUpdateTimers();
@@ -404,7 +400,7 @@
 
     var normalMakeTemplate = function() {
         $Container = $('<div/>').append($('<div/>', {id: wrapperID}));
-<<<<<<< HEAD
+
         var longcode = contract.longcode;
 
         var match = longcode.match(/\d{4}-\d{2}-\d{2} \d{2}:\d{2}:\d{2} GMT/);
@@ -412,13 +408,9 @@
             var time = toJapanTimeIfNeeded(match[0]);
             longcode = longcode.replace(match[0], time);
         }
-        
+
         $Container.prepend($('<div/>', {id: 'sell_bet_desc', class: 'popup_bet_desc drag-handle', text: longcode}));
-        var $sections = $('<div/>').append($('<div id="sell_details_chart_wrapper" class="grd-grid-8 grd-grid-mobile-12"></div><div id="sell_details_table" class="grd-grid-4 grd-grid-mobile-12 drag-handle"></div>'));
-=======
-        $Container.prepend($('<div/>', {id: 'sell_bet_desc', class: 'popup_bet_desc drag-handle', text: contract.longcode}));
         var $sections = $('<div/>').append($('<div id="sell_details_chart_wrapper" class="grd-grid-8 grd-grid-mobile-12"></div><div id="sell_details_table" class="grd-grid-4 grd-grid-mobile-12"></div>'));
->>>>>>> c6907a5d
 
         $sections.find('#sell_details_table').append($(
             '<table>' +
