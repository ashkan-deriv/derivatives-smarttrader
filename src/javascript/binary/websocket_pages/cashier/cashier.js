--- conflicted
+++ resolved
@@ -8,68 +8,8 @@
 const Cashier = (function() {
     'use strict';
 
-<<<<<<< HEAD
     const showContent = () => {
         Client.activate_by_client_type();
-=======
-    const lock = function(lock_type) {
-        $.each($('.' + lock_type), function() {
-            disableButton($(this).parent());
-        });
-    };
-
-    const checkLocked = function() {
-        if (!Client.is_logged_in()) return;
-        BinarySocket.wait('authorize', 'website_status').then(() => {
-            if (japanese_client() && !japanese_residence()) {
-                BinaryPjax(default_redirect_url());
-                return;
-            }
-            checkTopUpWithdraw();
-            if (Client.get('is_virtual')) return;
-            BinarySocket.wait('get_account_status').then(() => {
-                if (Client.status_detected('cashier_locked')) {
-                    lock('deposit, .withdraw');
-                } else if (Client.status_detected('withdrawal_locked')) {
-                    lock('withdraw');
-                } else if (Client.status_detected('unwelcome')) {
-                    lock('deposit');
-                }
-                Client.activate_by_client_type();
-            });
-        });
-    };
-
-    const checkTopUpWithdraw = function() {
-        BinarySocket.wait('balance').then(() => {
-            const currency = Client.get('currency');
-            const balance = Client.get('balance');
-            if (Client.get('is_virtual')) {
-                if ((currency !== 'JPY' && balance > 1000) ||
-                    (currency === 'JPY' && balance > 100000)) {
-                    disableButton('#VRT_topup_link');
-                }
-                Client.activate_by_client_type();
-            } else if (!currency || +balance === 0) {
-                lock('withdraw');
-            }
-        });
-    };
-
-    const disableButton = function(el_to_replace) {
-        const $a = $(el_to_replace);
-        if ($a.length === 0) return;
-
-        // use replaceWith, to disable previously caught pjax event
-        const new_element = { class: $a.attr('class').replace('toggle', 'button-disabled'), html: $a.html() };
-
-        const id = $a.attr('id');
-        if (id) {
-            new_element.id = id;
-        }
-
-        $a.replaceWith($('<a/>', new_element));
->>>>>>> 11855ab9
     };
 
     const onLoad = function() {
@@ -85,8 +25,8 @@
                 BinaryPjax(default_redirect_url());
                 return;
             }
-            showContent();
         }
+        showContent();
     };
 
     return {
