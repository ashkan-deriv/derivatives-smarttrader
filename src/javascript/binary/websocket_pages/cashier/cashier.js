<<<<<<< HEAD
=======
const japanese_client      = require('../../common_functions/country_base').japanese_client;
const japanese_residence   = require('../../common_functions/country_base').japanese_residence;
const BinaryPjax           = require('../../base/binary_pjax');
>>>>>>> 32f6fac2
const Client               = require('../../base/client').Client;
const Header               = require('../../base/header').Header;
const default_redirect_url = require('../../base/url').default_redirect_url;
const japanese_client      = require('../../common_functions/country_base').japanese_client;
const japanese_residence   = require('../../common_functions/country_base').japanese_residence;

const Cashier = (function() {
    'use strict';

    const lock = function(lock_type) {
        $.each($('.' + lock_type), function() {
            disableButton($(this).parent());
        });
    };

<<<<<<< HEAD
    const checkLocked = function() {
        if (!Client.is_logged_in()) return;
        BinarySocket.wait('authorize').then(() => {
            if (Client.get('is_virtual')) return;
            if (japanese_client() && !japanese_residence()) {
                window.location.href = default_redirect_url();
                return;
            }
            checkTopUpWithdraw();
            BinarySocket.wait('get_account_status').then(() => {
                if (Client.status_detected('cashier_locked')) {
                    lock('deposit, .withdraw');
                } else if (Client.status_detected('withdrawal_locked')) {
                    lock('withdraw');
                } else if (Client.status_detected('unwelcome')) {
                    lock('deposit');
                }
                Client.activate_by_client_type('body');
            });
        });
    };

    const checkTopUpWithdraw = function() {
        BinarySocket.wait('balance').then(() => {
            const currency = Client.get('currency');
            const balance = Client.get('balance');
            if (Client.get('is_virtual')) {
                if ((currency !== 'JPY' && balance > 1000) ||
                    (currency === 'JPY' && balance > 100000)) {
                    disableButton('#VRT_topup_link');
                }
            } else if (!currency || +balance === 0) {
                lock('withdraw');
=======
    const check_locked = function() {
        if (Client.get('is_virtual')) return;
        if (japanese_client() && !japanese_residence()) BinaryPjax.load(default_redirect_url());
        if (Client.status_detected('cashier_locked')) {
            lock_unlock_cashier('lock', 'deposit, .withdraw');
            withdrawal_locked = true;
        } else if (Client.status_detected('withdrawal_locked')) {
            lock_unlock_cashier('lock', 'withdraw');
            withdrawal_locked = true;
        } else if (Client.status_detected('unwelcome')) {
            lock_unlock_cashier('lock', 'deposit');
        } else if (sessionStorage.getItem('client_status') === null) {
            BinarySocket.send({ get_account_status: '1', passthrough: { dispatch_to: 'Cashier' } });
        }
    };

    const check_top_up_withdraw = function() {
        BinarySocket.wait('authorize').then(() => {
            if (/cashier[\/\w]*\.html/.test(window.location.pathname)) {
                const currency = Client.get('currency'),
                    balance = Client.get('balance');
                if (Client.get('is_virtual')) {
                    if ((currency !== 'JPY' && balance > 1000) ||
                        (currency === 'JPY' && balance > 100000)) {
                        replace_button('disable', '#VRT_topup_link');
                    }
                } else if (!currency || +balance === 0) {
                    lock_unlock_cashier('lock', 'withdraw');
                } else {
                    lock_unlock_cashier('unlock', 'withdraw');
                }
>>>>>>> 32f6fac2
            }
        });
    };

    const disableButton = function(el_to_replace) {
        const $a = $(el_to_replace);
        if ($a.length === 0) return;
<<<<<<< HEAD
=======
        const replace = ['button-disabled', 'toggle'];
        const disable = action === 'disable';
        const id = $a.attr('id');
        const href = $a.attr('href');
        const data_href = $a.attr('data-href');
>>>>>>> 32f6fac2

        // use replaceWith, to disable previously caught pjax event
        const new_element = { class: $a.attr('class').replace('pjaxload', 'button-disabled'), html: $a.html() };

        const id = $a.attr('id');
        if (id) {
            new_element.id = id;
        }

        $a.replaceWith($('<a/>', new_element));
    };

    const onLoad = function() {
        if (Client.is_logged_in()) {
<<<<<<< HEAD
            checkLocked();
            Header.topbar_message_visibility(Client.landing_company());
            if (!/^CR/.test(Client.get('loginid'))) {
                $('#payment-agent-section').addClass('invisible');
            }
            if (Client.has_gaming_financial_enabled()) {
                $('#account-transfer-section').removeClass('invisible');
            }
=======
            withdrawal_locked = false;
            Cashier.check_locked();
            Cashier.check_top_up_withdraw();
            Header.upgrade_message_visibility(); // To handle the upgrade buttons visibility
>>>>>>> 32f6fac2
        }
    };

    return {
<<<<<<< HEAD
        checkLocked: checkLocked,
        onLoad     : onLoad,
=======
        check_locked         : check_locked,
        check_top_up_withdraw: check_top_up_withdraw,
        onLoad               : onLoad,

        PaymentMethods: { onLoad: () => { onLoad(); } },
>>>>>>> 32f6fac2
    };
})();

module.exports = Cashier;<|MERGE_RESOLUTION|>--- conflicted
+++ resolved
@@ -1,9 +1,4 @@
-<<<<<<< HEAD
-=======
-const japanese_client      = require('../../common_functions/country_base').japanese_client;
-const japanese_residence   = require('../../common_functions/country_base').japanese_residence;
 const BinaryPjax           = require('../../base/binary_pjax');
->>>>>>> 32f6fac2
 const Client               = require('../../base/client').Client;
 const Header               = require('../../base/header').Header;
 const default_redirect_url = require('../../base/url').default_redirect_url;
@@ -19,13 +14,12 @@
         });
     };
 
-<<<<<<< HEAD
     const checkLocked = function() {
         if (!Client.is_logged_in()) return;
-        BinarySocket.wait('authorize').then(() => {
+        BinarySocket.wait('authorize', 'website_status').then(() => {
             if (Client.get('is_virtual')) return;
             if (japanese_client() && !japanese_residence()) {
-                window.location.href = default_redirect_url();
+                BinaryPjax(default_redirect_url());
                 return;
             }
             checkTopUpWithdraw();
@@ -37,7 +31,7 @@
                 } else if (Client.status_detected('unwelcome')) {
                     lock('deposit');
                 }
-                Client.activate_by_client_type('body');
+                Client.activate_by_client_type();
             });
         });
     };
@@ -53,39 +47,6 @@
                 }
             } else if (!currency || +balance === 0) {
                 lock('withdraw');
-=======
-    const check_locked = function() {
-        if (Client.get('is_virtual')) return;
-        if (japanese_client() && !japanese_residence()) BinaryPjax.load(default_redirect_url());
-        if (Client.status_detected('cashier_locked')) {
-            lock_unlock_cashier('lock', 'deposit, .withdraw');
-            withdrawal_locked = true;
-        } else if (Client.status_detected('withdrawal_locked')) {
-            lock_unlock_cashier('lock', 'withdraw');
-            withdrawal_locked = true;
-        } else if (Client.status_detected('unwelcome')) {
-            lock_unlock_cashier('lock', 'deposit');
-        } else if (sessionStorage.getItem('client_status') === null) {
-            BinarySocket.send({ get_account_status: '1', passthrough: { dispatch_to: 'Cashier' } });
-        }
-    };
-
-    const check_top_up_withdraw = function() {
-        BinarySocket.wait('authorize').then(() => {
-            if (/cashier[\/\w]*\.html/.test(window.location.pathname)) {
-                const currency = Client.get('currency'),
-                    balance = Client.get('balance');
-                if (Client.get('is_virtual')) {
-                    if ((currency !== 'JPY' && balance > 1000) ||
-                        (currency === 'JPY' && balance > 100000)) {
-                        replace_button('disable', '#VRT_topup_link');
-                    }
-                } else if (!currency || +balance === 0) {
-                    lock_unlock_cashier('lock', 'withdraw');
-                } else {
-                    lock_unlock_cashier('unlock', 'withdraw');
-                }
->>>>>>> 32f6fac2
             }
         });
     };
@@ -93,17 +54,9 @@
     const disableButton = function(el_to_replace) {
         const $a = $(el_to_replace);
         if ($a.length === 0) return;
-<<<<<<< HEAD
-=======
-        const replace = ['button-disabled', 'toggle'];
-        const disable = action === 'disable';
-        const id = $a.attr('id');
-        const href = $a.attr('href');
-        const data_href = $a.attr('data-href');
->>>>>>> 32f6fac2
 
         // use replaceWith, to disable previously caught pjax event
-        const new_element = { class: $a.attr('class').replace('pjaxload', 'button-disabled'), html: $a.html() };
+        const new_element = { class: $a.attr('class').replace('toggle', 'button-disabled'), html: $a.html() };
 
         const id = $a.attr('id');
         if (id) {
@@ -115,35 +68,21 @@
 
     const onLoad = function() {
         if (Client.is_logged_in()) {
-<<<<<<< HEAD
             checkLocked();
-            Header.topbar_message_visibility(Client.landing_company());
-            if (!/^CR/.test(Client.get('loginid'))) {
-                $('#payment-agent-section').addClass('invisible');
+            Header.upgrade_message_visibility(); // To handle the upgrade buttons visibility
+            if (Client.get('is_virtual') || /CR/.test(Client.get('loginid'))) {
+                $('#payment-agent-section').removeClass('invisible');
             }
             if (Client.has_gaming_financial_enabled()) {
                 $('#account-transfer-section').removeClass('invisible');
             }
-=======
-            withdrawal_locked = false;
-            Cashier.check_locked();
-            Cashier.check_top_up_withdraw();
-            Header.upgrade_message_visibility(); // To handle the upgrade buttons visibility
->>>>>>> 32f6fac2
         }
     };
 
     return {
-<<<<<<< HEAD
-        checkLocked: checkLocked,
-        onLoad     : onLoad,
-=======
-        check_locked         : check_locked,
-        check_top_up_withdraw: check_top_up_withdraw,
-        onLoad               : onLoad,
-
-        PaymentMethods: { onLoad: () => { onLoad(); } },
->>>>>>> 32f6fac2
+        checkLocked   : checkLocked,
+        onLoad        : onLoad,
+        PaymentMethods: { onLoad: () => { checkLocked(); } },
     };
 })();
 
