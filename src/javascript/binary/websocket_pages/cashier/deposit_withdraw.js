<<<<<<< HEAD
const BinarySocket      = require('../socket');
const setShouldRedirect = require('../user/account/settings/cashier_password').setShouldRedirect;
const BinaryPjax        = require('../../base/binary_pjax');
const Client            = require('../../base/client');
const localize          = require('../../base/localize').localize;
const urlFor            = require('../../base/url').urlFor;
const template          = require('../../base/utility').template;
const FormManager       = require('../../common_functions/form_manager');
=======
const BinarySocket     = require('../socket');
const BinaryPjax       = require('../../base/binary_pjax');
const Client           = require('../../base/client');
const localize         = require('../../base/localize').localize;
const urlFor           = require('../../base/url').urlFor;
const template         = require('../../base/utility').template;
const FormManager      = require('../../common_functions/form_manager');
const isCryptocurrency = require('../../common_functions/currency').isCryptocurrency;
>>>>>>> 1cca57b6

const DepositWithdraw = (() => {
    'use strict';

    let cashier_type;
    const container = '#deposit_withdraw';
    let verification_code;

    const init = (cashier_password) => {
        if (cashier_password) {
            showMessage('cashier_locked_message');
            setShouldRedirect(true);
            return;
        }
        if (!Client.get('currency')) {
            BinaryPjax.load(urlFor('user/set-currency'));
        } else {
            initDepositWithdraw();
        }
    };

    const initDepositWithdraw = (response) => {
        if (response && response.error) {
            showError('custom_error', response.error.message);
            return;
        }

        if (cashier_type === 'deposit') {
            getCashierURL();
        } else if (cashier_type === 'withdraw') {
            hideAll('#messages');
            initWithdrawForm();
        }
    };

    const initWithdrawForm = () => {
        BinarySocket.send({
            verify_email: Client.get('email'),
            type        : 'payment_withdraw',
        }).then((response) => {
            if ('error' in response) {
                showError('custom_error', response.error.message);
            } else {
                showMessage('check_email_message');
                const withdraw_form_id = '#frm_withdraw';
                $(withdraw_form_id).setVisibility(1);
                FormManager.init(withdraw_form_id, [{ selector: '#verification_code', validations: ['req', 'email_token'] }]);
                const req = populateReq();
                FormManager.handleSubmit({
                    form_selector       : withdraw_form_id,
                    obj_request         : req,
                    fnc_response_handler: handleCashierResponse,
                });
            }
        });
    };

    const getCashierType = () => {
        const $heading = $(container).find('#heading');
        const hash_value = window.location.hash;
        if (/withdraw/.test(hash_value)) {
            cashier_type = 'withdraw';
            $heading.text(localize('Withdraw'));
        } else if (/deposit/.test(hash_value)) {
            cashier_type = 'deposit';
            $heading.text(localize('Deposit'));
        }
    };

    const populateReq = (send_verification) => {
        const req = { cashier: cashier_type };
        const verification_code_val = $('#verification_code').val();
        if (verification_code_val) verification_code = verification_code_val;
        if (send_verification && verification_code) req.verification_code = verification_code;
        if (/epg/.test(window.location.pathname)) req.provider = 'epg';
        return req;
    };

    const getCashierURL = () => {
        BinarySocket.send(populateReq(1)).then(response => handleCashierResponse(response));
    };

    const hideAll = (option) => {
        $('#frm_withdraw, #frm_ukgc, #errors').setVisibility(0);
        if (option) {
            $(option).setVisibility(0);
        }
    };

    const showError = (id, error) => {
        hideAll();
        showMessage(id, error, 'errors');
    };

    const showMessage = (id, message, parent = 'messages') => {
        const $element = $(`#${id}`);
        if (message) {
            $element.text(message);
        }
        $element.siblings().setVisibility(0).end()
            .setVisibility(1);
        $(container).find(`#${parent}`).setVisibility(1);
    };

    const showPersonalDetailsError = (details) => {
        const msg_id = 'personal_details_message';
        let error_fields;
        if (details) {
            error_fields = {
                province: 'State/Province',
                country : 'Country',
                city    : 'Town/City',
                street  : 'First line of home address',
                pcode   : 'Postal Code / ZIP',
                phone   : 'Telephone',
                email   : 'Email address',
            };
        }
        const $el = $(`#${msg_id}`);
        const err_msg = template($el.html(), [localize(details ? error_fields[details] : 'details')]);
        $el.html(err_msg);
        showMessage(msg_id);
    };

    const ukgcResponseHandler = (response) => {
        if ('error' in response) {
            showError('custom_error', response.error.message);
        } else {
            getCashierURL();
        }
    };

    const initUKGC = () => {
        const ukgc_form_id = '#frm_ukgc';
        $(ukgc_form_id).setVisibility(1);
        FormManager.init(ukgc_form_id, [
            { request_field: 'ukgc_funds_protection', value: 1 },
            { request_field: 'tnc_approval',          value: 1 },
        ]);
        FormManager.handleSubmit({
            form_selector       : ukgc_form_id,
            fnc_response_handler: ukgcResponseHandler,
        });
    };

    const handleCashierResponse = (response) => {
        hideAll('#messages');
        const error = response.error;
        if (error) {
            switch (error.code) {
                case 'ASK_TNC_APPROVAL':
                    showError('tnc_error');
                    break;
                case 'ASK_FIX_DETAILS':
                    showPersonalDetailsError(error.details);
                    break;
                case 'ASK_UK_FUNDS_PROTECTION':
                    initUKGC();
                    break;
                case 'ASK_AUTHENTICATE':
                    showMessage('not_authenticated_message', error.message);
                    break;
                case 'ASK_FINANCIAL_RISK_APPROVAL':
                    showError('financial_risk_error');
                    break;
                case 'ASK_JP_KNOWLEDGE_TEST':
                    showError('knowledge_test_error');
                    break;
                case 'JP_NOT_ACTIVATION':
                    showError('activation_error');
                    break;
                case 'ASK_AGE_VERIFICATION':
                    showError('age_error');
                    break;
                case 'ASK_SELF_EXCLUSION_MAX_TURNOVER_SET':
                    showError('limits_error');
                    break;
                default:
                    showError('custom_error', error.message);
            }
        } else {
            const $iframe = $(container).find('iframe');
            if (isCryptocurrency(Client.get('currency'))) {
                $iframe.css('height', '700px');
            }
            $iframe.attr('src', response.cashier).parent().setVisibility(1);
        }
    };

    const onLoad = () => {
        getCashierType();
        BinarySocket.send({ cashier_password: 1 }).then((data) => {
            if ('error' in data) {
                showError('custom_error', data.error.message);
            } else {
                init(data.cashier_password);
            }
        });
    };

    return {
        onLoad: onLoad,
    };
})();

module.exports = DepositWithdraw;<|MERGE_RESOLUTION|>--- conflicted
+++ resolved
@@ -1,4 +1,3 @@
-<<<<<<< HEAD
 const BinarySocket      = require('../socket');
 const setShouldRedirect = require('../user/account/settings/cashier_password').setShouldRedirect;
 const BinaryPjax        = require('../../base/binary_pjax');
@@ -7,16 +6,7 @@
 const urlFor            = require('../../base/url').urlFor;
 const template          = require('../../base/utility').template;
 const FormManager       = require('../../common_functions/form_manager');
-=======
-const BinarySocket     = require('../socket');
-const BinaryPjax       = require('../../base/binary_pjax');
-const Client           = require('../../base/client');
-const localize         = require('../../base/localize').localize;
-const urlFor           = require('../../base/url').urlFor;
-const template         = require('../../base/utility').template;
-const FormManager      = require('../../common_functions/form_manager');
-const isCryptocurrency = require('../../common_functions/currency').isCryptocurrency;
->>>>>>> 1cca57b6
+const isCryptocurrency  = require('../../common_functions/currency').isCryptocurrency;
 
 const DepositWithdraw = (() => {
     'use strict';
