--- conflicted
+++ resolved
@@ -131,17 +131,10 @@
                 email   : 'Email address',
             };
         }
-<<<<<<< HEAD
-        const $el = $(`#${msgID}`),
-            errMsg = template($el.html(), [localize(details ? errorFields[details] : 'details')]);
-        $el.html(errMsg);
-        showMessage(msgID);
-=======
-        const $el = $('#' + msg_id);
+        const $el = $(`#${msg_id}`);
         const err_msg = template($el.html(), [localize(details ? error_fields[details] : 'details')]);
         $el.html(err_msg);
         showMessage(msg_id);
->>>>>>> b20617f2
     };
 
     const ukgcResponseHandler = (response) => {
