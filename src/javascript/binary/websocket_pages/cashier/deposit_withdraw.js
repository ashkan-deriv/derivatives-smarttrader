<<<<<<< HEAD
const BinarySocket = require('../socket');
const Client       = require('../../base/client');
const localize     = require('../../base/localize').localize;
const template     = require('../../base/utility').template;
const makeOption   = require('../../common_functions/common_functions').makeOption;
const FormManager  = require('../../common_functions/form_manager');
=======
const BinarySocket         = require('../socket');
const Client               = require('../../base/client');
const localize             = require('../../base/localize').localize;
const template             = require('../../base/utility').template;
const appendTextValueChild = require('../../common_functions/common_functions').appendTextValueChild;
const isCryptocurrency     = require('../../common_functions/currency').isCryptocurrency;
const FormManager          = require('../../common_functions/form_manager');
>>>>>>> 815284eb

const DepositWithdraw = (() => {
    'use strict';

    let cashier_type;
    const container = '#deposit_withdraw';
    let verification_code,
        deposit_refresh_timeout;

    const init = (cashier_password) => {
        if (cashier_password) {
            showMessage('cashier_locked_message');
            sessionStorage.setItem('cashier_lock_redirect', window.location.href);
            return;
        }
        if (!Client.get('currency')) {
            showCurrency();
        } else {
            initDepositWithdraw();
        }
    };

    const initDepositWithdraw = (response) => {
        if (response) {
            if (response.error) {
                showError('custom_error', response.error.message);
                return;
            }
            if (response.msg_type === 'set_account_currency') {
                Client.setCurrency(response.echo_req.set_account_currency);
            }
        }

        if (cashier_type === 'deposit') {
            getCashierURL();
        } else if (cashier_type === 'withdraw') {
            hideAll('#messages');
            initWithdrawForm();
        }
    };

    const initWithdrawForm = () => {
        BinarySocket.send({
            verify_email: Client.get('email'),
            type        : 'payment_withdraw',
        }).then((response) => {
            if ('error' in response) {
                showError('custom_error', response.error.message);
            } else {
                showMessage('check_email_message');
                const withdraw_form_id = '#frm_withdraw';
                $(withdraw_form_id).setVisibility(1);
                FormManager.init(withdraw_form_id, [{ selector: '#verification_code', validations: ['req', 'email_token'] }]);
                const req = populateReq();
                FormManager.handleSubmit({
                    form_selector       : withdraw_form_id,
                    obj_request         : req,
                    fnc_response_handler: handleCashierResponse,
                });
            }
        });
    };

    const showCurrency = () => {
        const currencies = Client.get('currencies').split(',');
        const $currencies = $('<div/>');
        currencies.forEach((c) => {
            $currencies.append(makeOption({ text: c, value: c }));
        });
        $('#select_currency').html($currencies.html());
        showMessage('choose_currency_message');
        const currency_form_id = '#frm_currency';
        $(currency_form_id).setVisibility(1);
        FormManager.init(currency_form_id, [{ selector: '#select_currency', request_field: 'set_account_currency' }]);
        FormManager.handleSubmit({
            form_selector       : currency_form_id,
            fnc_response_handler: initDepositWithdraw,
        });
    };

    const getCashierType = () => {
        const $heading = $(container).find('#heading');
        const hash_value = window.location.hash;
        if (/withdraw/.test(hash_value)) {
            cashier_type = 'withdraw';
            $heading.text(localize('Withdraw'));
        } else if (/deposit/.test(hash_value)) {
            cashier_type = 'deposit';
            $heading.text(localize('Deposit'));
            if (isCryptocurrency(Client.get('currency'))) {
                if (deposit_refresh_timeout) clearTimeout(deposit_refresh_timeout);
                deposit_refresh_timeout = setTimeout(() => {
                    window.location.reload();
                }, 300000);
            }
        }
    };

    const populateReq = (send_verification) => {
        const req = { cashier: cashier_type };
        const verification_code_val = $('#verification_code').val();
        if (verification_code_val) verification_code = verification_code_val;
        if (send_verification && verification_code) req.verification_code = verification_code;
        if (/epg/.test(window.location.pathname)) req.provider = 'epg';
        return req;
    };

    const getCashierURL = () => {
        BinarySocket.send(populateReq(1)).then(response => handleCashierResponse(response));
    };

    const hideAll = (option) => {
        $('#frm_withdraw, #frm_currency, #frm_ukgc, #errors').setVisibility(0);
        if (option) {
            $(option).setVisibility(0);
        }
    };

    const showError = (id, error) => {
        hideAll();
        if (error) $(`#${id}`).text(error);
        showMessage(id, 'errors');
    };

    const showMessage = (id, parent = 'messages') => {
        $(`#${id}`).siblings().setVisibility(0).end()
            .setVisibility(1);
        $(container).find(`#${parent}`).setVisibility(1);
    };

    const showPersonalDetailsError = (details) => {
        const msg_id = 'personal_details_message';
        let error_fields;
        if (details) {
            error_fields = {
                province: 'State/Province',
                country : 'Country',
                city    : 'Town/City',
                street  : 'First line of home address',
                pcode   : 'Postal Code / ZIP',
                phone   : 'Telephone',
                email   : 'Email address',
            };
        }
        const $el = $(`#${msg_id}`);
        const err_msg = template($el.html(), [localize(details ? error_fields[details] : 'details')]);
        $el.html(err_msg);
        showMessage(msg_id);
    };

    const ukgcResponseHandler = (response) => {
        if ('error' in response) {
            showError('custom_error', response.error.message);
        } else {
            getCashierURL();
        }
    };

    const initUKGC = () => {
        const ukgc_form_id = '#frm_ukgc';
        $(ukgc_form_id).setVisibility(1);
        FormManager.init(ukgc_form_id, [
            { request_field: 'ukgc_funds_protection', value: 1 },
            { request_field: 'tnc_approval',          value: 1 },
        ]);
        FormManager.handleSubmit({
            form_selector       : ukgc_form_id,
            fnc_response_handler: ukgcResponseHandler,
        });
    };

    const handleCashierResponse = (response) => {
        hideAll('#messages');
        const error = response.error;
        if (error) {
            switch (error.code) {
                case 'ASK_TNC_APPROVAL':
                    showError('tnc_error');
                    break;
                case 'ASK_FIX_DETAILS':
                    showPersonalDetailsError(error.details);
                    break;
                case 'ASK_UK_FUNDS_PROTECTION':
                    initUKGC();
                    break;
                case 'ASK_AUTHENTICATE':
                    showMessage('not_authenticated_message');
                    break;
                case 'ASK_FINANCIAL_RISK_APPROVAL':
                    showError('financial_risk_error');
                    break;
                case 'ASK_JP_KNOWLEDGE_TEST':
                    showError('knowledge_test_error');
                    break;
                case 'JP_NOT_ACTIVATION':
                    showError('activation_error');
                    break;
                case 'ASK_AGE_VERIFICATION':
                    showError('age_error');
                    break;
                case 'ASK_SELF_EXCLUSION_MAX_TURNOVER_SET':
                    showError('limits_error');
                    break;
                default:
                    showError('custom_error', error.message);
            }
        } else {
            $(container).find('iframe').attr('src', response.cashier).parent()
                .setVisibility(1);
        }
    };

    const onLoad = () => {
        getCashierType();
        BinarySocket.send({ cashier_password: 1 }).then((data) => {
            if ('error' in data) {
                showError('custom_error', data.error.message);
            } else {
                init(data.cashier_password);
            }
        });
    };

    const onUnload = () => {
        if (deposit_refresh_timeout) clearTimeout(deposit_refresh_timeout);
    };

    return {
        onLoad  : onLoad,
        onUnload: onUnload,
    };
})();

module.exports = DepositWithdraw;<|MERGE_RESOLUTION|>--- conflicted
+++ resolved
@@ -1,19 +1,10 @@
-<<<<<<< HEAD
-const BinarySocket = require('../socket');
-const Client       = require('../../base/client');
-const localize     = require('../../base/localize').localize;
-const template     = require('../../base/utility').template;
-const makeOption   = require('../../common_functions/common_functions').makeOption;
-const FormManager  = require('../../common_functions/form_manager');
-=======
-const BinarySocket         = require('../socket');
-const Client               = require('../../base/client');
-const localize             = require('../../base/localize').localize;
-const template             = require('../../base/utility').template;
-const appendTextValueChild = require('../../common_functions/common_functions').appendTextValueChild;
-const isCryptocurrency     = require('../../common_functions/currency').isCryptocurrency;
-const FormManager          = require('../../common_functions/form_manager');
->>>>>>> 815284eb
+const BinarySocket     = require('../socket');
+const Client           = require('../../base/client');
+const localize         = require('../../base/localize').localize;
+const template         = require('../../base/utility').template;
+const makeOption       = require('../../common_functions/common_functions').makeOption;
+const isCryptocurrency = require('../../common_functions/currency').isCryptocurrency;
+const FormManager      = require('../../common_functions/form_manager');
 
 const DepositWithdraw = (() => {
     'use strict';
