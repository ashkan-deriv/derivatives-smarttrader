const BinarySocket      = require('../socket');
const setShouldRedirect = require('../user/account/settings/cashier_password').setShouldRedirect;
const BinaryPjax        = require('../../base/binary_pjax');
const Client            = require('../../base/client');
const localize          = require('../../base/localize').localize;
const Url               = require('../../base/url');
const template          = require('../../base/utility').template;
const FormManager       = require('../../common_functions/form_manager');
const isCryptocurrency  = require('../../common_functions/currency').isCryptocurrency;
const validEmailToken   = require('../../common_functions/form_validation').validEmailToken;

const DepositWithdraw = (() => {
    let cashier_type,
        verification_code;

<<<<<<< HEAD
    let cashier_type,
        token;
=======
>>>>>>> fa451558
    const container = '#deposit_withdraw';

    const init = (cashier_password) => {
        if (cashier_password) {
            showMessage('cashier_locked_message');
            setShouldRedirect(true);
            return;
        }

        if (!Client.get('currency')) {
            BinaryPjax.load(`${Url.urlFor('user/set-currency')}#redirect_${cashier_type}`);
            return;
        }

        if (cashier_type === 'deposit') {
            token = '';
            getCashierURL();
        } else if (cashier_type === 'withdraw') {
            checkToken();
        }
    };

    const checkToken = () => {
        token = Url.param('token') || '';
        if (!token) {
            BinarySocket.send({
                verify_email: Client.get('email'),
                type        : 'payment_withdraw',
            }).then((response_withdraw) => {
                if ('error' in response_withdraw) {
                    showError('custom_error', response_withdraw.error.message);
                } else {
                    showMessage('check_email_message');
                }
            });
        } else if (!validEmailToken(token)) {
            showError('token_error');
        } else {
            getCashierURL();
        }
    };

    const getCashierType = () => {
        const $heading   = $(container).find('#heading');
        const hash_value = window.location.hash;
        if (/withdraw/.test(hash_value)) {
            cashier_type = 'withdraw';
            $heading.text(localize('Withdraw'));
        } else if (/deposit/.test(hash_value)) {
            cashier_type = 'deposit';
            $heading.text(localize('Deposit'));
        }
    };

    const populateReq = () => {
        const req = { cashier: cashier_type };
<<<<<<< HEAD
        if (token) {
            req.verification_code = token;
        }
=======

        const verification_code_val = $('#verification_code').val();
        if (verification_code_val) verification_code = verification_code_val;
        if (send_verification && verification_code) req.verification_code = verification_code;

>>>>>>> fa451558
        if (/epg/.test(window.location.pathname)) req.provider = 'epg';

        return req;
    };

    const getCashierURL = () => {
        BinarySocket.send(populateReq()).then(response => handleCashierResponse(response));
    };

    const hideAll = (option) => {
        $('#frm_withdraw, #frm_ukgc, #errors').setVisibility(0);
        if (option) {
            $(option).setVisibility(0);
        }
    };

    const showError = (id, error) => {
        hideAll();
        showMessage(id, error, 'errors');
    };

    const showMessage = (id, message, parent = 'messages') => {
        const $element = $(`#${id}`);
        if (message) {
            $element.text(message);
        }
        $element.siblings().setVisibility(0).end()
            .setVisibility(1);
        $(container).find(`#${parent}`).setVisibility(1);
    };

    const showPersonalDetailsError = (details) => {
        const msg_id = 'personal_details_message';
        let error_fields;
        if (details) {
            error_fields = {
                province: 'State/Province',
                country : 'Country',
                city    : 'Town/City',
                street  : 'First line of home address',
                pcode   : 'Postal Code / ZIP',
                phone   : 'Telephone',
                email   : 'Email address',
            };
        }
        const $el     = $(`#${msg_id}`);
        const err_msg = template($el.html(), [localize(details ? error_fields[details] : 'details')]);
        $el.html(err_msg);
        showMessage(msg_id);
    };

    const ukgcResponseHandler = (response) => {
        if ('error' in response) {
            showError('custom_error', response.error.message);
        } else {
            getCashierURL();
        }
    };

    const initUKGC = () => {
        const ukgc_form_id = '#frm_ukgc';
        $(ukgc_form_id).setVisibility(1);
        FormManager.init(ukgc_form_id, [
            { request_field: 'ukgc_funds_protection', value: 1 },
            { request_field: 'tnc_approval',          value: 1 },
        ]);
        FormManager.handleSubmit({
            form_selector       : ukgc_form_id,
            fnc_response_handler: ukgcResponseHandler,
        });
    };

    const handleCashierResponse = (response) => {
        hideAll('#messages');
        const error = response.error;
        if (error) {
            switch (error.code) {
                case 'ASK_EMAIL_VERIFY':
                    checkToken();
                    break;
                case 'ASK_TNC_APPROVAL':
                    showError('tnc_error');
                    break;
                case 'ASK_FIX_DETAILS':
                    showPersonalDetailsError(error.details);
                    break;
                case 'ASK_UK_FUNDS_PROTECTION':
                    initUKGC();
                    break;
                case 'ASK_AUTHENTICATE':
                    showMessage('not_authenticated_message', error.message);
                    break;
                case 'ASK_FINANCIAL_RISK_APPROVAL':
                    showError('financial_risk_error');
                    break;
                case 'ASK_JP_KNOWLEDGE_TEST':
                    showError('knowledge_test_error');
                    break;
                case 'JP_NOT_ACTIVATION':
                    showError('activation_error');
                    break;
                case 'ASK_AGE_VERIFICATION':
                    showError('age_error');
                    break;
                case 'ASK_SELF_EXCLUSION_MAX_TURNOVER_SET':
                    showError('limits_error');
                    break;
                default:
                    showError('custom_error', error.message);
            }
        } else {
            const $iframe = $(container).find('iframe');
            if (isCryptocurrency(Client.get('currency'))) {
                $iframe.css('height', '700px');
            }
            $iframe.attr('src', response.cashier).parent().setVisibility(1);
        }
    };

    const onLoad = () => {
        getCashierType();
        BinarySocket.send({ cashier_password: 1 }).then((response) => {
            if ('error' in response) {
                showError('custom_error', response.error.message);
            } else {
                init(response.cashier_password);
            }
        });
    };

    return {
        onLoad,
    };
})();

module.exports = DepositWithdraw;<|MERGE_RESOLUTION|>--- conflicted
+++ resolved
@@ -11,13 +11,8 @@
 
 const DepositWithdraw = (() => {
     let cashier_type,
-        verification_code;
-
-<<<<<<< HEAD
-    let cashier_type,
         token;
-=======
->>>>>>> fa451558
+
     const container = '#deposit_withdraw';
 
     const init = (cashier_password) => {
@@ -74,17 +69,9 @@
 
     const populateReq = () => {
         const req = { cashier: cashier_type };
-<<<<<<< HEAD
         if (token) {
             req.verification_code = token;
         }
-=======
-
-        const verification_code_val = $('#verification_code').val();
-        if (verification_code_val) verification_code = verification_code_val;
-        if (send_verification && verification_code) req.verification_code = verification_code;
-
->>>>>>> fa451558
         if (/epg/.test(window.location.pathname)) req.provider = 'epg';
 
         return req;
