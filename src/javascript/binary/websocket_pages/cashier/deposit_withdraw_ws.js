--- conflicted
+++ resolved
@@ -109,18 +109,8 @@
 
     function showError(error, id) {
         hideAll();
-<<<<<<< HEAD
-        var $deposit_withdraw_error = $('#deposit-withdraw-error');
-        $deposit_withdraw_error.find('.error_messages').hide();
-        if (id) {
-            $deposit_withdraw_error.find('#' + id).show();
-        } else {
-            $('#custom-error').html(error || localize('Sorry, an error occurred while processing your request.'))
-                .show();
-=======
         if (!id) {
-            $('#custom-error').html(error || page.text.localize('Sorry, an error occurred while processing your request.'));
->>>>>>> 80e843c9
+            $('#custom-error').html(error || localize('Sorry, an error occurred while processing your request.'));
         }
         hideParentShowChild('#deposit-withdraw-error', '.error_messages', id || 'custom-error');
     }
