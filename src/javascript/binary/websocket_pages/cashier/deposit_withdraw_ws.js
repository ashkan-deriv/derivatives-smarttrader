--- conflicted
+++ resolved
@@ -1,13 +1,10 @@
 var template = require('../../base/utility').template;
 var Validate = require('../../common_functions/validation').Validate;
 var Content  = require('../../common_functions/content').Content;
-<<<<<<< HEAD
 var localize = require('../../base/localize').localize;
 var Client   = require('../../base/client').Client;
 var url_for  = require('../../base/url').url_for;
-=======
 var appendTextValueChild = require('../../common_functions/common_functions').appendTextValueChild;
->>>>>>> af6d6b82
 
 var ForwardWS = (function() {
     function init(cashier_password) {
@@ -58,7 +55,7 @@
 
     function initWithdrawForm() {
         BinarySocket.send({
-            verify_email: TUser.get().email,
+            verify_email: Client.get_value('email'),
             type        : 'payment_withdraw',
         });
         ForwardWS.showMessage('check-email-message');
@@ -66,7 +63,7 @@
     }
 
     function initDepositForm() {
-        if (TUser.get().currency) {
+        if (Client.get_value('currency')) {
             ForwardWS.getCashierURL();
         } else {
             ForwardWS.showCurrency();
@@ -74,7 +71,7 @@
     }
 
     function showCurrency() {
-        var currencies = page.client.get_storage_value('currencies').split(',');
+        var currencies = Client.get_value('currencies').split(',');
         currencies.forEach(function(c) {
             appendTextValueChild('select-currency', c, c);
         });
@@ -88,17 +85,10 @@
             hash_value = window.location.hash;
         if (/withdraw/.test(hash_value)) {
             cashier_type = 'withdraw';
-<<<<<<< HEAD
-            document.getElementById('deposit-withdraw-heading').innerHTML = localize('Withdraw');
-        } else if (/deposit/.test(window.location.hash)) {
-            cashier_type = 'deposit';
-            document.getElementById('deposit-withdraw-heading').innerHTML = localize('Deposit');
-=======
-            deposit_withdraw_heading.innerHTML = page.text.localize('Withdraw');
+            deposit_withdraw_heading.innerHTML = localize('Withdraw');
         } else if (/deposit/.test(hash_value)) {
             cashier_type = 'deposit';
-            deposit_withdraw_heading.innerHTML = page.text.localize('Deposit');
->>>>>>> af6d6b82
+            deposit_withdraw_heading.innerHTML = localize('Deposit');
         }
         return cashier_type;
     }
@@ -127,12 +117,8 @@
         if (id) {
             $deposit_withdraw_error.find('#' + id).show();
         } else {
-<<<<<<< HEAD
-            $('#custom-error').html(error || localize('Sorry, an error occurred while processing your request.')).show();
-=======
-            $('#custom-error').html(error || page.text.localize('Sorry, an error occurred while processing your request.'))
+            $('#custom-error').html(error || localize('Sorry, an error occurred while processing your request.'))
                 .show();
->>>>>>> af6d6b82
         }
         $deposit_withdraw_error.show();
     }
@@ -159,84 +145,16 @@
                 email   : 'Email address',
             };
         }
-        var errMsg = template($('#' + msgID).html(), [page.text.localize(details ? errorFields[details] : 'details')]);
+        var errMsg = template($('#' + msgID).html(), [localize(details ? errorFields[details] : 'details')]);
         $('#' + msgID).html(errMsg);
         ForwardWS.showMessage(msgID);
     }
 
     function checkOnLoad() {
-<<<<<<< HEAD
-        function check_virtual() {
-            if (Client.get_boolean('is_virtual')) {
+        function clientIsVirtual() {
+            var is_virtual = Client.get_boolean('is_virtual');
+            if (is_virtual) {
                 ForwardWS.showError(localize('This feature is not relevant to virtual-money accounts.'));
-            }
-            return Client.get_boolean('is_virtual');
-        }
-        if (!check_virtual()) {
-            BinarySocket.init({
-                onmessage: function(msg) {
-                    var response = JSON.parse(msg.data);
-                    if (response && !check_virtual()) {
-                        var type = response.msg_type;
-                        var error = response.error;
-                        if (type === 'cashier_password' && !error) {
-                            ForwardWS.init();
-                            if (response.cashier_password === 1) {
-                                ForwardWS.showMessage('cashier-locked-message');
-                                sessionStorage.setItem('cashier_lock_redirect', window.location.href);
-                            } else {
-                                var cashier_type = ForwardWS.getCashierType();
-                                if (cashier_type === 'withdraw') {
-                                    BinarySocket.send({ verify_email: Client.get_value('email'), type: 'payment_withdraw' });
-                                    ForwardWS.showMessage('check-email-message');
-                                    $('#withdraw-form').show();
-                                } else if (cashier_type === 'deposit') {
-                                    if (Client.get_value('currency')) {
-                                        ForwardWS.getCashierURL();
-                                    } else {
-                                        ForwardWS.showMessage('choose-currency-message');
-                                        $('#currency-form').show();
-                                    }
-                                }
-                            }
-                        } else if (type === 'cashier_password' && error) {
-                            ForwardWS.showError(error.message);
-                        } else if (type === 'cashier' && !error) {
-                            ForwardWS.hideAll();
-                            $('#deposit-withdraw-message').hide();
-                            $('#deposit-withdraw-iframe-container iframe').attr('src', response.cashier);
-                            $('#deposit-withdraw-iframe-container').show();
-                        } else if (type === 'cashier' && error) {
-                            ForwardWS.hideAll();
-                            $('#deposit-withdraw-message').hide();
-                            if (error.code && error.code === 'ASK_TNC_APPROVAL') {
-                                window.location.href = url_for('user/tnc_approvalws');
-                            } else if (error.code && error.code === 'ASK_FIX_DETAILS') {
-                                var msgID = 'personal-details-message',
-                                    errorFields;
-                                if (error.details) {
-                                    errorFields = {
-                                        province: 'State/Province',
-                                        country : 'Country',
-                                        city    : 'Town/City',
-                                        street  : 'First line of home address',
-                                        pcode   : 'Postal Code / ZIP',
-                                        phone   : 'Telephone',
-                                        email   : 'Email address',
-                                    };
-                                }
-                                var errMsg = template($('#' + msgID).html(), [localize(error.details ? errorFields[error.details] : 'details')]);
-                                $('#' + msgID).html(errMsg);
-                                ForwardWS.showMessage(msgID);
-                            } else if (error.code && error.code === 'ASK_UK_FUNDS_PROTECTION') {
-                                $('#ukgc-funds-protection').show();
-                            } else if (error.code && error.code === 'ASK_AUTHENTICATE') {
-                                ForwardWS.showMessage('not-authenticated-message');
-=======
-        function clientIsVirtual() {
-            var is_virtual = page.client.is_virtual();
-            if (is_virtual) {
-                ForwardWS.showError(page.text.localize('This feature is not relevant to virtual-money accounts.'));
             }
             return is_virtual;
         }
@@ -260,7 +178,7 @@
                             if (error.code) {
                                 switch (error.code) {
                                     case 'ASK_TNC_APPROVAL':
-                                        window.location.href = page.url.url_for('user/tnc_approvalws');
+                                        window.location.href = url_for('user/tnc_approvalws');
                                         break;
                                     case 'ASK_FIX_DETAILS':
                                         ForwardWS.showPersonalDetailsError(error.details);
@@ -274,7 +192,6 @@
                                     default:
                                         ForwardWS.showError(error.message);
                                 }
->>>>>>> af6d6b82
                             } else {
                                 ForwardWS.showError(error.message);
                             }
@@ -308,19 +225,11 @@
                 get_account_status: 1,
                 passthrough       : { dispatch_to: 'ForwardWS' },
             });
-<<<<<<< HEAD
-            if (sessionStorage.getItem('client_status') === null) {
-                BinarySocket.send({ get_account_status: '1', passthrough: { dispatch_to: 'ForwardWS' } });
-            } else if (
-            (!Client.status_detected('cashier_locked, unwelcome', 'any') && /deposit/.test(window.location.hash)) ||
-            (!Client.status_detected('cashier_locked, withdrawal_locked', 'any') && /withdraw/.test(window.location.hash))
-=======
         } else if (
-            (!page.client_status_detected('cashier_locked, unwelcome', 'any') &&
+            (!Client.status_detected('cashier_locked, unwelcome', 'any') &&
             /deposit/.test(window.location.hash)) ||
-            (!page.client_status_detected('cashier_locked, withdrawal_locked', 'any') &&
+            (!Client.status_detected('cashier_locked, withdrawal_locked', 'any') &&
             /withdraw/.test(window.location.hash))
->>>>>>> af6d6b82
         ) {
             BinarySocket.send({ cashier_password: 1 });
         }
