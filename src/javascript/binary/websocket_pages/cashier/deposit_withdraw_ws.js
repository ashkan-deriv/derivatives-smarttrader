--- conflicted
+++ resolved
@@ -86,17 +86,10 @@
             hash_value = window.location.hash;
         if (/withdraw/.test(hash_value)) {
             cashier_type = 'withdraw';
-<<<<<<< HEAD
-            elementInnerHtml(deposit_withdraw_heading, page.text.localize('Withdraw'));
+            elementInnerHtml(deposit_withdraw_heading, localize('Withdraw'));
         } else if (/deposit/.test(hash_value)) {
             cashier_type = 'deposit';
-            elementInnerHtml(deposit_withdraw_heading, page.text.localize('Deposit'));
-=======
-            deposit_withdraw_heading.innerHTML = localize('Withdraw');
-        } else if (/deposit/.test(hash_value)) {
-            cashier_type = 'deposit';
-            deposit_withdraw_heading.innerHTML = localize('Deposit');
->>>>>>> 2810915d
+            elementInnerHtml(deposit_withdraw_heading, localize('Deposit'));
         }
         return cashier_type;
     }
