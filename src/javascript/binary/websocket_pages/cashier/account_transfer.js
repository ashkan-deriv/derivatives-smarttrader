const BinarySocket       = require('../socket');
const Client             = require('../../base/client');
const elementTextContent = require('../../common_functions/common_functions').elementTextContent;
const isCryptocurrency   = require('../../common_functions/currency').isCryptocurrency;
const FormManager        = require('../../common_functions/form_manager');

const AccountTransfer = (() => {
<<<<<<< HEAD
    'use strict';

    const form_id       = 'frm_account_transfer';
    const form_id_hash  = `#${form_id}`;

    const messages = {
        parent : 'client_message',
        error  : 'no_account',
        deposit: 'no_balance',
    };
=======
    const form_id = '#frm_account_transfer';
>>>>>>> fa451558

    let accounts,
        el_transfer_from,
        el_transfer_to,
        el_currency;

<<<<<<< HEAD
    const populateAccounts = () => {
        const client_loginid = Client.get('loginid');

        el_transfer_from = document.getElementById('transfer_from');
        el_transfer_to   = document.getElementById('transfer_to');

        const fragment_transfer_from = document.createElement('div');
        const fragment_transfer_to   = document.createElement('div');

        const createOption = (fragments, loginid, currency, balance, data_to_get) => {
            const option  = document.createElement('option');
            option.setAttribute(`data-${data_to_get}`, loginid);
            option.setAttribute('data-currency', currency);
            option.setAttribute('data-balance', balance);
            option.appendChild(document.createTextNode(loginid));
            fragments.appendChild(option);
        };
=======
    const populateAccounts = (response_transfer, response_limits) => {
        if (response_transfer.error || response_limits.error) {
            $('#error_message').find('p').text((response_transfer.error || response_limits.error).message).end()
                .setVisibility(1);
            return;
        }
        accounts             = response_transfer.accounts;
        const client_loginid = Client.get('loginid');
        const $form          = $(form_id);
        $transfer            = $form.find('#transfer');
        let text,
            from_loginid,
            to_loginid,
            max_balance;
>>>>>>> fa451558

        accounts.forEach((account, idx) => {
            const loginid  = accounts[idx].loginid;
            const currency = accounts[idx].currency;
            const balance  = accounts[idx].balance;

            if (+account.balance) {
<<<<<<< HEAD
                createOption(fragment_transfer_from, loginid, currency, balance, 'from');
=======
                from_loginid = accounts[idx].loginid;
                to_loginid   = accounts[1 - idx].loginid;
                text         = localize('from [_1] to [_2]', [from_loginid, to_loginid]);
                if (client_loginid === from_loginid) {
                    max_balance = Math.min(+accounts[idx].balance, +response_limits.get_limits.remainder);
                } else {
                    max_balance = +accounts[idx].balance;
                }
                $transfer.append($('<option/>', {
                    text,
                    'data-from'    : from_loginid,
                    'data-to'      : to_loginid,
                    'data-currency': accounts[idx].currency,
                    'data-balance' : max_balance,
                }));
>>>>>>> fa451558
            }

            createOption(fragment_transfer_to, loginid, currency, balance, 'to');
        });

        if (!fragment_transfer_from.childElementCount || !fragment_transfer_to.childElementCount) {
            showError();
            return;
        }

        const appendTransferOptions = (fragments, element) => {
            if (fragments.childElementCount > 1) {
                element.innerHTML = fragments.innerHTML;
            } else {
                const label = document.createElement('label');
                label.appendChild(document.createTextNode(fragments.innerText));

                element.parentNode.replaceChild(label, element);
            }
        };

        appendTransferOptions(fragment_transfer_from, el_transfer_from);
        appendTransferOptions(fragment_transfer_to, el_transfer_to);

        // show client's login id on top
        const opt_client = el_transfer_from.querySelector(`option[data-from="${client_loginid}"]`);
        if (opt_client && opt_client.index !== 0) {
            el_transfer_from.removeChild(opt_client);
            el_transfer_from.add(opt_client, el_transfer_from.firstChild);
            el_transfer_from.selectedIndex = 0;
        }

        showForm();
    };

    const hasError = (response) => {
        const error = response.error;
        if (error) {
            const el_error = document.getElementById('error_message').getElementsByTagName('p')[0];
            elementTextContent(el_error, error.message);
            el_error.parentNode.setVisibility(1);
            return true;
        }
        return false;
    };

<<<<<<< HEAD
    const showError = () => {
        document.getElementById(messages.parent).setVisibility(1);
        document.getElementById(messages.error).setVisibility(1);
    };

    const showForm = () => {
        el_currency = document.querySelector(`${form_id_hash} #currency`);

        hideSelectedInTransferTo();
        updateCurrency(el_currency);
        document.getElementById(form_id).setVisibility(1);
        bindValidation();

        el_transfer_from.addEventListener('change', function () {
            hideSelectedInTransferTo();
            updateCurrency(el_currency);

            // to update amount min and max as per selected account_from
=======
    const showForm = ($form) => {
        const $currency = $form.find('#currency');
        $transfer.on('change', function () {
            updateCurrency($currency, $(this));
>>>>>>> fa451558
            bindValidation();

            // update amount error
            const el_amount = document.getElementById('amount');
            if (el_amount && el_amount.value) {
                el_amount.dispatchEvent(new Event('change'));
            }
        });

        FormManager.handleSubmit({
            form_selector       : form_id_hash,
            fnc_response_handler: responseHandler,
        });
    };

    const hideSelectedInTransferTo = () => {
        const val_selected = getTransferAttr(el_transfer_from, 'data-from');
        const opt_to_hide  = el_transfer_to.querySelector(`option[data-to="${val_selected}"]`);

        const el_hidden = el_transfer_to.querySelectorAll('option.invisible');
        el_hidden.forEach((el) => {
            el.setVisibility(1);
        });

        if (opt_to_hide) {
            opt_to_hide.setVisibility(0);
            const opt_to_hide_idx = opt_to_hide.index;
            if (opt_to_hide_idx === el_transfer_to.selectedIndex) {
                el_transfer_to.selectedIndex =
                    opt_to_hide_idx === el_transfer_to.children.length - 1 ? 0 : opt_to_hide_idx + 1;
            }
        }
    };

    const updateCurrency = () => { elementTextContent(el_currency, getTransferAttr(el_transfer_from, 'data-currency')); };

    const getTransferAttr = (el, attribute) => el.options[el.selectedIndex].getAttribute(attribute);

    // TODO: change values when back-end updates logic
    const getMinAmount = () => (isCryptocurrency(getTransferAttr(el_transfer_from, 'data-currency')) ? 0.002 : 0.1);

    const getDecimals = () => (isCryptocurrency(getTransferAttr(el_transfer_from, 'data-currency')) ? '1, 3' : '1, 2');

    const bindValidation = () => {
        FormManager.init(form_id_hash, [
            { selector: '#amount', validations: ['req', ['number', { type: 'float', decimals: getDecimals(), min: getMinAmount(), max: getTransferAttr(el_transfer_from, 'data-balance'), custom_message: 'This amount exceeds your withdrawal limit.' }]] },

            { request_field: 'transfer_between_accounts', value: 1 },
            { request_field: 'account_from',              value: () => getTransferAttr(el_transfer_from, 'data-from') },
            { request_field: 'account_to',                value: () => getTransferAttr(el_transfer_to, 'data-to') },
            { request_field: 'currency',                  value: () => getTransferAttr(el_transfer_from, 'data-currency') },
        ]);
    };

    const responseHandler = (response) => {
        if (response.error) {
            const el_error = document.getElementById('form_error');
            elementTextContent(el_error, response.error.message);
            el_error.setVisibility(1);
        } else {
            BinarySocket.send({ transfer_between_accounts: 1 }).then(data => populateReceipt(data));
        }
    };

    const populateReceipt = (response) => {
        document.getElementById(form_id).setVisibility(0);
        accounts = response.accounts;
        accounts.forEach((account, idx) => {
            elementTextContent(document.getElementById(`loginid_${(idx + 1)}`), account.loginid);
            elementTextContent(document.getElementById(`balance_${(idx + 1)}`), account.balance);
        });
        document.getElementById('success_form').setVisibility(1);
    };

    const onLoad = () => {
        const error_element_to_show = [messages.parent];
        if (!Client.hasMultiAccountsOfType('real', true)) {
            error_element_to_show.push(messages.error);
        }
        if (!Client.get('balance') || +Client.get('balance') === 0) {
            error_element_to_show.push(messages.deposit);
        }
        if (error_element_to_show.length > 1) {
            error_element_to_show.forEach((id) => {
                document.getElementById(id).setVisibility(1);
            });
        } else {
            BinarySocket.send({ transfer_between_accounts: 1 }).then((response_transfer) => {
                if (hasError(response_transfer)) {
                    return;
                }
                accounts = response_transfer.accounts;
                if (!accounts || !accounts.length) {
                    showError();
                    return;
                }
                BinarySocket.send({ get_limits: 1 }).then((response_limits) => {
                    if (hasError(response_limits)) {
                        return;
                    }
                    populateAccounts();
                });
            });
        }
    };

    return {
        onLoad,
    };
})();

module.exports = AccountTransfer;<|MERGE_RESOLUTION|>--- conflicted
+++ resolved
@@ -5,9 +5,6 @@
 const FormManager        = require('../../common_functions/form_manager');
 
 const AccountTransfer = (() => {
-<<<<<<< HEAD
-    'use strict';
-
     const form_id       = 'frm_account_transfer';
     const form_id_hash  = `#${form_id}`;
 
@@ -16,16 +13,12 @@
         error  : 'no_account',
         deposit: 'no_balance',
     };
-=======
-    const form_id = '#frm_account_transfer';
->>>>>>> fa451558
 
     let accounts,
         el_transfer_from,
         el_transfer_to,
         el_currency;
 
-<<<<<<< HEAD
     const populateAccounts = () => {
         const client_loginid = Client.get('loginid');
 
@@ -43,22 +36,6 @@
             option.appendChild(document.createTextNode(loginid));
             fragments.appendChild(option);
         };
-=======
-    const populateAccounts = (response_transfer, response_limits) => {
-        if (response_transfer.error || response_limits.error) {
-            $('#error_message').find('p').text((response_transfer.error || response_limits.error).message).end()
-                .setVisibility(1);
-            return;
-        }
-        accounts             = response_transfer.accounts;
-        const client_loginid = Client.get('loginid');
-        const $form          = $(form_id);
-        $transfer            = $form.find('#transfer');
-        let text,
-            from_loginid,
-            to_loginid,
-            max_balance;
->>>>>>> fa451558
 
         accounts.forEach((account, idx) => {
             const loginid  = accounts[idx].loginid;
@@ -66,25 +43,7 @@
             const balance  = accounts[idx].balance;
 
             if (+account.balance) {
-<<<<<<< HEAD
                 createOption(fragment_transfer_from, loginid, currency, balance, 'from');
-=======
-                from_loginid = accounts[idx].loginid;
-                to_loginid   = accounts[1 - idx].loginid;
-                text         = localize('from [_1] to [_2]', [from_loginid, to_loginid]);
-                if (client_loginid === from_loginid) {
-                    max_balance = Math.min(+accounts[idx].balance, +response_limits.get_limits.remainder);
-                } else {
-                    max_balance = +accounts[idx].balance;
-                }
-                $transfer.append($('<option/>', {
-                    text,
-                    'data-from'    : from_loginid,
-                    'data-to'      : to_loginid,
-                    'data-currency': accounts[idx].currency,
-                    'data-balance' : max_balance,
-                }));
->>>>>>> fa451558
             }
 
             createOption(fragment_transfer_to, loginid, currency, balance, 'to');
@@ -131,7 +90,6 @@
         return false;
     };
 
-<<<<<<< HEAD
     const showError = () => {
         document.getElementById(messages.parent).setVisibility(1);
         document.getElementById(messages.error).setVisibility(1);
@@ -145,17 +103,11 @@
         document.getElementById(form_id).setVisibility(1);
         bindValidation();
 
-        el_transfer_from.addEventListener('change', function () {
+        el_transfer_from.addEventListener('change', () => {
             hideSelectedInTransferTo();
             updateCurrency(el_currency);
 
             // to update amount min and max as per selected account_from
-=======
-    const showForm = ($form) => {
-        const $currency = $form.find('#currency');
-        $transfer.on('change', function () {
-            updateCurrency($currency, $(this));
->>>>>>> fa451558
             bindValidation();
 
             // update amount error
