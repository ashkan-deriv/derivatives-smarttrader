--- conflicted
+++ resolved
@@ -72,15 +72,9 @@
 
         $.extend(contract, response.proposal_open_contract);
 
-<<<<<<< HEAD
-        if (contract && contractType) {
-            if (!document.getElementById(wrapperID)) return;
-            ViewPopup[`${contractType}Update`]();
-=======
         if (contract && contract_type) {
             if (!document.getElementById(wrapper_id)) return;
-            ViewPopup[contract_type + 'Update']();
->>>>>>> b20617f2
+            ViewPopup[`${contract_type}Update`]();
             return;
         }
 
@@ -164,33 +158,18 @@
         $container.append(
             $('<div/>', { id: wrapper_id })
             .append($('<div/>', { id: 'spread_table' }).append($table))
-<<<<<<< HEAD
-            .append($('<div/>', { id: 'errMsg', class: `notice-msg ${hiddenClass}` }))
-            .append($('<div/>', { id: winStatusID, class: hiddenClass }))
-            .append($('<div/>', { id: 'contract_sell_wrapper', class: hiddenClass })));
-
-        ViewPopupUI.show_inpage_popup(`<div class="${popupboxID}">${$Container.html()}</div>`, 'spread_popup', '#sell_bet_desc, #sell_content_wrapper');
-
-        return $(`#${wrapperID}`);
-    };
-
-    const spreadRow = function(label, id, classname, label_no_localize, isHidden) {
-        return `<tr${(isHidden ? ` class="${hiddenClass}"` : '')}><td>${localize(label)}${(label_no_localize || '')}</td><td${(id ? ` id="${id}"` : '')}${(classname ? ` class="${classname}"` : '')}></td></tr>`;
-    };
-=======
-            .append($('<div/>', { id: 'errMsg', class: 'notice-msg ' + hidden_class }))
+            .append($('<div/>', { id: 'errMsg', class: `notice-msg ${hidden_class}` }))
             .append($('<div/>', { id: win_status_id, class: hidden_class }))
             .append($('<div/>', { id: 'contract_sell_wrapper', class: hidden_class })));
 
-        ViewPopupUI.showInpagePopup('<div class="' + popupbox_id + '">' + $container.html() + '</div>', 'spread_popup', '#sell_bet_desc, #sell_content_wrapper');
-
-        return $('#' + wrapper_id);
-    };
-
-    const spreadRow = (label, id, classname, label_no_localize, isHidden) => (
-        '<tr' + (isHidden ? ' class="' + hidden_class + '"' : '') + '><td>' + localize(label) + (label_no_localize || '') + '</td><td' + (id ? ' id="' + id + '"' : '') + (classname ? ' class="' + classname + '"' : '') + '></td></tr>'
+        ViewPopupUI.showInpagePopup(`<div class="${popupbox_id}">${$container.html()}</div>`, 'spread_popup', '#sell_bet_desc, #sell_content_wrapper');
+
+        return $(`#${wrapper_id}`);
+    };
+
+    const spreadRow = (label, id, classname, label_no_localize, is_hidden) => (
+        `<tr${(is_hidden ? ` class="${hidden_class}"` : '')}><td>${localize(label)}${(label_no_localize || '')}</td><td${(id ? ` id="${id}"` : '')}${(classname ? ` class="${classname}"` : '')}></td></tr>`
     );
->>>>>>> b20617f2
 
     // ===== Contract: Normal =====
     const normalShowContract = () => {
@@ -270,11 +249,7 @@
             if (contract.entry_spot > 0) {
                 containerSetText('trade_details_entry_spot', contract.entry_spot);
             }
-<<<<<<< HEAD
-            containerSetText('trade_details_message', contract.validation_error ? contract.validation_error : corporateActionEvent ? `* ${localize('This contract was affected by a Corporate Action event.')}` : '&nbsp;');
-=======
-            containerSetText('trade_details_message', contract.validation_error ? contract.validation_error : corporate_action_event ? '* ' + localize('This contract was affected by a Corporate Action event.') : '&nbsp;');
->>>>>>> b20617f2
+            containerSetText('trade_details_message', contract.validation_error ? contract.validation_error : corporate_action_event ? `* ${localize('This contract was affected by a Corporate Action event.')}` : '&nbsp;');
         }
 
         if (!chart_started && !contract.tick_count) {
@@ -376,13 +351,8 @@
         const $contract_information_tab = $('#contract_information_tab');
         const $contract_information_content = $('#contract_information_content');
 
-<<<<<<< HEAD
-        $contractInformationTab.removeAttr('colspan');
+        $contract_information_tab.removeAttr('colspan');
         $('#contract_tabs').append(`<th id="corporate_action_tab">${localize('Corporate Action')}</th>`);
-=======
-        $contract_information_tab.removeAttr('colspan');
-        $('#contract_tabs').append('<th id="corporate_action_tab">' + localize('Corporate Action') + '</th>');
->>>>>>> b20617f2
 
         const $corporate_action_tab     = $('#corporate_action_tab');
         const $corporate_action_content = $('#corporate_action_content');
@@ -409,11 +379,7 @@
     const populateCorporateAction = (corporate_action) => {
         for (let i = 0; i < corporate_action.get_corporate_actions.actions.length; i++) {
             $('#corporate_action_content').append(
-<<<<<<< HEAD
-                normalRow(corporateAction.get_corporate_actions.actions[i].display_date, '', '', '', `${corporateAction.get_corporate_actions.actions[i].type} (${corporateAction.get_corporate_actions.actions[i].value}-${localize('for')}-1)`));
-=======
-                normalRow(corporate_action.get_corporate_actions.actions[i].display_date, '', '', '', corporate_action.get_corporate_actions.actions[i].type + ' (' + corporate_action.get_corporate_actions.actions[i].value + '-' + localize('for') + '-1)'));
->>>>>>> b20617f2
+                normalRow(corporate_action.get_corporate_actions.actions[i].display_date, '', '', '', `${corporate_action.get_corporate_actions.actions[i].type} (${corporate_action.get_corporate_actions.actions[i].value}-${localize('for')}-1)`));
         }
         let original_barriers,
             adjusted_barriers;
@@ -444,7 +410,6 @@
         const $sections = $('<div/>').append($('<div class="gr-row container"><div id="sell_details_chart_wrapper" class="gr-8 gr-12-m"></div><div id="sell_details_table" class="gr-4 gr-12-m"></div></div>'));
 
         $sections.find('#sell_details_table').append($(
-<<<<<<< HEAD
             `<table>
             <tr id="contract_tabs"><th colspan="2" id="contract_information_tab">${localize('Contract Information')}</th></tr><tbody id="contract_information_content">
             ${normalRow('Contract ID', '', 'trade_details_contract_id')}
@@ -470,84 +435,31 @@
             <tr><td colspan="2" class="last_cell" id="trade_details_message">&nbsp;</td></tr>
             </table>
             <div id="errMsg" class="notice-msg hidden"></div>
-            <div id="trade_details_bottom"><div id="contract_sell_wrapper" class="${hiddenClass}"></div><div id="contract_sell_message"></div><div id="contract_win_status" class="${hiddenClass}"></div></div>`));
+            <div id="trade_details_bottom"><div id="contract_sell_wrapper" class="${hidden_class}"></div><div id="contract_sell_message"></div><div id="contract_win_status" class="${hidden_class}"></div></div>`));
 
         $sections.find('#sell_details_chart_wrapper').html($('<div/>', { id: (contract.tick_count ? 'tick_chart' : 'analysis_live_chart'), class: 'live_chart_wrapper' }));
 
-        $Container.find(`#${wrapperID}`)
+        $container.find(`#${wrapper_id}`)
             .append($sections.html())
-            .append($('<div/>', { id: 'errMsg', class: `notice-msg ${hiddenClass}` }));
-
-        ViewPopupUI.show_inpage_popup(`<div class="${popupboxID}">${$Container.html()}</div>`, '', '#sell_bet_desc');
-        return $(`#${wrapperID}`);
-    };
-
-    const normalRow = function(label, label_id, value_id, isHidden, value) {
-        return `<tr${(isHidden ? ` class="${hiddenClass}"` : '')}><td${(label_id ? ` id="${label_id}"` : '')}>${localize(label)}</td><td${(value_id ? ` id="${value_id}"` : '')}>${(value || '')}</td></tr>`;
-    };
-=======
-            '<table>' +
-            '<tr id="contract_tabs"><th colspan="2" id="contract_information_tab">' + localize('Contract Information') + '</th></tr><tbody id="contract_information_content">' +
-            normalRow('Contract ID', '', 'trade_details_contract_id') +
-            normalRow('Reference ID', '', 'trade_details_ref_id') +
-            normalRow('Start Time', '', 'trade_details_start_date') +
-            (!contract.tick_count ? normalRow('End Time', '', 'trade_details_end_date') +
-                normalRow('Remaining Time', '', 'trade_details_live_remaining') : '') +
-            normalRow('Entry Spot', '', 'trade_details_entry_spot') +
-            normalRow(contract.barrier_count > 1 ? 'High Barrier' :
-                /^DIGIT(MATCH|DIFF)$/.test(contract.contract_type) ? 'Target' : 'Barrier', '', 'trade_details_barrier', true) +
-            (contract.barrier_count > 1 ? normalRow('Low Barrier', '', 'trade_details_barrier_low', true) : '') +
-            normalRow('Potential Payout', '', 'trade_details_payout') +
-            normalRow('Purchase Price', '', 'trade_details_purchase_price') +
-            '</tbody><tbody id="corporate_action_content" class="invisible"></tbody>' +
-            '<th colspan="2" id="barrier_change" class="invisible">' + localize('Barrier Change') + '</th>' +
-            '<tbody id="barrier_change_content" class="invisible"></tbody>' +
-            '<tr><th colspan="2" id="trade_details_current_title">' + localize('Current') + '</th></tr>' +
-            normalRow('Spot', 'trade_details_spot_label', 'trade_details_current_spot') +
-            normalRow('Spot Time', 'trade_details_spottime_label', 'trade_details_current_date') +
-            normalRow('Current Time', '', 'trade_details_live_date') +
-            normalRow('Indicative', 'trade_details_indicative_label', 'trade_details_indicative_price') +
-            normalRow('Profit/Loss', '', 'trade_details_profit_loss') +
-            '<tr><td colspan="2" class="last_cell" id="trade_details_message">&nbsp;</td></tr>' +
-            '</table>' +
-            '<div id="errMsg" class="notice-msg hidden"></div>' +
-            '<div id="trade_details_bottom"><div id="contract_sell_wrapper" class="' + hidden_class + '"></div><div id="contract_sell_message"></div><div id="contract_win_status" class="' + hidden_class + '"></div></div>'));
-
-        $sections.find('#sell_details_chart_wrapper').html('<div id="live_chart_form_wrapper" class="gr-12"></div>' +
-            '<div class="chart-notice"><div class="notice" id="delayed_feed_notice" style="display: none;">Charting for this underlying is delayed</div><div class="notice" id="not_available_notice" style="display: none;">Charting is not available for this underlying</div></div>' +
-            '<div id="' + (contract.tick_count ? 'tick_chart' : 'analysis_live_chart') + '" class="live_chart_wrapper gr-12"></div>');
-
-        $container.find('#' + wrapper_id)
-            .append($sections.html())
-            .append($('<div/>', { id: 'errMsg', class: 'notice-msg ' + hidden_class }));
-
-        ViewPopupUI.showInpagePopup('<div class="' + popupbox_id + '">' + $container.html() + '</div>', '', '#sell_bet_desc');
-        return $('#' + wrapper_id);
+            .append($('<div/>', { id: 'errMsg', class: `notice-msg ${hidden_class}` }));
+
+        ViewPopupUI.showInpagePopup(`<div class="${popupbox_id}">${$container.html()}</div>`, '', '#sell_bet_desc');
+        return $(`#${wrapper_id}`);
     };
 
     const normalRow = (label, label_id, value_id, is_hidden, value) => (
-        '<tr' + (is_hidden ? ' class="' + hidden_class + '"' : '') + '><td' + (label_id ? ' id="' + label_id + '"' : '') + '>' + localize(label) + '</td><td' + (value_id ? ' id="' + value_id + '"' : '') + '>' + (value || '') + '</td></tr>'
+        `<tr${(is_hidden ? ` class="${hidden_class}"` : '')}><td${(label_id ? ` id="${label_id}"` : '')}>${localize(label)}</td><td${(value_id ? ` id="${value_id}"` : '')}>${(value || '')}</td></tr>`
     );
->>>>>>> b20617f2
 
     const epochToDateTime = epoch => moment.utc(epoch * 1000).format('YYYY-MM-DD HH:mm:ss');
 
     // ===== Tools =====
-<<<<<<< HEAD
-    const containerSetText = function(id, string, attributes, isVisible) {
-        if (!$Container || $Container.length === 0) {
-            $Container = $(`#${wrapperID}`);
-        }
-
-        const $target = $Container.find(`#${id}`);
-=======
     const containerSetText = (id, string, attributes, is_visible) => {
         if (!$container || $container.length === 0) {
-            $container = $('#' + wrapper_id);
-        }
-
-        const $target = $container.find('#' + id);
->>>>>>> b20617f2
+            $container = $(`#${wrapper_id}`);
+        }
+
+        const $target = $container.find(`#${id}`);
         if ($target && $target.length > 0) {
             $target.html(string);
             if (attributes) $target.attr(attributes);
@@ -576,15 +488,9 @@
         const $con = $('<div/>');
         $con.prepend($('<div/>', { id: 'sell_bet_desc', class: 'popup_bet_desc drag-handle', text: localize(title) }));
         $con.append(
-<<<<<<< HEAD
-            $('<div/>', { id: wrapperID })
-            .append($('<div/>', { class: msgClass, html: localize(message) })));
-        ViewPopupUI.show_inpage_popup(`<div class="${popupboxID}">${$con.html()}</div>`, 'message_popup', '#sell_bet_desc');
-=======
             $('<div/>', { id: wrapper_id })
             .append($('<div/>', { class: msg_class, html: localize(message) })));
-        ViewPopupUI.showInpagePopup('<div class="' + popupbox_id + '">' + $con.html() + '</div>', 'message_popup', '#sell_bet_desc');
->>>>>>> b20617f2
+        ViewPopupUI.showInpagePopup(`<div class="${popupbox_id}">${$con.html()}</div>`, 'message_popup', '#sell_bet_desc');
     };
 
     const showErrorPopup = (response, message) => {
@@ -593,17 +499,10 @@
         console.log(response);
     };
 
-<<<<<<< HEAD
-    const sellSetVisibility = function(show) {
-        const sellWrapperID = 'sell_at_market_wrapper',
-            sellButtonID = 'sell_at_market';
-        const isExist = $Container.find(`#${sellWrapperID}`).length > 0;
-=======
     const sellSetVisibility = (show) => {
         const sell_wrapper_id = 'sell_at_market_wrapper';
-        const sell_button_id  = 'sell_at_market';
-        const is_exist = $container.find('#' + sell_wrapper_id).length > 0;
->>>>>>> b20617f2
+        const sell_button_id = 'sell_at_market';
+        const is_exist = $container.find(`#${sell_wrapper_id}`).length > 0;
         if (show) {
             if (is_exist) return;
             if (contract_type === 'spread') {
@@ -611,21 +510,14 @@
                     $('<p/>', { id: sell_wrapper_id, class: 'button' })
                     .append($('<button/>', { id: sell_button_id, class: 'button', text: localize('Sell') })));
             } else {
-<<<<<<< HEAD
-                $Container.find('#contract_sell_wrapper').removeClass(hiddenClass)
-                    .append($('<div/>', { id: sellWrapperID })
-                        .append($('<button/>', { id: sellButtonID, class: 'button', text: localize('Sell at market') }))
+                $container.find('#contract_sell_wrapper').removeClass(hidden_class)
+                    .append($('<div/>', { id: sell_wrapper_id })
+                        .append($('<button/>', { id: sell_button_id, class: 'button', text: localize('Sell at market') }))
                         .append($('<div/>', { class: 'note' })
                             .append($('<strong/>', { text: `${localize('Note')}: ` }))
                             .append($('<span/>', { text: localize('Contract will be sold at the prevailing market price when the request is received by our servers. This price may differ from the indicated price.') }))));
             }
-            $Container.find(`#${sellButtonID}`).unbind('click').click(function(e) {
-=======
-                $container.find('#contract_sell_wrapper').removeClass(hidden_class).append($('<div id="' + sell_wrapper_id + '"><span class="button"><button id="' + sell_button_id + '" class="button">' + localize('Sell at market') + '</button></span>' +
-                    '<div class="note"><strong>' + localize('Note') + ':</strong> ' + localize('Contract will be sold at the prevailing market price when the request is received by our servers. This price may differ from the indicated price.') + '</div>'));
-            }
-            $container.find('#' + sell_button_id).unbind('click').click((e) => {
->>>>>>> b20617f2
+            $container.find(`#${sell_button_id}`).unbind('click').click((e) => {
                 e.preventDefault();
                 e.stopPropagation();
                 is_sell_clicked = true;
@@ -633,15 +525,9 @@
                 socketSend({ sell: contract_id, price: contract.bid_price, passthrough: {} }, responseSell);
             });
         } else {
-<<<<<<< HEAD
-            if (!isExist) return;
-            $Container.find(`#${sellButtonID}`).unbind('click');
-            $Container.find(`#${sellWrapperID}`).remove();
-=======
             if (!is_exist) return;
-            $container.find('#' + sell_button_id).unbind('click');
-            $container.find('#' + sell_wrapper_id).remove();
->>>>>>> b20617f2
+            $container.find(`#${sell_button_id}`).unbind('click');
+            $container.find(`#${sell_wrapper_id}`).remove();
         }
     };
 
@@ -675,7 +561,7 @@
     const responseCorporateActions = (response) => {
         if (!isEmptyObject(response.get_corporate_actions)) {
             corporate_action_event = true;
-            containerSetText('trade_details_message', contract.validation_error ? contract.validation_error : corporate_action_event ? '* ' + localize('This contract was affected by a Corporate Action event.') : '&nbsp;');
+            containerSetText('trade_details_message', contract.validation_error ? contract.validation_error : corporate_action_event ? `* ${localize('This contract was affected by a Corporate Action event.')}` : '&nbsp;');
             populateCorporateAction(response);
             showCorporateAction();
         }
@@ -732,23 +618,6 @@
                     showErrorPopup(response, response.error.message);
                 }
                 break;
-<<<<<<< HEAD
-            case 'sell':
-                responseSell(response);
-                break;
-            case 'sell_expired':
-                responseSellExpired();
-                break;
-            case 'get_corporate_actions':
-                if (!isEmptyObject(response.get_corporate_actions)) {
-                    corporateActionEvent = true;
-                    containerSetText('trade_details_message', contract.validation_error ? contract.validation_error : corporateActionEvent ? `* ${localize('This contract was affected by a Corporate Action event.')}` : '&nbsp;');
-                    populateCorporateAction(response);
-                    showCorporateAction();
-                }
-                break;
-=======
->>>>>>> b20617f2
             default:
                 break;
         }
