const Client           = require('../../../base/client');
const showLoadingImage = require('../../../base/utility').showLoadingImage;
const template         = require('../../../base/utility').template;
const formatMoney      = require('../../../common_functions/currency').formatMoney;
const Validation       = require('../../../common_functions/form_validation');
const MetaTraderConfig = require('./metatrader.config');

const MetaTraderUI = (() => {
    let $container,
        $list_cont,
        $mt5_account,
        $list,
        $detail,
        $action,
        $templates,
        $form,
        $main_msg,
        submit;

    const types_info   = MetaTraderConfig.types_info;
    const actions_info = MetaTraderConfig.actions_info;
    const validations  = MetaTraderConfig.validations;
    const mt5_currency = MetaTraderConfig.mt5_currency();

    const init = (submit_func) => {
        submit       = submit_func;
        $container   = $('#mt_account_management');
        $mt5_account = $container.find('#mt5_account');
        $list_cont   = $container.find('#accounts_list');
        $list        = $list_cont.find('> div.list');
        $detail      = $container.find('#account_details');
        $action      = $container.find('#fst_action');
        $templates   = $container.find('#templates');
        $main_msg    = $container.find('#main_msg');
        $container.find('[class*="act_"]').click(populateForm);

        populateAccountList();
    };

    const populateAccountList = () => {
        const $acc_name = $templates.find('> .acc-name');
        Object.keys(types_info)
            .sort((a, b) => types_info[a].order > types_info[b].order)
            .forEach((acc_type) => {
                if ($list.find(`[value="${acc_type}"]`).length === 0) {
                    const $acc_item = $acc_name.clone();
                    $acc_item.attr('value', acc_type);
                    $list.append($acc_item);
                }
            });

        const hideList = () => {
            $list_cont.slideUp('fast', () => { $mt5_account.removeClass('open'); });
        };

        // account switch events
        $mt5_account.off('click').on('click', (e) => {
            e.stopPropagation();
            if ($list_cont.is(':hidden')) {
                $mt5_account.addClass('open');
                $list_cont.slideDown('fast');
            } else {
                hideList();
            }
        });
        $list.off('click').on('click', '.acc-name', function () {
            if (!$(this).hasClass('disabled')) {
                setAccountType($(this).attr('value'), true);
            }
        });
        $(document).off('click.mt5_account_list').on('click.mt5_account_list', () => {
            hideList();
        });
    };

    const setAccountType = (acc_type, should_set_account) => {
        if ($mt5_account.attr('value') !== acc_type) {
            Client.set('mt5_account', acc_type);
            $mt5_account.attr('value', acc_type).html(types_info[acc_type].title).removeClass('empty');
            $list.find('.acc-name').removeClass('selected');
            $list.find(`[value="${acc_type}"]`).addClass('selected');
            $action.setVisibility(0);
            if (should_set_account) {
                setCurrentAccount(acc_type);
                $.scrollTo($container, 300, { offset: -10 });
            }
        }
    };

    const updateAccount = (acc_type) => {
        updateListItem(acc_type);
        setCurrentAccount(acc_type);
    };

    const updateListItem = (acc_type) => {
        const $acc_item = $list.find(`[value="${acc_type}"]`);
        $acc_item.find('.mt-type').text(`${types_info[acc_type].title}`);
        if (types_info[acc_type].account_info) {
            $acc_item.find('.mt-login').text(types_info[acc_type].account_info.login);
            $acc_item.find('.mt-balance').html(formatMoney(mt5_currency, +types_info[acc_type].account_info.balance));
            $acc_item.setVisibility(1);
            if (Object.keys(types_info).every(type => types_info[type].account_info || !types_info[type].is_enabled)) {
                $container.find('.act_new_account').remove();
            }
        } else {
            $acc_item.setVisibility(0);
        }
    };

    const displayAccountDescription = (acc_type) => {
        $container.find('#account_desc').html($templates.find(`.account-desc .${acc_type}`).clone());
    };

    const setCurrentAccount = (acc_type) => {
        if (acc_type !== Client.get('mt5_account')) return;

        $detail.find('#acc_icon').attr('class', types_info[acc_type].mt5_account_type || 'volatility');
        displayAccountDescription(acc_type);

        if (types_info[acc_type].account_info) {
            // Update account info
            $detail.find('.acc-info div[data]').map(function () {
<<<<<<< HEAD
                const key  = $(this).attr('data');
                const info = types_info[acc_type].account_info[key];
                $(this).html(
                    key === 'balance' ? formatMoney(mt5_currency, +info) :
                        key === 'leverage' ? `1:${info}` : info);
=======
                const key     = $(this).attr('data');
                const info    = types_info[acc_type].account_info[key];
                const mapping = {
                    balance : () => formatMoney('USD', +info),
                    leverage: () => `1:${info}`,
                };
                $(this).html(typeof mapping[key] === 'function' ? mapping[key]() : info);
>>>>>>> fa451558
            });
            // $container.find('.act_cashier').setVisibility(!types_info[acc_type].is_demo);
            $container.find('.has-account').setVisibility(1);
        } else {
            $detail.find('.acc-info, .acc-actions').setVisibility(0);
        }
        $('#mt_loading').remove();
        $container.setVisibility(1);

        setAccountType(acc_type);

        if ($action.hasClass('invisible')) {
            loadAction(defaultAction(acc_type));
        }
    };

<<<<<<< HEAD
    const defaultAction = acc_type => (
        types_info[acc_type].account_info ?
            (types_info[acc_type].is_demo ? 'password_change' : 'cashier') :
            'new_account'
    );
=======
    const defaultAction = acc_type => {
        let type = 'new_account';
        if (types_info[acc_type].account_info) {
            type = types_info[acc_type].is_demo ? 'password_change' : 'deposit';
        }
        return type;
    };
>>>>>>> fa451558

    const loadAction = (action, acc_type) => {
        $container.find(`[class*=act_${action || defaultAction(acc_type)}]`).click();
    };

    const populateForm = (e) => {
        let $target = $(e.target);
        if ($target.prop('tagName').toLowerCase() !== 'a') {
            $target = $target.parents('a');
        }

        const acc_type = Client.get('mt5_account');
        const action   = $target.attr('class').split(' ').find(c => /^act_/.test(c)).replace('act_', '');

        const cloneForm = () => {
            $form = $templates.find(`#frm_${action}`).clone();
            $form.find(`.${/demo/.test(acc_type) ? 'demo' : 'real'}-only`).setVisibility(1);
            const formValues = (actions_info[action] || {}).formValues;
            if (formValues) formValues($form, acc_type, action);

            // append form
            $action.find('#frm_action').html($form).setVisibility(1).end()
                .setVisibility(1);

            $form.find('button[type="submit"]').each(function() { // cashier has two different actions
                const this_action = $(this).attr('action');
                actions_info[this_action].$form = $(this).parents('form');
                $(this).attr({ acc_type: acc_type }).on('click dblclick', submit);
                Validation.init(`#frm_${this_action}`, validations[this_action]);
            });

            handleNewAccountUI(action, acc_type, $target);
        };

        if (!actions_info[action]) { // Manage Fund
            cloneForm();
            $form.find('.binary-account').text(`Binary ${Client.get('loginid')}`);
            $form.find('.binary-balance').html(`${formatMoney(Client.get('currency'), Client.get('balance'))}`);
            $form.find('.mt5-account').text(`${types_info[acc_type].title} ${types_info[acc_type].account_info.login}`);
            $form.find('.mt5-balance').html(`${formatMoney(mt5_currency, types_info[acc_type].account_info.balance)}`);
            ['deposit', 'withdrawal'].forEach((act) => {
                actions_info[act].prerequisites(acc_type).then((error_msg) => {
                    if (error_msg) {
                        $container.find(`#frm_${act} .form`).replaceWith($('<p/>', { class: 'unavailable' }));
                        displayMessage(`#frm_${act} .unavailable`, error_msg, true);
                    }
                });
            });
            return;
        }

        actions_info[action].prerequisites(acc_type).then((error_msg) => {
            if (error_msg) { // does not meet one of prerequisites
                displayMainMessage(error_msg);
                $action.find('#frm_action').empty().end().setVisibility(1);
                return;
            }

            if (!$action.find(`#frm_${action}`).length) {
                $main_msg.setVisibility(0);
            }

<<<<<<< HEAD
            cloneForm();
        });
    };
=======
            // clone form, event listener
            $form = $templates.find(`#frm_${action}`).clone();
            const formValues = actions_info[action].formValues;
            if (formValues) formValues($form, acc_type, action);
            $form.find('#btn_submit').attr({ acc_type, action }).on('click dblclick', submit);
>>>>>>> fa451558

    // -----------------------
    // ----- New Account -----
    // -----------------------
    const handleNewAccountUI = (action, acc_type, $target) => {
        const is_new_account = action === 'new_account';
        const $acc_actions = $container.find('.acc-actions');
        $acc_actions.find('.new-account').setVisibility(is_new_account);
        $acc_actions.find('.has-account').setVisibility(!is_new_account);
        $detail.setVisibility(!is_new_account);

        if (!is_new_account) {
            // set active tab
            $detail.setVisibility(1);
            $container.find('[class*="act_"]').removeClass('selected');
            $target.addClass('selected');
            return;
        }

        // is_new_account
        newAccountSetTitle();
        displayAccountDescription(action);
        $form = actions_info[action].$form;

        // Navigation buttons: cancel, next, back
        $form.find('#btn_cancel').click(() => { loadAction(null, acc_type); });
        const displayStep = (step) => {
            $form.find('#mv_new_account div[id^="view_"]').setVisibility(0);
            $form.find(`#view_${step}`).setVisibility(1);
        };
        $form.find('#btn_next').click(function() {
            if (!$(this).hasClass('button-disabled')) {
                $form.find('#view_2 #btn_submit').attr('acc_type', newAccountGetType());
                displayStep(2);
                $.scrollTo($container.find('.acc-actions'), 300, { offset: -10 });
            }
        });
        $form.find('#btn_back').click(() => { displayStep(1); });

        // Account type selection
        $form.find('.mt5_type_box').click(selectAccountTypeUI);
    };

    const newAccountSetTitle = (acc_type) => {
        $container.find('.acc-actions .new-account span').text(template($templates.find('#title_new_account').text(), [acc_type ? types_info[acc_type].title : '']));
    };

    const newAccountGetType = () => `${$form.find('.step-1 .selected').attr('data-acc-type')}_${$form.find('.step-2 .selected').attr('data-acc-type')}`;

    const selectAccountTypeUI = (e) => {
        const action = 'new_account';
        const box_class = 'mt5_type_box';
        let $item = $(e.target);
        if (!$item.hasClass(box_class)) {
            $item = $item.parents(`.${box_class}`);
        }
        if (/\b(disabled|selected|existed)\b/.test($item.attr('class'))) return;
        $item.parents('.type-group').find(`.${box_class}.selected`).removeClass('selected');
        $item.addClass('selected');
        const selected_acc_type = $item.attr('data-acc-type');
        if (/(demo|real)/.test(selected_acc_type)) {
            newAccountSetTitle();
            displayAccountDescription(action);
            updateAccountTypesUI(selected_acc_type);
            $form.find('#view_1 #btn_next').addClass('button-disabled');
            $form.find('#view_1 .step-2').setVisibility(1);
            displayMessage('#new_account_msg', (selected_acc_type === 'real' && Client.get('is_virtual')) ? MetaTraderConfig.needsRealMessage() : '', true);
        } else {
            const new_acc_type = newAccountGetType();
            newAccountSetTitle(new_acc_type);
            displayAccountDescription(new_acc_type);
            actions_info[action].prerequisites(new_acc_type).then((error_msg) => {
                displayMessage('#new_account_msg', error_msg || '');
                $form.find('#view_1 #btn_next')[error_msg ? 'addClass' : 'removeClass']('button-disabled');
            });
        }
    };

    const updateAccountTypesUI = (type) => {
        Object.keys(types_info)
            .filter(acc_type => acc_type.indexOf(type) === 0)
            .forEach((acc_type) => {
                $form.find(`.step-2 #${acc_type.replace(type, 'rbtn')}`)
                    .removeClass('existed disabled selected')
                    .addClass(
                        types_info[acc_type].account_info ? 'existed' :
                        (type === 'real' && (!types_info[acc_type].is_enabled || Client.get('is_virtual')))  ? 'disabled' : '');
            });
    };

    // -------------------
    // ----- General -----
    // -------------------
    const postValidate = (acc_type, action) => {
        const validate = actions_info[action].pre_submit;
        return validate ? validate(actions_info[action].$form, acc_type, displayFormMessage) :
            new Promise(resolve => resolve(true));
    };

    const hideFormMessage = (action) => {
        actions_info[action].$form.find('#msg_form').html('').setVisibility(0);
    };

    const displayFormMessage = (message, action) => {
        actions_info[action].$form.find('#msg_form').html(message).setVisibility(1);
    };

    const displayMainMessage = (message) => {
        $main_msg.html(message).setVisibility(1);
        $.scrollTo($action, 500, { offset: -80 });
    };

    const displayMessage = (selector, message, is_centered) => {
        $container.find(selector).html(message).attr('class', `notice-msg hint ${is_centered ? 'center-text' : 'align-start'}`).setVisibility(message.length);
    };

    const displayPageError = (message) => {
        $('#page_msg').html(message).setVisibility(1);
        $('#mt_loading').remove();
    };

    const disableButton = (action) => {
        const $btn = actions_info[action].$form.find('button');
        if ($btn.length && !$btn.find('.barspinner').length) {
            $btn.attr('disabled', 'disabled');
            const $btn_text = $('<span/>', { text: $btn.text(), class: 'invisible' });
            showLoadingImage($btn, 'white');
            $btn.append($btn_text);
        }
    };

    const enableButton = (action) => {
        const $btn = actions_info[action].$form.find('button');
        if ($btn.length && $btn.find('.barspinner').length) {
            $btn.removeAttr('disabled').html($btn.find('span').text());
        }
    };

    return {
<<<<<<< HEAD
        init              : init,
        $form             : () => $form,
        setAccountType    : setAccountType,
        loadAction        : loadAction,
        updateAccount     : updateAccount,
        postValidate      : postValidate,
        hideFormMessage   : hideFormMessage,
        displayFormMessage: displayFormMessage,
        displayMainMessage: displayMainMessage,
        displayPageError  : displayPageError,
        disableButton     : disableButton,
        enableButton      : enableButton,
=======
        init,
        loadAction,
        updateAccount,
        postValidate,
        hideFormMessage,
        displayFormMessage,
        displayMainMessage,
        displayPageError,
        disableButton,
        enableButton,

        $form: () => $form,
>>>>>>> fa451558
    };
})();

module.exports = MetaTraderUI;<|MERGE_RESOLUTION|>--- conflicted
+++ resolved
@@ -20,7 +20,7 @@
     const types_info   = MetaTraderConfig.types_info;
     const actions_info = MetaTraderConfig.actions_info;
     const validations  = MetaTraderConfig.validations;
-    const mt5_currency = MetaTraderConfig.mt5_currency();
+    const mt5_currency = MetaTraderConfig.mt5Currency();
 
     const init = (submit_func) => {
         submit       = submit_func;
@@ -120,21 +120,13 @@
         if (types_info[acc_type].account_info) {
             // Update account info
             $detail.find('.acc-info div[data]').map(function () {
-<<<<<<< HEAD
-                const key  = $(this).attr('data');
-                const info = types_info[acc_type].account_info[key];
-                $(this).html(
-                    key === 'balance' ? formatMoney(mt5_currency, +info) :
-                        key === 'leverage' ? `1:${info}` : info);
-=======
                 const key     = $(this).attr('data');
                 const info    = types_info[acc_type].account_info[key];
                 const mapping = {
-                    balance : () => formatMoney('USD', +info),
+                    balance : () => formatMoney(mt5_currency, +info),
                     leverage: () => `1:${info}`,
                 };
                 $(this).html(typeof mapping[key] === 'function' ? mapping[key]() : info);
->>>>>>> fa451558
             });
             // $container.find('.act_cashier').setVisibility(!types_info[acc_type].is_demo);
             $container.find('.has-account').setVisibility(1);
@@ -151,21 +143,13 @@
         }
     };
 
-<<<<<<< HEAD
-    const defaultAction = acc_type => (
-        types_info[acc_type].account_info ?
-            (types_info[acc_type].is_demo ? 'password_change' : 'cashier') :
-            'new_account'
-    );
-=======
     const defaultAction = acc_type => {
         let type = 'new_account';
         if (types_info[acc_type].account_info) {
-            type = types_info[acc_type].is_demo ? 'password_change' : 'deposit';
+            type = types_info[acc_type].is_demo ? 'password_change' : 'cashier';
         }
         return type;
     };
->>>>>>> fa451558
 
     const loadAction = (action, acc_type) => {
         $container.find(`[class*=act_${action || defaultAction(acc_type)}]`).click();
@@ -193,7 +177,7 @@
             $form.find('button[type="submit"]').each(function() { // cashier has two different actions
                 const this_action = $(this).attr('action');
                 actions_info[this_action].$form = $(this).parents('form');
-                $(this).attr({ acc_type: acc_type }).on('click dblclick', submit);
+                $(this).attr({ acc_type }).on('click dblclick', submit);
                 Validation.init(`#frm_${this_action}`, validations[this_action]);
             });
 
@@ -228,17 +212,9 @@
                 $main_msg.setVisibility(0);
             }
 
-<<<<<<< HEAD
             cloneForm();
         });
     };
-=======
-            // clone form, event listener
-            $form = $templates.find(`#frm_${action}`).clone();
-            const formValues = actions_info[action].formValues;
-            if (formValues) formValues($form, acc_type, action);
-            $form.find('#btn_submit').attr({ acc_type, action }).on('click dblclick', submit);
->>>>>>> fa451558
 
     // -----------------------
     // ----- New Account -----
@@ -378,21 +354,8 @@
     };
 
     return {
-<<<<<<< HEAD
-        init              : init,
-        $form             : () => $form,
-        setAccountType    : setAccountType,
-        loadAction        : loadAction,
-        updateAccount     : updateAccount,
-        postValidate      : postValidate,
-        hideFormMessage   : hideFormMessage,
-        displayFormMessage: displayFormMessage,
-        displayMainMessage: displayMainMessage,
-        displayPageError  : displayPageError,
-        disableButton     : disableButton,
-        enableButton      : enableButton,
-=======
         init,
+        setAccountType,
         loadAction,
         updateAccount,
         postValidate,
@@ -404,7 +367,6 @@
         enableButton,
 
         $form: () => $form,
->>>>>>> fa451558
     };
 })();
 
