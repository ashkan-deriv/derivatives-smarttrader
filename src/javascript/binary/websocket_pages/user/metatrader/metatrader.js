const MetaTraderConfig = require('./metatrader.config');
const MetaTraderUI     = require('./metatrader.ui');
const BinarySocket     = require('../../socket');
const Client           = require('../../../base/client');
const localize         = require('../../../base/localize').localize;
const getPropertyValue = require('../../../base/utility').getPropertyValue;
const Validation       = require('../../../common_functions/form_validation');

const MetaTrader = (() => {
    const types_info   = MetaTraderConfig.types_info;
    const actions_info = MetaTraderConfig.actions_info;
    const fields       = MetaTraderConfig.fields;

    let has_financial_company,
        has_gaming_company;

    const onLoad = () => {
        BinarySocket.wait('landing_company').then((response) => {
            if (isEligible(response)) {
                updateEnabledStatus('gaming', has_gaming_company);
                updateEnabledStatus('financial', has_financial_company);
                getAllAccountsInfo();
                MetaTraderUI.init(submit);
            } else {
                MetaTraderUI.displayPageError(localize('Sorry, this feature is not available in your jurisdiction.'));
            }
        });
    };

    const isEligible = (landing_company_response) => {
        let is_eligible = false;
        if (!landing_company_response.error) {
            const lc              = landing_company_response.landing_company;
            has_financial_company = getPropertyValue(lc, ['mt_financial_company', 'shortcode']) === 'vanuatu';
            has_gaming_company    = getPropertyValue(lc, ['mt_gaming_company', 'shortcode']) === 'costarica';
            if (getPropertyValue(lc, ['financial_company', 'shortcode']) === 'costarica' &&
                (has_financial_company || has_gaming_company)) {
                is_eligible = true;
            }
        }
        return is_eligible;
    };

    const updateEnabledStatus = (account_type, is_enabled) => {
        Object.keys(types_info).forEach((acc_type) => {
            if (types_info[acc_type].account_type === account_type) {
                types_info[acc_type].is_enabled = is_enabled;
            }
        });
    };

    const getAllAccountsInfo = () => {
        BinarySocket.wait('mt5_login_list').then((response) => {
            // Ignore old accounts which are not linked to any group or has deprecated group
            const mt5_login_list = (response.mt5_login_list || []).filter(obj => (
                obj.group && Client.getMT5AccountType(obj.group) in types_info
            ));

            // Update account info
            mt5_login_list.forEach((obj) => {
                const acc_type = Client.getMT5AccountType(obj.group);
                types_info[acc_type].account_info = { login: obj.login };
                getAccountDetails(obj.login, acc_type);
            });

            Client.set('mt5_account', getDefaultAccount(mt5_login_list));

            // Update types with no account
            Object.keys(types_info).forEach((acc_type) => {
                if (!types_info[acc_type].account_info) {
                    MetaTraderUI.updateAccount(acc_type);
                }
            });
        });
    };

    const getDefaultAccount = login_list => (
        Object.keys(types_info).indexOf(location.hash.substring(1)) >= 0 ? location.hash.substring(1) :
            ((types_info[Client.get('mt5_account')] || {}).account_info && Client.get('mt5_account')) ||
            (login_list && login_list.length ?
                Client.getMT5AccountType(
                    ((login_list.find(login => /real/.test(login.group)) || login_list.find(login => /demo/.test(login.group))) || {}).group) :
                'demo_vanuatu_cent')
    );

    const getAccountDetails = (login, acc_type) => {
        BinarySocket.send({
            mt5_get_settings: 1,
            login,
        }).then((response) => {
            if (response.mt5_get_settings) {
                types_info[acc_type].account_info = response.mt5_get_settings;
                MetaTraderUI.updateAccount(acc_type);
            }
        });
    };

    const makeRequestObject = (acc_type, action) => {
        const req = {};

        Object.keys(fields[action]).forEach((field) => {
            const field_obj = fields[action][field];
            if (field_obj.request_field) {
                req[field_obj.request_field] = MetaTraderUI.$form().find(field_obj.id).val();
            }
        });

        // set main command
        req[`mt5_${action}`] = 1;

        // add additional fields
        $.extend(req, fields[action].additional_fields(acc_type));

        return req;
    };

    const submit = (e) => {
        e.preventDefault();
        const $btn_submit = $(e.target);
<<<<<<< HEAD
        const acc_type = $btn_submit.attr('acc_type');
        const action   = $btn_submit.attr('action');
        MetaTraderUI.hideFormMessage(action);
=======
        const acc_type    = $btn_submit.attr('acc_type');
        const action      = $btn_submit.attr('action');
>>>>>>> fa451558
        if (Validation.validate(`#frm_${action}`)) {
            MetaTraderUI.disableButton(action);
            // further validations before submit (password_check)
            MetaTraderUI.postValidate(acc_type, action).then((is_ok) => {
                if (!is_ok) {
                    MetaTraderUI.enableButton(action);
                    return;
                }

                const req = makeRequestObject(acc_type, action);
                BinarySocket.send(req).then((response) => {
                    if (response.error) {
                        MetaTraderUI.displayFormMessage(response.error.message, action);
                        MetaTraderUI.enableButton(action);
                    } else {
                        const login = actions_info[action].login ?
                            actions_info[action].login(response) : types_info[acc_type].account_info.login;
                        if (!types_info[acc_type].account_info) {
<<<<<<< HEAD
                            types_info[acc_type].account_info = { login: login };
                            MetaTraderUI.setAccountType(acc_type, true);
=======
                            types_info[acc_type].account_info = { login };
>>>>>>> fa451558
                        }
                        MetaTraderUI.loadAction(null, acc_type);
                        getAccountDetails(login, acc_type);
                        if (typeof actions_info[action].success_msg === 'function') {
                            MetaTraderUI.displayMainMessage(actions_info[action].success_msg(response));
                        }
                        if (typeof actions_info[action].onSuccess === 'function') {
                            actions_info[action].onSuccess(response, acc_type);
                        }
                    }
                    MetaTraderUI.enableButton(action);
                });
            });
        }
    };

    return {
        onLoad,
        isEligible,
    };
})();

module.exports = MetaTrader;<|MERGE_RESOLUTION|>--- conflicted
+++ resolved
@@ -117,14 +117,9 @@
     const submit = (e) => {
         e.preventDefault();
         const $btn_submit = $(e.target);
-<<<<<<< HEAD
-        const acc_type = $btn_submit.attr('acc_type');
-        const action   = $btn_submit.attr('action');
-        MetaTraderUI.hideFormMessage(action);
-=======
         const acc_type    = $btn_submit.attr('acc_type');
         const action      = $btn_submit.attr('action');
->>>>>>> fa451558
+        MetaTraderUI.hideFormMessage(action);
         if (Validation.validate(`#frm_${action}`)) {
             MetaTraderUI.disableButton(action);
             // further validations before submit (password_check)
@@ -143,12 +138,8 @@
                         const login = actions_info[action].login ?
                             actions_info[action].login(response) : types_info[acc_type].account_info.login;
                         if (!types_info[acc_type].account_info) {
-<<<<<<< HEAD
-                            types_info[acc_type].account_info = { login: login };
+                            types_info[acc_type].account_info = { login };
                             MetaTraderUI.setAccountType(acc_type, true);
-=======
-                            types_info[acc_type].account_info = { login };
->>>>>>> fa451558
                         }
                         MetaTraderUI.loadAction(null, acc_type);
                         getAccountDetails(login, acc_type);
