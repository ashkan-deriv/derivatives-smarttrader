--- conflicted
+++ resolved
@@ -189,19 +189,12 @@
     };
 
     return {
-<<<<<<< HEAD
-        types_info      : types_info,
-        actions_info    : actions_info,
-        fields          : fields,
-        validations     : validations,
-        mt5_currency    : () => 'USD',
-        needsRealMessage: needsRealMessage,
-=======
         types_info,
         actions_info,
         fields,
         validations,
->>>>>>> fa451558
+        needsRealMessage,
+        mt5Currency: () => 'USD',
     };
 })();
 
