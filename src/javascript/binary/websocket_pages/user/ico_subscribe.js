--- conflicted
+++ resolved
@@ -47,12 +47,8 @@
                 $(form_id).replaceWith($('<p/>', { class: 'notice-msg center-text', text: localize('The ICO is currently unavailable.') }));
                 ICOcountDown();
                 ICOPortfolio.onLoad();
-<<<<<<< HEAD
-                $('#view_ico_info').setVisibility(1);
                 $('#ico_subscribe').setVisibility(1);
-=======
                 showContent();
->>>>>>> 5308b520
             } else {
                 init();
             }
@@ -164,6 +160,7 @@
     };
 
     const showContent = () => {
+        $('#view_ico_info').setVisibility(1);
         let to_show = 'feature_not_allowed';
         if (Client.get('landing_company_shortcode') === 'costarica') {
             if (/au|ca|ch|nz|sg/.test(Client.get('residence'))
