--- conflicted
+++ resolved
@@ -3,12 +3,11 @@
 
     function newAccount(config) {
         var req = {
-<<<<<<< HEAD
-                    new_account_virtual: 1,
-                    client_password: password,
-                    residence: residence,
-                    verification_code: verificationCode
-                };
+            new_account_virtual: 1,
+            client_password: password,
+            residence: residence,
+            verification_code: verificationCode
+        };
 
         // Add TrafficSource parameters
         // NOTE: following lines can be uncommented (Re-check property names)
@@ -20,27 +19,6 @@
 
         if (Cookies.get('affiliate_tracking')) {
             req.affiliate_token = Cookies.getJSON('affiliate_tracking').t;
-=======
-            new_account_virtual: 1,
-            client_password:     config.password,
-            residence:           config.residence,
-            verification_code:   config.verification_code,
-        };
-
-        var affiliateCookie = $.cookie('affiliate_tracking');
-        if (affiliateCookie) {
-            // Add TrafficSource parameters
-            // NOTE: following lines can be uncommented (Re-check property names)
-            // once these fields added to this ws call
-            // var utm_data = TrafficSource.getData();
-            // req.source = TrafficSource.getSource(utm_data);
-            // if(utm_data.utm_medium)   req.medium   = utm_data.utm_medium;
-            // if(utm_data.utm_campaign) req.campaign = utm_data.utm_campaign;
-
-            if ($.cookie('affiliate_tracking')) {
-                req.affiliate_token = JSON.parse($.cookie('affiliate_tracking')).t;
-            }
->>>>>>> 6f9c7a7d
         }
 
         BinarySocket.send(req);
