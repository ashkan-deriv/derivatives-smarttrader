const Cookies = require('../../../../../lib/js-cookie');
const Client  = require('../../../../base/client').Client;

const FinancialAccOpeningData = (function() {
    const getRealAcc = function(elementObj) {
        const req = {
<<<<<<< HEAD
            new_account_maltainvest             : 1,
            salutation                          : elementObj.title.value,
            first_name                          : elementObj.fname.value,
            last_name                           : elementObj.lname.value,
            date_of_birth                       : elementObj.dobyy.value + '-' + elementObj.dobmm.value + '-' + elementObj.dobdd.value,
            residence                           : elementObj.residence.value,
            address_line_1                      : elementObj.address1.value,
            address_line_2                      : elementObj.address2.value,
            address_city                        : elementObj.town.value,
            address_state                       : elementObj.state.value,
            address_postcode                    : elementObj.postcode.value,
            phone                               : elementObj.tel.value,
            forex_trading_experience            : elementObj.forexExperience.value,
            forex_trading_frequency             : elementObj.forexFrequency.value,
            indices_trading_experience          : elementObj.indicesExperience.value,
            indices_trading_frequency           : elementObj.indicesFrequency.value,
            commodities_trading_experience      : elementObj.commoditiesExperience.value,
            commodities_trading_frequency       : elementObj.commoditiesFrequency.value,
            stocks_trading_experience           : elementObj.stocksExperience.value,
            stocks_trading_frequency            : elementObj.stocksFrequency.value,
            other_derivatives_trading_experience: elementObj.binaryExperience.value,
            other_derivatives_trading_frequency : elementObj.binaryFrequency.value,
            other_instruments_trading_experience: elementObj.otherExperience.value,
            other_instruments_trading_frequency : elementObj.otherFrequency.value,
            employment_industry                 : elementObj.employment.value,
            occupation                          : elementObj.occupation.value,
            education_level                     : elementObj.education.value,
            income_source                       : elementObj.incomeSource.value,
            net_income                          : elementObj.income.value,
            estimated_worth                     : elementObj.netWorth.value,
=======
            new_account_maltainvest: 1,
            accept_risk            : Client.get('accept_risk'),
            date_of_birth          : elementObj.dobyy.value + '-' + elementObj.dobmm.value + '-' + elementObj.dobdd.value,
>>>>>>> f4334736
        };

        Object.keys(elementObj).forEach((key) => {
            if (!/^secret_(answer|question)$/.test(key) && !/exclude_data/.test(elementObj[key].className)) {
                req[key] = elementObj[key].value;
            }
        });

        if (Cookies.get('affiliate_tracking')) {
            req.affiliate_token = Cookies.getJSON('affiliate_tracking').t;
        }

        if (elementObj.secret_answer.value !== '') {
            req.secret_question = elementObj.secret_question.value;
            req.secret_answer = elementObj.secret_answer.value;
        }

        BinarySocket.send(req);
    };

    return {
        getRealAcc: getRealAcc,
    };
})();

module.exports = {
    FinancialAccOpeningData: FinancialAccOpeningData,
};<|MERGE_RESOLUTION|>--- conflicted
+++ resolved
@@ -4,42 +4,9 @@
 const FinancialAccOpeningData = (function() {
     const getRealAcc = function(elementObj) {
         const req = {
-<<<<<<< HEAD
-            new_account_maltainvest             : 1,
-            salutation                          : elementObj.title.value,
-            first_name                          : elementObj.fname.value,
-            last_name                           : elementObj.lname.value,
-            date_of_birth                       : elementObj.dobyy.value + '-' + elementObj.dobmm.value + '-' + elementObj.dobdd.value,
-            residence                           : elementObj.residence.value,
-            address_line_1                      : elementObj.address1.value,
-            address_line_2                      : elementObj.address2.value,
-            address_city                        : elementObj.town.value,
-            address_state                       : elementObj.state.value,
-            address_postcode                    : elementObj.postcode.value,
-            phone                               : elementObj.tel.value,
-            forex_trading_experience            : elementObj.forexExperience.value,
-            forex_trading_frequency             : elementObj.forexFrequency.value,
-            indices_trading_experience          : elementObj.indicesExperience.value,
-            indices_trading_frequency           : elementObj.indicesFrequency.value,
-            commodities_trading_experience      : elementObj.commoditiesExperience.value,
-            commodities_trading_frequency       : elementObj.commoditiesFrequency.value,
-            stocks_trading_experience           : elementObj.stocksExperience.value,
-            stocks_trading_frequency            : elementObj.stocksFrequency.value,
-            other_derivatives_trading_experience: elementObj.binaryExperience.value,
-            other_derivatives_trading_frequency : elementObj.binaryFrequency.value,
-            other_instruments_trading_experience: elementObj.otherExperience.value,
-            other_instruments_trading_frequency : elementObj.otherFrequency.value,
-            employment_industry                 : elementObj.employment.value,
-            occupation                          : elementObj.occupation.value,
-            education_level                     : elementObj.education.value,
-            income_source                       : elementObj.incomeSource.value,
-            net_income                          : elementObj.income.value,
-            estimated_worth                     : elementObj.netWorth.value,
-=======
             new_account_maltainvest: 1,
             accept_risk            : Client.get('accept_risk'),
             date_of_birth          : elementObj.dobyy.value + '-' + elementObj.dobmm.value + '-' + elementObj.dobdd.value,
->>>>>>> f4334736
         };
 
         Object.keys(elementObj).forEach((key) => {
