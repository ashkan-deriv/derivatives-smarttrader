<<<<<<< HEAD
const JapanAccOpeningUI   = require('./japan_acc_opening/japan_acc_opening.ui').JapanAccOpeningUI;
const BinaryPjax          = require('../../../base/binary_pjax');
const Client              = require('../../../base/client').Client;
const handleResidence     = require('../../../common_functions/account_opening').handleResidence;
const populateObjects     = require('../../../common_functions/account_opening').populateObjects;
const detect_hedging      = require('../../../common_functions/common_functions').detect_hedging;
const Content             = require('../../../common_functions/content').Content;
const ValidAccountOpening = require('../../../common_functions/valid_account_opening').ValidAccountOpening;

const JapanAccOpening = (function() {
    const onLoad = function() {
        Content.populate();
        ValidAccountOpening.redirectCookie();
        if (Client.get('residence') !== 'jp') {
            BinaryPjax.load('trading');
            return;
        }
        handleResidence();
        const objects = populateObjects();
        const elementObj = objects.elementObj;
        const errorObj = objects.errorObj;
        const errorEl = document.getElementsByClassName('notice-msg')[0];

        detect_hedging($('#trading_purpose'), $('.hedging-assets'));

        $('#japan-form').off('submit').on('submit', function(evt) {
            evt.preventDefault();
            if (JapanAccOpeningUI.checkValidity(elementObj, errorObj, errorEl)) {
                BinarySocket.init({
                    onmessage: function(msg) {
                        const response = JSON.parse(msg.data);
                        if (response) {
                            const type = response.msg_type;
                            if (type === 'new_account_japan') {
                                ValidAccountOpening.handler(response, type);
                            } else if (type === 'sanity_check') {
                                ValidAccountOpening.handler(response);
                            }
                        }
                    },
                });
=======
const AccountOpening    = require('../../../common_functions/account_opening');
const detect_hedging    = require('../../../common_functions/common_functions').detect_hedging;
const FormManager       = require('../../../common_functions/form_manager');
const Client            = require('../../../base/client').Client;
const url_for           = require('../../../base/url').url_for;
const State             = require('../../../base/storage').State;

const JapanAccOpening = (function() {
    const onLoad = function() {
        if (AccountOpening.redirectCookie()) return;
        BinarySocket.wait('authorize').then(() => {
            if (Client.get('residence') !== 'jp') {
                window.location.href = url_for('trading');
                return;
>>>>>>> b933aa11
            }
            State.set('is_japan_opening', 1);
            if (AccountOpening.redirectAccount()) return;
            AccountOpening.populateForm();
            const formID = '#japan-form';

            FormManager.init(formID, [
                { selector: '#first_name',         validations: ['req', 'letter_symbol'] },
                { selector: '#last_name',          validations: ['req', 'letter_symbol'] },
                { selector: '#date_of_birth',      validations: ['req'] },
                { selector: '#address_line_1',     validations: ['req', 'general'] },
                { selector: '#address_line_2',     validations: ['general'] },
                { selector: '#address_city',       validations: ['req', 'letter_symbol'] },
                { selector: '#address_state',      validations: ['req'] },
                { selector: '#address_postcode',   validations: ['req', ['regular', { regex: /^\d{3}-\d{4}$/, message: 'Please follow the pattern 3 numbers, a dash, followed by 4 numbers.' }]] },
                { selector: '#phone',              validations: ['req', ['regular', { regex: /^\+?[0-9\s-]+$/, message: 'Only numbers, space, and hyphen are allowed.' }], ['min', { min: 6, max: 35 }]] },
                { selector: '#secret_answer',      validations: ['req', ['min', { min: 1, max: 50 }]] },
                { selector: '#daily_loss_limit',   validations: ['req', 'number'] },
                { selector: '#hedge_asset_amount', validations: ['req', 'number'] },

                { request_field: 'residence', value: Client.get('residence') },
            ].concat(AccountOpening.selectCheckboxValidation(formID)));

            detect_hedging($('#trading_purpose'), $('.hedging-assets'));

            FormManager.handleSubmit(formID, { new_account_japan: 1 }, handleResponse);
        });
    };

    const handleResponse = (response) => {
        if ('error' in response) {
            AccountOpening.handleNewAccount(response, response.msg_type);
        } else {
            window.location.href = url_for('new_account/knowledge_testws');
            $('#topbar-msg').children('a').addClass('invisible');
        }
    };

    const onUnload = () => {
        State.set('is_japan_opening', 0);
    };

    return {
<<<<<<< HEAD
        onLoad: onLoad,
=======
        onLoad  : onLoad,
        onUnload: onUnload,
>>>>>>> b933aa11
    };
})();

module.exports = JapanAccOpening;<|MERGE_RESOLUTION|>--- conflicted
+++ resolved
@@ -1,61 +1,17 @@
-<<<<<<< HEAD
-const JapanAccOpeningUI   = require('./japan_acc_opening/japan_acc_opening.ui').JapanAccOpeningUI;
-const BinaryPjax          = require('../../../base/binary_pjax');
-const Client              = require('../../../base/client').Client;
-const handleResidence     = require('../../../common_functions/account_opening').handleResidence;
-const populateObjects     = require('../../../common_functions/account_opening').populateObjects;
-const detect_hedging      = require('../../../common_functions/common_functions').detect_hedging;
-const Content             = require('../../../common_functions/content').Content;
-const ValidAccountOpening = require('../../../common_functions/valid_account_opening').ValidAccountOpening;
-
-const JapanAccOpening = (function() {
-    const onLoad = function() {
-        Content.populate();
-        ValidAccountOpening.redirectCookie();
-        if (Client.get('residence') !== 'jp') {
-            BinaryPjax.load('trading');
-            return;
-        }
-        handleResidence();
-        const objects = populateObjects();
-        const elementObj = objects.elementObj;
-        const errorObj = objects.errorObj;
-        const errorEl = document.getElementsByClassName('notice-msg')[0];
-
-        detect_hedging($('#trading_purpose'), $('.hedging-assets'));
-
-        $('#japan-form').off('submit').on('submit', function(evt) {
-            evt.preventDefault();
-            if (JapanAccOpeningUI.checkValidity(elementObj, errorObj, errorEl)) {
-                BinarySocket.init({
-                    onmessage: function(msg) {
-                        const response = JSON.parse(msg.data);
-                        if (response) {
-                            const type = response.msg_type;
-                            if (type === 'new_account_japan') {
-                                ValidAccountOpening.handler(response, type);
-                            } else if (type === 'sanity_check') {
-                                ValidAccountOpening.handler(response);
-                            }
-                        }
-                    },
-                });
-=======
+const BinaryPjax        = require('../../../base/binary_pjax');
+const Client            = require('../../../base/client').Client;
+const State             = require('../../../base/storage').State;
 const AccountOpening    = require('../../../common_functions/account_opening');
 const detect_hedging    = require('../../../common_functions/common_functions').detect_hedging;
 const FormManager       = require('../../../common_functions/form_manager');
-const Client            = require('../../../base/client').Client;
-const url_for           = require('../../../base/url').url_for;
-const State             = require('../../../base/storage').State;
 
 const JapanAccOpening = (function() {
     const onLoad = function() {
         if (AccountOpening.redirectCookie()) return;
         BinarySocket.wait('authorize').then(() => {
             if (Client.get('residence') !== 'jp') {
-                window.location.href = url_for('trading');
+                BinaryPjax.load('trading');
                 return;
->>>>>>> b933aa11
             }
             State.set('is_japan_opening', 1);
             if (AccountOpening.redirectAccount()) return;
@@ -89,7 +45,7 @@
         if ('error' in response) {
             AccountOpening.handleNewAccount(response, response.msg_type);
         } else {
-            window.location.href = url_for('new_account/knowledge_testws');
+            BinaryPjax.load('new_account/knowledge_testws');
             $('#topbar-msg').children('a').addClass('invisible');
         }
     };
@@ -99,12 +55,8 @@
     };
 
     return {
-<<<<<<< HEAD
-        onLoad: onLoad,
-=======
         onLoad  : onLoad,
         onUnload: onUnload,
->>>>>>> b933aa11
     };
 })();
 
