--- conflicted
+++ resolved
@@ -1,31 +1,17 @@
-<<<<<<< HEAD
-const VirtualAccOpeningData = require('./virtual_acc_opening/virtual_acc_opening.data').VirtualAccOpeningData;
 const Client                = require('../../../base/client').Client;
 const localize              = require('../../../base/localize').localize;
-=======
-const localize              = require('../../../base/localize').localize;
-const Client                = require('../../../base/client').Client;
->>>>>>> b933aa11
 const url_for               = require('../../../base/url').url_for;
 const template              = require('../../../base/utility').template;
 const getResidence          = require('../../../common_functions/account_opening').getResidence;
 const japanese_client       = require('../../../common_functions/country_base').japanese_client;
-<<<<<<< HEAD
-const bind_validation       = require('../../../validator').bind_validation;
-=======
 const FormManager           = require('../../../common_functions/form_manager');
 const TrafficSource         = require('../../../common_functions/traffic_source').TrafficSource;
 const Cookies               = require('../../../../lib/js-cookie');
->>>>>>> b933aa11
 
 const VirtualAccOpening = (function() {
     const form = '#virtual-form';
 
     const onLoad = function() {
-        if (Client.is_logged_in()) {
-            window.location.href = url_for('trading');
-            return;
-        }
         if (japanese_client()) {
             handleJPForm();
         } else {
@@ -85,11 +71,11 @@
 
         switch (error.code) {
             case 'InvalidToken': {
-                const message = 'Your token has expired. Please click <a class="pjaxload" href="[_1]">here</a> to restart the verification process.';
+                const message = 'Your token has expired. Please click <a href="[_1]">here</a> to restart the verification process.';
                 return showFormError(message, '');
             }
             case 'duplicate email': {
-                const message = 'The email address provided is already in use. If you forgot your password, please try our <a class="pjaxload" href="[_1]">password recovery tool</a> or contact our customer service.';
+                const message = 'The email address provided is already in use. If you forgot your password, please try our <a href="[_1]">password recovery tool</a> or contact our customer service.';
                 return showFormError(message, 'user/lost_passwordws');
             }
             case 'PasswordError': {
@@ -112,52 +98,8 @@
     };
 
     const showError = (message) => {
-        const $error = $('#error-account-opening');
-<<<<<<< HEAD
-        $error.css({ display: 'block' })
-            .text(localize('Password is not strong enough.'));
-    };
-
-    const configureSocket = function() {
-        BinarySocket.init({
-            onmessage: VirtualAccOpeningData.handler({
-                success       : onSuccess,
-                invalidToken  : onInvalidToken,
-                duplicateEmail: onDuplicateEmail,
-                passwordError : onPasswordError,
-            }),
-        });
-    };
-
-    const onLoad = function() {
-        Content.populate();
-        handleResidence();
-        BinarySocket.send({ residence_list: 1 });
-        BinarySocket.send({ website_status: 1 });
-
-        const form = $('#virtual-form')[0];
-        if (!form) return;
-
-        bind_validation.simple(form, {
-            schema: VirtualAccOpeningData.getSchema(),
-            submit: function(ev, info) {
-                ev.preventDefault();
-                if (info.errors.length > 0) {
-                    return;
-                }
-                configureSocket();
-                const data = info.values;
-                VirtualAccOpeningData.newAccount({
-                    password         : data.password,
-                    residence        : (japanese_client() ? 'jp' : data.residence),
-                    verification_code: data['verification-code'],
-                });
-            },
-        });
-=======
-        $error.removeClass('invisible')
+        $('#error-account-opening').removeClass('invisible')
             .text(localize(message));
->>>>>>> b933aa11
     };
 
     return {
