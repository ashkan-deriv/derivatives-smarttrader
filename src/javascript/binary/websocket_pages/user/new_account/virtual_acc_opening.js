const Cookies          = require('js-cookie');
const BinarySocket     = require('../../socket');
const Client           = require('../../../base/client');
const localize         = require('../../../base/localize').localize;
const LocalStore       = require('../../../base/storage').LocalStore;
const urlFor           = require('../../../base/url').urlFor;
const getPropertyValue = require('../../../base/utility').getPropertyValue;
const makeOption       = require('../../../common_functions/common_functions').makeOption;
const jpClient         = require('../../../common_functions/country_base').jpClient;
const FormManager      = require('../../../common_functions/form_manager');
const TrafficSource    = require('../../../common_functions/traffic_source');

const VirtualAccOpening = (() => {
    'use strict';

    const form = '#virtual-form';

    const onLoad = () => {
        if (jpClient()) {
            handleJPForm();
        } else {
            BinarySocket.send({ residence_list: 1 }).then(response => handleResidenceList(response.residence_list));
            $('#residence').setVisibility(1);
            bindValidation();
        }

        FormManager.handleSubmit({
            form_selector       : form,
            fnc_response_handler: handleNewAccount,
        });
    };

    const handleResidenceList = (residence_list) => {
        if (residence_list.length > 0) {
            const $residence      = $('#residence');
            const residence_value = Client.get('residence') || '';

            const $options_with_disabled = $('<div/>');
            residence_list.forEach((res) => {
                $options_with_disabled.append(makeOption({
                    text       : res.text,
                    value      : res.value,
                    is_disabled: res.disabled,
                }));
            });
            $residence.html($options_with_disabled.html());

            if (!residence_value) {
                BinarySocket.wait('website_status').then(data => handleWebsiteStatus(data.website_status));
            }
        }
    };

    const handleWebsiteStatus = (website_status) => {
        const clients_country = (website_status || {}).clients_country;
        if (!clients_country) return;
        const $residence = $('#residence');

        // set residence value to client's country, detected by IP address from back-end
        const $clients_country = $residence.find(`option[value="${clients_country}"]`);
        if (!$clients_country.attr('disabled')) {
            $clients_country.prop('selected', true);
        }
        $residence.setVisibility(1);
    };

    const bindValidation = () => {
        // Add TrafficSource parameters
        const utm_data = TrafficSource.getData();

        const req = [
            { selector: '#verification_code', validations: ['req', 'email_token'] },
            { selector: '#client_password',   validations: ['req', 'password'], re_check_field: '#repeat_password' },
            { selector: '#repeat_password',   validations: ['req', ['compare', { to: '#client_password' }]], exclude_request: 1 },

            { selector: '#residence' },
            { selector: '#email_consent' },
            { request_field: 'utm_source',          value: TrafficSource.getSource(utm_data) },
            { request_field: 'new_account_virtual', value: 1 },
        ];

        if (utm_data.utm_medium)   req.push({ request_field: 'utm_medium', value: utm_data.utm_medium });
        if (utm_data.utm_campaign) req.push({ request_field: 'utm_campaign', value: utm_data.utm_campaign });

        const gclid = LocalStore.get('gclid');
        if (gclid) req.push({ request_field: 'gclid_url', value: gclid });

        if (Cookies.get('affiliate_tracking')) req.push({ request_field: 'affiliate_token', value: Cookies.getJSON('affiliate_tracking').t });

        FormManager.init(form, req);
    };

    const handleJPForm = () => {
        // show email consent field for japanese accounts
        // and don't allow them to change residence
        const $residence = $('#residence');
        $residence.replaceWith($('<label/>', { id: 'residence', 'data-value': 'jp', text: localize('Japan') }));
        $('#email_consent').parent().parent().setVisibility(1);
        bindValidation();
    };

    const handleNewAccount = (response) => {
        if (!response) return false;
        const error = response.error;
        if (!error) {
            const new_account = response.new_account_virtual;
<<<<<<< HEAD
            Client.setCookie('residence', response.echo_req.residence);
            return Client.processNewAccount({
                email     : new_account.email,
                loginid   : new_account.client_id,
                token     : new_account.oauth_token,
                is_virtual: true,
            });
=======
            Client.set('residence', response.echo_req.residence, new_account.client_id);
            LocalStore.remove('gclid');
            return Client.processNewAccount(
                new_account.email,
                new_account.client_id,
                new_account.oauth_token,
                true);
>>>>>>> 6dcc70ea
        }

        const showInvalidTokenMessage = () => {
            const message = 'Your token has expired or is invalid. Please click <a href="[_1]">here</a> to restart the verification process.';
            return showFormError(message, '');
        };

        switch (error.code) {
            case 'InputValidationFailed': {
                return getPropertyValue(response, ['error', 'details', 'verification_code']) ? showInvalidTokenMessage() : showError(error.message);
            }
            case 'InvalidToken': {
                return showInvalidTokenMessage();
            }
            case 'duplicate email': {
                const message = 'The email address provided is already in use. If you forgot your password, please try our <a href="[_1]">password recovery tool</a> or contact our customer service.';
                return showFormError(message, 'user/lost_passwordws');
            }
            case 'PasswordError': {
                return showError('Password is not strong enough.');
            }
            default: {
                return showError(error.message);
            }
        }
    };

    const showFormError = (message, url) => {
        $('.notice-message').remove();
        $('#virtual-form').html($('<p/>', { html: localize(message, [urlFor(url)]) }));
    };

    const showError = (message) => {
        $('#error-account-opening').setVisibility(1).text(localize(message));
    };

    return {
        onLoad: onLoad,
    };
})();

module.exports = VirtualAccOpening;<|MERGE_RESOLUTION|>--- conflicted
+++ resolved
@@ -104,23 +104,14 @@
         const error = response.error;
         if (!error) {
             const new_account = response.new_account_virtual;
-<<<<<<< HEAD
-            Client.setCookie('residence', response.echo_req.residence);
+            Client.set('residence', response.echo_req.residence, new_account.client_id);
+            LocalStore.remove('gclid');
             return Client.processNewAccount({
                 email     : new_account.email,
                 loginid   : new_account.client_id,
                 token     : new_account.oauth_token,
                 is_virtual: true,
             });
-=======
-            Client.set('residence', response.echo_req.residence, new_account.client_id);
-            LocalStore.remove('gclid');
-            return Client.processNewAccount(
-                new_account.email,
-                new_account.client_id,
-                new_account.oauth_token,
-                true);
->>>>>>> 6dcc70ea
         }
 
         const showInvalidTokenMessage = () => {
