<<<<<<< HEAD
pjax_config_page("new_account/virtualws", function(){
  return {
    onLoad: function() {
      if (CommonData.getLoginToken()) {
          window.location.href = page.url.url_for('user/my_accountws');
          return;
      }
      Content.populate();
      var virtualForm = $('#virtual-form');
=======
pjax_config_page("new_account/virtualws", function() {
    function onSuccess(res) {
        var new_account = res.new_account_virtual;
        page.client.set_cookie('residence', res.echo_req.residence);
        page.client.process_new_account(
            new_account.email,
            new_account.client_id,
            new_account.oauth_token,
            true
        );
    }
>>>>>>> 6f9c7a7d

    function onInvalidToken(res) {
        $('.notice-message').remove();
        var $form = $('#virtual-form');
        $form.html($('<p/>', {
            html: template(Content.localize().textClickHereToRestart, [page.url.url_for('')]),
        }));
    }

    function onDuplicateEmail(res) {
        $('.notice-message').remove();
        var $form = $('#virtual-form');
        $form.html($('<p/>', {
            html: template(Content.localize().textDuplicatedEmail, [page.url.url_for('user/lost_passwordws')]),
        }));
    }

    function onPasswordError(res) {
        var $error = $('#error-account-opening');
        $error.css({display: 'block'})
            .text(text.localize('Password is not strong enough.'));
    }

    function configureSocket() {
        BinarySocket.init({
            onmessage: VirtualAccOpeningData.handler({
                success:        onSuccess,
                invalidToken:   onInvalidToken,
                duplicateEmail: onDuplicateEmail,
                passwordError:  onPasswordError,
            })
        });
    }

    function init() {
        Content.populate();
        handle_residence_state_ws();
        BinarySocket.send({residence_list: 1});

        var form = $('#virtual-form')[0];
        if (!form) return;
        if (!isIE()) {
            $('#password').on('input', function() {
                $('#password-meter').attr('value', testPassword($('#password').val())[0]);
            });
        } else {
            $('#password-meter').remove();
        }

<<<<<<< HEAD
                  if (type === 'new_account_virtual' && !error) {
                    page.client.set_cookie('residence', response.echo_req.residence);
                    page.client.process_new_account(
                      response.new_account_virtual.email,
                      response.new_account_virtual.client_id,
                      response.new_account_virtual.oauth_token,
                      true);
                  } else if (type === 'error' || error) {
                    if (error.code === 'InvalidToken' || error.code === 'duplicate email') {
                      virtualForm.empty();
                      $('.notice-message').remove();
                      var noticeText;
                      if (error.code === 'InvalidToken') {
                        noticeText = '<p>' + template(Content.localize().textClickHereToRestart, [page.url.url_for('')]) + '</p>';
                      } else if (error.code === 'duplicate email') {
                        noticeText = '<p>' + template(Content.localize().textDuplicatedEmail, [page.url.url_for('user/lost_passwordws')]) + '</p>';
                      }
                      virtualForm.html(noticeText);
                      return;
                    } else if (error.code === 'PasswordError') {
                      errorAccount.textContent = text.localize('Password is not strong enough.');
                    } else if (error.message) {
                      errorAccount.textContent = error.message;
                    }
                    Validate.displayErrorMessage(errorAccount);
                  }
=======
        bind_validation.simple(form, {
            schema: VirtualAccOpeningData.getSchema(),
            submit: function(ev, info) {
                ev.preventDefault();
                if (info.errors.length > 0) {
                    return;
>>>>>>> 6f9c7a7d
                }
                configureSocket();
                var data = info.values;
                VirtualAccOpeningData.newAccount({
                    password:  data.password,
                    residence: data.residence,
                    verification_code: data['verification-code'],
                });
            },
        });
    }

    return {
        onLoad: function() {
            if (getCookieItem('login')) {
                window.location.href = page.url.url_for('user/my_accountws');
                return;
            }
            init();
        }
    };
});<|MERGE_RESOLUTION|>--- conflicted
+++ resolved
@@ -1,14 +1,3 @@
-<<<<<<< HEAD
-pjax_config_page("new_account/virtualws", function(){
-  return {
-    onLoad: function() {
-      if (CommonData.getLoginToken()) {
-          window.location.href = page.url.url_for('user/my_accountws');
-          return;
-      }
-      Content.populate();
-      var virtualForm = $('#virtual-form');
-=======
 pjax_config_page("new_account/virtualws", function() {
     function onSuccess(res) {
         var new_account = res.new_account_virtual;
@@ -20,7 +9,6 @@
             true
         );
     }
->>>>>>> 6f9c7a7d
 
     function onInvalidToken(res) {
         $('.notice-message').remove();
@@ -70,41 +58,12 @@
             $('#password-meter').remove();
         }
 
-<<<<<<< HEAD
-                  if (type === 'new_account_virtual' && !error) {
-                    page.client.set_cookie('residence', response.echo_req.residence);
-                    page.client.process_new_account(
-                      response.new_account_virtual.email,
-                      response.new_account_virtual.client_id,
-                      response.new_account_virtual.oauth_token,
-                      true);
-                  } else if (type === 'error' || error) {
-                    if (error.code === 'InvalidToken' || error.code === 'duplicate email') {
-                      virtualForm.empty();
-                      $('.notice-message').remove();
-                      var noticeText;
-                      if (error.code === 'InvalidToken') {
-                        noticeText = '<p>' + template(Content.localize().textClickHereToRestart, [page.url.url_for('')]) + '</p>';
-                      } else if (error.code === 'duplicate email') {
-                        noticeText = '<p>' + template(Content.localize().textDuplicatedEmail, [page.url.url_for('user/lost_passwordws')]) + '</p>';
-                      }
-                      virtualForm.html(noticeText);
-                      return;
-                    } else if (error.code === 'PasswordError') {
-                      errorAccount.textContent = text.localize('Password is not strong enough.');
-                    } else if (error.message) {
-                      errorAccount.textContent = error.message;
-                    }
-                    Validate.displayErrorMessage(errorAccount);
-                  }
-=======
         bind_validation.simple(form, {
             schema: VirtualAccOpeningData.getSchema(),
             submit: function(ev, info) {
                 ev.preventDefault();
                 if (info.errors.length > 0) {
                     return;
->>>>>>> 6f9c7a7d
                 }
                 configureSocket();
                 var data = info.values;
