--- conflicted
+++ resolved
@@ -12,23 +12,16 @@
         if (Client.get('residence')) {
             if (AccountOpening.redirectAccount()) return;
 
-            const formID = '#frm_real';
-            AccountOpening.populateForm(formID, AccountOpening.commonValidations);
-            FormManager.handleSubmit(formID, { new_account_real: 1 }, handleResponse);
+            const form_id = '#frm_real';
+            AccountOpening.populateForm(form_id, AccountOpening.commonValidations);
+            FormManager.handleSubmit({
+                form_selector       : form_id,
+                obj_request         : { new_account_real: 1 },
+                fnc_response_handler: handleResponse,
+            });
         }
     };
 
-<<<<<<< HEAD
-=======
-    const bindValidation = () => {
-        FormManager.handleSubmit({
-            form_selector       : formID,
-            obj_request         : { new_account_real: 1 },
-            fnc_response_handler: handleResponse,
-        });
-    };
-
->>>>>>> 2ac5e3d0
     const handleResponse = response => (AccountOpening.handleNewAccount(response, response.msg_type));
 
     return {
