--- conflicted
+++ resolved
@@ -1,45 +1,22 @@
-<<<<<<< HEAD
-const BinaryPjax            = require('../../../base/binary_pjax');
-const Client                = require('../../../base/client').Client;
-const handleResidence       = require('../../../common_functions/account_opening').handleResidence;
-const populateObjects       = require('../../../common_functions/account_opening').populateObjects;
-const Content               = require('../../../common_functions/content').Content;
-const ValidAccountOpening   = require('../../../common_functions/valid_account_opening').ValidAccountOpening;
-const FinancialAccOpeningUI = require('./financial_acc_opening/financial_acc_opening.ui').FinancialAccOpeningUI;
-=======
+const BinaryPjax     = require('../../../base/binary_pjax');
+const Client         = require('../../../base/client').Client;
+const State          = require('../../../base/storage').State;
+const objectNotEmpty = require('../../../base/utility').objectNotEmpty;
 const AccountOpening = require('../../../common_functions/account_opening');
 const FormManager    = require('../../../common_functions/form_manager');
 const toISOFormat    = require('../../../common_functions/string_util').toISOFormat;
-const objectNotEmpty = require('../../../base/utility').objectNotEmpty;
-const Client         = require('../../../base/client').Client;
-const State          = require('../../../base/storage').State;
-const url_for        = require('../../../base/url').url_for;
 const moment         = require('moment');
->>>>>>> b933aa11
 
 const FinancialAccOpening = (function() {
     const formID = '#financial-form';
 
     const onLoad = function() {
-<<<<<<< HEAD
-        Content.populate();
-        Client.set('accept_risk', 0);
-        const client_loginid_array = Client.get('loginid_array');
-        for (let i = 0; i < client_loginid_array.length; i++) {
-            if (client_loginid_array[i].financial) {
-                BinaryPjax.load('trading');
-                return;
-            } else if (client_loginid_array[i].non_financial) {
-                $('.security').hide();
-            }
-=======
         State.set('is_financial_opening', 1);
         if (Client.get('has_financial')) {
-            window.location.href = url_for('trading');
+            BinaryPjax.load('trading');
             return;
         } else if (Client.get('has_gaming')) {
             $('.security').hide();
->>>>>>> b933aa11
         }
         if (AccountOpening.redirectAccount()) return;
         AccountOpening.populateForm(formID, getValidations);
@@ -104,12 +81,8 @@
     };
 
     return {
-<<<<<<< HEAD
-        onLoad: onLoad,
-=======
         onLoad  : onLoad,
         onUnload: onUnload,
->>>>>>> b933aa11
     };
 })();
 
