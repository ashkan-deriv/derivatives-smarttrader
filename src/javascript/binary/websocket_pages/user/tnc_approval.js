const Client               = require('../../base/client').Client;
const State                = require('../../base/storage').State;
const default_redirect_url = require('../../base/url').default_redirect_url;
const url_for              = require('../../base/url').url_for;
const template             = require('../../base/utility').template;

const TNCApproval = (function() {
    'use strict';

    const hidden_class = 'invisible';

    const init = function() {
        requiresTNCApproval($('#btn_accept'), display, null, true);
    };

    const display = () => {
        const landing_company = Client.get('landing_company_fullname');
        if (!landing_company) return;

        const $container = $('#tnc_container');
        const $tnc_msg   = $container.find('#tnc_message');
        $tnc_msg.html(template($tnc_msg.html(), [
            landing_company,
            url_for(Client.get('residence') === 'jp' ? 'terms-and-conditions-jp' : 'terms-and-conditions'),
        ]));
        $container.find('#tnc_loading').remove();
        $container.find('#tnc_approval').removeClass(hidden_class);
    };

    const requiresTNCApproval = ($btn, funcDisplay, onSuccess, redirect_anyway) => {
        BinarySocket.wait('website_status', 'get_settings').then(() => {
            const terms_conditions_version = State.get(['response', 'website_status', 'website_status', 'terms_conditions_version']);
            const client_tnc_status        = State.get(['response', 'get_settings', 'get_settings', 'client_tnc_status']);

            if (Client.get('is_virtual') || !terms_conditions_version || terms_conditions_version === client_tnc_status) {
                redirectBack(redirect_anyway);
                return;
            }

            funcDisplay();

            $btn.click(function (e) {
                e.preventDefault();
                e.stopPropagation();
                BinarySocket.send({ tnc_approval: '1' }, true).then((response) => {
                    if (response.error) {
                        $('#err_message').html(response.error.message).removeClass(hidden_class);
                    } else {
                        BinarySocket.send({ get_settings: '1' }, true);
                        sessionStorage.setItem('check_tnc', 'checked');
                        redirectBack(redirect_anyway);
                        if (typeof onSuccess === 'function') {
                            onSuccess();
                        }
                    }
                });
            });
        });
    };

    const redirectBack = function(redirect_anyway) {
        const redirect_url = sessionStorage.getItem('tnc_redirect');
        sessionStorage.removeItem('tnc_redirect');
        if (redirect_url || redirect_anyway) {
            setTimeout(() => {
                window.location.href = redirect_url || default_redirect_url();
            }, redirect_anyway ? 500 : 5000);
        }
    };

<<<<<<< HEAD
    const onLoad = function() {
        BinarySocket.init({
            onmessage: function(msg) {
                const response = JSON.parse(msg.data);
                if (response) {
                    apiResponse(response);
                }
            },
        });

        Content.populate();
        TNCApproval.init();
    };

    return {
        init   : init,
        showTNC: showTNC,
        onLoad : onLoad,
=======
    return {
        init               : init,
        requiresTNCApproval: requiresTNCApproval,
>>>>>>> 73f21ea8
    };
})();

module.exports = TNCApproval;<|MERGE_RESOLUTION|>--- conflicted
+++ resolved
@@ -68,30 +68,9 @@
         }
     };
 
-<<<<<<< HEAD
-    const onLoad = function() {
-        BinarySocket.init({
-            onmessage: function(msg) {
-                const response = JSON.parse(msg.data);
-                if (response) {
-                    apiResponse(response);
-                }
-            },
-        });
-
-        Content.populate();
-        TNCApproval.init();
-    };
-
-    return {
-        init   : init,
-        showTNC: showTNC,
-        onLoad : onLoad,
-=======
     return {
         init               : init,
         requiresTNCApproval: requiresTNCApproval,
->>>>>>> 73f21ea8
     };
 })();
 
