--- conflicted
+++ resolved
@@ -110,13 +110,8 @@
         $row.children('.action').html($button);
     };
 
-<<<<<<< HEAD
-    const formatToken = function(token) {
+    const formatToken = (token) => {
         const last_used = (token.last_used ? `${token.last_used} GMT` : localize('Never Used'));
-=======
-    const formatToken = (token) => {
-        const last_used = (token.last_used ? token.last_used + ' GMT' : localize('Never Used'));
->>>>>>> b20617f2
         const scopes = token.scopes.map(scope => localize(toTitleCase(scope))).join(', ');
         return [
             token.display_name,
