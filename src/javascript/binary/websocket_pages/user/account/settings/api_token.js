--- conflicted
+++ resolved
@@ -1,22 +1,10 @@
 const BinaryPjax           = require('../../../../base/binary_pjax');
 const showLocalTimeOnHover = require('../../../../base/clock').showLocalTimeOnHover;
 const localize             = require('../../../../base/localize').localize;
-<<<<<<< HEAD
-const showLoadingImage     = require('../../../../base/utility').showLoadingImage;
 const FlexTableUI          = require('../../../../common_functions/attach_dom/flextable');
 const jpClient             = require('../../../../common_functions/country_base').jpClient;
-const ValidateV2           = require('../../../../common_functions/validation_v2').ValidateV2;
-const customError          = require('../../../../validator').customError;
-const bind_validation      = require('../../../../validator').bind_validation;
-const ValidationUI         = require('../../../../validator').ValidationUI;
-const dv                   = require('../../../../../lib/validation');
-=======
-const FlexTableUI          = require('../../../../common_functions/attach_dom/flextable').FlexTableUI;
-const Content              = require('../../../../common_functions/content').Content;
-const japanese_client      = require('../../../../common_functions/country_base').japanese_client;
 const FormManager          = require('../../../../common_functions/form_manager');
 const toTitleCase          = require('../../../../common_functions/string_util').toTitleCase;
->>>>>>> f9f257b1
 
 const APIToken = (() => {
     'use strict';
@@ -35,25 +23,12 @@
             return;
         }
 
-<<<<<<< HEAD
-        BinarySocket.init({
-            onmessage: function(msg) {
-                const response = JSON.parse(msg.data);
-                if (response.msg_type === 'api_token') {
-                    responseHandler(response);
-                }
-            },
-        });
-=======
-        Content.populate();
->>>>>>> f9f257b1
-
         $table_container = $('#tokens_list');
         $form = $(form_id);
 
         BinarySocket.send({ api_token: 1 }).then(populateTokensList);
 
-        const regex_msg  = Content.errorMessage('reg', [Content.localize().textLetters, Content.localize().textNumbers, Content.localize().textSpace, '_']);
+        const regex_msg = localize('Only [_1] are allowed.', [['letters', 'numbers', 'space', '_'].join(', ')]);
         FormManager.init(form_id, [
             { selector: '#txt_name',           request_field: 'new_token',        validations: ['req', ['regular', { regex: /^[\w\s]+$/, message: regex_msg }], ['length', { min: 2, max: 32 }]] },
             { selector: '[id*="chk_scopes_"]', request_field: 'new_token_scopes', validations: [['req', { message: localize('Please select at least one scope') }]], value: getScopes },
@@ -67,30 +42,11 @@
         });
     };
 
-<<<<<<< HEAD
-    const getSchema = function() {
-        const V2 = ValidateV2;
-        const letters = localize('letters');
-        const numbers = localize('numbers');
-        return {
-            scopes: [
-                function(v) { return dv.ok(v || []); },
-                customError(V2.required, localize('Please select at least one scope')),
-            ],
-            name: [
-                function(v) { return dv.ok(v.trim()); },
-                V2.required,
-                V2.lengthRange(2, 32),
-                V2.regex(/^\w+$/, [letters, numbers, '_']),
-            ],
-        };
-=======
     const newTokenResponse = (response) => {
         showSubmitSuccess('New token created.');
         $('#txt_name').val('');
 
         populateTokensList(response);
->>>>>>> f9f257b1
     };
 
     const getScopes = () => (
@@ -122,12 +78,7 @@
         $table_container.removeClass(hidden_class).empty();
 
         const headers = ['Name', 'Token', 'Scopes', 'Last Used', 'Action'];
-<<<<<<< HEAD
-        const columns = ['name', 'token', 'scopes', 'last-used', 'action'];
         FlexTableUI.init({
-=======
-        new FlexTableUI({
->>>>>>> f9f257b1
             id       : 'tokens_table',
             container: $table_container,
             header   : headers.map(localize),
