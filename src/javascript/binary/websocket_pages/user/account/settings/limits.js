--- conflicted
+++ resolved
@@ -1,18 +1,11 @@
 var LimitsWS = require('./limits/limits.init').LimitsWS;
 var Content  = require('../../../../common_functions/content').Content;
-var localize = require('../../../../base/localize').localize;
 var Client   = require('../../../../base/client').Client;
 
 var Limits = (function() {
     var onLoad = function() {
         Content.populate();
-<<<<<<< HEAD
-        var titleElement = document.getElementById('limits-ws-container').firstElementChild;
-        titleElement.textContent = localize('Trading and Withdrawal Limits');
         if (Client.get_boolean('is_virtual')) {
-=======
-        if (TUser.get().is_virtual) {
->>>>>>> a34816bd
             LimitsWS.limitsError();
             return;
         }
