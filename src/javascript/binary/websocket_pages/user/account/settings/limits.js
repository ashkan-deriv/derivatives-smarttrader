--- conflicted
+++ resolved
@@ -1,41 +1,16 @@
 const LimitsInit = require('./limits/limits.init');
-const Content  = require('../../../../common_functions/content').Content;
+const Content    = require('../../../../common_functions/content').Content;
 
-<<<<<<< HEAD
-const Limits = (function() {
-    const onLoad = function() {
+const Limits = (() => {
+    const onLoad = () => {
         Content.populate();
 
-        BinarySocket.init({
-            onmessage: function(msg) {
-                const response = JSON.parse(msg.data);
-                if (response) {
-                    const type = response.msg_type;
-                    const error = response.error;
-
-                    if (type === 'get_limits' && !error) {
-                        LimitsWS.limitsHandler(response);
-                    } else if (error) {
-                        LimitsWS.limitsError(error);
-                    }
-=======
-const Limits = (() => {
-    const onLoad = () => {
-        BinarySocket.wait('authorize').then(() => {
-            Content.populate();
-            if (Client.get('is_virtual')) {
-                LimitsInit.limitsError();
-                return;
+        BinarySocket.send({ get_limits: 1 }).then((response) => {
+            if (response.error) {
+                LimitsInit.limitsError(response.error);
+            } else {
+                LimitsInit.limitsHandler(response);
             }
-
-            BinarySocket.send({ get_limits: 1 }).then((response) => {
-                if (response.error) {
-                    LimitsInit.limitsError(response.error);
-                } else {
-                    LimitsInit.limitsHandler(response);
->>>>>>> 5bafdb25
-                }
-            });
         });
     };
 
