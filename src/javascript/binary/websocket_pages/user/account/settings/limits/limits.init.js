--- conflicted
+++ resolved
@@ -56,11 +56,7 @@
         document.getElementById('limits-title').setAttribute('style', 'display:none');
         const errorElement = document.getElementsByClassName('notice-msg')[0];
         if ((error && error.code === 'FeatureNotAvailable' && Client.get_boolean('is_virtual')) || Client.get_boolean('is_virtual')) {
-<<<<<<< HEAD
-            errorElement.innerHTML = Content.localize().featureNotRelevantToVirtual;
-=======
-            elementInnerHtml(errorElement, localize('This feature is not relevant to virtual-money accounts.'));
->>>>>>> 0a7ae89d
+            elementInnerHtml(errorElement, Content.localize().featureNotRelevantToVirtual);
         } else if (error && error.message) {
             elementInnerHtml(errorElement, error.message);
         } else {
