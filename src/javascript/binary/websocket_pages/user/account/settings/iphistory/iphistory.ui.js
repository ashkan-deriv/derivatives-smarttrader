--- conflicted
+++ resolved
@@ -10,36 +10,6 @@
         $title.text(text.localize($title.text()));
     }
 
-<<<<<<< HEAD
-    function displayError() {
-        $(selector + ' tbody')
-            .append($('<tr/>', {class: 'flex-tr'})
-                .append($('<td/>', {colspan: 6})
-                    .append($('<p/>', {
-                        class: 'notice-msg center-text',
-                        text: text.localize(no_messages_error)
-                      })
-                    )
-                )
-            );
-    }
-
-    function displayTable(history) {
-        var header = [
-            'Date and Time',
-            'Action',
-            'Browser',
-            'IP Address',
-            'Status',
-        ].map(function(str) { return text.localize(str); });
-        var metadata = {
-            id: tableID,
-            cols: columns
-        };
-        var data = [];
-        var $table = Table.createFlexTable(data, metadata, header);
-        $table.appendTo(containerSelector);
-=======
     function update(history) {
         if (flexTable) {
             return flexTable.replace(history);
@@ -57,7 +27,6 @@
                 $row.children('.timestamp').addClass('pre');
             },
         });
->>>>>>> c49e61e4
         if (!history.length) {
             return flexTable.displayError(text.localize(no_messages_error), 6);
         }
