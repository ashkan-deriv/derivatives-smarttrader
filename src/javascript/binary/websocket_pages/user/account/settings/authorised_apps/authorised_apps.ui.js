const ApplicationsData     = require('./authorised_apps.data');
const showLocalTimeOnHover = require('../../../../../base/clock').showLocalTimeOnHover;
const localize             = require('../../../../../base/localize').localize;
const showLoadingImage     = require('../../../../../base/utility').showLoadingImage;
const FlexTableUI          = require('../../../../../common_functions/attach_dom/flextable');
const toTitleCase          = require('../../../../../common_functions/string_util').toTitleCase;

const ApplicationsUI = (() => {
    'use strict';

    const container_selector = '#applications-container';
    const messages = {
        no_apps       : 'You have not granted access to any applications.',
        revoke_confirm: 'Are you sure that you want to permanently revoke access to application',
        revoke_access : 'Revoke access',
    };

    const formatApp = (app) => {
        const last_used = app.last_used ? app.last_used.format('YYYY-MM-DD HH:mm:ss') : localize('Never');
        const scopes = app.scopes.map(scope => localize(toTitleCase(scope))).join(', ');
        return [
            app.name,
            scopes,
            last_used,
            '', // for the "Revoke App" button
        ];
    };

    const createRevokeButton = (container, app) => {
        const $button = $('<button/>', { class: 'button', text: localize(messages.revoke_access) });
<<<<<<< HEAD
        $button.on('click', function() {
            if (window.confirm(`${localize(messages.revoke_confirm)}: '${app.name}'?`)) {
=======
        $button.on('click', () => {
            if (window.confirm(localize(messages.revoke_confirm) + ": '" + app.name + "'?")) {
>>>>>>> b20617f2
                BinarySocket.send({ oauth_apps: 1, revoke_app: app.id }).then((response) => {
                    if (response.error) {
                        displayError(response.error.message);
                    } else {
                        update(response.oauth_apps.map(ApplicationsData.parse));
                    }
                });
                container.css({ opacity: 0.5 });
            }
        });
        return $button;
    };

    const createTable = (data) => {
        if ($('#applications-table').length) {
            return FlexTableUI.replace(data);
        }
        const headers = ['Name', 'Permissions', 'Last Used', 'Action'];
        const columns = ['name', 'permissions', 'last_used', 'action'];
        FlexTableUI.init({
            container: container_selector,
            header   : headers.map(s => localize(s)),
            id       : 'applications-table',
            cols     : columns,
            data     : data,
            style    : ($row, app) => {
                $row.children('.action').first()
                    .append(createRevokeButton($row, app));
            },
            formatter: formatApp,
        });
        return showLocalTimeOnHover('td.last_used');
    };

    const update = (apps) => {
        $('#loading').remove();
        createTable(apps);
        if (!apps.length) {
            FlexTableUI.displayError(localize(messages.no_apps), 7);
        }
    };

    const displayError = (message) => {
        container_selector.find('.error-msg').text(message);
    };

    const init = () => {
        showLoadingImage($('<div/>', { id: 'loading' }).insertAfter('#applications-title'));
    };

    const clean = () => {
        container_selector.find('.error-msg').text('');
        FlexTableUI.clear();
    };

    return {
        init        : init,
        clean       : clean,
        update      : update,
        displayError: displayError,
    };
})();

module.exports = ApplicationsUI;<|MERGE_RESOLUTION|>--- conflicted
+++ resolved
@@ -28,13 +28,8 @@
 
     const createRevokeButton = (container, app) => {
         const $button = $('<button/>', { class: 'button', text: localize(messages.revoke_access) });
-<<<<<<< HEAD
-        $button.on('click', function() {
+        $button.on('click', () => {
             if (window.confirm(`${localize(messages.revoke_confirm)}: '${app.name}'?`)) {
-=======
-        $button.on('click', () => {
-            if (window.confirm(localize(messages.revoke_confirm) + ": '" + app.name + "'?")) {
->>>>>>> b20617f2
                 BinarySocket.send({ oauth_apps: 1, revoke_app: app.id }).then((response) => {
                     if (response.error) {
                         displayError(response.error.message);
