--- conflicted
+++ resolved
@@ -1,15 +1,9 @@
 const ApplicationsData     = require('./authorised_apps.data');
 const showLocalTimeOnHover = require('../../../../../base/clock').showLocalTimeOnHover;
 const localize             = require('../../../../../base/localize').localize;
-<<<<<<< HEAD
 const showLoadingImage     = require('../../../../../base/utility').showLoadingImage;
 const FlexTableUI          = require('../../../../../common_functions/attach_dom/flextable');
-=======
-const Button               = require('../../../../../common_functions/attach_dom/button').Button;
-const FlexTableUI          = require('../../../../../common_functions/attach_dom/flextable').FlexTableUI;
 const toTitleCase          = require('../../../../../common_functions/string_util').toTitleCase;
-const ApplicationsData     = require('./authorised_apps.data');
->>>>>>> c83c401a
 
 const ApplicationsUI = (() => {
     'use strict';
