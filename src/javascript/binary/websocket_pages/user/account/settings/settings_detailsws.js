--- conflicted
+++ resolved
@@ -19,7 +19,8 @@
         isVirtual,
         residence,
         tax_residence_values,
-        place_of_birth_value;
+        place_of_birth_value,
+        get_settings_data = {};
 
     const init = function() {
         isVirtual = Client.get('is_virtual');
@@ -63,18 +64,9 @@
         } else {
             $(RealAccElements).removeClass('hidden');
         }
-<<<<<<< HEAD
+        get_settings_data = data;
         $(formID).removeClass('hidden');
-        FormManager.init(formID, getValidations(data));
         FormManager.handleSubmit(formID, { set_settings: 1 }, setDetailsResponse, additionalCheck);
-=======
-        if (!isInitialized) {
-            $(formID)
-                .submit(handleSubmit)
-                .removeClass('hidden');
-            isInitialized = true;
-        }
->>>>>>> f9048c54
     };
 
     const displayGetSettingsData = (data, populate = true) => {
@@ -145,7 +137,6 @@
             ];
         } else {
             validations = [
-<<<<<<< HEAD
                 { selector: '#address_line_1',   validations: ['req', 'general'] },
                 { selector: '#address_line_2',   validations: ['general'] },
                 { selector: '#address_city',     validations: ['req', 'letter_symbol'] },
@@ -155,14 +146,6 @@
 
                 { selector: '#place_of_birth', validations: Client.is_financial() ? ['req'] : '' },
                 { selector: '#tax_residence',  validations: Client.is_financial() ? ['req'] : '' },
-=======
-                { selector: '#address_line_1',     validations: ['req', 'general'] },
-                { selector: '#address_line_2',     validations: ['general'] },
-                { selector: '#address_city',       validations: ['req', 'letter_symbol'] },
-                { selector: 'input#address_state', validations: ['letter_symbol'] },
-                { selector: '#address_postcode',   validations: ['postcode', ['length', { min: 0, max: 20 }]] },
-                { selector: '#phone',              validations: ['phone', ['length', { min: 6, max: 35 }]] },
->>>>>>> f9048c54
             ];
             const tax_id_validation = { selector: '#tax_identification_number',  validations: ['postcode', ['length', { min: 0, max: 20 }]] };
             if (Client.is_financial()) {
@@ -252,7 +235,7 @@
             $field = $(address_state);
         }
         $field.val(defaultValue);
-        bindValidation();
+        FormManager.init(formID, getValidations(get_settings_data));
     };
 
     const onLoad = function() {
