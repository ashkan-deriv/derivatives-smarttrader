var SettingsDetailsWS = (function() {
    "use strict";

    var formID = '#frmPersonalDetails';
    var RealAccElements = '.RealAcc';
    var changed = false;
    var fieldIDs = {
        address1 : '#Address1',
        address2 : '#Address2',
        city     : '#City',
        state    : '#State',
        postcode : '#Postcode',
        phone    : '#Phone'
    };


    function init() {
        var isJP = page.client.residence === 'jp';
        BinarySocket.send({"get_settings": "1"});
        bind_validation.simple($(formID)[0], {
            schema: isJP ? getJPSchema() : getNonJPSchema(),
            submit: function(ev, info) {
                ev.preventDefault();
                ev.stopPropagation();
                if (info.errors.length > 0) return;
                if (!changed) {
                    showFormMessage('You did not change anything.', false);
                    return;
                }
                if (isJP) return submitJP(info.values);
                submitNonJP(info.values);
            },
        });
        if (isJP) {
            detect_hedging($('#PurposeOfTrading'), $('.hedge'));
        }
    }

    function getDetailsResponse(response) {
        var data = response.get_settings;

        $('#lblCountry').text(data.country || '-');
        $('#lblEmail').text(data.email);

        if (page.client.is_virtual()) { // Virtual Account
            $(RealAccElements).remove();
            $(formID).removeClass('hidden');
            return;
        }
<<<<<<< HEAD
        else { // Real Account
            var birthDate = data.date_of_birth ? moment.utc(new Date(data.date_of_birth * 1000)).format("YYYY-MM-DD") : '';
            $('#lblBirthDate').text(birthDate);
            // Generate states list
            var residence = Cookies.get('residence');
            if (residence) {
                BinarySocket.send({"states_list": residence, "passthrough": {"value": data.address_state}});
            }
            if (page.client.residence === 'jp') {
                var jpData = response.get_settings.jp_settings;
                $('#lblName').text((data.last_name || ''));
                $('#lblGender').text(text.localize(jpData.gender) || '');
                $('#lblAddress1').text(data.address_line_1 || '');
                $('#lblAddress2').text(data.address_line_2 || '');
                $('#lblCity').text(data.address_city || '');
                $('#lblPostcode').text(data.address_postcode || '');
                $('#lblPhone').text(data.phone || '');

                $('#AnnualIncome').val(jpData.annual_income);
                $('#FinancialAsset').val(jpData.financial_asset);
                $('#Occupation').val(jpData.occupation);
                $('#Equities').val(jpData.trading_experience_equities);
                $('#Commodities').val(jpData.trading_experience_commodities);
                $('#ForeignCurrencyDeposit').val(jpData.trading_experience_foreign_currency_deposit);
                $('#MarginFX').val(jpData.trading_experience_margin_fx);
                $('#InvestmentTrust').val(jpData.trading_experience_investment_trust);
                $('#PublicCorporationBond').val(jpData.trading_experience_public_bond);
                $('#DerivativeTrading').val(jpData.trading_experience_option_trading);
                $('#PurposeOfTrading').val(jpData.trading_purpose);
                if (jpData.hedge_asset !== null && jpData.hedge_asset_amount !== null) {
                  $('#HedgeAsset').val(jpData.hedge_asset);
                  $('#HedgeAssetAmount').val(jpData.hedge_asset_amount);
                  $('.hedge').removeClass('invisible');
                }
                $('.JpAcc').removeClass('invisible')
                           .removeClass('hidden');

                $('#AnnualIncome, #FinancialAsset, #Occupation, #Equities, #Commodities,' +
                    '#ForeignCurrencyDeposit, #MarginFX, #InvestmentTrust, #PublicCorporationBond,' +
                    '#DerivativeTrading, #PurposeOfTrading, #HedgeAsset, #HedgeAssetAmount')
                    .on('change', function() {
                    changed = true;
                });
            } else {
                $('#lblName').text((data.salutation || '') + ' ' + (data.first_name || '') + ' ' + (data.last_name || ''));
                $(fieldIDs.address1).val(data.address_line_1);
                $(fieldIDs.address2).val(data.address_line_2);
                $(fieldIDs.city).val(data.address_city);

                $(fieldIDs.postcode).val(data.address_postcode);
                $(fieldIDs.phone).val(data.phone);

                $('#Address1, #Address2, #City, #State, #Postcode, #Phone').on('change', function() {
                  changed = true;
                });

                $(RealAccElements).removeClass('hidden');
=======

        // Real Account
        var birthDate = data.date_of_birth ? moment.unix(data.date_of_birth).format("YYYY-MM-DD") : '';
        $('#lblBirthDate').text(birthDate);
        // Generate states list
        var residence = $.cookie('residence');
        if (residence) {
            BinarySocket.send({"states_list": residence, "passthrough": {"value": data.address_state}});
        }
        if (page.client.residence === 'jp') {
            var jpData = response.get_settings.jp_settings;
            $('#lblName').text((data.last_name || ''));
            $('#lblGender').text(text.localize(jpData.gender) || '');
            $('#lblAddress1').text(data.address_line_1 || '');
            $('#lblAddress2').text(data.address_line_2 || '');
            $('#lblCity').text(data.address_city || '');
            $('#lblPostcode').text(data.address_postcode || '');
            $('#lblPhone').text(data.phone || '');

            $('#AnnualIncome').val(jpData.annual_income);
            $('#FinancialAsset').val(jpData.financial_asset);
            $('#Occupation').val(jpData.occupation);
            $('#Equities').val(jpData.trading_experience_equities);
            $('#Commodities').val(jpData.trading_experience_commodities);
            $('#ForeignCurrencyDeposit').val(jpData.trading_experience_foreign_currency_deposit);
            $('#MarginFX').val(jpData.trading_experience_margin_fx);
            $('#InvestmentTrust').val(jpData.trading_experience_investment_trust);
            $('#PublicCorporationBond').val(jpData.trading_experience_public_bond);
            $('#DerivativeTrading').val(jpData.trading_experience_option_trading);
            $('#PurposeOfTrading').val(jpData.trading_purpose);
            if (jpData.hedge_asset !== null && jpData.hedge_asset_amount !== null) {
              $('#HedgeAsset').val(jpData.hedge_asset);
              $('#HedgeAssetAmount').val(jpData.hedge_asset_amount);
              $('.hedge').removeClass('invisible');
>>>>>>> 6f9c7a7d
            }
            $('.JpAcc').removeClass('invisible')
                       .removeClass('hidden');

            $('#AnnualIncome, #FinancialAsset, #Occupation, #Equities, #Commodities,' +
                '#ForeignCurrencyDeposit, #MarginFX, #InvestmentTrust, #PublicCorporationBond,' +
                '#DerivativeTrading, #PurposeOfTrading, #HedgeAsset, #HedgeAssetAmount')
                .on('change', function() {
                changed = true;
            });
        } else {
            $('#lblName').text((data.salutation || '') + ' ' + (data.first_name || '') + ' ' + (data.last_name || ''));
            $(fieldIDs.address1).val(data.address_line_1);
            $(fieldIDs.address2).val(data.address_line_2);
            $(fieldIDs.city).val(data.address_city);

            $(fieldIDs.postcode).val(data.address_postcode);
            $(fieldIDs.phone).val(data.phone);

            $('#Address1, #Address2, #City, #State, #Postcode, #Phone').on('change', function() {
              changed = true;
            });

            $(RealAccElements).removeClass('hidden');
        }
        $(formID).removeClass('hidden');
    }

    function populateStates(response) {
        var $field = $(fieldIDs.state);
        var defaultValue = response.echo_req.passthrough.value;
        var states = response.states_list;

        $field.empty();

        if (states.length > 0) {
            states.forEach(function(state) {
                $field.append($('<option/>', {value: state.value, text: state.text}));
            });
        } else {
            $field.replaceWith($('<input/>', {id: fieldIDs.state, name: 'address_state', type: 'text', maxlength: '35'}));
        }

        $field.val(defaultValue);
        $('#lblState').text($('#State option:selected').text());
        $field.on('change', function() {
            changed = true;
        });
    }

    function toJPSettings(data) {
        var jp_settings = {};
        jp_settings = {};
        jp_settings["annual_income"]                               = data.annualIncome;
        jp_settings["financial_asset"]                             = data.financialAsset;
        jp_settings["occupation"]                                  = data.occupation;
        jp_settings["trading_experience_equities"]                 = data.equities;
        jp_settings["trading_experience_commodities"]              = data.commodities;
        jp_settings["trading_experience_foreign_currency_deposit"] = data.foreignCurrencyDeposit;
        jp_settings["trading_experience_margin_fx"]                = data.marginFX;
        jp_settings["trading_experience_investment_trust"]         = data.InvestmentTrust;
        jp_settings["trading_experience_public_bond"]              = data.publicCorporationBond;
        jp_settings["trading_experience_option_trading"]           = data.derivativeTrading;
        jp_settings["trading_purpose"]                             = data.purposeOfTrading;
        if (data.purposeOfTrading === 'Hedging') {
            jp_settings["hedge_asset"]        = data.hedgeAsset;
            jp_settings["hedge_asset_amount"] = data.hedgeAssetAmount;
        }
        return {jp_settings: jp_settings};
    }

    function submitJP(data) {
        function trim(s) {
            return $(s).val().trim();
        }
        setDetails(toJPSettings({
            hedgeAssetAmount       : data.hedge_asset_amount,
            annualIncome           : trim('#AnnualIncome'),
            financialAsset         : trim('#FinancialAsset'),
            occupation             : trim('#Occupation'),
            equities               : trim('#Equities'),
            commodities            : trim('#Commodities'),
            foreignCurrencyDeposit : trim('#ForeignCurrencyDeposit'),
            marginFX               : trim('#MarginFX'),
            InvestmentTrust        : trim('#InvestmentTrust'),
            publicCorporationBond  : trim('#PublicCorporationBond'),
            derivativeTrading      : trim('#DerivativeTrading'),
            purposeOfTrading       : trim('#PurposeOfTrading'),
            hedgeAsset             : trim('#HedgeAsset')
        }));
    }

    function getJPSchema(data) {
        var V2 = ValidateV2;
        return {
            hedge_asset_amount: [
                function(v) { return dv.ok(v.trim()); },
                V2.required,
                V2.regex(/^\d+$/, [Content.localize().textNumbers]),
            ],
        };
    }

    function submitNonJP(data) {
        delete data.hedge_asset_amount;
        setDetails(data);
    }

    function getNonJPSchema() {
        var letters = Content.localize().textLetters,
            numbers = Content.localize().textNumbers,
            space   = Content.localize().textSpace,
            period  = Content.localize().textPeriod,
            comma   = Content.localize().textComma;

        var V2 = ValidateV2;
        var isAddress  = V2.regex(/^[a-zA-Z0-9\s\,\.\-\/\(\)#']+$/, [letters, numbers, space, period, comma, '- / ( ) # \'']);
        var isState    = V2.regex(/^[a-zA-Z\s\-']+$/,               [letters, space, '- \'']);
        var isPostcode = V2.regex(/^[\w\s-]+$/,                     [letters, numbers, space, '-']);
        var isPhoneNo  = V2.regex(/^(|\+?[0-9\s\-]+)$/,             [numbers, space, '-']);

        function maybeEmptyAddress(value) {
            return value.length ? isAddress(value) : dv.ok(value);
        }

        return {
            address_line_1:   [V2.required, isAddress],
            address_line_2:   [maybeEmptyAddress],
            address_city:     [V2.required],
            address_state:    [V2.required, isState],
            address_postcode: [V2.required, V2.lengthRange(1, 20), isPostcode],
            phone:            [V2.lengthRange(6, 35), isPhoneNo],
        };
    }

    function setDetails(data) {
        var req = {"set_settings" : 1};
        Object.keys(data).forEach(function(key) {
            req[key] = data[key];
        });
        console.log(req);
        BinarySocket.send(req);
    }

    function showFormMessage(msg, isSuccess) {
        $('#formMessage')
            .attr('class', isSuccess ? 'success-msg' : 'errorfield')
            .html(isSuccess ? '<ul class="checked"><li>' + text.localize(msg) + '</li></ul>' : text.localize(msg))
            .css('display', 'block')
            .delay(5000)
            .fadeOut(1000);
    }

    function setDetailsResponse(response) {
        var isError = response.set_settings !== 1;
        // allow user to resubmit the form on error.
        changed = isError ? true : false;
        showFormMessage(isError ?
            'Sorry, an error occurred while processing your account.' :
            'Your settings have been updated successfully.', !isError);
    }

    return {
        init: init,
        getDetailsResponse: getDetailsResponse,
        setDetailsResponse: setDetailsResponse,
        populateStates: populateStates
    };
}());



pjax_config_page_require_auth("settings/detailsws", function() {
    return {
        onLoad: function() {
            BinarySocket.init({
                onmessage: function(msg) {
                    var response = JSON.parse(msg.data);
                    if (!response) {
                        console.log('some error occured');
                        return;
                    }
                    var type = response.msg_type;
                    switch(type){
                        case "get_settings":
                            SettingsDetailsWS.getDetailsResponse(response);
                            break;
                        case "set_settings":
                            SettingsDetailsWS.setDetailsResponse(response);
                            break;
                        case "states_list":
                            SettingsDetailsWS.populateStates(response);
                            break;
                        case "error":
                            $('#formMessage').attr('class', 'errorfield').text(response.error.message);
                            break;
                        default:
                            break;
                    }
                }
            });

            Content.populate();
            SettingsDetailsWS.init();
        }
    };
});<|MERGE_RESOLUTION|>--- conflicted
+++ resolved
@@ -47,71 +47,11 @@
             $(formID).removeClass('hidden');
             return;
         }
-<<<<<<< HEAD
-        else { // Real Account
-            var birthDate = data.date_of_birth ? moment.utc(new Date(data.date_of_birth * 1000)).format("YYYY-MM-DD") : '';
-            $('#lblBirthDate').text(birthDate);
-            // Generate states list
-            var residence = Cookies.get('residence');
-            if (residence) {
-                BinarySocket.send({"states_list": residence, "passthrough": {"value": data.address_state}});
-            }
-            if (page.client.residence === 'jp') {
-                var jpData = response.get_settings.jp_settings;
-                $('#lblName').text((data.last_name || ''));
-                $('#lblGender').text(text.localize(jpData.gender) || '');
-                $('#lblAddress1').text(data.address_line_1 || '');
-                $('#lblAddress2').text(data.address_line_2 || '');
-                $('#lblCity').text(data.address_city || '');
-                $('#lblPostcode').text(data.address_postcode || '');
-                $('#lblPhone').text(data.phone || '');
-
-                $('#AnnualIncome').val(jpData.annual_income);
-                $('#FinancialAsset').val(jpData.financial_asset);
-                $('#Occupation').val(jpData.occupation);
-                $('#Equities').val(jpData.trading_experience_equities);
-                $('#Commodities').val(jpData.trading_experience_commodities);
-                $('#ForeignCurrencyDeposit').val(jpData.trading_experience_foreign_currency_deposit);
-                $('#MarginFX').val(jpData.trading_experience_margin_fx);
-                $('#InvestmentTrust').val(jpData.trading_experience_investment_trust);
-                $('#PublicCorporationBond').val(jpData.trading_experience_public_bond);
-                $('#DerivativeTrading').val(jpData.trading_experience_option_trading);
-                $('#PurposeOfTrading').val(jpData.trading_purpose);
-                if (jpData.hedge_asset !== null && jpData.hedge_asset_amount !== null) {
-                  $('#HedgeAsset').val(jpData.hedge_asset);
-                  $('#HedgeAssetAmount').val(jpData.hedge_asset_amount);
-                  $('.hedge').removeClass('invisible');
-                }
-                $('.JpAcc').removeClass('invisible')
-                           .removeClass('hidden');
-
-                $('#AnnualIncome, #FinancialAsset, #Occupation, #Equities, #Commodities,' +
-                    '#ForeignCurrencyDeposit, #MarginFX, #InvestmentTrust, #PublicCorporationBond,' +
-                    '#DerivativeTrading, #PurposeOfTrading, #HedgeAsset, #HedgeAssetAmount')
-                    .on('change', function() {
-                    changed = true;
-                });
-            } else {
-                $('#lblName').text((data.salutation || '') + ' ' + (data.first_name || '') + ' ' + (data.last_name || ''));
-                $(fieldIDs.address1).val(data.address_line_1);
-                $(fieldIDs.address2).val(data.address_line_2);
-                $(fieldIDs.city).val(data.address_city);
-
-                $(fieldIDs.postcode).val(data.address_postcode);
-                $(fieldIDs.phone).val(data.phone);
-
-                $('#Address1, #Address2, #City, #State, #Postcode, #Phone').on('change', function() {
-                  changed = true;
-                });
-
-                $(RealAccElements).removeClass('hidden');
-=======
-
         // Real Account
-        var birthDate = data.date_of_birth ? moment.unix(data.date_of_birth).format("YYYY-MM-DD") : '';
+        var birthDate = data.date_of_birth ? moment.utc(new Date(data.date_of_birth * 1000)).format("YYYY-MM-DD") : '';
         $('#lblBirthDate').text(birthDate);
         // Generate states list
-        var residence = $.cookie('residence');
+        var residence = Cookies.get('residence');
         if (residence) {
             BinarySocket.send({"states_list": residence, "passthrough": {"value": data.address_state}});
         }
@@ -140,7 +80,6 @@
               $('#HedgeAsset').val(jpData.hedge_asset);
               $('#HedgeAssetAmount').val(jpData.hedge_asset_amount);
               $('.hedge').removeClass('invisible');
->>>>>>> 6f9c7a7d
             }
             $('.JpAcc').removeClass('invisible')
                        .removeClass('hidden');
@@ -166,6 +105,15 @@
 
             $(RealAccElements).removeClass('hidden');
         }
+        $('.JpAcc').removeClass('invisible')
+                   .removeClass('hidden');
+
+        $('#AnnualIncome, #FinancialAsset, #Occupation, #Equities, #Commodities,' +
+            '#ForeignCurrencyDeposit, #MarginFX, #InvestmentTrust, #PublicCorporationBond,' +
+            '#DerivativeTrading, #PurposeOfTrading, #HedgeAsset, #HedgeAssetAmount')
+            .on('change', function() {
+            changed = true;
+        });
         $(formID).removeClass('hidden');
     }
 
