const localize             = require('../../../../base/localize').localize;
const Client               = require('../../../../base/client').Client;
const State                = require('../../../../base/storage').State;
const Content              = require('../../../../common_functions/content').Content;
const detect_hedging       = require('../../../../common_functions/common_functions').detect_hedging;
const appendTextValueChild = require('../../../../common_functions/common_functions').appendTextValueChild;
const FormManager          = require('../../../../common_functions/form_manager');
const moment               = require('moment');
require('select2');

const SettingsDetailsWS = (function() {
    'use strict';

    const formID = '#frmPersonalDetails';
    const RealAccElements = '.RealAcc';
    let isInitialized,
        editable_fields,
        isJP,
        isVirtual,
        residence,
        tax_residence_values,
        place_of_birth_value,
        get_settings_data = {};

    const init = function() {
        isVirtual = Client.get('is_virtual');
        residence = Client.get('residence');
        isJP = residence === 'jp';
        if (isJP && !isVirtual) {
            $('#fieldset_email_consent').removeClass('invisible');
            detect_hedging($('#trading_purpose'), $('.hedge'));
        }
        showHideTaxMessage();
    };

    const showHideTaxMessage = () => {
        if (Client.should_complete_tax()) {
            $('#tax_information_notice').removeClass('invisible');
        } else {
            $('#tax_information_notice').addClass('invisible');
        }
    };

    const getDetailsResponse = function(data) {
        data.date_of_birth = data.date_of_birth ? moment.utc(new Date(data.date_of_birth * 1000)).format('YYYY-MM-DD') : '';
        data.name = isJP ? data.last_name : (data.salutation || '') + ' ' + (data.first_name || '') + ' ' + (data.last_name || '');

        displayGetSettingsData(data);

        if (Client.get('is_virtual')) { // Virtual Account
            $(RealAccElements).remove();
            $(formID).removeClass('hidden');
            return;
        }
        // Real Account
        // Generate states list
        if (isJP) {
            const jpData = data.jp_settings;
            displayGetSettingsData(jpData);
            if (jpData.hedge_asset !== null && jpData.hedge_asset_amount !== null) {
                $('.hedge').removeClass('invisible');
            }
            $('.JpAcc').removeClass('invisible hidden');
        } else {
            $(RealAccElements).removeClass('hidden');
        }
        $(formID).removeClass('hidden');
        FormManager.handleSubmit(formID, { set_settings: 1 }, setDetailsResponse, additionalCheck);
    };

    const displayGetSettingsData = (data, populate = true) => {
        if (data.tax_residence) {
            tax_residence_values = data.tax_residence.split(',');
        }
        if (data.place_of_birth) {
            place_of_birth_value = data.place_of_birth;
        }
        let $key,
            $lbl_key,
            $data_key,
            has_key,
            has_lbl_key;
        Object.keys(data).forEach((key) => {
            $key = $(`#${key}`);
            $lbl_key = $(`#lbl_${key}`);
            has_key = $key.length > 0;
            has_lbl_key = $lbl_key.length > 0;
            // prioritise labels for japan account
            $key = has_key && has_lbl_key ? (isJP ? $lbl_key : $key) : (has_key ? $key : $lbl_key);
            if ($key.length > 0) {
                $data_key = data[key];
                editable_fields[key] = $data_key === null ? '' : $data_key;
                if (populate) {
                    if ($key.is(':checkbox')) {
                        $key.prop('checked', !!$data_key);
                    } else if (/(SELECT|INPUT)/.test($key.prop('nodeName'))) {
                        $key.val($data_key);
                    } else {
                        $key.text($data_key ? localize($data_key) : '-');
                    }
                }
            }
        });
    };

    const additionalCheck = (data) => {
        if (!isChanged(data)) {
            showFormMessage('You did not change anything.', false);
            return false;
        }
        return true;
    };

    const isChanged = data => (
        Object.keys(editable_fields).some(key => (
            (key in data && editable_fields[key] !== data[key]) ||
            (data.jp_settings && key in data.jp_settings && editable_fields[key] !== data.jp_settings[key])
        ))
    );

    const getValidations = (data) => {
        let validations;
        if (isJP) {
            validations = [
                { request_field: 'address_line_1',   value: data.address_line_1 },
                { request_field: 'address_line_2',   value: data.address_line_2 },
                { request_field: 'address_city',     value: data.address_city },
                { request_field: 'address_state',    value: data.address_state },
                { request_field: 'address_postcode', value: data.address_postcode },
                { request_field: 'phone',            value: data.phone },

                { selector: '#email_consent' },

                { selector: '#hedge_asset_amount', validations: ['req', 'number'], parent_node: 'jp_settings' },
                { selector: '#hedge_asset',        validations: ['req'], parent_node: 'jp_settings' },
            ];
            $(formID).find('select').each(function () {
                validations.push({ selector: `#${$(this).attr('id')}`, validations: ['req'], parent_node: 'jp_settings' });
            });
        } else {
            validations = [
                { selector: '#address_line_1',     validations: ['req', 'general'] },
                { selector: '#address_line_2',     validations: ['general'] },
                { selector: '#address_city',       validations: ['req', 'letter_symbol'] },
                { selector: 'input#address_state', validations: ['letter_symbol'] },
                { selector: '#address_postcode',   validations: ['postcode', ['length', { min: 0, max: 20 }]] },
                { selector: '#phone',              validations: ['phone', ['length', { min: 6, max: 35 }]] },

                { selector: '#place_of_birth', validations: Client.is_financial() ? ['req'] : '' },
                { selector: '#tax_residence',  validations: Client.is_financial() ? ['req'] : '' },
            ];
            const tax_id_validation = { selector: '#tax_identification_number',  validations: ['postcode', ['length', { min: 0, max: 20 }]] };
            if (Client.is_financial()) {
                tax_id_validation.validations[1][1].min = 1;
                tax_id_validation.validations.unshift('req');
            }
            validations.push(tax_id_validation);
        }
        return validations;
    };

    const setDetailsResponse = function(response) {
        // allow user to resubmit the form on error.
        const is_error = response.set_settings !== 1;
        if (!is_error) {
            // to update tax information message for financial clients
            BinarySocket.send({ get_account_status: 1 }, true).then(() => {
                showHideTaxMessage();
            });
            // to update the State with latest get_settings data
            BinarySocket.send({ get_settings: 1 }, true).then((data) => {
                getDetailsResponse(data.get_settings);
            });
        }
        showFormMessage(is_error ?
            'Sorry, an error occurred while processing your account.' :
            'Your settings have been updated successfully.', !is_error);
    };

    const showFormMessage = function(msg, isSuccess) {
        $('#formMessage')
            .attr('class', isSuccess ? 'success-msg' : 'errorfield')
            .html(isSuccess ? '<ul class="checked"><li>' + localize(msg) + '</li></ul>' : localize(msg))
            .css('display', 'block')
            .delay(5000)
            .fadeOut(1000);
    };

    const populateResidence = function(response) {
        const residence_list = response.residence_list;
        const obj_residence_el = {
            place_of_birth: document.getElementById('place_of_birth'),
            tax_residence : document.getElementById('tax_residence'),
        };
        if (obj_residence_el.place_of_birth.childElementCount !== 0) return;
        let text,
            value;
        if (residence_list.length > 0) {
            for (let j = 0; j < residence_list.length; j++) {
                const current_residence = residence_list[j];
                text = current_residence.text;
                value = current_residence.value;
                appendIfExist(obj_residence_el, text, value);
            }
            $('#tax_residence').select2()
                .val(tax_residence_values).trigger('change')
                .removeClass('invisible');
            obj_residence_el.place_of_birth.value = place_of_birth_value || residence;
        }
    };

    const appendIfExist = (object_el, text, value) => {
        let object_el_key;
        Object.keys(object_el).forEach(function(key) {
            object_el_key = object_el[key];
            if (object_el_key) {
                appendTextValueChild(object_el_key, text, value);
            }
        });
    };

    const populateStates = function(response) {
        const address_state = '#address_state';
        let $field = $(address_state);
        const states = response.states_list;

        $field.empty();

        if (states && states.length > 0) {
            $field.append($('<option/>', { value: '', text: localize('Please select') }));
            states.forEach(function(state) {
                $field.append($('<option/>', { value: state.value, text: state.text }));
            });
        } else {
            $field.replaceWith($('<input/>', { id: address_state.replace('#', ''), name: 'address_state', type: 'text', maxlength: '35' }));
            $field = $(address_state);
        }
        $field.val(get_settings_data.address_state);
        FormManager.init(formID, getValidations(get_settings_data));
    };

    const onLoad = function() {
        if (isInitialized) return;
        isInitialized = true;
        Content.populate();
        editable_fields = {};

        BinarySocket.wait('authorize', 'get_account_status', 'get_settings').then(() => {
            init();
<<<<<<< HEAD
            get_settings_data = State.get(['response', 'get_settings', 'get_settings']);
            getDetailsResponse(get_settings_data);
            if (!isJP) {
                BinarySocket.send({ residence_list: 1 }).then((response) => {
                    populateResidence(response);
                });
            }
            if (residence) {
                BinarySocket.send({ states_list: residence }).then((response) => {
                    populateStates(response);
                });
=======
            const data = State.get(['response', 'get_settings', 'get_settings']);
            getDetailsResponse(data);
            if (!isVirtual) {
                if (!isJP) {
                    BinarySocket.send({ residence_list: 1 }).then((response) => {
                        populateResidence(response);
                    });
                }
                if (residence) {
                    const states_req = { states_list: residence, passthrough: { value: data.address_state } };
                    BinarySocket.send(states_req).then((response) => {
                        populateStates(response);
                    });
                }
>>>>>>> 15669477
            }
        });
    };

    const onUnload = () => {
        isInitialized = false;
    };

    return {
        onLoad  : onLoad,
        onUnload: onUnload,
    };
})();

module.exports = {
    SettingsDetailsWS: SettingsDetailsWS,
};<|MERGE_RESOLUTION|>--- conflicted
+++ resolved
@@ -42,10 +42,11 @@
     };
 
     const getDetailsResponse = function(data) {
-        data.date_of_birth = data.date_of_birth ? moment.utc(new Date(data.date_of_birth * 1000)).format('YYYY-MM-DD') : '';
-        data.name = isJP ? data.last_name : (data.salutation || '') + ' ' + (data.first_name || '') + ' ' + (data.last_name || '');
-
-        displayGetSettingsData(data);
+        const get_settings = $.extend({}, data);
+        get_settings.date_of_birth = get_settings.date_of_birth ? moment.utc(new Date(get_settings.date_of_birth * 1000)).format('YYYY-MM-DD') : '';
+        get_settings.name = isJP ? get_settings.last_name : (get_settings.salutation || '') + ' ' + (get_settings.first_name || '') + ' ' + (get_settings.last_name || '');
+
+        displayGetSettingsData(get_settings);
 
         if (Client.get('is_virtual')) { // Virtual Account
             $(RealAccElements).remove();
@@ -55,7 +56,7 @@
         // Real Account
         // Generate states list
         if (isJP) {
-            const jpData = data.jp_settings;
+            const jpData = get_settings.jp_settings;
             displayGetSettingsData(jpData);
             if (jpData.hedge_asset !== null && jpData.hedge_asset_amount !== null) {
                 $('.hedge').removeClass('invisible');
@@ -244,24 +245,12 @@
         isInitialized = true;
         Content.populate();
         editable_fields = {};
+        get_settings_data = {};
 
         BinarySocket.wait('authorize', 'get_account_status', 'get_settings').then(() => {
             init();
-<<<<<<< HEAD
             get_settings_data = State.get(['response', 'get_settings', 'get_settings']);
             getDetailsResponse(get_settings_data);
-            if (!isJP) {
-                BinarySocket.send({ residence_list: 1 }).then((response) => {
-                    populateResidence(response);
-                });
-            }
-            if (residence) {
-                BinarySocket.send({ states_list: residence }).then((response) => {
-                    populateStates(response);
-                });
-=======
-            const data = State.get(['response', 'get_settings', 'get_settings']);
-            getDetailsResponse(data);
             if (!isVirtual) {
                 if (!isJP) {
                     BinarySocket.send({ residence_list: 1 }).then((response) => {
@@ -269,12 +258,10 @@
                     });
                 }
                 if (residence) {
-                    const states_req = { states_list: residence, passthrough: { value: data.address_state } };
-                    BinarySocket.send(states_req).then((response) => {
+                    BinarySocket.send({ states_list: residence }).then((response) => {
                         populateStates(response);
                     });
                 }
->>>>>>> 15669477
             }
         });
     };
