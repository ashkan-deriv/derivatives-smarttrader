const localize             = require('../../../../base/localize').localize;
const Client               = require('../../../../base/client').Client;
const Header               = require('../../../../base/header').Header;
const State                = require('../../../../base/storage').State;
const detect_hedging       = require('../../../../common_functions/common_functions').detect_hedging;
const makeOption           = require('../../../../common_functions/common_functions').makeOption;
const FormManager          = require('../../../../common_functions/form_manager');
const moment               = require('moment');
require('select2');

const SettingsDetailsWS = (function() {
    'use strict';

    const form_id = '#frmPersonalDetails';
    const real_acc_elements = '.RealAcc';
    const hidden_class = 'invisible';
    let editable_fields,
        is_jp,
        is_virtual,
        residence,
        tax_residence_values,
        place_of_birth_value,
        get_settings_data;

    const init = () => {
        editable_fields = {};
        get_settings_data = {};
        is_virtual = Client.get('is_virtual');
        residence = Client.get('residence');
        is_jp = residence === 'jp';
        if (is_jp && !is_virtual) {
            $('#fieldset_email_consent').removeClass(hidden_class);
        }
        showHideTaxMessage();
    };

    const showHideTaxMessage = () => {
        if (Client.should_complete_tax()) {
            $('#tax_information_notice').removeClass(hidden_class);
        } else {
            $('#tax_information_notice').addClass(hidden_class);
        }
    };

    const getDetailsResponse = (data) => {
        const get_settings = $.extend({}, data);
        get_settings.date_of_birth = get_settings.date_of_birth ? moment.utc(new Date(get_settings.date_of_birth * 1000)).format('YYYY-MM-DD') : '';
        get_settings.name = is_jp ? get_settings.last_name : (get_settings.salutation || '') + ' ' + (get_settings.first_name || '') + ' ' + (get_settings.last_name || '');

        displayGetSettingsData(get_settings);

        if (is_virtual) {
            $(real_acc_elements).remove();
        } else if (is_jp) {
            const jp_settings = get_settings.jp_settings;
            displayGetSettingsData(jp_settings);
            if (jp_settings.hedge_asset !== null && jp_settings.hedge_asset_amount !== null) {
                $('.hedge').removeClass(hidden_class);
            }
            $('.JpAcc').removeClass('invisible hidden');
        } else {
            $(real_acc_elements).removeClass('hidden');
        }
        $(form_id).removeClass('hidden');
        FormManager.handleSubmit({
            form_selector       : form_id,
            obj_request         : { set_settings: 1 },
            fnc_response_handler: setDetailsResponse,
            fnc_additional_check: additionalCheck,
            enable_button       : true,
        });
    };

    const displayGetSettingsData = (data, populate = true) => {
        if (data.tax_residence) {
            tax_residence_values = data.tax_residence.split(',');
        }
        if (data.place_of_birth) {
            place_of_birth_value = data.place_of_birth;
        }
        let $key,
            $lbl_key,
            data_key,
            has_key,
            has_lbl_key;
        Object.keys(data).forEach((key) => {
            $key = $(`#${key}`);
            $lbl_key = $(`#lbl_${key}`);
            has_key = $key.length > 0;
            has_lbl_key = $lbl_key.length > 0;
            // prioritise labels for japan account
            $key = has_key && has_lbl_key ? (is_jp ? $lbl_key : $key) : (has_key ? $key : $lbl_key);
            if ($key.length > 0) {
                data_key = data[key] === null ? '' : data[key];
                editable_fields[key] = data_key;
                if (populate) {
                    if ($key.is(':checkbox')) {
                        $key.prop('checked', !!data_key);
                    } else if (/(SELECT|INPUT)/.test($key.prop('nodeName'))) {
                        $key.val(data_key.split(',')).trigger('change');
                    } else if (key !== 'country') {
                        $key.text(data_key ? localize(data_key) : '-');
                    }
                }
            }
        });
        if (data.country) {
            $('#residence').replaceWith($('<label/>').append($('<strong/>', { id: 'lbl_country' })));
            $('#lbl_country').text(data.country);
            if (is_virtual) $('#btn_update').addClass(hidden_class);
        }
    };

    const additionalCheck = (data) => {
        if (!isChanged(data) && (!data.jp_settings || !isChanged(data.jp_settings))) {
            showFormMessage('You did not change anything.', false);
            return false;
        }
        return true;
    };

    const isChanged = (data) => {
        const compare_data = $.extend({}, data);
        return Object.keys(compare_data).some(key => (
            key !== 'set_settings' && key !== 'jp_settings' && editable_fields[key] !== compare_data[key]
        ));
    };

    const getValidations = (data) => {
        let validations;
        if (is_jp) {
            validations = [
                { request_field: 'address_line_1',   value: data.address_line_1 },
                { request_field: 'address_line_2',   value: data.address_line_2 },
                { request_field: 'address_city',     value: data.address_city },
                { request_field: 'address_state',    value: data.address_state },
                { request_field: 'address_postcode', value: data.address_postcode },
                { request_field: 'phone',            value: data.phone },

                { selector: '#email_consent' },

                { selector: '#hedge_asset_amount', validations: ['req', 'number'], parent_node: 'jp_settings' },
                { selector: '#hedge_asset',        validations: ['req'], parent_node: 'jp_settings' },
            ];
            $(form_id).find('select').each(function () {
                validations.push({ selector: `#${$(this).attr('id')}`, validations: ['req'], parent_node: 'jp_settings' });
            });
        } else if (is_virtual) {
            validations = [{ selector: '#residence', validations: ['req'] }];
        } else {
            validations = [
                { selector: '#address_line_1',     validations: ['req', 'general'] },
                { selector: '#address_line_2',     validations: ['general'] },
                { selector: '#address_city',       validations: ['req', 'letter_symbol'] },
                { selector: '#address_state',      validations: $('#address_state').prop('nodeName') === 'SELECT' ? '' : ['letter_symbol'] },
                { selector: '#address_postcode',   validations: ['postcode', ['length', { min: 0, max: 20 }]] },
                { selector: '#phone',              validations: ['phone', ['length', { min: 6, max: 35 }]] },

                { selector: '#place_of_birth', validations: Client.is_financial() ? ['req'] : '' },
                { selector: '#tax_residence',  validations: Client.is_financial() ? ['req'] : '' },
            ];
            const tax_id_validation = { selector: '#tax_identification_number',  validations: ['postcode', ['length', { min: 0, max: 20 }]] };
            if (Client.is_financial()) {
                tax_id_validation.validations[1][1].min = 1;
                tax_id_validation.validations.unshift('req');
            }
            validations.push(tax_id_validation);
        }
        return validations;
    };

    const setDetailsResponse = (response) => {
        // allow user to resubmit the form on error.
        const is_error = response.set_settings !== 1;
        if (!is_error) {
            // to update tax information message for financial clients
            BinarySocket.send({ get_account_status: 1 }, true).then(() => {
                showHideTaxMessage();
                Header.displayAccountStatus();
            });
            // to update the State with latest get_settings data
            BinarySocket.send({ get_settings: 1 }, true).then((data) => {
                getDetailsResponse(data.get_settings);
            });
        }
        showFormMessage(is_error ?
            'Sorry, an error occurred while processing your account.' :
            'Your settings have been updated successfully.', !is_error);
    };

    const showFormMessage = (msg, is_success) => {
        $('#formMessage')
            .attr('class', is_success ? 'success-msg' : 'errorfield')
            .html(is_success ? '<ul class="checked"><li>' + localize(msg) + '</li></ul>' : localize(msg))
            .css('display', 'block')
            .delay(5000)
            .fadeOut(1000);
    };

    const populateResidence = (response) => {
        const residence_list = response.residence_list;
<<<<<<< HEAD
        const obj_residence_el = {
            place_of_birth: document.getElementById('place_of_birth'),
            tax_residence : document.getElementById('tax_residence'),
        };
        if (!residence) {
            $('#lbl_country').parent().replaceWith($('<select/>', { id: 'residence' }));
            obj_residence_el.residence = document.getElementById('residence');
            appendTextValueChild(obj_residence_el.residence, localize('Please select a value'), '');
            initFormManager();
        }
        if ((obj_residence_el.place_of_birth && obj_residence_el.place_of_birth.childElementCount !== 0) ||
            (obj_residence_el.residence && obj_residence_el.residence.childElementCount !== 1)) return;
        let text,
            value;
        if (residence_list.length > 0) {
            for (let j = 0; j < residence_list.length; j++) {
                const current_residence = residence_list[j];
                text = current_residence.text;
                value = current_residence.value;
                appendIfExist(obj_residence_el, text, value, current_residence.disabled ? 'disabled' : undefined);
            }
            $('#tax_residence').select2()
                .val(tax_residence_values).trigger('change')
                .removeClass(hidden_class);
            if (obj_residence_el.place_of_birth) {
                obj_residence_el.place_of_birth.value = place_of_birth_value || residence;
            }
        }
    };

    const appendIfExist = (object_el, text, value, disabled) => {
        let object_el_key;
        Object.keys(object_el).forEach(function(key) {
            object_el_key = object_el[key];
            if (object_el_key) {
                appendTextValueChild(object_el_key, text, value, disabled && key === 'residence' ? disabled : undefined);
            }
        });
    };

    const populateStates = (response) => {
=======
        const $place_of_birth = $('#place_of_birth');
        const $tax_residence  = $('#tax_residence');
        if (residence_list.length > 0) {
            const $options = $('<div/>');
            residence_list.forEach((res) => {
                $options.append(makeOption(res.text, res.value));
            });
            $place_of_birth.html($options.html());
            $tax_residence.html($options.html()).promise().done(() => {
                setTimeout(() => {
                    $tax_residence.select2()
                        .val(tax_residence_values).trigger('change')
                        .removeClass('invisible');
                }, 500);
            });
            $place_of_birth.val(place_of_birth_value || residence);
        }
    };

    const populateStates = function(response) {
>>>>>>> 1184dc8a
        const address_state = '#address_state';
        let $field = $(address_state);
        const states = response.states_list;

        $field.empty();

        if (states && states.length > 0) {
            $field.append($('<option/>', { value: '', text: localize('Please select') }));
            states.forEach(function(state) {
                $field.append($('<option/>', { value: state.value, text: state.text }));
            });
        } else {
            $field.replaceWith($('<input/>', { id: address_state.replace('#', ''), name: 'address_state', type: 'text', maxlength: '35' }));
            $field = $(address_state);
        }
        $field.val(get_settings_data.address_state);
        initFormManager();
        if (is_jp && !is_virtual) {
            // detect_hedging needs to be called after FormManager.init
            // or all previously bound event listeners on form elements will be removed
            detect_hedging($('#trading_purpose'), $('.hedge'));
        }
    };

    const initFormManager = () => { FormManager.init(form_id, getValidations(get_settings_data)); };

    const onLoad = () => {
        BinarySocket.wait('get_account_status', 'get_settings').then(() => {
            init();
            get_settings_data = State.get(['response', 'get_settings', 'get_settings']);
            getDetailsResponse(get_settings_data);
            if (!is_virtual || !residence) {
                $('#btn_update').removeClass(hidden_class);
                if (!is_jp) {
                    BinarySocket.send({ residence_list: 1 }).then(response => populateResidence(response));
                }
                if (residence) {
                    BinarySocket.send({ states_list: residence }).then(response => populateStates(response));
                }
            } else {
                $('#btn_update').addClass(hidden_class);
            }
        });
    };

    return {
        onLoad: onLoad,
    };
})();

module.exports = SettingsDetailsWS;<|MERGE_RESOLUTION|>--- conflicted
+++ resolved
@@ -199,49 +199,6 @@
 
     const populateResidence = (response) => {
         const residence_list = response.residence_list;
-<<<<<<< HEAD
-        const obj_residence_el = {
-            place_of_birth: document.getElementById('place_of_birth'),
-            tax_residence : document.getElementById('tax_residence'),
-        };
-        if (!residence) {
-            $('#lbl_country').parent().replaceWith($('<select/>', { id: 'residence' }));
-            obj_residence_el.residence = document.getElementById('residence');
-            appendTextValueChild(obj_residence_el.residence, localize('Please select a value'), '');
-            initFormManager();
-        }
-        if ((obj_residence_el.place_of_birth && obj_residence_el.place_of_birth.childElementCount !== 0) ||
-            (obj_residence_el.residence && obj_residence_el.residence.childElementCount !== 1)) return;
-        let text,
-            value;
-        if (residence_list.length > 0) {
-            for (let j = 0; j < residence_list.length; j++) {
-                const current_residence = residence_list[j];
-                text = current_residence.text;
-                value = current_residence.value;
-                appendIfExist(obj_residence_el, text, value, current_residence.disabled ? 'disabled' : undefined);
-            }
-            $('#tax_residence').select2()
-                .val(tax_residence_values).trigger('change')
-                .removeClass(hidden_class);
-            if (obj_residence_el.place_of_birth) {
-                obj_residence_el.place_of_birth.value = place_of_birth_value || residence;
-            }
-        }
-    };
-
-    const appendIfExist = (object_el, text, value, disabled) => {
-        let object_el_key;
-        Object.keys(object_el).forEach(function(key) {
-            object_el_key = object_el[key];
-            if (object_el_key) {
-                appendTextValueChild(object_el_key, text, value, disabled && key === 'residence' ? disabled : undefined);
-            }
-        });
-    };
-
-    const populateStates = (response) => {
-=======
         const $place_of_birth = $('#place_of_birth');
         const $tax_residence  = $('#tax_residence');
         if (residence_list.length > 0) {
@@ -249,20 +206,28 @@
             residence_list.forEach((res) => {
                 $options.append(makeOption(res.text, res.value));
             });
-            $place_of_birth.html($options.html());
-            $tax_residence.html($options.html()).promise().done(() => {
-                setTimeout(() => {
-                    $tax_residence.select2()
-                        .val(tax_residence_values).trigger('change')
-                        .removeClass('invisible');
-                }, 500);
-            });
-            $place_of_birth.val(place_of_birth_value || residence);
+
+            if (residence) {
+                $place_of_birth.html($options.html());
+                $tax_residence.html($options.html()).promise().done(() => {
+                    setTimeout(() => {
+                        $tax_residence.select2()
+                            .val(tax_residence_values).trigger('change')
+                            .removeClass('invisible');
+                    }, 500);
+                });
+                $place_of_birth.val(place_of_birth_value || residence);
+            } else {
+                $('#lbl_country').parent().replaceWith($('<select/>', { id: 'residence' }));
+                const $residence = $('#residence');
+                $options.prepend($('<option/>', { text: localize('Please select a value'), value: '' }));
+                $residence.html($options.html());
+                initFormManager();
+            }
         }
     };
 
     const populateStates = function(response) {
->>>>>>> 1184dc8a
         const address_state = '#address_state';
         let $field = $(address_state);
         const states = response.states_list;
