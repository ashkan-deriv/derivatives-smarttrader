--- conflicted
+++ resolved
@@ -1,14 +1,10 @@
 var RiskClassification = require('../../../../common_functions/risk_classification').RiskClassification;
-<<<<<<< HEAD
-var japanese_client = require('../../../../common_functions/country_base').japanese_client;
 var selectorExists     = require('../../../../common_functions/common_functions').selectorExists;
-=======
 var japanese_client    = require('../../../../common_functions/country_base').japanese_client;
 var showLoadingImage   = require('../../../../base/utility').showLoadingImage;
 var localize           = require('../../../../base/localize').localize;
 var Client             = require('../../../../base/client').Client;
 var url_for            = require('../../../../base/url').url_for;
->>>>>>> 2810915d
 
 var FinancialAssessmentws = (function() {
     'use strict';
@@ -28,25 +24,17 @@
 
     // For translating strings
     var LocalizeText = function() {
-<<<<<<< HEAD
-        $('#heading').text(page.text.localize($('#heading').text()));
-        $('#heading_risk').text(page.text.localize($('#heading_risk').text()));
-        $('#high_risk_classification').text(page.text.localize($('#high_risk_classification').text()));
+        $('#heading').text(localize($('#heading').text()));
+        $('#heading_risk').text(localize($('#heading_risk').text()));
+        $('#high_risk_classification').text(localize($('#high_risk_classification').text()));
         var legend_0 = document.getElementsByTagName('legend')[0];
         var legend_1 = document.getElementsByTagName('legend')[1];
         if (selectorExists(legend_0)) {
-            legend_0.innerHTML = page.text.localize(legend_0.innerHTML);
+            legend_0.innerHTML = localize(legend_0.innerHTML);
         }
         if (selectorExists(legend_1)) {
-            legend_1.innerHTML = page.text.localize(legend_1.innerHTML);
+            legend_1.innerHTML = localize(legend_1.innerHTML);
         }
-=======
-        $('#heading').text(localize($('#heading').text()));
-        $('#heading_risk').text(localize($('#heading_risk').text()));
-        $('#high_risk_classification').text(localize($('#high_risk_classification').text()));
-        document.getElementsByTagName('legend')[0].innerHTML = localize(document.getElementsByTagName('legend')[0].innerHTML);
-        if (document.getElementsByTagName('legend')[1]) document.getElementsByTagName('legend')[1].innerHTML = localize(document.getElementsByTagName('legend')[1].innerHTML);
->>>>>>> 2810915d
         $('#assessment_form label').each(function() {
             var ele = $(this);
             ele.text(localize(ele.text()));
