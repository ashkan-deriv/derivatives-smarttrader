--- conflicted
+++ resolved
@@ -1,16 +1,7 @@
-<<<<<<< HEAD
-const showLoadingImage = require('../../../../base/utility').showLoadingImage;
-const ValidateV2       = require('../../../../common_functions/validation_v2').ValidateV2;
-const ValidationUI     = require('../../../../validator').ValidationUI;
-const validate_object  = require('../../../../validator').validate_object;
-const bind_validation  = require('../../../../validator').bind_validation;
-=======
->>>>>>> f9f257b1
 const moment           = require('moment');
 const Client           = require('../../../../base/client');
 const localize         = require('../../../../base/localize').localize;
 const dateValueChanged = require('../../../../common_functions/common_functions').dateValueChanged;
-const Content          = require('../../../../common_functions/content').Content;
 const FormManager      = require('../../../../common_functions/form_manager');
 const DatePicker       = require('../../../../components/date_picker').DatePicker;
 const TimePicker       = require('../../../../components/time_picker').TimePicker;
@@ -30,8 +21,6 @@
     const hidden_class     = 'invisible';
 
     const onLoad = function() {
-        Content.populate();
-
         $form = $(form_id);
 
         fields = {};
@@ -56,16 +45,6 @@
                 return;
             }
 
-<<<<<<< HEAD
-    const onLoad = function() {
-        BinarySocket.init({
-            onmessage: function(msg) {
-                const response = JSON.parse(msg.data);
-                const msg_type = response.msg_type;
-                if (msg_type === 'get_self_exclusion') getResponse(response);
-                else if (msg_type === 'set_self_exclusion') setResponse(response);
-            },
-=======
             $('#loading').addClass(hidden_class);
             $form.removeClass(hidden_class);
             self_exclusion_data = response.get_self_exclusion;
@@ -74,7 +53,6 @@
                 $form.find(`#${key}`).val(value);
             });
             bindValidation();
->>>>>>> f9f257b1
         });
     };
 
