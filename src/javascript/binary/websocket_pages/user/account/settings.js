--- conflicted
+++ resolved
@@ -15,7 +15,8 @@
                 $class_real.not((is_jp ? '.ja-hide' : '')).setVisibility(1);
             }
 
-            const status = getPropertyValue(response, ['get_account_status', 'status']);
+            const get_account_status = getPropertyValue(response, 'get_account_status');
+            const status             = getPropertyValue(get_account_status, 'status');
             if (!/social_signup/.test(status)) {
                 $('#change_password').setVisibility(1);
             }
@@ -23,15 +24,11 @@
                 $('#professional_client').setVisibility(1);
             }
 
-<<<<<<< HEAD
-            $('#settings_container').setVisibility(1);
-=======
-            if (!response.get_account_status.prompt_client_to_authenticate) {
-                $('#authenticate').addClass(class_hidden);
+            if (!get_account_status.prompt_client_to_authenticate) {
+                $('#authenticate').setVisibility(0);
             }
 
-            $('#settings_container').removeClass(class_hidden);
->>>>>>> a2b34ca8
+            $('#settings_container').setVisibility(1);
         });
     };
 
