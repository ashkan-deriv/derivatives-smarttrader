var Portfolio = (function(){
    'use strict';

    var Compatibility = typeof window !== 'undefined' ? window.Compatibility : require('../../../common_functions/compatibility');
    var addComma = Compatibility.requireIfNotExist('addComma', '../websocket_pages/trade/common', 'addComma'),
        toJapanTimeIfNeeded = Compatibility.requireIfNotExist('toJapanTimeIfNeeded', '../base/utility', 'toJapanTimeIfNeeded'),
        format_money = Compatibility.requireIfNotExist('format_money', '../common_functions/currency_to_symbol', 'format_money');

<<<<<<< HEAD
    function getBalance(data, withCurrency) {
        return withCurrency ? format_money(data.balance.currency, addComma(parseFloat(data.balance.balance))) : parseFloat(data.balance.balance);
=======
    function getBalance(balance, currency) {
        return currency ? currency + ' ' + addComma(parseFloat(balance)) : parseFloat(balance);
>>>>>>> dba1751c
    }

    function getPortfolioData(c) {
        var portfolio_data = {
            'transaction_id' : c.transaction_id,
            'contract_id'    : c.contract_id,
            'payout'         : parseFloat(c.payout).toFixed(2),
            'longcode'       : typeof module !== 'undefined' ? c.longcode : japanese_client() ? toJapanTimeIfNeeded(c.expiry_time, '', c.longcode) : c.longcode,
            'currency'       : c.currency,
            'buy_price'      : addComma(parseFloat(c.buy_price)),
            'app_id'         : c.app_id
        };

        return portfolio_data;
    }

    function getProposalOpenContract(proposal) {
        var proposal_data = {
            'contract_id'      : proposal.contract_id,
            'bid_price'        : parseFloat(proposal.bid_price || 0).toFixed(2),
            'is_sold'          : proposal.is_sold,
            'is_valid_to_sell' : proposal.is_valid_to_sell,
            'currency'         : proposal.currency
        };

        return proposal_data;
    }

    function getSum(values, value_type) { // value_type is: indicative or buy_price
        var sum = 0;
        var keys = Object.keys(values);
        for (var i = 0; i < keys.length; i++) {
            var key = keys[i];
            if (values[key] && !isNaN(values[key][value_type])) {
                sum += parseFloat(values[key][value_type]);
            }
        }

        return sum.toFixed(2);
    }

    var external = {
        getBalance: getBalance,
        getPortfolioData: getPortfolioData,
        getProposalOpenContract: getProposalOpenContract,
        getIndicativeSum: function(values) { return getSum(values, 'indicative'); },
        getSumPurchase: function(values) { return getSum(values, 'buy_price'); },
    };

    if (typeof module !== 'undefined') {
        module.exports = external;
    }

    return external;
}());<|MERGE_RESOLUTION|>--- conflicted
+++ resolved
@@ -6,13 +6,9 @@
         toJapanTimeIfNeeded = Compatibility.requireIfNotExist('toJapanTimeIfNeeded', '../base/utility', 'toJapanTimeIfNeeded'),
         format_money = Compatibility.requireIfNotExist('format_money', '../common_functions/currency_to_symbol', 'format_money');
 
-<<<<<<< HEAD
-    function getBalance(data, withCurrency) {
-        return withCurrency ? format_money(data.balance.currency, addComma(parseFloat(data.balance.balance))) : parseFloat(data.balance.balance);
-=======
     function getBalance(balance, currency) {
-        return currency ? currency + ' ' + addComma(parseFloat(balance)) : parseFloat(balance);
->>>>>>> dba1751c
+        balance = parseFloat(balance);
+        return currency ? format_money(currency, addComma(balance)) : balance;
     }
 
     function getPortfolioData(c) {
