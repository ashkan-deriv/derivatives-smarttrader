<<<<<<< HEAD
const Client      = require('../../../base/client').Client;
const localize    = require('../../../base/localize').localize;
const url_for     = require('../../../base/url').url_for;
const FormManager = require('../../../common_functions/form_manager');

const ChangePassword = (function() {
    const form_id = '#frm_change_password';
=======
const BinaryPjax      = require('../../../base/binary_pjax');
const Client          = require('../../../base/client').Client;
const localize        = require('../../../base/localize').localize;
const Content         = require('../../../common_functions/content').Content;
const ValidateV2      = require('../../../common_functions/validation_v2').ValidateV2;
const bind_validation = require('../../../validator').bind_validation;
const customError     = require('../../../validator').customError;
const ValidationUI    = require('../../../validator').ValidationUI;
const dv              = require('../../../../lib/validation');

const PasswordWS = (function() {
    let $form,
        $result;

    const hasPassword = function () {
        if (!Client.get('has_password')) {
            BinaryPjax.load('user/settingsws');
            return false;
        }
        return true;
    };
>>>>>>> 32f6fac2

    const init = function() {
        FormManager.init(form_id, [
            { selector: '#old_password',    validations: ['req', 'password'] },
            { selector: '#new_password',    validations: ['req', 'password', ['not_equal', { to: '#old_password', name1: 'Current password', name2: 'New password' }]] },
            { selector: '#repeat_password', validations: ['req', ['compare', { to: '#new_password' }]], exclude_request: 1 },
        ]);
        FormManager.handleSubmit(form_id, { change_password: 1 }, handler);
    };

    const handler = function(response) {
        if ('error' in response) {
            $('#form_error').text(localize(response.error.message)).removeClass('hidden');
        } else {
            $(form_id).addClass('hidden');
            $('#msg_success').removeClass('invisible');
            setTimeout(function() {
                Client.send_logout_request(true);
            }, 5000);
        }
    };

    const onLoad = function() {
<<<<<<< HEAD
        BinarySocket.wait('get_account_status').then((response) => {
            if (/has_password/.test(response.get_account_status.status)) {
                init();
            } else {
                window.location.href = url_for('user/settingsws');
            }
        });
    };

    return {
        onLoad: onLoad,
    };
})();

module.exports = ChangePassword;
=======
        Content.populate();

        BinarySocket.init({
            onmessage: function(msg) {
                const response = JSON.parse(msg.data);
                if (!response) return;
                const type = response.msg_type;
                if (type === 'change_password' || (type === 'error' && 'change_password' in response.echo_req)) {
                    handler(response);
                }
            },
        });
        init();
    };

    return {
        onLoad : onLoad,
        init   : init,
        handler: handler,
    };
})();

module.exports = PasswordWS;
>>>>>>> 32f6fac2
<|MERGE_RESOLUTION|>--- conflicted
+++ resolved
@@ -1,34 +1,10 @@
-<<<<<<< HEAD
+const BinaryPjax  = require('../../../base/binary_pjax');
 const Client      = require('../../../base/client').Client;
 const localize    = require('../../../base/localize').localize;
-const url_for     = require('../../../base/url').url_for;
 const FormManager = require('../../../common_functions/form_manager');
 
 const ChangePassword = (function() {
     const form_id = '#frm_change_password';
-=======
-const BinaryPjax      = require('../../../base/binary_pjax');
-const Client          = require('../../../base/client').Client;
-const localize        = require('../../../base/localize').localize;
-const Content         = require('../../../common_functions/content').Content;
-const ValidateV2      = require('../../../common_functions/validation_v2').ValidateV2;
-const bind_validation = require('../../../validator').bind_validation;
-const customError     = require('../../../validator').customError;
-const ValidationUI    = require('../../../validator').ValidationUI;
-const dv              = require('../../../../lib/validation');
-
-const PasswordWS = (function() {
-    let $form,
-        $result;
-
-    const hasPassword = function () {
-        if (!Client.get('has_password')) {
-            BinaryPjax.load('user/settingsws');
-            return false;
-        }
-        return true;
-    };
->>>>>>> 32f6fac2
 
     const init = function() {
         FormManager.init(form_id, [
@@ -52,12 +28,11 @@
     };
 
     const onLoad = function() {
-<<<<<<< HEAD
         BinarySocket.wait('get_account_status').then((response) => {
             if (/has_password/.test(response.get_account_status.status)) {
                 init();
             } else {
-                window.location.href = url_for('user/settingsws');
+                BinaryPjax.load('user/settingsws');
             }
         });
     };
@@ -68,28 +43,3 @@
 })();
 
 module.exports = ChangePassword;
-=======
-        Content.populate();
-
-        BinarySocket.init({
-            onmessage: function(msg) {
-                const response = JSON.parse(msg.data);
-                if (!response) return;
-                const type = response.msg_type;
-                if (type === 'change_password' || (type === 'error' && 'change_password' in response.echo_req)) {
-                    handler(response);
-                }
-            },
-        });
-        init();
-    };
-
-    return {
-        onLoad : onLoad,
-        init   : init,
-        handler: handler,
-    };
-})();
-
-module.exports = PasswordWS;
->>>>>>> 32f6fac2
