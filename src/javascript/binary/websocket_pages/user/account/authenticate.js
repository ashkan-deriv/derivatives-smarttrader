--- conflicted
+++ resolved
@@ -1,15 +1,8 @@
-<<<<<<< HEAD
-var Content         = require('../../../common_functions/content').Content;
-var japanese_client = require('../../../common_functions/country_base').japanese_client;
-var Client   = require('../../../base/client').Client;
-var url_for  = require('../../../base/url').url_for;
-=======
 const Content         = require('../../../common_functions/content').Content;
 const japanese_client = require('../../../common_functions/country_base').japanese_client;
 const localize = require('../../../base/localize').localize;
 const Client   = require('../../../base/client').Client;
 const url_for  = require('../../../base/url').url_for;
->>>>>>> 79016008
 
 const AuthenticateWS = (function() {
     const init = function() {
@@ -23,15 +16,9 @@
             return true;
         };
 
-<<<<<<< HEAD
-        function check_virtual() {
+        const check_virtual = function() {
             return Client.get_boolean('is_virtual') && show_error(Content.localize().featureNotRelevantToVirtual);
-        }
-=======
-        const check_virtual = function() {
-            return Client.get_boolean('is_virtual') && show_error(localize('This feature is not relevant to virtual-money accounts.'));
         };
->>>>>>> 79016008
         if (!check_virtual()) {
             BinarySocket.init({
                 onmessage: function(msg) {
