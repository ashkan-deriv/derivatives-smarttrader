--- conflicted
+++ resolved
@@ -1,17 +1,10 @@
 const BinaryPjax      = require('../../../base/binary_pjax');
+const Client          = require('../../../base/client').Client;
 const Content         = require('../../../common_functions/content').Content;
 const japanese_client = require('../../../common_functions/country_base').japanese_client;
-<<<<<<< HEAD
-
-const AuthenticateWS = (function() {
-    const onLoad = function() {
-=======
-const Client          = require('../../../base/client').Client;
-const url_for         = require('../../../base/url').url_for;
 
 const Authenticate = (() => {
-    const init = () => {
->>>>>>> 5bafdb25
+    const onLoad = () => {
         if (japanese_client()) {
             BinaryPjax.load('trading');
         }
@@ -22,26 +15,6 @@
             return true;
         };
 
-<<<<<<< HEAD
-        BinarySocket.init({
-            onmessage: function(msg) {
-                const response = JSON.parse(msg.data);
-                if (response) {
-                    const error = response.error;
-                    if (response.msg_type === 'get_account_status' && !error) {
-                        if ($.inArray('authenticated', response.get_account_status.status) > -1) {
-                            $('#fully-authenticated').removeClass('invisible');
-                        } else {
-                            $('#not-authenticated').removeClass('invisible');
-                        }
-                    } else if (error) {
-                        show_error(error.message);
-                    }
-                }
-            },
-        });
-        BinarySocket.send({ get_account_status: 1 });
-=======
         const checkVirtual = () => Client.get('is_virtual') && showError(Content.localize().featureNotRelevantToVirtual);
 
         if (!checkVirtual()) {
@@ -55,7 +28,6 @@
                 }
             });
         }
->>>>>>> 5bafdb25
     };
 
     return {
@@ -63,8 +35,4 @@
     };
 })();
 
-<<<<<<< HEAD
-module.exports = AuthenticateWS;
-=======
-module.exports = Authenticate;
->>>>>>> 5bafdb25
+module.exports = Authenticate;