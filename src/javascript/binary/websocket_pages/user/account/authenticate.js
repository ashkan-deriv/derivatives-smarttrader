<<<<<<< HEAD
const Client = require('../../../base/client');
=======
const BinarySocket = require('../../socket');
>>>>>>> 69ac0f98

const Authenticate = (() => {
    'use strict';

    const onLoad = () => {
        BinarySocket.send({ get_account_status: 1 }).then((response) => {
            if (response.error) {
                $('#error_message').setVisibility(1).text(response.error.message);
            } else {
                const status = response.get_account_status.status;
                const authenticated = /authenticated/.test(status);
                const age_verified = /age_verification/.test(status);
                if (authenticated && age_verified) {
                    $('#fully_authenticated').setVisibility(1);
                } else if (!authenticated) {
                    if (Client.isFinancial()) {
                        $('#not_authenticated_financial').setVisibility(1);
                    } else {
                        $('#not_authenticated').setVisibility(1);
                    }
                } else if (!age_verified) {
                    $('#needs_age_verification').setVisibility(1);
                }
            }
        });
    };

    return {
        onLoad: onLoad,
    };
})();

module.exports = Authenticate;<|MERGE_RESOLUTION|>--- conflicted
+++ resolved
@@ -1,8 +1,5 @@
-<<<<<<< HEAD
 const Client = require('../../../base/client');
-=======
 const BinarySocket = require('../../socket');
->>>>>>> 69ac0f98
 
 const Authenticate = (() => {
     'use strict';
