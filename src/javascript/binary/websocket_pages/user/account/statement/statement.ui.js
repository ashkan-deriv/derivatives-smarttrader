var StatementUI = (function(){
    "use strict";
    var tableID = "statement-table";
    var columns = ["date", "ref", "payout", "act", "desc", "credit", "bal", "details"];
    var allData = [];
    var oauth_apps = {};

    function createEmptyStatementTable(){
        var header = [
            Content.localize().textDate,
            Content.localize().textRef,
            text.localize('Potential Payout'),
            Content.localize().textAction,
            Content.localize().textDescription,
            Content.localize().textCreditDebit,
            Content.localize().textBalance,
            Content.localize().textDetails
        ];

        var jpClient = japanese_client();

        header[6] = header[6] + (jpClient ? "" : (TUser.get().currency ? " (" + TUser.get().currency + ")" : ""));

        var metadata = {
            id: tableID,
            cols: columns
        };
        var data = [];
        var $tableContainer = Table.createFlexTable(data, metadata, header);
        return $tableContainer;
    }

    function updateStatementTable(transactions){
        Table.appendTableBody(tableID, transactions, createStatementRow);
    }

    function clearTableContent(){
        Table.clearTableBody(tableID);
        allData = [];
        $("#" + tableID +">tfoot").hide();
    }

    function createStatementRow(transaction){
        var statement_data = Statement.getStatementData(transaction);
        allData.push(statement_data);
        var creditDebitType = (parseFloat(statement_data.amount) >= 0) ? "profit" : "loss";

<<<<<<< HEAD
        var jpClient = japanese_client();

        var $statementRow = Table.createFlexTableRow([statement_data.date, '<span' + showTooltip(statement_data.app_id, oauth_apps[statement_data.app_id]) + '>' + statement_data.ref + '</span>', isNaN(statement_data.payout) ? '-' : (jpClient ? format_money_jp(TUser.get().currency, statement_data.payout) : statement_data.payout ), statement_data.action, '', jpClient ? format_money_jp(TUser.get().currency, statement_data.amount) : statement_data.amount, jpClient ? format_money_jp(TUser.get().currency, statement_data.balance) : statement_data.balance, ''], columns, "data");
=======
        var $statementRow = Table.createFlexTableRow([statement_data.date, '<span' + showTooltip(statement_data.app_id, oauth_apps[statement_data.app_id]) + '>' + statement_data.ref + '</span>', isNaN(statement_data.payout) ? '-' : statement_data.payout, text.localize(statement_data.action), '', statement_data.amount, statement_data.balance, ''], columns, "data");
>>>>>>> 05f735d2
        $statementRow.children(".credit").addClass(creditDebitType);
        $statementRow.children(".date").addClass("pre");
        $statementRow.children(".desc").html(statement_data.desc + "<br>");

        //create view button and append
        if (statement_data.action === "Sell" || statement_data.action === "Buy") {
            var $viewButtonSpan = Button.createBinaryStyledButton();
            var $viewButton = $viewButtonSpan.children(".button").first();
            $viewButton.text(text.localize("View"));
            $viewButton.addClass("open_contract_detailsws");
            $viewButton.attr("contract_id", statement_data.id);

            $statementRow.children(".desc,.details").append($viewButtonSpan);
        }

        return $statementRow[0];        //return DOM instead of jquery object
    }

    function errorMessage(msg) {
        var $err = $('#statement-ws-container #err-msg');
        if(msg) {
            $err.removeClass('invisible').text(msg);
        } else {
            $err.addClass('invisible').text('');
        }
    }

    function exportCSV() {
        downloadCSV(
            Statement.generateCSV(allData),
            'Statement_' + page.client.loginid + '_latest' + $('#rows_count').text() + '_' +
                toJapanTimeIfNeeded(window.time).replace(/\s/g, '_').replace(/:/g, '') + '.csv'
        );
    }

    return {
        clearTableContent: clearTableContent,
        createEmptyStatementTable: createEmptyStatementTable,
        updateStatementTable: updateStatementTable,
        errorMessage: errorMessage,
        exportCSV: exportCSV,
        setOauthApps: function(values) {
            return (oauth_apps = values);
        }
    };
}());<|MERGE_RESOLUTION|>--- conflicted
+++ resolved
@@ -45,13 +45,10 @@
         allData.push(statement_data);
         var creditDebitType = (parseFloat(statement_data.amount) >= 0) ? "profit" : "loss";
 
-<<<<<<< HEAD
         var jpClient = japanese_client();
 
         var $statementRow = Table.createFlexTableRow([statement_data.date, '<span' + showTooltip(statement_data.app_id, oauth_apps[statement_data.app_id]) + '>' + statement_data.ref + '</span>', isNaN(statement_data.payout) ? '-' : (jpClient ? format_money_jp(TUser.get().currency, statement_data.payout) : statement_data.payout ), statement_data.action, '', jpClient ? format_money_jp(TUser.get().currency, statement_data.amount) : statement_data.amount, jpClient ? format_money_jp(TUser.get().currency, statement_data.balance) : statement_data.balance, ''], columns, "data");
-=======
-        var $statementRow = Table.createFlexTableRow([statement_data.date, '<span' + showTooltip(statement_data.app_id, oauth_apps[statement_data.app_id]) + '>' + statement_data.ref + '</span>', isNaN(statement_data.payout) ? '-' : statement_data.payout, text.localize(statement_data.action), '', statement_data.amount, statement_data.balance, ''], columns, "data");
->>>>>>> 05f735d2
+        
         $statementRow.children(".credit").addClass(creditDebitType);
         $statementRow.children(".date").addClass("pre");
         $statementRow.children(".desc").html(statement_data.desc + "<br>");
