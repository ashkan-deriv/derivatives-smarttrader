var PortfolioWS =  (function() {
    'use strict';

    var values,
        currency,
        oauth_apps,
        hidden_class,
        is_initialized,
        is_first_response;

    var init = function() {
        if(is_initialized) return;

        values = {};
        currency = '';
        oauth_apps = {};
        hidden_class = 'invisible';
        showLoadingImage($("#portfolio-loading"));
        if (TUser.get().balance) {
            updateBalance();
        }
        is_first_response = true;
        BinarySocket.send({"portfolio":1});
        // Subscribe to transactions to auto update new purchases
        BinarySocket.send({'transaction': 1, 'subscribe': 1});
        BinarySocket.send({'oauth_apps': 1});
        is_initialized = true;
    };

<<<<<<< HEAD
    var createPortfolioRow = function(data) {
        var longCode = typeof module !== 'undefined' ?
            data.longcode :
            (japanese_client() ? toJapanTimeIfNeeded(void 0, void 0, data.longcode) : data.longcode);

        $('#portfolio-body').append(
            $('<tr class="flex-tr" id="' + data.contract_id + '">' +
                '<td class="ref flex-tr-child">' + '<span' + showTooltip(data.app_id, oauth_apps[data.app_id]) + '>' + data.transaction_id + '</span>' +
                '</td>' +
                '<td class="payout flex-tr-child"><strong>' + format_money(data.currency, data.payout) + '</strong></td>' +
                '<td class="details flex-tr-child">' + longCode + '</td>' +
                '<td class="purchase flex-tr-child"><strong>' + format_money(data.currency, data.buy_price) + '</strong></td>' +
                '<td class="indicative flex-tr-child"><strong class="indicative_price">' + format_money(data.currency, '--.--') + '</strong></td>' +
                '<td class="button flex-tr-child"><button class="button open_contract_detailsws" contract_id="' + data.contract_id + '">' + page.text.localize('View') + '</button></td>' +
=======
    var createPortfolioRow = function(data, is_first) {
        var longCode = typeof module !== 'undefined' ? 
            data.longcode : 
            (japanese_client() ? toJapanTimeIfNeeded(void 0, void 0, data.longcode) : data.longcode);

        var new_class = is_first ? '' : 'new';
        $('#portfolio-body').prepend(
            $('<tr class="tr-first ' + new_class + ' ' + data.contract_id + '" id="' + data.contract_id + '">' +
                '<td class="ref"><span' + showTooltip(data.app_id, oauth_apps[data.app_id]) + '>' + data.transaction_id + '</span></td>' +
                '<td class="payout"><strong>' + format_money(data.currency, data.payout) + '</strong></td>' +
                '<td class="details">' + longCode + '</td>' +
                '<td class="purchase"><strong>' + format_money(data.currency, data.buy_price) + '</strong></td>' +
                '<td class="indicative"><strong class="indicative_price">' + format_money(data.currency, '--.--') + '</strong></td>' +
                '<td class="button"><button class="button open_contract_detailsws" contract_id="' + data.contract_id + '">' + text.localize('View') + '</button></td>' +
            '</tr>' +
            '<tr class="tr-desc ' + new_class + ' ' + data.contract_id + '">' +
                '<td colspan="6">' + longCode + '</td>' +
>>>>>>> 407ec534
            '</tr>')
        );
    };

    var updateBalance = function() {
        if ($("#portfolio-balance").length === 0) return;
        $("#portfolio-balance").text(Portfolio.getBalance(TUser.get().balance, TUser.get().currency));
        var $if_balance_zero = $('#if-balance-zero');
        if(Portfolio.getBalance(TUser.get().balance) > 0 || page.client.is_virtual()) {
            $if_balance_zero.addClass(hidden_class);
        } else {
            $if_balance_zero.removeClass(hidden_class);
            if (page.client_status_detected('unwelcome, cashier_locked', 'any')) {
                $if_balance_zero.removeAttr('href').addClass('button-disabled');
            }
        }
    };

    var updatePortfolio = function(data) {
        if(data.hasOwnProperty('error')) {
            errorMessage(data.error.message);
            return;
        }

        // no open contracts
        if(data.portfolio.contracts.length === 0) {
            $("#portfolio-no-contract").show();
            $("#portfolio-table").addClass(hidden_class);
        } else {
            /**
             * User has at least one contract
            **/
            $("#portfolio-no-contract").hide();
            var portfolio_data,
                contracts = '';
            $.each(data.portfolio.contracts, function(ci, c) {
                if (!values.hasOwnProperty(c.contract_id)) {
                    values[c.contract_id] = {};
                    values[c.contract_id].buy_price = c.buy_price;
                    portfolio_data = Portfolio.getPortfolioData(c);
                    currency = portfolio_data.currency;
                    createPortfolioRow(portfolio_data, is_first_response);
                    setTimeout(function() {
                        $('tr.' + c.contract_id).removeClass('new');
                    }, 1000);
                }
            });
            $("#portfolio-table").removeClass(hidden_class);

            // update footer area data
            updateFooter();

            // request "proposal_open_contract"
            BinarySocket.send({"proposal_open_contract":1, "subscribe":1});
        }
        // ready to show portfolio table
        $("#portfolio-loading").hide();
        $("#portfolio-content").removeClass(hidden_class);
        is_first_response = false;
    };

    var transactionResponseHandler = function(response) {
        if(response.hasOwnProperty('error')) {
            errorMessage(response.error.message);
            return;
        } else if(response.transaction.action === 'buy') {
            BinarySocket.send({'portfolio': 1});
        } else if(response.transaction.action === 'sell') {
            removeContract(response.transaction.contract_id);
        }
    };

    var updateIndicative = function(data) {
        if(data.hasOwnProperty('error') || !values) {
            return;
        }

        var proposal = Portfolio.getProposalOpenContract(data.proposal_open_contract);
        // force to sell the expired contract, in order to remove from portfolio
        if(proposal.is_expired == 1 && !proposal.is_sold) {
            BinarySocket.send({"sell_expired": 1});
        }
        var $td = $("#" + proposal.contract_id + " td.indicative");

        if(!values.hasOwnProperty(proposal.contract_id)) values[proposal.contract_id] = {};
        var old_indicative = values[proposal.contract_id].indicative || 0.00;
        values[proposal.contract_id].indicative = proposal.bid_price;

        var status_class = '',
            no_resale_html = '';
        if(proposal.is_sold == 1) {
            removeContract(proposal.contract_id);
        } else {
            if(proposal.is_valid_to_sell != 1) {
                no_resale_html = '<span>' + page.text.localize('Resale not offered') + '</span>';
                $td.addClass("no_resale");
            }
            else {
                status_class = values[proposal.contract_id].indicative < old_indicative ? ' price_moved_down' : (values[proposal.contract_id].indicative > old_indicative ? ' price_moved_up' : '');
                $td.removeClass("no_resale");
            }
            $td.html('<strong class="indicative_price' + status_class + '"">' + format_money(proposal.currency, values[proposal.contract_id].indicative) + '</strong>' + no_resale_html);
        }

        updateFooter();
    };

    var updateOAuthApps = function(response) {
        oauth_apps = buildOauthApps(response.oauth_apps);
        addTooltip(oauth_apps);
    };

    var removeContract = function(contract_id) {
        delete(values[contract_id]);
        $('tr.' + contract_id)
            .removeClass('new')
            .css('opacity', '0.5')
            .fadeOut(1000, function() {
                $(this).remove();
                if ($('#portfolio-body tr').length === 0) {
                    $('#portfolio-table').addClass(hidden_class);
                    $('#cost-of-open-positions, #value-of-open-positions').text('');
                    $("#portfolio-no-contract").show();
                }
            });
        updateFooter();
    };

    var updateFooter = function() {
        $("#cost-of-open-positions").text(format_money(currency, addComma(Portfolio.getSumPurchase(values))));
        $("#value-of-open-positions").text(format_money(currency, addComma(Portfolio.getIndicativeSum(values))));
    };

    var errorMessage = function(msg) {
        var $err = $('#portfolio #err-msg');
        if(msg) {
            $err.removeClass(hidden_class).text(msg);
        } else {
            $err.addClass(hidden_class).text('');
        }
    };

    var onLoad = function() {
        if (!TradePage.is_trading_page() && !TradePage_Beta.is_trading_page()) {
            BinarySocket.init({
                onmessage: function(msg){
                    var response = JSON.parse(msg.data),
                        msg_type = response.msg_type;

                    switch(msg_type) {
                        case "portfolio":
                            PortfolioWS.updatePortfolio(response);
                            break;
                        case "transaction":
                            PortfolioWS.transactionResponseHandler(response);
                            break;
                        case "proposal_open_contract":
                            PortfolioWS.updateIndicative(response);
                            break;
                        case "oauth_apps":
                            PortfolioWS.updateOAuthApps(response);
                            break;
                        default:
                            // msg_type is not what PortfolioWS handles, so ignore it.
                    }
                }
            });
        }
        PortfolioWS.init();
    };

    var onUnload = function() {
        BinarySocket.send({"forget_all": "proposal_open_contract"});
        BinarySocket.send({"forget_all": "transaction"});
        $('#portfolio-body').empty();
        is_initialized = false;
    };

    return {
        init: init,
        updateBalance: updateBalance,
        updatePortfolio: updatePortfolio,
        updateIndicative: updateIndicative,
        updateOAuthApps: updateOAuthApps,
        transactionResponseHandler: transactionResponseHandler,
        onLoad: onLoad,
        onUnload: onUnload
    };

})();

module.exports = {
    PortfolioWS: PortfolioWS,
};<|MERGE_RESOLUTION|>--- conflicted
+++ resolved
@@ -27,22 +27,6 @@
         is_initialized = true;
     };
 
-<<<<<<< HEAD
-    var createPortfolioRow = function(data) {
-        var longCode = typeof module !== 'undefined' ?
-            data.longcode :
-            (japanese_client() ? toJapanTimeIfNeeded(void 0, void 0, data.longcode) : data.longcode);
-
-        $('#portfolio-body').append(
-            $('<tr class="flex-tr" id="' + data.contract_id + '">' +
-                '<td class="ref flex-tr-child">' + '<span' + showTooltip(data.app_id, oauth_apps[data.app_id]) + '>' + data.transaction_id + '</span>' +
-                '</td>' +
-                '<td class="payout flex-tr-child"><strong>' + format_money(data.currency, data.payout) + '</strong></td>' +
-                '<td class="details flex-tr-child">' + longCode + '</td>' +
-                '<td class="purchase flex-tr-child"><strong>' + format_money(data.currency, data.buy_price) + '</strong></td>' +
-                '<td class="indicative flex-tr-child"><strong class="indicative_price">' + format_money(data.currency, '--.--') + '</strong></td>' +
-                '<td class="button flex-tr-child"><button class="button open_contract_detailsws" contract_id="' + data.contract_id + '">' + page.text.localize('View') + '</button></td>' +
-=======
     var createPortfolioRow = function(data, is_first) {
         var longCode = typeof module !== 'undefined' ? 
             data.longcode : 
@@ -56,11 +40,10 @@
                 '<td class="details">' + longCode + '</td>' +
                 '<td class="purchase"><strong>' + format_money(data.currency, data.buy_price) + '</strong></td>' +
                 '<td class="indicative"><strong class="indicative_price">' + format_money(data.currency, '--.--') + '</strong></td>' +
-                '<td class="button"><button class="button open_contract_detailsws" contract_id="' + data.contract_id + '">' + text.localize('View') + '</button></td>' +
+                '<td class="button"><button class="button open_contract_detailsws" contract_id="' + data.contract_id + '">' + page.text.localize('View') + '</button></td>' +
             '</tr>' +
             '<tr class="tr-desc ' + new_class + ' ' + data.contract_id + '">' +
                 '<td colspan="6">' + longCode + '</td>' +
->>>>>>> 407ec534
             '</tr>')
         );
     };
