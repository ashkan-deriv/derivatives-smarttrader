--- conflicted
+++ resolved
@@ -10,23 +10,13 @@
     'use strict';
 
     const getStatementData = (statement, currency, jp_client) => {
-<<<<<<< HEAD
-        const date_obj = new Date(statement.transaction_time * 1000),
-            moment_obj = moment.utc(date_obj),
-            date_str   = moment_obj.format('YYYY-MM-DD'),
-            time_str   = `${moment_obj.format('HH:mm:ss')} GMT`,
-            payout  = parseFloat(statement.payout),
-            amount  = parseFloat(statement.amount),
-            balance = parseFloat(statement.balance_after);
-=======
         const date_obj = new Date(statement.transaction_time * 1000);
         const moment_obj = moment.utc(date_obj);
         const date_str   = moment_obj.format('YYYY-MM-DD');
-        const time_str   = moment_obj.format('HH:mm:ss') + ' GMT';
+        const time_str   = `${moment_obj.format('HH:mm:ss')} GMT`;
         const payout  = parseFloat(statement.payout);
         const amount  = parseFloat(statement.amount);
         const balance = parseFloat(statement.balance_after);
->>>>>>> b20617f2
 
         return {
             date   : jp_client ? toJapanTimeIfNeeded(statement.transaction_time) : `${date_str}\n${time_str}`,
@@ -42,17 +32,10 @@
     };
 
     const generateCSV = (all_data, jp_client) => {
-<<<<<<< HEAD
-        const columns  = ['date', 'ref', 'payout', 'action', 'desc', 'amount', 'balance'],
-            header     = ['Date', 'Reference ID', 'Potential Payout', 'Action', 'Description', 'Credit/Debit'].map(str => (localize(str))),
-            currency = Client.get('currency');
-        header.push(localize('Balance') + (jp_client || !currency ? '' : ` (${currency})`));
-=======
         const columns  = ['date', 'ref', 'payout', 'action', 'desc', 'amount', 'balance'];
         const header   = ['Date', 'Reference ID', 'Potential Payout', 'Action', 'Description', 'Credit/Debit'].map(str => (localize(str)));
         const currency = Client.get('currency');
-        header.push(localize('Balance') + (jp_client || !currency ? '' : ' (' + currency + ')'));
->>>>>>> b20617f2
+        header.push(localize('Balance') + (jp_client || !currency ? '' :  ` (${currency})`));
         const sep = ',';
         let csv = [header.join(sep)];
         if (all_data && all_data.length > 0) {
