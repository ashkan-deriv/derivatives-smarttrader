--- conflicted
+++ resolved
@@ -1,7 +1,5 @@
-<<<<<<< HEAD
-const Client      = require('../../base/client').Client;
+const BinaryPjax  = require('../../base/binary_pjax');
 const localize    = require('../../base/localize').localize;
-const url_for     = require('../../base/url').url_for;
 const FormManager = require('../../common_functions/form_manager');
 
 const LostPassword = (function() {
@@ -9,13 +7,13 @@
 
     const responseHandler = function(response) {
         if (response.verify_email) {
-            window.location.href = url_for('user/reset_passwordws');
+            BinaryPjax('user/reset_passwordws');
         } else if (response.error) {
             $('#form_error').removeClass('invisible').text(localize(response.error.message));
         }
     };
 
-    const init = function() {
+    const onLoad = function() {
         const form_id = '#frm_lost_password';
         FormManager.init(form_id, [
             { selector: '#email', validations: ['req', 'email'], request_field: 'verify_email' },
@@ -23,30 +21,10 @@
         ]);
         FormManager.handleSubmit(form_id, {}, responseHandler);
     };
-=======
-const LostPassword = require('./lost_password/lost_password.init').LostPassword;
->>>>>>> 32f6fac2
-
-    const onLoad = function() {
-<<<<<<< HEAD
-        if (!Client.redirect_if_login()) {
-            init();
-        }
-=======
-        BinarySocket.init({
-            onmessage: LostPassword.lostPasswordWSHandler,
-        });
-        LostPassword.init();
->>>>>>> 32f6fac2
-    };
 
     return {
         onLoad: onLoad,
     };
 })();
 
-<<<<<<< HEAD
-module.exports = LostPassword;
-=======
-module.exports = LostPasswordWS;
->>>>>>> 32f6fac2
+module.exports = LostPassword;