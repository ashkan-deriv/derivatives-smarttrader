const localize    = require('../../base/localize').localize;
const FormManager = require('../../common_functions/form_manager');

const LostPassword = (() => {
<<<<<<< HEAD
    'use strict';

    const form_id = '#frm_lost_password';

=======
>>>>>>> fa451558
    const responseHandler = (response) => {
        if (response.verify_email) {
            $(form_id).html($('<div/>', { class: 'notice-msg', text: localize('Please check your email to complete the process.') }));
        } else if (response.error) {
            $('#form_error').setVisibility(1).text(localize(response.error.message));
        }
    };

    const onLoad = () => {
        FormManager.init(form_id, [
            { selector: '#email', validations: ['req', 'email'], request_field: 'verify_email' },
            { request_field: 'type', value: 'reset_password' },
        ]);
        FormManager.handleSubmit({
            form_selector       : form_id,
            fnc_response_handler: responseHandler,
        });
    };

    return {
        onLoad,
    };
})();

module.exports = LostPassword;<|MERGE_RESOLUTION|>--- conflicted
+++ resolved
@@ -2,13 +2,8 @@
 const FormManager = require('../../common_functions/form_manager');
 
 const LostPassword = (() => {
-<<<<<<< HEAD
-    'use strict';
-
     const form_id = '#frm_lost_password';
 
-=======
->>>>>>> fa451558
     const responseHandler = (response) => {
         if (response.verify_email) {
             $(form_id).html($('<div/>', { class: 'notice-msg', text: localize('Please check your email to complete the process.') }));
