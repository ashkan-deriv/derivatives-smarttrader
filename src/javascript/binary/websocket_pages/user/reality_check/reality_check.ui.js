--- conflicted
+++ resolved
@@ -1,39 +1,18 @@
-<<<<<<< HEAD
-const Client                = require('../../../base/client');
+const RealityCheckData      = require('./reality_check.data');
 const showLocalTimeOnHover  = require('../../../base/clock').showLocalTimeOnHover;
-const localize              = require('../../../base/localize').localize;
-const urlFor                = require('../../../base/url').urlFor;
-const Content               = require('../../../common_functions/content').Content;
-const onlyNumericOnKeypress = require('../../../common_functions/event_handler').onlyNumericOnKeypress;
-const RealityCheckData      = require('./reality_check.data').RealityCheckData;
-=======
-const RealityCheckData      = require('./reality_check.data');
-const showLocalTimeOnHover  = require('../../../base/clock').Clock.showLocalTimeOnHover;
-const url_for               = require('../../../base/url').url_for;
+const urlFor               = require('../../../base/url').urlFor;
 const FormManager           = require('../../../common_functions/form_manager');
->>>>>>> 708851e0
 require('../../../../lib/polyfills/array.includes');
 require('../../../../lib/polyfills/string.includes');
 
 const RealityCheckUI = (() => {
     'use strict';
 
-<<<<<<< HEAD
-    const frequency_url = urlFor('user/reality_check_frequencyws'),
-        summary_url = urlFor('user/reality_check_summaryws'),
-        hiddenClass = 'invisible';
-    let loginTime, // milliseconds
-        getAccountStatus;
-
-    const initializeValues = function() {
-        getAccountStatus = false;
-=======
-    const summary_url = url_for('user/reality_check_summary');
-    const frequency_url = url_for('user/reality_check_frequency');
+    const summary_url = urlFor('user/reality_check_summary');
+    const frequency_url = urlFor('user/reality_check_frequency');
     const form = {
         selector            : '#frm_reality_check',
         num_reality_duration: '#num_reality_duration',
->>>>>>> 708851e0
     };
 
     let login_time; // milliseconds
@@ -111,13 +90,8 @@
         closePopUp();
     };
 
-<<<<<<< HEAD
-    const onStatementClick = function() {
+    const onStatementClick = () => {
         const win = window.open(urlFor('user/statementws') + '#no-reality-check', '_blank');
-=======
-    const onStatementClick = () => {
-        const win = window.open(url_for('user/statementws') + '#no-reality-check', '_blank');
->>>>>>> 708851e0
         if (win) {
             win.focus();
         }
