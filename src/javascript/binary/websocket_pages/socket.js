/*
 * It provides a abstraction layer over native javascript Websocket.
 *
 * Provide additional functionality like if connection is close, open
 * it again and process the buffered requests
 *
 *
 * Usage:
 *
 * `BinarySocket.init()` to initiate the connection
 * `BinarySocket.send({contracts_for : 1})` to send message to server
 */
function BinarySocketClass() {
    'use strict';

    var binarySocket,
        bufferedSends = [],
        manualClosed = false,
        events = {},
        authorized = false,
        timeouts = {},
        req_number = 0,
        wrongAppId = 0,
        socketUrl = getSocketURL() + '?app_id=' + getAppId() + (page.language() ? '&l=' + page.language() : '');

    var clearTimeouts = function(){
        for(var k in timeouts){
            if(timeouts.hasOwnProperty(k)){
                clearTimeout(timeouts[k]);
                delete timeouts[k];
            }
        }
    };

    var status = function () {
        return binarySocket && binarySocket.readyState;
    };

    var isReady = function () {
        return binarySocket && binarySocket.readyState === 1;
    };

    var isClose = function () {
        return !binarySocket || binarySocket.readyState === 2 || binarySocket.readyState === 3;
    };

    var sendBufferedSends = function () {
        while (bufferedSends.length > 0) {
            binarySocket.send(JSON.stringify(bufferedSends.shift()));
        }
    };

    var send = function(data) {
        if (isClose()) {
            bufferedSends.push(data);
            init(1);
        } else if (isReady()) {
            if(!data.hasOwnProperty('passthrough') && !data.hasOwnProperty('verify_email')){
                data.passthrough = {};
            }
            // temporary check
            if((data.contracts_for || data.proposal) && !data.passthrough.hasOwnProperty('dispatch_to')){
                data.passthrough.req_number = ++req_number;
                timeouts[req_number] = setTimeout(function(){
                    if(typeof reloadPage === 'function' && data.contracts_for){
                        alert("The server didn't respond to the request:\n\n"+JSON.stringify(data)+"\n\n");
                        reloadPage();
                    }
                    else{
                        $('.price_container').hide();
                    }
                }, 60*1000);
            }

            binarySocket.send(JSON.stringify(data));
        } else {
            bufferedSends.push(data);
        }
    };

    var init = function (es) {
        if (wrongAppId === getAppId()) {
            return;
        }
        if (!es){
            events = {};
        }
        if (typeof es === 'object') {
            bufferedSends = [];
            manualClosed = false;
            events = es;
            clearTimeouts();
        }

        if(isClose()){
            binarySocket = new WebSocket(socketUrl);
        }

        binarySocket.onopen = function () {
            var apiToken = CommonData.getLoginToken();
            if (apiToken && !authorized && localStorage.getItem('client.tokens')) {
                binarySocket.send(JSON.stringify({authorize: apiToken}));
            } else {
                sendBufferedSends();
            }

            if (typeof events.onopen === 'function') {
                events.onopen();
            }

            if (isReady()) {
                if (!Login.is_login_pages()) page.header.validate_cookies();
                if (!clock_started) page.header.start_clock_ws();
            }
        };

        binarySocket.onmessage = function(msg) {
            var response = JSON.parse(msg.data);
            if (response) {
                if(response.hasOwnProperty('echo_req') && response.echo_req !== null && response.echo_req.hasOwnProperty('passthrough')) {
                    var passthrough = response.echo_req.passthrough;
                    if(passthrough.hasOwnProperty('req_number')) {
                        clearInterval(timeouts[response.echo_req.passthrough.req_number]);
                        delete timeouts[response.echo_req.passthrough.req_number];
                    }
                    else if (passthrough.hasOwnProperty('dispatch_to')) {
                      if (passthrough.dispatch_to === 'ViewPopupWS') {
                        ViewPopupWS.dispatch(response);
                      } else if (passthrough.dispatch_to === 'ViewChartWS') {
                        Highchart.dispatch(response);
                      } else if (passthrough.dispatch_to === 'ViewTickDisplayWS') {
                        WSTickDisplay.dispatch(response);
                      }
                    }
                }
                var type = response.msg_type;
                if (type === 'authorize') {
                    if(response.hasOwnProperty('error')) {
                        var isActiveTab = sessionStorage.getItem('active_tab') === '1';
                        if(response.error.code === 'SelfExclusion' && isActiveTab) {
                            sessionStorage.removeItem('active_tab');
                            alert(response.error.message);
                        }
                        LocalStore.set('reality_check.ack', 0);
                        page.client.send_logout_request(isActiveTab);
                    } else if (response.authorize.loginid !== page.client.loginid) {
                        page.client.send_logout_request(true);
                    } else {
                        authorized = true;
                        if(typeof events.onauth === 'function'){
                            events.onauth();
                        }
                        if(!Login.is_login_pages()) {
                            page.client.response_authorize(response);
                            send({balance:1, subscribe: 1});
                            send({landing_company_details: TUser.get().landing_company_name});
                            send({get_settings: 1});
                            if(!page.client.is_virtual()) {
                                send({get_self_exclusion: 1});
                            }
                        }
                        sendBufferedSends();
                    }
                } else if (type === 'balance') {
                    ViewBalanceUI.updateBalances(response);
                } else if (type === 'time') {
                    page.header.time_counter(response);
                } else if (type === 'logout') {
                    localStorage.removeItem('jp_test_allowed');
                    RealityCheckData.clear();
                    page.header.do_logout(response);
                } else if (type === 'landing_company_details') {
                    page.client.response_landing_company_details(response);
                    if (response.landing_company_details.has_reality_check) {
                        var currentData = TUser.get();
                        var addedLoginTime = $.extend({logintime: window.time.unix()}, currentData);
                        TUser.set(addedLoginTime);
                        RealityCheck.init();
                    }
                } else if (type === 'get_self_exclusion') {
                    SessionDurationLimit.exclusionResponseHandler(response);
                } else if (type === 'payout_currencies' && response.hasOwnProperty('echo_req') && response.echo_req.hasOwnProperty('passthrough') && response.echo_req.passthrough.handler === 'page.client') {
                    page.client.response_payout_currencies(response);
                } else if (type === 'get_settings' && response.get_settings) {
                    if (!Cookies.get('residence') && response.get_settings.country_code) {
                      page.client.set_cookie('residence', response.get_settings.country_code);
                      page.client.residence = response.get_settings.country_code;
                    }
                    GTM.event_handler(response.get_settings);
                    page.client.set_storage_value('tnc_status', response.get_settings.client_tnc_status || '-');
                    if (!localStorage.getItem('risk_classification')) page.client.check_tnc();
                    var jpStatus = response.get_settings.jp_account_status;
                    if (jpStatus) {
                        switch (jpStatus.status) {
                            case 'jp_knowledge_test_pending': localStorage.setItem('jp_test_allowed', 1);
                                break;
                            case 'jp_knowledge_test_fail':
                                if (Date.now() >= (jpStatus.next_test_epoch * 1000)) {
                                    localStorage.setItem('jp_test_allowed', 1);
                                } else {
                                    localStorage.setItem('jp_test_allowed', 0);
                                }
                                break;
                            default: localStorage.setItem('jp_test_allowed', 0);
                        }

                        KnowledgeTest.showKnowledgeTestTopBarIfValid(jpStatus);
                    } else {
                        localStorage.removeItem('jp_test_allowed');
                    }
                } else if (type === 'website_status') {
                    if(!response.hasOwnProperty('error')) {
                        LocalStore.set('website.tnc_version', response.website_status.terms_conditions_version);
                        if (!localStorage.getItem('risk_classification')) page.client.check_tnc();
                        if (response.website_status.hasOwnProperty('clients_country')) {
                            localStorage.setItem('clients_country', response.website_status.clients_country);
                            if (!$('body').hasClass('BlueTopBack')) {
                                checkClientsCountry();
                            }
                        }
                    }
                } else if (type === 'reality_check') {
<<<<<<< HEAD
                    if (response.echo_req.passthrough.for === 'init_rc') {
                        TUser.extend({logintime: response.reality_check.start_time});
                        RealityCheck.init();
                    } else {
                        RealityCheck.realityCheckWSHandler(response);
                    }
=======
                    RealityCheck.realityCheckWSHandler(response);
>>>>>>> 6701e19a
                } else if (type === 'get_account_status' && response.get_account_status) {
                  if (response.get_account_status.risk_classification === 'high' && page.header.qualify_for_risk_classification()) {
                    send({get_financial_assessment: 1});
                  } else {
                    localStorage.removeItem('risk_classification');
                  }
                  var withdrawal_locked, i;
                  for (i = 0; i < response.get_account_status.status.length; i++) {
                    if (response.get_account_status.status[i] === 'withdrawal_locked') {
                      withdrawal_locked = 'locked';
                      break;
                    }
                  }
                  if (response.echo_req.hasOwnProperty('passthrough') && response.echo_req.passthrough.hasOwnProperty('dispatch_to')) {
                    if (response.echo_req.passthrough.dispatch_to === 'ForwardWS') {
                        ForwardWS.lock_withdrawal(withdrawal_locked || 'unlocked');
                    } else if (response.echo_req.passthrough.dispatch_to === 'Cashier') {
                        Cashier.lock_withdrawal(withdrawal_locked || 'unlocked');
                    } else if (response.echo_req.passthrough.dispatch_to === 'PaymentAgentWithdrawWS') {
                      PaymentAgentWithdrawWS.lock_withdrawal(withdrawal_locked || 'unlocked');
                    }
                  }
                  sessionStorage.setItem('withdrawal_locked', withdrawal_locked || 'unlocked');
                  localStorage.setItem('risk_classification.response', response.get_account_status.risk_classification);
                } else if (type === 'get_financial_assessment' && !response.hasOwnProperty('error')) {
                  if (Object.keys(response.get_financial_assessment).length === 0) {
                    if (page.header.qualify_for_risk_classification() && localStorage.getItem('risk_classification.response') === 'high') {
                      localStorage.setItem('risk_classification', 'high');
                      page.header.check_risk_classification();
                    }
                  } else if ((localStorage.getItem('reality_check.ack') === '1' || !localStorage.getItem('reality_check.interval')) && localStorage.getItem('risk_classification') !== 'high') {
                    localStorage.removeItem('risk_classification');
                    localStorage.removeItem('risk_classification.response');
                    page.client.check_tnc();
                  }
                }
                if (response.hasOwnProperty('error')) {
                    if(response.error && response.error.code) {
                      if (response.error.code && (response.error.code === 'WrongResponse' || response.error.code === 'OutputValidationFailed')) {
                        $('#content').empty().html('<div class="container"><p class="notice-msg center-text">' + (response.error.code === 'WrongResponse' && response.error.message ? response.error.message : text.localize('Sorry, an error occurred while processing your request.') )+ '</p></div>');
                      } else if (response.error.code === 'RateLimit') {
                        $('#ratelimit-error-message')
                            .css('display', 'block')
                            .on('click', '#ratelimit-refresh-link', function () {
                                window.location.reload();
                            });
                      } else if (response.error.code === 'InvalidToken' &&
                          type !== 'reset_password' &&
                          type !== 'new_account_virtual' &&
                          type !== 'paymentagent_withdraw' &&
                          type !== 'cashier') {
                            page.client.send_logout_request();
                      } else if (response.error.code === 'InvalidAppID') {
                          wrongAppId = getAppId();
                          alert(response.error.message);
                      }
                    }
                }
                if(typeof events.onmessage === 'function'){
                    events.onmessage(msg);
                }
            }
        };

        binarySocket.onclose = function (e) {
            authorized = false;
            clearTimeouts();

            if(!manualClosed && wrongAppId !== getAppId()) {
                if (TradePage.is_trading_page) {
                    showPriceOverlay();
                    showFormOverlay();
                    TradePage.reload();
                } else {
                    init(1);
                }
            }
            if(typeof events.onclose === 'function'){
                events.onclose();
            }
        };

        binarySocket.onerror = function (error) {
            console.log('socket error', error);
        };
    };

    var close = function () {
        manualClosed = true;
        bufferedSends = [];
        events = {};
        if (binarySocket) {
            binarySocket.close();
        }
    };

    var clear = function(){
        bufferedSends = [];
        manualClosed = false;
        events = {};
    };

    return {
        init: init,
        send: send,
        close: close,
        socket: function () { return binarySocket; },
        clear: clear,
        clearTimeouts: clearTimeouts
    };

}

var BinarySocket = new BinarySocketClass();<|MERGE_RESOLUTION|>--- conflicted
+++ resolved
@@ -124,13 +124,11 @@
                         delete timeouts[response.echo_req.passthrough.req_number];
                     }
                     else if (passthrough.hasOwnProperty('dispatch_to')) {
-                      if (passthrough.dispatch_to === 'ViewPopupWS') {
-                        ViewPopupWS.dispatch(response);
-                      } else if (passthrough.dispatch_to === 'ViewChartWS') {
-                        Highchart.dispatch(response);
-                      } else if (passthrough.dispatch_to === 'ViewTickDisplayWS') {
-                        WSTickDisplay.dispatch(response);
-                      }
+                        switch (passthrough.dispatch_to) {
+                            case 'ViewPopupWS':       ViewPopupWS.dispatch(response); break;
+                            case 'ViewChartWS':       Highchart.dispatch(response);   break;
+                            case 'viewtickdisplayws': WSTickDisplay.dispatch(response); break;
+                        }
                     }
                 }
                 var type = response.msg_type;
@@ -220,16 +218,7 @@
                         }
                     }
                 } else if (type === 'reality_check') {
-<<<<<<< HEAD
-                    if (response.echo_req.passthrough.for === 'init_rc') {
-                        TUser.extend({logintime: response.reality_check.start_time});
-                        RealityCheck.init();
-                    } else {
-                        RealityCheck.realityCheckWSHandler(response);
-                    }
-=======
                     RealityCheck.realityCheckWSHandler(response);
->>>>>>> 6701e19a
                 } else if (type === 'get_account_status' && response.get_account_status) {
                   if (response.get_account_status.risk_classification === 'high' && page.header.qualify_for_risk_classification()) {
                     send({get_financial_assessment: 1});
