--- conflicted
+++ resolved
@@ -218,15 +218,9 @@
             }
 
             if (isReady()) {
-<<<<<<< HEAD
-                if (!Login.is_login_pages()) {
-                    validate_loginid();
-                    binarySocket.send(JSON.stringify({ website_status: 1, subscribe: 1 }));
-=======
                 if (!Login.isLoginPages()) {
                     Client.validateLoginid();
-                    binarySocket.send(JSON.stringify({ website_status: 1 }));
->>>>>>> 336d4a73
+                    binarySocket.send(JSON.stringify({ website_status: 1, subscribe: 1 }));
                 }
                 Clock.startClock();
             }
@@ -256,11 +250,7 @@
                 const type = response.msg_type;
 
                 // store in State
-<<<<<<< HEAD
-                if (!response.echo_req.subscribe || '(balance|website_status)'.test(type)) {
-=======
-                if (!getPropertyValue(response, ['echo_req', 'subscribe']) || type === 'balance') {
->>>>>>> 336d4a73
+                if (!getPropertyValue(response, ['echo_req', 'subscribe']) || '(balance|website_status)'.test(type)) {
                     State.set(['response', type], $.extend({}, response));
                 }
                 // resolve the send promise
