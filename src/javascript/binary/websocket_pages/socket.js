--- conflicted
+++ resolved
@@ -119,13 +119,6 @@
         }
     };
 
-<<<<<<< HEAD
-    const send = function(data) {
-        if (isClose()) {
-            bufferedSends.push(data);
-            init(1);
-        } else if (isReady() && is_available) {
-=======
     const wait = (...msg_types) => {
         const promise_obj = new PromiseClass();
         let is_resolved = true;
@@ -166,8 +159,7 @@
             subscribe: !!data.subscribe,
         };
 
-        if (isReady()) {
->>>>>>> 7a40c83f
+        if (isReady() && is_available) {
             if (!data.hasOwnProperty('passthrough') && !data.hasOwnProperty('verify_email')) {
                 data.passthrough = {};
             }
@@ -262,13 +254,6 @@
                 }
 
                 const type = response.msg_type;
-<<<<<<< HEAD
-                if (type === 'site_status') {
-                    is_available = /^up$/i.test(response.site_status);
-                    $('#site-status-message').css('display', is_available ? 'none' : 'block').find('.message').html(response.message);
-                } else if (type === 'authorize') {
-                    if (response.hasOwnProperty('error')) {
-=======
 
                 // store in State
                 if (!response.echo_req.subscribe) {
@@ -287,9 +272,11 @@
                 waiting_list.resolve(response);
 
                 const error_code = getPropertyValue(response, ['error', 'code']);
-                if (type === 'authorize') {
+                if (type === 'site_status') {
+                    is_available = /^up$/i.test(response.site_status);
+                    $('#site-status-message').css('display', is_available ? 'none' : 'block').find('.message').html(response.message);
+                } else if (type === 'authorize') {
                     if (response.error) {
->>>>>>> 7a40c83f
                         const isActiveTab = sessionStorage.getItem('active_tab') === '1';
                         if (error_code === 'SelfExclusion' && isActiveTab) {
                             sessionStorage.removeItem('active_tab');
