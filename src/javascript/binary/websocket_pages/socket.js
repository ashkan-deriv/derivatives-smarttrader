const getSocketURL              = require('../../config').getSocketURL;
const getAppId                  = require('../../config').getAppId;
const Login                     = require('../base/login').Login;
const getPropertyValue          = require('../base/utility').getPropertyValue;
const getLoginToken             = require('../common_functions/common_functions').getLoginToken;
const SessionDurationLimit      = require('../common_functions/session_duration_limit').SessionDurationLimit;
const checkClientsCountry       = require('../common_functions/country_base').checkClientsCountry;
const Cashier                   = require('./cashier/cashier');
const CashierJP                 = require('../../binary_japan/cashier');
const create_language_drop_down = require('../common_functions/attach_dom/language_dropdown').create_language_drop_down;
const ViewPopupWS               = require('./user/view_popup/view_popupws');
const ViewBalanceUI             = require('./user/viewbalance/viewbalance.ui').ViewBalanceUI;
const Cookies                   = require('../../lib/js-cookie');
const State                     = require('../base/storage').State;
const Highchart                 = require('./trade/charts/highchartws').Highchart;
const WSTickDisplay             = require('./trade/tick_trade').WSTickDisplay;
const TradePage                 = require('./trade/tradepage');
const Notifications             = require('./trade/notifications').Notifications;
const TradePage_Beta            = require('./trade/beta/tradepage');
const reloadPage                = require('./trade/common').reloadPage;
const MBTradePage               = require('./mb_trade/mb_tradepage');
const RealityCheck              = require('./user/reality_check/reality_check.init').RealityCheck;
const RealityCheckData          = require('./user/reality_check/reality_check.data').RealityCheckData;
const localize         = require('../base/localize').localize;
const getLanguage      = require('../base/language').getLanguage;
const validate_loginid = require('../base/client').validate_loginid;
const GTM        = require('../base/gtm').GTM;
const Clock      = require('../base/clock').Clock;
const Header     = require('../base/header').Header;
const LocalStore = require('../base/storage').LocalStore;
const Client     = require('../base/client').Client;
const page       = require('../base/page').page;

/*
 * It provides a abstraction layer over native javascript Websocket.
 *
 * Provide additional functionality like if connection is close, open
 * it again and process the buffered requests
 *
 *
 * Usage:
 *
 * `BinarySocket.init()` to initiate the connection
 * `BinarySocket.send({contracts_for : 1})` to send message to server
 */
const BinarySocketClass = function() {
    'use strict';

    let binarySocket,
        bufferedSends = [],
        manualClosed = false,
        events = {},
        authorized = false,
        req_number = 0,
        req_id     = 0,
        wrongAppId = 0;

    const timeouts  = {};
    const socketUrl = getSocketURL() + '?app_id=' + getAppId() + '&l=' + getLanguage();
    const promises  = {};
    const no_duplicate_requests = [
        'authorize',
        'get_settings',
        'residence_list',
    ];
    const waiting_list = {
        items: {},
        add  : (msg_type, promise_obj) => {
            if (!waiting_list.items[msg_type]) {
                waiting_list.items[msg_type] = [];
            }
            waiting_list.items[msg_type].push(promise_obj);
        },
        resolve: (response) => {
            const msg_type = response.msg_type;
            const this_promises = waiting_list.items[msg_type];
            if (this_promises && this_promises.length) {
                this_promises.forEach((pr) => {
                    if (!waiting_list.another_exists(pr, msg_type)) {
                        pr.resolve(response);
                    }
                });
                waiting_list.items[msg_type] = [];
            }
        },
        another_exists: (pr, msg_type) => (
            Object.keys(waiting_list.items)
                .some(type => (
                    type !== msg_type &&
                    $.inArray(pr, waiting_list.items[type]) >= 0
                ))
        ),
    };

    const clearTimeouts = function() {
        Object.keys(timeouts).forEach(function(key) {
            clearTimeout(timeouts[key]);
            delete timeouts[key];
        });
    };

    const isReady = function () {
        return binarySocket && binarySocket.readyState === 1;
    };

    const isClose = function () {
        return !binarySocket || binarySocket.readyState === 2 || binarySocket.readyState === 3;
    };

    const sendBufferedSends = function () {
        while (bufferedSends.length > 0) {
            binarySocket.send(JSON.stringify(bufferedSends.shift()));
        }
    };

    const wait = (...msg_types) => {
        const promise_obj = new PromiseClass();
        let is_resolved = true;
        msg_types.forEach((msg_type) => {
            const last_response = State.get(['response', msg_type]);
            if (!last_response) {
                if (msg_type !== 'authorize' || Client.is_logged_in()) {
                    waiting_list.add(msg_type, promise_obj);
                    is_resolved = false;
                }
            } else if (msg_types.length === 1) {
                promise_obj.resolve(last_response);
            }
        });
        if (is_resolved) {
            promise_obj.resolve();
        }
        return promise_obj.promise;
    };

    const send = function(data, force_send) {
        const promise_obj = new PromiseClass();

        if (!force_send) {
            const msg_type = no_duplicate_requests.find(c => c in data);
            const last_response = State.get(['response', msg_type]);
            if (last_response) {
                promise_obj.resolve(last_response);
                return promise_obj.promise;
            }
        }

        if (!data.req_id) {
            data.req_id = ++req_id;
        }
        promises[data.req_id] = {
            callback : (response) => { promise_obj.resolve(response); },
            subscribe: !!data.subscribe,
        };

        if (isReady()) {
            if (!data.hasOwnProperty('passthrough') && !data.hasOwnProperty('verify_email')) {
                data.passthrough = {};
            }
            // temporary check
            if ((data.contracts_for || data.proposal) && !data.passthrough.hasOwnProperty('dispatch_to') && !State.get('is_mb_trading')) {
                data.passthrough.req_number = ++req_number;
                timeouts[req_number] = setTimeout(function() {
                    if (typeof reloadPage === 'function' && data.contracts_for) {
                        window.alert("The server didn't respond to the request:\n\n" + JSON.stringify(data) + '\n\n');
                        reloadPage();
                    } else {
                        $('.price_container').hide();
                    }
                }, 60 * 1000);
            } else if (data.contracts_for && !data.passthrough.hasOwnProperty('dispatch_to') && State.get('is_mb_trading')) {
                data.passthrough.req_number = ++req_number;
                timeouts[req_number] = setTimeout(function() {
                    MBTradePage.onDisconnect();
                }, 10 * 1000);
            }

            binarySocket.send(JSON.stringify(data));
        } else {
            bufferedSends.push(data);
            if (isClose()) {
                init(1);
            }
        }

        return promise_obj.promise;
    };

    const init = function (es) {
        if (wrongAppId === getAppId()) {
            return;
        }
        if (!es) {
            events = {};
        }
        if (typeof es === 'object') {
            bufferedSends = [];
            manualClosed = false;
            events = es;
            clearTimeouts();
        }

        if (isClose()) {
            binarySocket = new WebSocket(socketUrl);
        }

        binarySocket.onopen = function () {
            const apiToken = getLoginToken();
            if (apiToken && !authorized && localStorage.getItem('client.tokens')) {
                binarySocket.send(JSON.stringify({ authorize: apiToken }));
            } else {
                sendBufferedSends();
            }

            if (typeof events.onopen === 'function') {
                events.onopen();
            }

            if (isReady()) {
                if (!Login.is_login_pages()) {
                    validate_loginid();
                    binarySocket.send(JSON.stringify({ website_status: 1 }));
                }
                if (!Clock.getClockStarted()) Clock.start_clock_ws();
            }
        };

        binarySocket.onmessage = function(msg) {
            const response = JSON.parse(msg.data);
            if (response) {
                const passthrough = getPropertyValue(response, ['echo_req', 'passthrough']);
                let dispatch_to;
                if (passthrough) {
                    dispatch_to = passthrough.dispatch_to;
                    const this_req_number = passthrough.req_number;
                    if (this_req_number) {
                        clearInterval(timeouts[this_req_number]);
                        delete timeouts[this_req_number];
                    } else {
                        switch (dispatch_to) {
                            case 'ViewPopupWS':       ViewPopupWS.dispatch(response); break;
                            case 'ViewChartWS':       Highchart.dispatch(response);   break;
                            case 'ViewTickDisplayWS': WSTickDisplay.dispatch(response); break;
                            // no default
                        }
                    }
                }

                const type = response.msg_type;

                // store in State
                if (!response.echo_req.subscribe) {
                    State.set(['response', type], $.extend({}, response));
                }
                // resolve the send promise
                const this_req_id = response.req_id;
                const pr = this_req_id ? promises[this_req_id] : null;
                if (pr && typeof pr.callback === 'function') {
                    pr.callback(response);
                    if (!pr.subscribe) {
                        delete promises[this_req_id];
                    }
                }
                // resolve the wait promise
                waiting_list.resolve(response);

                const error_code = getPropertyValue(response, ['error', 'code']);
                if (type === 'authorize') {
                    if (response.error) {
                        const isActiveTab = sessionStorage.getItem('active_tab') === '1';
                        if (error_code === 'SelfExclusion' && isActiveTab) {
                            sessionStorage.removeItem('active_tab');
                            window.alert(response.error.message);
                        }
                        LocalStore.set('reality_check.ack', 0);
                        Client.send_logout_request(isActiveTab);
                    } else if (response.authorize.loginid !== Client.get('loginid')) {
                        Client.send_logout_request(true);
                    } else if (dispatch_to !== 'cashier_password') {
                        authorized = true;
                        if (!Login.is_login_pages()) {
                            Client.response_authorize(response);
                            send({ balance: 1, subscribe: 1 });
                            send({ get_settings: 1 });
                            send({ get_account_status: 1 });
                            if (Cookies.get('residence')) send({ landing_company: Cookies.get('residence') });
                            if (!Client.get('is_virtual')) send({ get_self_exclusion: 1 });
                        }
                        sendBufferedSends();
                    }
                } else if (type === 'balance') {
                    ViewBalanceUI.updateBalances(response);
                } else if (type === 'time') {
                    Clock.time_counter(response);
                } else if (type === 'logout') {
                    RealityCheckData.clear();
                    Client.do_logout(response);
                } else if (type === 'landing_company') {
                    Header.upgrade_message_visibility();
                    if (response.error) return;
                    // Header.metatrader_menu_item_visibility(response); // to be uncommented once MetaTrader launched
                    const company = Client.current_landing_company();
                    if (company) {
                        Client.set('default_currency', company.legal_default_currency);
                        const has_reality_check = company.has_reality_check;
                        if (has_reality_check) {
                            Client.set('has_reality_check', has_reality_check);
                            RealityCheck.init();
                        }
                    }
                } else if (type === 'get_self_exclusion') {
                    SessionDurationLimit.exclusionResponseHandler(response);
                } else if (type === 'payout_currencies') {
                    Client.set('currencies', response.payout_currencies.join(','));
                } else if (type === 'get_settings' && response.get_settings) {
                    const country_code = response.get_settings.country_code;
                    if (country_code) {
                        Client.set('residence', country_code);
                        if (!Cookies.get('residence')) {
                            Client.set_cookie('residence', country_code);
                            send({ landing_company: country_code });
                        }
                    } else if (country_code === null && response.get_settings.country === null) {
                        Header.upgrade_message_visibility();
                    }
                    GTM.event_handler(response.get_settings);
                    const jpStatus = response.get_settings.jp_account_status;
                    if (jpStatus) {
                        Client.set('jp_status', jpStatus.status);
                    }
                    if (response.get_settings.is_authenticated_payment_agent) {
                        Client.set('is_authenticated_payment_agent', true);
                        $('#topMenuPaymentAgent').removeClass('invisible');
                    }
                    Client.set('first_name', response.get_settings.first_name);
                    CashierJP.set_name_id();
                    CashierJP.set_email_id();
                } else if (type === 'website_status') {
                    if (!response.error) {
                        create_language_drop_down(response.website_status.supported_languages);
                        if (response.website_status.clients_country) {
                            localStorage.setItem('clients_country', response.website_status.clients_country);
                            if (!Login.is_login_pages()) {
                                checkClientsCountry();
                            }
                        }
                    }
                } else if (type === 'reality_check') {
                    RealityCheck.realityCheckWSHandler(response);
                } else if (type === 'get_account_status' && response.get_account_status) {
                    const status = response.get_account_status.status;
                    sessionStorage.setItem('client_status', status);
<<<<<<< HEAD
                    if (/has_password/.test(status)) {
                        Client.set('has_password', 1);
                    }

=======
                    if (/crs_tin_information/.test(status)) {
                        Client.set('has_tax_information', 1);
                    } else if (Client.should_redirect_tax()) {
                        return;
                    }
>>>>>>> fe6c286c
                    page.show_authenticate_message();

                    if (dispatch_to === 'ForwardWS') {
                        BinarySocket.send({ cashier_password: '1' });
                    } else if (dispatch_to === 'Cashier') {
                        Cashier.check_locked();
                    }
                }

                switch (error_code) {
                    case 'WrongResponse':
                    case 'OutputValidationFailed':
                        $('#content').empty().html('<div class="container"><p class="notice-msg center-text">' + (error_code === 'WrongResponse' && response.error.message ? response.error.message : localize('Sorry, an error occurred while processing your request.')) + '</p></div>');
                        break;
                    case 'RateLimit':
                        $('#ratelimit-error-message:hidden').css('display', 'block');
                        break;
                    case 'InvalidToken':
                        if (!/^(reset_password|new_account_virtual|paymentagent_withdraw|cashier)$/.test(type)) {
                            Client.send_logout_request();
                        }
                        break;
                    case 'InvalidAppID':
                        wrongAppId = getAppId();
                        window.alert(response.error.message);
                        break;
                    // no default
                }

                if (typeof events.onmessage === 'function') {
                    events.onmessage(msg);
                }
            }
        };

        binarySocket.onclose = function () {
            authorized = false;
            clearTimeouts();

            if (!manualClosed && wrongAppId !== getAppId()) {
                const toCall = State.get('is_trading')      ? TradePage.onDisconnect      :
                               State.get('is_beta_trading') ? TradePage_Beta.onDisconnect :
                               State.get('is_mb_trading')   ? MBTradePage.onDisconnect    : '';
                if (toCall) {
                    Notifications.show({ text: localize('Connection error: Please check your internet connection.'), uid: 'CONNECTION_ERROR', dismissible: true });
                    timeouts.error = setTimeout(function() {
                        toCall();
                    }, 10 * 1000);
                } else {
                    init(1);
                }
            }
            if (typeof events.onclose === 'function') {
                events.onclose();
            }
        };

        binarySocket.onerror = function (error) {
            console.log('socket error', error);
        };
    };

    const close = function () {
        manualClosed = true;
        bufferedSends = [];
        events = {};
        if (binarySocket) {
            binarySocket.close();
        }
    };

    const clear = function() {
        bufferedSends = [];
        manualClosed = false;
        events = {};
    };

    return {
        init         : init,
        wait         : wait,
        send         : send,
        close        : close,
        socket       : function () { return binarySocket; },
        clear        : clear,
        clearTimeouts: clearTimeouts,
    };
};

class PromiseClass {
    constructor() {
        this.promise = new Promise((resolve, reject) => {
            this.reject = reject;
            this.resolve = resolve;
        });
    }
}

const BinarySocket = new BinarySocketClass();

module.exports = {
    BinarySocket: BinarySocket,
};<|MERGE_RESOLUTION|>--- conflicted
+++ resolved
@@ -350,18 +350,7 @@
                 } else if (type === 'get_account_status' && response.get_account_status) {
                     const status = response.get_account_status.status;
                     sessionStorage.setItem('client_status', status);
-<<<<<<< HEAD
-                    if (/has_password/.test(status)) {
-                        Client.set('has_password', 1);
-                    }
-
-=======
-                    if (/crs_tin_information/.test(status)) {
-                        Client.set('has_tax_information', 1);
-                    } else if (Client.should_redirect_tax()) {
-                        return;
-                    }
->>>>>>> fe6c286c
+
                     page.show_authenticate_message();
 
                     if (dispatch_to === 'ForwardWS') {
