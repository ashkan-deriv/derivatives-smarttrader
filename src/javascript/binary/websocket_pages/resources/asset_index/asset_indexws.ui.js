var showLoadingImage       = require('../../../base/utility').showLoadingImage;
var Table                  = require('../../../common_functions/attach_dom/table').Table;
var jqueryuiTabsToDropdown = require('../../../common_functions/common_functions').jqueryuiTabsToDropdown;
var Content                = require('../../../common_functions/content').Content;
var japanese_client        = require('../../../common_functions/country_base').japanese_client;
var AssetIndexData         = require('./asset_indexws.data').AssetIndexData;
var AssetIndex             = require('../asset_indexws').AssetIndex;
var State                  = require('../../../base/storage').State;

var AssetIndexUI = (function() {
    'use strict';

    var $container,
        $tabs,
        $contents;
    var activeSymbols,
        assetIndex,
        marketColumns,
        isFramed;

    var init = function(config) {
        if (japanese_client()) {
            if (!State.get('is_beta_trading')) {
                window.location.href = page.url.url_for('resources');
            }
            return;
        }

        $container = $('#asset-index');
        assetIndex = marketColumns = undefined;
        if (!State.get('is_beta_trading')) activeSymbols = undefined;

        if ($container.contents().length) return;

        Content.populate();
        showLoadingImage($container);

        isFramed = (config && config.framed);
        if (!assetIndex) {
            initSocket();
            AssetIndexData.sendRequest(!activeSymbols);
        }
        $container.tabs();
    };

    var populateTable = function() {
        if (!activeSymbols || !assetIndex) return;

        $('#errorMsg').addClass('hidden');
        assetIndex = AssetIndex.getAssetIndexData(assetIndex, activeSymbols);
        marketColumns = AssetIndex.getMarketColumns();
        $tabs = $('<ul/>');
        $contents = $('<div/>');

        for (var i = 0; i < assetIndex.length; i++) {
            var assetItem  = assetIndex[i];
            var symbolInfo = assetItem[3];
            if (symbolInfo) {
                var $submarketTable = getSubmarketTable(assetItem, symbolInfo);
                $submarketTable.find('tbody').append(createSubmarketTableRow(assetItem, symbolInfo));
            }
        }

        $container
            .empty()
            .append($tabs)
<<<<<<< HEAD
            .append($('<div/>', { class: 'gr-padding-10' }))
=======
>>>>>>> 75f407fb
            .append($contents.children());

        $container.tabs('destroy').tabs();

        if (isFramed) {
            $container.find('ul').hide();
            $('<div/>', { class: 'center-text' }).append(jqueryuiTabsToDropdown($container)).prependTo($container);
        }
    };

    var getSubmarketTable = function(assetItem, symbolInfo) {
        var marketID    = 'market-'    + symbolInfo.market;
        var submarketID = 'submarket-' + symbolInfo.submarket;

        var $table = $contents.find('#' + submarketID);
        if ($table.length === 0) {
            // Create the table for this submarket
            var $market = $contents.find('#' + marketID);
            if ($market.length === 0) {
                // Create the market and tab elements
                $market = $('<div/>', { id: marketID });
                $tabs.append($('<li/>').append($('<a/>', { href: '#' + marketID, text: symbolInfo.market_display_name, id: 'outline' })));
            }
            $table = createEmptyTable(assetItem, symbolInfo, submarketID);
            $market.append($table);
            $contents.append($market);
        }

        return $table;
    };

    var createSubmarketTableRow = function(assetItem, symbolInfo) {
        var cells   = [symbolInfo.display_name],
            columns = ['asset'];

        var marketCols = marketColumns[symbolInfo.market],
            assetCells = assetItem[4];
        for (var i = 1; i < marketCols.columns.length; i++) {
            var prop = marketCols.columns[i];
            if (prop.length > 0) {
                cells.push(prop in assetCells ? assetCells[prop] : '--');
                columns.push(prop);
            }
        }

        return Table.createFlexTableRow(cells, columns, 'data');
    };

    var createEmptyTable = function(assetItem, symbolInfo, submarketID) {
        var market = symbolInfo.market;

        var metadata = {
            id  : submarketID,
            cols: marketColumns[market].columns,
        };

        var $submarketTable = Table.createFlexTable([], metadata, marketColumns[market].header);

        var $submarketHeader = $('<tr/>', { class: 'flex-tr' })
            .append($('<th/>', { class: 'flex-tr-child submarket-name', colspan: marketColumns[market].columns.length, text: symbolInfo.submarket_display_name }));
        $submarketTable.find('thead').prepend($submarketHeader);

        return $submarketTable;
    };

    var initSocket = function() {
        if (State.get('is_beta_trading')) return;
        BinarySocket.init({
            onmessage: function(msg) {
                var response = JSON.parse(msg.data);
                if (response) {
                    responseHandler(response);
                }
            },
        });
    };

    var responseHandler = function(response) {
        var msg_type = response.msg_type;
        if (msg_type === 'asset_index') {
            AssetIndexUI.setAssetIndex(response);
        } else if (msg_type === 'active_symbols') {
            AssetIndexUI.setActiveSymbols(response);
        }
    };

    return {
        init            : init,
        setActiveSymbols: function(response) {
            activeSymbols = response.active_symbols.slice(0); // clone
            if (assetIndex) populateTable();
        },
        setAssetIndex: function(response) {
            assetIndex = response.asset_index;
            if (activeSymbols) populateTable();
        },
    };
})();

module.exports = {
    AssetIndexUI: AssetIndexUI,
};<|MERGE_RESOLUTION|>--- conflicted
+++ resolved
@@ -61,14 +61,7 @@
             }
         }
 
-        $container
-            .empty()
-            .append($tabs)
-<<<<<<< HEAD
-            .append($('<div/>', { class: 'gr-padding-10' }))
-=======
->>>>>>> 75f407fb
-            .append($contents.children());
+        $container.empty().append($tabs).append($contents.children());
 
         $container.tabs('destroy').tabs();
 
