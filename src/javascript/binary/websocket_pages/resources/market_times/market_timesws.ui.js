const showLoadingImage       = require('../../../base/utility').showLoadingImage;
const Table                  = require('../../../common_functions/attach_dom/table').Table;
const jqueryuiTabsToDropdown = require('../../../common_functions/common_functions').jqueryuiTabsToDropdown;
const Content                = require('../../../common_functions/content').Content;
const japanese_client        = require('../../../common_functions/country_base').japanese_client;
const MarketTimes            = require('../market_timesws');
const moment                 = require('moment');
const State                  = require('../../../base/storage').State;
const DatePicker             = require('../../../components/date_picker').DatePicker;
const toReadableFormat       = require('../../../common_functions/string_util').toReadableFormat;
const toISOFormat            = require('../../../common_functions/string_util').toISOFormat;
const dateValueChanged       = require('../../../common_functions/common_functions').dateValueChanged;
const localize               = require('../../../base/localize').localize;

const MarketTimesUI = (() => {
    'use strict';

    let $date,
        $container,
        columns,
        active_symbols,
        trading_times,
        is_framed;

    const init = (config) => {
        $date      = $('#trading-date');
        $container = $('#trading-times');
        columns    = ['Asset', 'Opens', 'Closes', 'Settles', 'UpcomingEvents'];
        if (!State.get('is_beta_trading')) active_symbols = trading_times = undefined;

        if ($container.contents().length) return;

        Content.populate();
        showLoadingImage($container);

        is_framed = (config && config.framed);
        if (!trading_times) {
            sendRequest('today', !(active_symbols && active_symbols.length));
        }

        const date = moment.utc();
        $date.val(toReadableFormat(date))
             .attr('data-value', toISOFormat(date));
        const datePickerInst = new DatePicker('#trading-date');
        datePickerInst.show({
            minDate: 'today',
            maxDate: 364,
        });
        $date.change(function() {
            if (!dateValueChanged(this, 'date')) {
                return false;
            }
            $container.empty();
            showLoadingImage($container);
            trading_times = null;
            sendRequest($date.attr('data-value'), !active_symbols);
            return true;
        });

        $container.tabs();
    };

    const populateTable = () => {
        if (!active_symbols || !trading_times) return;

        $('#errorMsg').addClass('hidden');

        const is_japan_trading = japanese_client();

        const markets = trading_times.markets;

        const $ul = $('<ul/>', { class: is_japan_trading ? 'hidden' : '' });
        const $contents = $('<div/>');

        for (let m = 0; m < markets.length; m++) {
            const tabID = 'market_' + (m + 1);

<<<<<<< HEAD
            // tabs
            if (!is_japan_trading) {
                $ul.append($('<li/>').append($('<a/>', { href: '#' + tabID, text: markets[m].name, id: 'outline' })));
            }

            // contents
            const $market = $('<div/>', { id: tabID });
            $market.append(createMarketTables(markets[m], is_japan_trading));
            $contents.append($market);
=======
            // contents
            const $market = $('<div/>', { id: tabID });
            $market.append(createMarketTables(markets[m], isJapanTrading));
            if ($market.find('table tr').length) {
                $contents.append($market);

                // tabs
                if (!isJapanTrading) {
                    $ul.append($('<li/>').append($('<a/>', { href: '#' + tabID, text: markets[m].name, id: 'outline' })));
                }
            }
>>>>>>> 83da9f0a
        }

        $container.empty().append($ul).append($contents.children());

        $container.tabs('destroy').tabs();

        if (is_framed) {
            $container.find('ul').hide();
            $('<div/>', { class: 'center-text' }).append(jqueryuiTabsToDropdown($container)).prependTo($container);
        }
    };

    const createMarketTables = (market, is_japan_trading) => {
        const $market_tables = $('<div/>');

        // submarkets of this market
        const submarkets = market.submarkets;
        let should_populate;
        for (let s = 0; s < submarkets.length; s++) {
            should_populate = true;
            // display only "Major Pairs" for Japan
            if (is_japan_trading) {
                const submarket_info = MarketTimes.getSubmarketInfo(active_symbols, submarkets[s].name);
                if (submarket_info.length === 0 || submarket_info[0].submarket !== 'major_pairs') {
                    should_populate = false;
                }
            }

            if (should_populate) {
                // submarket table
                const $submarket_table = createEmptyTable(market.name + '-' + s);

                // submarket name
                $submarket_table.find('thead').prepend(createSubmarketHeader(submarkets[s].name))
                    .find('th.opens, th.closes').addClass('nowrap');

                // symbols of this submarket
                const symbols = submarkets[s].symbols;
                for (let sy = 0; sy < symbols.length; sy++) {
                    if (Object.keys(MarketTimes.getSymbolInfo(symbols[sy].symbol, active_symbols)).length !== 0) {
                        $submarket_table.find('tbody').append(createSubmarketTableRow(market.name, submarkets[s].name, symbols[sy]));
                    }
                }

<<<<<<< HEAD
                $market_tables.append($submarket_table);
=======
                if ($submarketTable.find('tbody tr').length) {
                    $marketTables.append($submarketTable);
                }
>>>>>>> 83da9f0a
            }
        }

        return $market_tables;
    };

    const createSubmarketHeader = submarket_name => (
        $('<tr/>', { class: 'flex-tr' })
            .append($('<th/>', { class: 'flex-tr-child submarket-name', colspan: columns.length, text: submarket_name })));

    const createSubmarketTableRow = (market_name, submarket_name, symbol) => {
        const $table_row = Table.createFlexTableRow(
            [
                symbol.name,
                '', // Opens
                '', // Closes
                symbol.times.settlement,
                '',  // UpcomingEvents
            ],
            columns,
            'data');
        $table_row.children('.opens').html(symbol.times.open.join('<br />'));
        $table_row.children('.closes').html(symbol.times.close.join('<br />'));
        $table_row.children('.upcomingevents').html(createEventsText(symbol.events));

        return $table_row;
    };

    const createEventsText = (events) => {
        let result = '';
        for (let i = 0; i < events.length; i++) {
            result += (i > 0 ? '<br />' : '') + localize(events[i].descrip) + ': ' + localize(events[i].dates);
        }
        return result.length > 0 ? result : '--';
    };

    const createEmptyTable = (table_id) => {
        const header = [
            localize('Asset'),
            localize('Opens'),
            localize('Closes'),
            localize('Settles'),
            localize('Upcoming Events'),
        ];

        const metadata = {
            id  : table_id,
            cols: columns,
        };

        return Table.createFlexTable([], metadata, header);
    };

    const sendRequest = (date, should_request_active_symbols) => {
        if (State.get('is_beta_trading')) return;

        const req = { active_symbols: 'brief' };
        if (japanese_client()) {
            req.landing_company = 'japan';
        }
        if (should_request_active_symbols) {
            BinarySocket.send(req).then((response) => {
                MarketTimesUI.setActiveSymbols(response);
            });
        }
        BinarySocket.send({ trading_times: date || 'today' }).then((response) => {
            MarketTimesUI.setTradingTimes(response);
        });
    };

    return {
        init            : init,
        setActiveSymbols: (response) => {
            active_symbols = response.active_symbols.slice(0); // clone
            if (trading_times) populateTable();
        },
        setTradingTimes: (response) => {
            trading_times = response.trading_times;
            if (active_symbols) populateTable();
        },
    };
})();

module.exports = MarketTimesUI;<|MERGE_RESOLUTION|>--- conflicted
+++ resolved
@@ -75,29 +75,17 @@
         for (let m = 0; m < markets.length; m++) {
             const tabID = 'market_' + (m + 1);
 
-<<<<<<< HEAD
-            // tabs
-            if (!is_japan_trading) {
-                $ul.append($('<li/>').append($('<a/>', { href: '#' + tabID, text: markets[m].name, id: 'outline' })));
-            }
-
             // contents
             const $market = $('<div/>', { id: tabID });
             $market.append(createMarketTables(markets[m], is_japan_trading));
-            $contents.append($market);
-=======
-            // contents
-            const $market = $('<div/>', { id: tabID });
-            $market.append(createMarketTables(markets[m], isJapanTrading));
             if ($market.find('table tr').length) {
                 $contents.append($market);
 
                 // tabs
-                if (!isJapanTrading) {
+                if (!is_japan_trading) {
                     $ul.append($('<li/>').append($('<a/>', { href: '#' + tabID, text: markets[m].name, id: 'outline' })));
                 }
             }
->>>>>>> 83da9f0a
         }
 
         $container.empty().append($ul).append($contents.children());
@@ -142,13 +130,9 @@
                     }
                 }
 
-<<<<<<< HEAD
-                $market_tables.append($submarket_table);
-=======
-                if ($submarketTable.find('tbody tr').length) {
-                    $marketTables.append($submarketTable);
-                }
->>>>>>> 83da9f0a
+                if ($submarket_table.find('tbody tr').length) {
+                    $market_tables.append($submarket_table);
+                }
             }
         }
 
