--- conflicted
+++ resolved
@@ -1,16 +1,16 @@
+const moment                 = require('moment');
+const MarketTimes            = require('../market_timesws');
+const State                  = require('../../../base/storage').State;
 const showLoadingImage       = require('../../../base/utility').showLoadingImage;
+const localize               = require('../../../base/localize').localize;
 const Table                  = require('../../../common_functions/attach_dom/table').Table;
+const dateValueChanged       = require('../../../common_functions/common_functions').dateValueChanged;
 const jqueryuiTabsToDropdown = require('../../../common_functions/common_functions').jqueryuiTabsToDropdown;
 const Content                = require('../../../common_functions/content').Content;
 const japanese_client        = require('../../../common_functions/country_base').japanese_client;
-const MarketTimes            = require('../market_timesws');
-const moment                 = require('moment');
-const State                  = require('../../../base/storage').State;
+const toISOFormat            = require('../../../common_functions/string_util').toISOFormat;
+const toReadableFormat       = require('../../../common_functions/string_util').toReadableFormat;
 const DatePicker             = require('../../../components/date_picker').DatePicker;
-const toReadableFormat       = require('../../../common_functions/string_util').toReadableFormat;
-const toISOFormat            = require('../../../common_functions/string_util').toISOFormat;
-const dateValueChanged       = require('../../../common_functions/common_functions').dateValueChanged;
-const localize               = require('../../../base/localize').localize;
 
 const MarketTimesUI = (() => {
     'use strict';
@@ -22,11 +22,7 @@
         trading_times,
         is_framed;
 
-<<<<<<< HEAD
     const onLoad = function(config) {
-=======
-    const init = (config) => {
->>>>>>> add9c785
         $date      = $('#trading-date');
         $container = $('#trading-times');
         columns    = ['Asset', 'Opens', 'Closes', 'Settles', 'UpcomingEvents'];
@@ -208,17 +204,10 @@
     };
 
     return {
-<<<<<<< HEAD
         onLoad          : onLoad,
-        setActiveSymbols: function(response) {
-            activeSymbols = response.active_symbols.slice(0); // clone
-            if (tradingTimes) populateTable();
-=======
-        init            : init,
         setActiveSymbols: (response) => {
             active_symbols = response.active_symbols.slice(0); // clone
             if (trading_times) populateTable();
->>>>>>> add9c785
         },
         setTradingTimes: (response) => {
             trading_times = response.trading_times;
