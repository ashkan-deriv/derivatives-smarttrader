const MBContract           = require('./mb_contract').MBContract;
const MBDisplayCurrencies  = require('./mb_currency').MBDisplayCurrencies;
const MBTradingEvents      = require('./mb_event').MBTradingEvents;
const MBMessage            = require('./mb_message').MBMessage;
const MBNotifications      = require('./mb_notifications').MBNotifications;
const MBPrice              = require('./mb_price').MBPrice;
const MBProcess            = require('./mb_process').MBProcess;
const MBSymbols            = require('./mb_symbols').MBSymbols;
const TradingAnalysis      = require('../trade/analysis').TradingAnalysis;
const chartFrameCleanup    = require('../trade/common').chartFrameCleanup;
const forgetTradingStreams = require('../trade/process').forgetTradingStreams;
const Client               = require('../../base/client');
const localize             = require('../../base/localize').localize;
const State                = require('../../base/storage').State;
const JapanPortfolio       = require('../../../binary_japan/trade_japan/portfolio').JapanPortfolio;

const MBTradePage = (function() {
    let events_initialized = 0;
    State.remove('is_mb_trading');

    const onLoad = function() {
        State.set('is_mb_trading', true);
<<<<<<< HEAD
        if (Client.get('currencies')) {
            MBDisplayCurrencies();
        }
=======
>>>>>>> d4f6c113
        BinarySocket.init({
            onmessage: function(msg) {
                MBMessage.process(msg);
            },
            onopen: function() {
                MBNotifications.hide('CONNECTION_ERROR');
            },
        });

        if (events_initialized === 0) {
            events_initialized = 1;
            MBTradingEvents.init();
        }

        if (Client.get('currencies')) {
            MBDisplayCurrencies();
            MBSymbols.getSymbols(1);
        } else {
            BinarySocket.send({ payout_currencies: 1 }).then((response) => {
                Client.set('currencies', response.payout_currencies.join(','));
                MBDisplayCurrencies('', false);
                MBSymbols.getSymbols(1);
            });
        }

        TradingAnalysis.bindAnalysisTabEvent();
        $('#tab_portfolio').find('a').text(localize('Portfolio'));
        $('#tab_graph').find('a').text(localize('Chart'));
        $('#tab_explanation').find('a').text(localize('Explanation'));
        $('#remaining-time-label').text(localize('Remaining time'));
        window.chartAllowed = true;
    };

    const reload = function() {
        window.location.reload();
    };

    const onUnload = function() {
        chartFrameCleanup();
        window.chartAllowed = false;
        JapanPortfolio.hide();
        State.remove('is_mb_trading');
        events_initialized = 0;
        MBContract.onUnload();
        MBPrice.onUnload();
        MBProcess.onUnload();
        forgetTradingStreams();
        BinarySocket.clear();
    };

    const onDisconnect = function() {
        MBPrice.showPriceOverlay();
        chartFrameCleanup();
        onLoad();
    };

    return {
        onLoad      : onLoad,
        reload      : reload,
        onUnload    : onUnload,
        onDisconnect: onDisconnect,
    };
})();

module.exports = MBTradePage;<|MERGE_RESOLUTION|>--- conflicted
+++ resolved
@@ -20,12 +20,6 @@
 
     const onLoad = function() {
         State.set('is_mb_trading', true);
-<<<<<<< HEAD
-        if (Client.get('currencies')) {
-            MBDisplayCurrencies();
-        }
-=======
->>>>>>> d4f6c113
         BinarySocket.init({
             onmessage: function(msg) {
                 MBMessage.process(msg);
@@ -46,7 +40,7 @@
         } else {
             BinarySocket.send({ payout_currencies: 1 }).then((response) => {
                 Client.set('currencies', response.payout_currencies.join(','));
-                MBDisplayCurrencies('', false);
+                MBDisplayCurrencies();
                 MBSymbols.getSymbols(1);
             });
         }
