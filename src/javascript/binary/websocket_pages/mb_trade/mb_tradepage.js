const MBContract          = require('./mb_contract');
const MBDisplayCurrencies = require('./mb_currency');
<<<<<<< HEAD
=======
const MBDefaults          = require('./mb_defaults');
>>>>>>> 64756919
const MBTradingEvents     = require('./mb_event');
const MBPrice             = require('./mb_price');
const MBProcess           = require('./mb_process');
const BinarySocket        = require('../socket');
const cleanupChart        = require('../trade/charts/webtrader_chart').cleanupChart;
const localize            = require('../../base/localize').localize;
const State               = require('../../base/storage').State;
const JapanPortfolio      = require('../../../binary_japan/trade_japan/portfolio');

const MBTradePage = (() => {
    'use strict';

    let events_initialized = 0;
    State.remove('is_mb_trading');

    const onLoad = () => {
        State.set('is_mb_trading', true);
        MBDefaults.set('disable_trading', 1);

        if (events_initialized === 0) {
            events_initialized = 1;
            MBTradingEvents.init();
        }

        BinarySocket.send({ payout_currencies: 1 }).then(() => {
            MBDisplayCurrencies();
            MBProcess.getSymbols();
        });

        $('#tab_portfolio').find('a').text(localize('Portfolio'));
        $('#tab_graph').find('a').text(localize('Chart'));
        $('#tab_explanation').find('a').text(localize('Explanation'));
        State.set('is_chart_allowed', true);
        State.set('ViewPopup.onDisplayed', MBPrice.hidePriceOverlay);
        $('.container').css('max-width', '1200px');
    };

    const reload = () => {
        window.location.reload();
    };

    const onUnload = () => {
        cleanupChart();
        State.set('is_chart_allowed', false);
        JapanPortfolio.hide();
        State.remove('is_mb_trading');
        events_initialized = 0;
        MBContract.onUnload();
        MBPrice.onUnload();
        MBProcess.onUnload();
        BinarySocket.clear('active_symbols');
        State.remove('ViewPopup.onDisplayed');
        $('.container').css('max-width', '');
    };

    const onDisconnect = () => {
        MBPrice.showPriceOverlay();
        cleanupChart();
        onLoad();
    };

    return {
        onLoad      : onLoad,
        reload      : reload,
        onUnload    : onUnload,
        onDisconnect: onDisconnect,
    };
})();

module.exports = MBTradePage;<|MERGE_RESOLUTION|>--- conflicted
+++ resolved
@@ -1,9 +1,6 @@
 const MBContract          = require('./mb_contract');
 const MBDisplayCurrencies = require('./mb_currency');
-<<<<<<< HEAD
-=======
 const MBDefaults          = require('./mb_defaults');
->>>>>>> 64756919
 const MBTradingEvents     = require('./mb_event');
 const MBPrice             = require('./mb_price');
 const MBProcess           = require('./mb_process');
