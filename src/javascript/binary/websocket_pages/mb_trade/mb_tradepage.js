--- conflicted
+++ resolved
@@ -1,19 +1,6 @@
-<<<<<<< HEAD
-const MBContract           = require('./mb_contract');
-const MBDisplayCurrencies  = require('./mb_currency');
-const MBDefaults           = require('./mb_defaults');
-const MBTradingEvents      = require('./mb_event');
-const MBPrice              = require('./mb_price');
-const MBProcess            = require('./mb_process');
-const BinarySocket         = require('../socket');
-const TradingAnalysis      = require('../trade/analysis');
-const chartFrameCleanup    = require('../trade/charts/chart_frame').chartFrameCleanup;
-const localize             = require('../../base/localize').localize;
-const State                = require('../../base/storage').State;
-const JapanPortfolio       = require('../../../binary_japan/trade_japan/portfolio');
-=======
 const MBContract          = require('./mb_contract');
 const MBDisplayCurrencies = require('./mb_currency');
+const MBDefaults          = require('./mb_defaults');
 const MBTradingEvents     = require('./mb_event');
 const MBPrice             = require('./mb_price');
 const MBProcess           = require('./mb_process');
@@ -22,7 +9,6 @@
 const localize            = require('../../base/localize').localize;
 const State               = require('../../base/storage').State;
 const JapanPortfolio      = require('../../../binary_japan/trade_japan/portfolio');
->>>>>>> 30e59d0b
 
 const MBTradePage = (() => {
     'use strict';
