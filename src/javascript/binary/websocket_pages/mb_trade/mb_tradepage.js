--- conflicted
+++ resolved
@@ -8,11 +8,7 @@
 const MBSymbols            = require('./mb_symbols').MBSymbols;
 const TradingAnalysis      = require('../trade/analysis').TradingAnalysis;
 const chartFrameCleanup    = require('../trade/common').chartFrameCleanup;
-<<<<<<< HEAD
-=======
-const forgetTradingStreams = require('../trade/process').forgetTradingStreams;
 const Client               = require('../../base/client');
->>>>>>> 8c50bebe
 const localize             = require('../../base/localize').localize;
 const State                = require('../../base/storage').State;
 const JapanPortfolio       = require('../../../binary_japan/trade_japan/portfolio').JapanPortfolio;
