const MBContract           = require('./mb_contract').MBContract;
const MBDisplayCurrencies  = require('./mb_currency').MBDisplayCurrencies;
const MBTradingEvents      = require('./mb_event').MBTradingEvents;
const MBMessage            = require('./mb_message').MBMessage;
const MBNotifications      = require('./mb_notifications').MBNotifications;
const MBPrice              = require('./mb_price').MBPrice;
const MBProcess            = require('./mb_process').MBProcess;
const MBSymbols            = require('./mb_symbols').MBSymbols;
const TradingAnalysis      = require('../trade/analysis').TradingAnalysis;
const chartFrameCleanup    = require('../trade/common').chartFrameCleanup;
<<<<<<< HEAD
const Client               = require('../../base/client');
=======
const forgetTradingStreams = require('../trade/process').forgetTradingStreams;
>>>>>>> cd85242c
const localize             = require('../../base/localize').localize;
const State                = require('../../base/storage').State;
const JapanPortfolio       = require('../../../binary_japan/trade_japan/portfolio').JapanPortfolio;

const MBTradePage = (function() {
    let events_initialized = 0;
    State.remove('is_mb_trading');

    const onLoad = function() {
        State.set('is_mb_trading', true);
        BinarySocket.init({
            onmessage: function(msg) {
                MBMessage.process(msg);
            },
            onopen: function() {
                MBNotifications.hide('CONNECTION_ERROR');
            },
        });

        if (events_initialized === 0) {
            events_initialized = 1;
            MBTradingEvents.init();
        }

        BinarySocket.send({ payout_currencies: 1 }).then(() => {
            MBDisplayCurrencies('', false);
            MBSymbols.getSymbols(1);
        });

        TradingAnalysis.bindAnalysisTabEvent();
        $('#tab_portfolio').find('a').text(localize('Portfolio'));
        $('#tab_graph').find('a').text(localize('Chart'));
        $('#tab_explanation').find('a').text(localize('Explanation'));
        $('#remaining-time-label').text(localize('Remaining time'));
        window.chartAllowed = true;
    };

    const reload = function() {
        window.location.reload();
    };

    const onUnload = function() {
        chartFrameCleanup();
        window.chartAllowed = false;
        JapanPortfolio.hide();
        State.remove('is_mb_trading');
        events_initialized = 0;
        MBContract.onUnload();
        MBPrice.onUnload();
        MBProcess.onUnload();
        BinarySocket.clear();
    };

    const onDisconnect = function() {
        MBPrice.showPriceOverlay();
        chartFrameCleanup();
        onLoad();
    };

    return {
        onLoad      : onLoad,
        reload      : reload,
        onUnload    : onUnload,
        onDisconnect: onDisconnect,
    };
})();

module.exports = MBTradePage;<|MERGE_RESOLUTION|>--- conflicted
+++ resolved
@@ -8,11 +8,6 @@
 const MBSymbols            = require('./mb_symbols').MBSymbols;
 const TradingAnalysis      = require('../trade/analysis').TradingAnalysis;
 const chartFrameCleanup    = require('../trade/common').chartFrameCleanup;
-<<<<<<< HEAD
-const Client               = require('../../base/client');
-=======
-const forgetTradingStreams = require('../trade/process').forgetTradingStreams;
->>>>>>> cd85242c
 const localize             = require('../../base/localize').localize;
 const State                = require('../../base/storage').State;
 const JapanPortfolio       = require('../../../binary_japan/trade_japan/portfolio').JapanPortfolio;
