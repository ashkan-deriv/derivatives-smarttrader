const MBContract           = require('./mb_contract').MBContract;
const MBDisplayCurrencies  = require('./mb_currency').MBDisplayCurrencies;
const MBTradingEvents      = require('./mb_event').MBTradingEvents;
const MBMessage            = require('./mb_message').MBMessage;
const MBNotifications      = require('./mb_notifications').MBNotifications;
const MBPrice              = require('./mb_price').MBPrice;
const MBProcess            = require('./mb_process').MBProcess;
const MBSymbols            = require('./mb_symbols').MBSymbols;
const TradingAnalysis      = require('../trade/analysis').TradingAnalysis;
const chartFrameCleanup    = require('../trade/common').chartFrameCleanup;
const forgetTradingStreams = require('../trade/process').forgetTradingStreams;
<<<<<<< HEAD
=======
const Client               = require('../../base/client');
const localize             = require('../../base/localize').localize;
const State                = require('../../base/storage').State;
>>>>>>> 8c50bebe
const JapanPortfolio       = require('../../../binary_japan/trade_japan/portfolio').JapanPortfolio;
const State                = require('../../base/storage').State;
const localize             = require('../../base/localize').localize;

const MBTradePage = (function() {
    let events_initialized = 0;
    State.remove('is_mb_trading');

    const onLoad = function() {
        State.set('is_mb_trading', true);
<<<<<<< HEAD
        if (sessionStorage.getItem('currencies')) {
            MBDisplayCurrencies();
=======
        if (Client.get('currencies')) {
            MBDisplayCurrencies('', false);
>>>>>>> 8c50bebe
        }
        BinarySocket.init({
            onmessage: function(msg) {
                MBMessage.process(msg);
            },
            onopen: function() {
                MBNotifications.hide('CONNECTION_ERROR');
            },
        });

        if (events_initialized === 0) {
            events_initialized = 1;
            MBTradingEvents.init();
        }

<<<<<<< HEAD
        if (sessionStorage.getItem('currencies')) {
            MBDisplayCurrencies();
=======
        if (Client.get('currencies')) {
            MBDisplayCurrencies('', false);
>>>>>>> 8c50bebe
            MBSymbols.getSymbols(1);
        } else {
            BinarySocket.send({ payout_currencies: 1 });
        }

        TradingAnalysis.bindAnalysisTabEvent();
        $('#tab_portfolio').find('a').text(localize('Portfolio'));
        $('#tab_graph').find('a').text(localize('Chart'));
        $('#tab_explanation').find('a').text(localize('Explanation'));
        $('#remaining-time-label').text(localize('Remaining time'));
        window.chartAllowed = true;
    };

    const reload = function() {
        window.location.reload();
    };

    const onUnload = function() {
        chartFrameCleanup();
        window.chartAllowed = false;
        JapanPortfolio.hide();
        State.remove('is_mb_trading');
        events_initialized = 0;
        MBContract.onUnload();
        MBPrice.onUnload();
        MBProcess.onUnload();
        forgetTradingStreams();
        BinarySocket.clear();
    };

    const onDisconnect = function() {
        MBPrice.showPriceOverlay();
        chartFrameCleanup();
        onLoad();
    };

    return {
        onLoad      : onLoad,
        reload      : reload,
        onUnload    : onUnload,
        onDisconnect: onDisconnect,
    };
})();

module.exports = MBTradePage;<|MERGE_RESOLUTION|>--- conflicted
+++ resolved
@@ -9,15 +9,10 @@
 const TradingAnalysis      = require('../trade/analysis').TradingAnalysis;
 const chartFrameCleanup    = require('../trade/common').chartFrameCleanup;
 const forgetTradingStreams = require('../trade/process').forgetTradingStreams;
-<<<<<<< HEAD
-=======
 const Client               = require('../../base/client');
 const localize             = require('../../base/localize').localize;
 const State                = require('../../base/storage').State;
->>>>>>> 8c50bebe
 const JapanPortfolio       = require('../../../binary_japan/trade_japan/portfolio').JapanPortfolio;
-const State                = require('../../base/storage').State;
-const localize             = require('../../base/localize').localize;
 
 const MBTradePage = (function() {
     let events_initialized = 0;
@@ -25,13 +20,8 @@
 
     const onLoad = function() {
         State.set('is_mb_trading', true);
-<<<<<<< HEAD
-        if (sessionStorage.getItem('currencies')) {
+        if (Client.get('currencies')) {
             MBDisplayCurrencies();
-=======
-        if (Client.get('currencies')) {
-            MBDisplayCurrencies('', false);
->>>>>>> 8c50bebe
         }
         BinarySocket.init({
             onmessage: function(msg) {
@@ -47,13 +37,8 @@
             MBTradingEvents.init();
         }
 
-<<<<<<< HEAD
-        if (sessionStorage.getItem('currencies')) {
+        if (Client.get('currencies')) {
             MBDisplayCurrencies();
-=======
-        if (Client.get('currencies')) {
-            MBDisplayCurrencies('', false);
->>>>>>> 8c50bebe
             MBSymbols.getSymbols(1);
         } else {
             BinarySocket.send({ payout_currencies: 1 });
