const objectNotEmpty  = require('../../base/utility').objectNotEmpty;
const localize        = require('../../base/localize').localize;
const getLanguage     = require('../../base/language').getLanguage;
const Client          = require('../../base/client').Client;
const format_currency = require('../../common_functions/currency_to_symbol').format_currency;
const japanese_client = require('../../common_functions/country_base').japanese_client;
const MBDefaults      = require('./mb_defaults').MBDefaults;
const MBSymbols       = require('./mb_symbols').MBSymbols;
const moment          = require('moment');
const elementInnerHtml = require('../../common_functions/common_functions').elementInnerHtml;

/*
 * Contract object mocks the trading form we have on our website
 * It parses the contracts json we get from socket.send({contracts_for: 'R_50'})
 */
const MBContract = (function() {
    'use strict';

    let contracts_for_response,
        contract_timeout;

    const getContracts = function(underlying) {
        const req = {
            contracts_for: (underlying || MBDefaults.get('underlying')),
            currency     : getCurrency(),
            product_type : 'multi_barrier',
        };
        if (!underlying) {
            req.passthrough = { action: 'no-proposal' };
        }
        BinarySocket.send(req);
        if (contract_timeout) clearContractTimeout(contract_timeout);
        contract_timeout = setTimeout(getContracts, 15000);
    };

    const clearContractTimeout = function(timoutID) {
        if (timoutID) {
            clearTimeout(timoutID);
        } else {
            clearTimeout(contract_timeout);
            clearTimeout(remainingTimeout);
        }
    };

    const durationText = function(dur) {
        const durationMap = {
            m: 'min',
            h: 'h',
            d: 'day',
            W: 'week',
            M: 'month',
            Y: 'year',
        };
        Object.keys(durationMap).forEach(function(key) {
            dur = dur.replace(key, localize(durationMap[key] + (+dur[0] === 1 || /h/.test(key) ? '' : 's')));
        });
        if (!japanese_client()) {
            dur = dur.replace(/(\d+)([a-z]+)/ig, '$1 $2 ').trim();
        }
        return dur;
    };

    const PeriodText = function(trading_period) {
        let date_expiry,
            duration;
        if (typeof trading_period === 'object') {
            date_expiry = trading_period.date_expiry.epoch;
            duration = trading_period.duration;
        } else {
            date_expiry = trading_period.split('_')[1];
            duration = trading_period.split('_')[2];
        }
        let text_value = moment.utc(date_expiry * 1000)
                            .utcOffset(japanese_client() ? '+09:00' : '+00:00')
                            .locale(getLanguage().toLowerCase())
<<<<<<< HEAD
                            .format('MMM Do, HH:mm') + ' (' + durationText(duration.replace('0d', '1d')) + ')';
        if (japanese_client()) {
            text_value = text_value.replace(/08:59/, '09:00«');
=======
                            .format('MMM Do, HH:mm');
        if (japanese_client()) {
            text_value = text_value.replace(/08:59/, '09:00«') + ' (' + durationText(duration.replace('0d', '1d')) + ')';
>>>>>>> 36168976
        }
        return text_value.toString();
    };

    // use function to generate elements and append them
    // e.g. element is select and element to append is option
    const appendTextValueChild = function(element, string, value, isSelected) {
        if (element && !element.nodeName) {
            if (typeof element === 'string') {
                element = document.getElementById(element);
            } else {
                element = undefined;
            }
        }
        if (!element) return;
        const option = document.createElement('option');
        option.text = string;
        option.value = value;
        if (isSelected) {
            option.setAttribute('selected', 'selected');
        }
        element.appendChild(option);
    };

    const populatePeriods = function(rebuild) {
        if (!contracts_for_response || !objectNotEmpty(contracts_for_response)) return;
        let trading_period,
            start_end;
        const trading_period_array = [],
            available_contracts = contracts_for_response.contracts_for.available,
            selected_option = MBDefaults.get('category'),
            $periodElement = $('#period');
        if (!selected_option || !available_contracts) return;
        for (let i = 0; i < available_contracts.length; i++) {
            if (available_contracts[i].contract_category === selected_option) {
                trading_period = available_contracts[i].trading_period;
                if (!trading_period) return;
                start_end = trading_period.date_start.epoch + '_' + trading_period.date_expiry.epoch + '_' + trading_period.duration;
                if (trading_period_array.indexOf(start_end) < 0) {
                    trading_period_array.push(start_end);
                }
            }
        }
        trading_period_array.sort(sortByExpiryTime);
        if (rebuild) {
            $periodElement.empty();
        }
        if ($periodElement.children().length === 0) { // populate for the first time
            const default_value = MBDefaults.get('period');
            for (let j = 0; j < trading_period_array.length; j++) {
                appendTextValueChild(
                    'period',
                    PeriodText(trading_period_array[j]),
                    trading_period_array[j],
                    trading_period_array[j] === default_value);
            }
            MBDefaults.set('period', $periodElement.val());
            MBContract.displayDescriptions();
            MBContract.displayRemainingTime(true);
        } else { // update options
            let existing_array = [];
            const missing_array  = [];
            $periodElement.find('option').each(function() {
                existing_array.push($(this).val());
            });

            // add new periods to dropdown
            for (let l = 0; l < trading_period_array.length; l++) {
                if (existing_array.indexOf(trading_period_array[l]) < 0) {
                    missing_array.push(trading_period_array[l]);
                }
            }
            if (missing_array.length > 0) {
                let newOption;
                existing_array = existing_array.concat(missing_array).sort(sortByExpiryTime);
                for (let m = 0; m < existing_array.length; m++) {
                    if ($periodElement.find('option[value="' + existing_array[m] + '"]').length < 1) {
                        newOption = '<option value="' + existing_array[m] + '">' + PeriodText(existing_array[m]) + '</option>';
                        if (m < 1) {
                            $(newOption).insertBefore($periodElement.children().eq(m));
                        } else {
                            $(newOption).insertAfter($periodElement.children().eq(m - 1));
                        }
                    }
                }
            }

            // remove periods that no longer exist
            existing_array.forEach(function(period) {
                if (trading_period_array.indexOf(period) < 0) {
                    $periodElement.find('option[value="' + period + '"]').remove();
                }
            });
        }
    };

    let periodValue,
        $countDownTimer,
        remainingTimeElement,
        remainingTimeout;
    const displayRemainingTime = function(recalculate) {
        if (typeof periodValue === 'undefined' || recalculate) {
            periodValue = document.getElementById('period').value;
            $countDownTimer = $('.countdown-timer');
            remainingTimeElement = document.getElementById('remaining-time');
        }
        if (!periodValue) return;
        const timeLeft = parseInt(periodValue.split('_')[1]) - window.time.unix();
        if (timeLeft <= 0) {
            location.reload();
        } else if (timeLeft < 120) {
            $countDownTimer.addClass('alert');
        }
        const remainingTimeString = [],
            duration = moment.duration(timeLeft * 1000);
        const all_durations = {
            month : duration.months(),
            day   : duration.days(),
            hour  : duration.hours(),
            minute: duration.minutes(),
            second: duration.seconds(),
        };
        Object.keys(all_durations).forEach(function(key) {
            if (all_durations[key]) {
                remainingTimeString.push(all_durations[key] + (japanese_client() ? '' : ' ') + localize((key + (+all_durations[key] === 1 ? '' : 's'))));
            }
        });
        elementInnerHtml(remainingTimeElement, remainingTimeString.join(' '));
        if (remainingTimeout) clearContractTimeout(remainingTimeout);
        remainingTimeout = setTimeout(displayRemainingTime, 1000);
    };

    const sortByExpiryTime = function(first, second) {
        const a = first.split('_'),
            b = second.split('_'),
            duration1 = a[1] - a[0],
            duration2 = b[1] - b[0];
        return a[1] === b[1] ? duration1 - duration2 : a[1] - b[1];
    };

    const populateOptions = function(rebuild) {
        if (!contracts_for_response || !objectNotEmpty(contracts_for_response)) return;
        let  category;
        const contracts_array = [],
            available_contracts = contracts_for_response.contracts_for.available,
            $categoryElement = $('#category');
        const categoryNames = {
            callput     : localize('Higher/Lower'),
            touchnotouch: localize('Touch/No Touch'),
            endsinout   : localize('Ends In/Out'),
            staysinout  : localize('Stays In/Goes Out'),
        };
        const categoryOrder = {
            callput     : 1,
            touchnotouch: 2,
            endsinout   : 3,
            staysinout  : 4,
        };
        for (let i = 0; i < available_contracts.length; i++) {
            category = contracts_for_response.contracts_for.available[i].contract_category;
            if (contracts_array.indexOf(category) < 0) {
                contracts_array.push(category);
            }
        }
        contracts_array.sort(function(a, b) {
            return categoryOrder[a] - categoryOrder[b];
        });
        if (rebuild) {
            $categoryElement.empty();
        }
        if ($categoryElement.children().length === 0) {
            const default_value = MBDefaults.get('category');
            for (let j = 0; j < contracts_array.length; j++) {
                appendTextValueChild(
                    'category',
                    categoryNames[contracts_array[j]],
                    contracts_array[j],
                    contracts_array[j] === default_value);
            }
            MBDefaults.set('category', $categoryElement.val());
        }
        populatePeriods(rebuild);
    };

    const getCurrentContracts = function() {
        if (!contracts_for_response || !objectNotEmpty(contracts_for_response)) return [];
        const contracts = [],
            category  = MBDefaults.get('category'),
            periods   = MBDefaults.get('period').split('_');
        contracts_for_response.contracts_for.available.forEach(function(c) {
            if (c.contract_category === category && c.trading_period &&
                    +c.trading_period.date_start.epoch  === +periods[0] &&
                    +c.trading_period.date_expiry.epoch === +periods[1]) {
                contracts.push(c);
            }
        });
        return contracts;
    };

    const getTemplate = function(contract_type) {
        const templates = {
            CALLE: {
                opposite   : 'PUT',
                order      : 0,
                name       : 'Higher',
                description: '[_1] [_2] payout if [_3] is strictly higher or equal than Barrier at close  on [_4].',
            },
            PUT: {
                opposite   : 'CALLE',
                order      : 1,
                name       : 'Lower',
                description: '[_1] [_2] payout if [_3] is strictly lower than Barrier at close on [_4].',
            },
            ONETOUCH: {
                opposite   : 'NOTOUCH',
                order      : 0,
                name       : 'Touches',
                description: '[_1] [_2] payout if [_3] touches Barrier through close on [_4].',
            },
            NOTOUCH: {
                opposite   : 'ONETOUCH',
                order      : 1,
                name       : 'Does Not Touch',
                description: '[_1] [_2] payout if [_3] does not touch Barrier through close on [_4].',
            },
            EXPIRYRANGEE: {
                opposite   : 'EXPIRYMISS',
                order      : 0,
                name       : 'Ends Between',
                description: '[_1] [_2] payout if [_3] ends on or between low and high values of Barrier at close on [_4].',
            },
            EXPIRYMISS: {
                opposite   : 'EXPIRYRANGEE',
                order      : 1,
                name       : 'Ends Outside',
                description: '[_1] [_2] payout if [_3] ends outside low and high values of Barrier at close on [_4].',
            },
            RANGE: {
                opposite   : 'UPORDOWN',
                order      : 0,
                name       : 'Stays Between',
                description: '[_1] [_2] payout if [_3] stays between low and high values of Barrier through close on [_4].',
            },
            UPORDOWN: {
                opposite   : 'RANGE',
                order      : 1,
                name       : 'Goes Outside',
                description: '[_1] [_2] payout if [_3] goes outside of low and high values of Barrier through close on [_4].',
            },
        };
        return contract_type ? templates[contract_type] : templates;
    };

    const displayDescriptions = function() {
        const contracts = getCurrentContracts(),
            $desc_wrappers = $('.prices-wrapper'),
            currency = (format_currency(Client.get('currency')) || format_currency(document.getElementById('currency').value) || '¥'),
            payout = Number(MBDefaults.get('payout') * (japanese_client() ? 1000 : 1)).toLocaleString(),
            display_name = MBSymbols.getName(MBDefaults.get('underlying')),
            date_expiry = PeriodText(contracts[0].trading_period).replace(/\s\(.*\)/, '');
        contracts.forEach(function(c) {
            const contract_type = c.contract_type,
                template = getTemplate(contract_type),
                $wrapper = $($desc_wrappers[template.order]);
            $wrapper.find('.details-heading').attr('class', 'details-heading ' + contract_type).text(localize(template.name));
            $wrapper.find('.descr').html(localize(template.description, [currency, payout, display_name, date_expiry]));
        });
    };

    const getCurrency = function() {
        return (Client.get('currency') || document.getElementById('currency').value || 'JPY');
    };

    return {
        getContracts        : getContracts,
        populatePeriods     : populatePeriods,
        populateOptions     : populateOptions,
        displayRemainingTime: displayRemainingTime,
        getCurrentContracts : getCurrentContracts,
        getTemplate         : getTemplate,
        displayDescriptions : displayDescriptions,
        getCurrency         : getCurrency,
        getContractsResponse: function() { return contracts_for_response; },
        setContractsResponse: function(contracts_for) { contracts_for_response = contracts_for; },
        onUnload            : function() {
            clearContractTimeout(); contracts_for_response = {}; periodValue = undefined;
        },
    };
})();

module.exports = {
    MBContract: MBContract,
};<|MERGE_RESOLUTION|>--- conflicted
+++ resolved
@@ -73,15 +73,9 @@
         let text_value = moment.utc(date_expiry * 1000)
                             .utcOffset(japanese_client() ? '+09:00' : '+00:00')
                             .locale(getLanguage().toLowerCase())
-<<<<<<< HEAD
-                            .format('MMM Do, HH:mm') + ' (' + durationText(duration.replace('0d', '1d')) + ')';
-        if (japanese_client()) {
-            text_value = text_value.replace(/08:59/, '09:00«');
-=======
                             .format('MMM Do, HH:mm');
         if (japanese_client()) {
             text_value = text_value.replace(/08:59/, '09:00«') + ' (' + durationText(duration.replace('0d', '1d')) + ')';
->>>>>>> 36168976
         }
         return text_value.toString();
     };
