var objectNotEmpty  = require('../../base/utility').objectNotEmpty;
var localize        = require('../../base/localize').localize;
var getLanguage     = require('../../base/language').getLanguage;
var Client          = require('../../base/client').Client;
var format_currency = require('../../common_functions/currency_to_symbol').format_currency;
var japanese_client = require('../../common_functions/country_base').japanese_client;
var MBDefaults      = require('./mb_defaults').MBDefaults;
var MBSymbols       = require('./mb_symbols').MBSymbols;
var moment          = require('moment');

/*
 * Contract object mocks the trading form we have on our website
 * It parses the contracts json we get from socket.send({contracts_for: 'R_50'})
 */
var MBContract = (function() {
    'use strict';

    var contracts_for_response,
        contract_timeout;

    var getContracts = function(underlying) {
        var req = {
            contracts_for: (underlying || MBDefaults.get('underlying')),
            currency     : getCurrency(),
            region       : 'japan',
        };
        if (!underlying) {
            req.passthrough = { action: 'no-proposal' };
        }
        BinarySocket.send(req);
        if (contract_timeout) clearContractTimeout(contract_timeout);
        contract_timeout = setTimeout(getContracts, 15000);
    };

    var clearContractTimeout = function(timoutID) {
        if (timoutID) {
            clearTimeout(timoutID);
        } else {
            clearTimeout(contract_timeout);
            clearTimeout(remainingTimeout);
        }
    };

    var durationText = function(dur) {
        var durationMap = {
            m: 'min',
            h: 'h',
            d: 'day',
            W: 'week',
            M: 'month',
            Y: 'year',
        };
        Object.keys(durationMap).forEach(function(key) {
            dur = dur.replace(key, localize(durationMap[key] + (+dur[0] === 1 || /h/.test(key) ? '' : 's')));
        });
        return dur;
    };

    var PeriodText = function(trading_period) {
        var date_expiry,
            duration;
        if (typeof trading_period === 'object') {
            date_expiry = trading_period.date_expiry.epoch;
            duration = trading_period.duration;
        } else {
            date_expiry = trading_period.split('_')[1];
            duration = trading_period.split('_')[2];
        }
        return (moment(moment.utc(date_expiry * 1000))
                    .utcOffset(japanese_client() ? '+09:00' : '+00:00')
                    .locale(getLanguage().toLowerCase())
                    .format('MMM Do, HH:mm')
                    .replace(/08:59/, '09:00«') + ' (' + durationText(duration.replace('0d', '1d')) + ')');
    };

    // use function to generate elements and append them
    // e.g. element is select and element to append is option
<<<<<<< HEAD
    var appendTextValueChild = function(element, string, value, isSelected) {
=======
    var appendTextValueChild = function(element, text, value, isSelected) {
        if (element && !element.nodeName) {
            if (typeof element === 'string') {
                element = document.getElementById(element);
            } else {
                element = undefined;
            }
        }
        if (!element) return;
>>>>>>> af6d6b82
        var option = document.createElement('option');
        option.text = string;
        option.value = value;
        if (isSelected) {
            option.setAttribute('selected', 'selected');
        }
        element.appendChild(option);
    };

    var populatePeriods = function(rebuild) {
        if (!contracts_for_response || !objectNotEmpty(contracts_for_response)) return;
        var trading_period,
            start_end,
            trading_period_array = [],
            available_contracts = contracts_for_response.contracts_for.available,
            selected_option = MBDefaults.get('category'),
            $periodElement = $('#period');
        if (!selected_option || !available_contracts) return;
        for (var i = 0; i < available_contracts.length; i++) {
            if (available_contracts[i].contract_category === selected_option) {
                trading_period = available_contracts[i].trading_period;
                if (!trading_period) return;
                start_end = trading_period.date_start.epoch + '_' + trading_period.date_expiry.epoch + '_' + trading_period.duration;
                if (trading_period_array.indexOf(start_end) < 0) {
                    trading_period_array.push(start_end);
                }
            }
        }
        trading_period_array.sort(sortByExpiryTime);
        if (rebuild) {
            $periodElement.empty();
        }
        if ($periodElement.children().length === 0) { // populate for the first time
            var default_value = MBDefaults.get('period');
            for (var j = 0; j < trading_period_array.length; j++) {
                appendTextValueChild(
                    'period',
                    PeriodText(trading_period_array[j]),
                    trading_period_array[j],
                    trading_period_array[j] === default_value);
            }
            MBDefaults.set('period', $periodElement.val());
            MBContract.displayDescriptions();
            MBContract.displayRemainingTime();
        } else { // update options
            var existing_array = [],
                missing_array  = [];
            $('#period option').each(function() {
                existing_array.push($(this).val());
            });

            // add new periods to dropdown
            for (var l = 0; l < trading_period_array.length; l++) {
                if (existing_array.indexOf(trading_period_array[l]) < 0) {
                    missing_array.push(trading_period_array[l]);
                }
            }
            if (missing_array.length > 0) {
                var newOption;
                existing_array = existing_array.concat(missing_array).sort(sortByExpiryTime);
                for (var m = 0; m < existing_array.length; m++) {
                    if ($('#period option[value="' + existing_array[m] + '"]').length < 1) {
                        newOption = '<option value="' + existing_array[m] + '">' + PeriodText(existing_array[m]) + '</option>';
                        if (m < 1) {
                            $(newOption).insertBefore($periodElement.children().eq(m));
                        } else {
                            $(newOption).insertAfter($periodElement.children().eq(m - 1));
                        }
                    }
                }
            }

            // remove periods that no longer exist
            existing_array.forEach(function(period) {
                if (trading_period_array.indexOf(period) < 0) {
                    $('#period option[value="' + period + '"]').remove();
                }
            });
        }
    };

    var periodValue,
        $countDownTimer,
        remainingTimeElement,
        remainingTimeout;
    var displayRemainingTime = function(recalculate) {
        if (typeof periodValue === 'undefined' || recalculate) {
            periodValue = document.getElementById('period').value;
            $countDownTimer = $('.countdown-timer');
            remainingTimeElement = document.getElementById('remaining-time');
        }
        if (!periodValue) return;
        var timeLeft = parseInt(periodValue.split('_')[1]) - window.time.unix();
        if (timeLeft <= 0) {
            location.reload();
        } else if (timeLeft < 120) {
            $countDownTimer.addClass('alert');
        }
        var remainingTimeString = [],
            duration = moment.duration(timeLeft * 1000);
        var all_durations = {
            month : duration.months(),
            day   : duration.days(),
            hour  : duration.hours(),
            minute: duration.minutes(),
            second: duration.seconds(),
        };
        Object.keys(all_durations).forEach(function(key) {
            if (all_durations[key]) {
                remainingTimeString.push(all_durations[key] + localize((key + (+all_durations[key] === 1 ? '' : 's'))));
            }
        });
        remainingTimeElement.innerHTML = remainingTimeString.join(' ');
        if (remainingTimeout) clearContractTimeout(remainingTimeout);
        remainingTimeout = setTimeout(displayRemainingTime, 1000);
    };

    var sortByExpiryTime = function(first, second) {
        var a = first.split('_'),
            b = second.split('_'),
            duration1 = a[1] - a[0],
            duration2 = b[1] - b[0];
        return a[1] === b[1] ? duration1 - duration2 : a[1] - b[1];
    };

    var populateOptions = function(rebuild) {
        if (!contracts_for_response || !objectNotEmpty(contracts_for_response)) return;
        var category,
            contracts_array = [],
            available_contracts = contracts_for_response.contracts_for.available,
            $categoryElement = $('#category');
        var categoryNames = {
            callput     : localize('Higher/Lower'),
            touchnotouch: localize('Touch/No Touch'),
            endsinout   : localize('Ends In/Out'),
            staysinout  : localize('Stays In/Goes Out'),
        };
        var categoryOrder = {
            callput     : 1,
            touchnotouch: 2,
            endsinout   : 3,
            staysinout  : 4,
        };
        for (var i = 0; i < available_contracts.length; i++) {
            category = contracts_for_response.contracts_for.available[i].contract_category;
            if (contracts_array.indexOf(category) < 0) {
                contracts_array.push(category);
            }
        }
        contracts_array.sort(function(a, b) {
            return categoryOrder[a] - categoryOrder[b];
        });
        if (rebuild) {
            $categoryElement.empty();
        }
        if ($categoryElement.children().length === 0) {
            var default_value = MBDefaults.get('category');
            for (var j = 0; j < contracts_array.length; j++) {
                appendTextValueChild(
                    'category',
                    categoryNames[contracts_array[j]],
                    contracts_array[j],
                    contracts_array[j] === default_value);
            }
            MBDefaults.set('category', $('#category').val());
        }
        populatePeriods(rebuild);
    };

    var getCurrentContracts = function() {
        if (!contracts_for_response || !objectNotEmpty(contracts_for_response)) return [];
        var contracts = [],
            category  = MBDefaults.get('category'),
            periods   = MBDefaults.get('period').split('_');
        contracts_for_response.contracts_for.available.forEach(function(c) {
            if (c.contract_category === category && c.trading_period &&
                    +c.trading_period.date_start.epoch  === +periods[0] &&
                    +c.trading_period.date_expiry.epoch === +periods[1]) {
                contracts.push(c);
            }
        });
        return contracts;
    };

    var getTemplate = function(contract_type) {
        var templates = {
            CALLE: {
                opposite   : 'PUT',
                order      : 0,
                name       : 'Higher',
                description: '[_1] [_2] payout if [_3] is strictly higher or equal than Exercise price at close  on [_4].',
            },
            PUT: {
                opposite   : 'CALLE',
                order      : 1,
                name       : 'Lower',
                description: '[_1] [_2] payout if [_3] is strictly lower than Exercise price at close on [_4].',
            },
            ONETOUCH: {
                opposite   : 'NOTOUCH',
                order      : 0,
                name       : 'Touches',
                description: '[_1] [_2] payout if [_3] touches Exercise price through close on [_4].',
            },
            NOTOUCH: {
                opposite   : 'ONETOUCH',
                order      : 1,
                name       : 'Does Not Touch',
                description: '[_1] [_2] payout if [_3] does not touch Exercise price through close on [_4].',
            },
            EXPIRYRANGEE: {
                opposite   : 'EXPIRYMISS',
                order      : 0,
                name       : 'Ends Between',
                description: '[_1] [_2] payout if [_3] ends on or between low and high values of Exercise price at close on [_4].',
            },
            EXPIRYMISS: {
                opposite   : 'EXPIRYRANGEE',
                order      : 1,
                name       : 'Ends Outside',
                description: '[_1] [_2] payout if [_3] ends outside low and high values of Exercise price at close on [_4].',
            },
            RANGE: {
                opposite   : 'UPORDOWN',
                order      : 0,
                name       : 'Stays Between',
                description: '[_1] [_2] payout if [_3] stays between low and high values of Exercise price through close on [_4].',
            },
            UPORDOWN: {
                opposite   : 'RANGE',
                order      : 1,
                name       : 'Goes Outside',
                description: '[_1] [_2] payout if [_3] goes outside of low and high values of Exercise price through close on [_4].',
            },
        };
        return contract_type ? templates[contract_type] : templates;
    };

    var displayDescriptions = function() {
        var contracts = getCurrentContracts(),
            $desc_wrappers = $('.prices-wrapper'),
            currency = (format_currency(Client.get_value('currency')) || format_currency(document.getElementById('currency').value) || '¥'),
            payout = Number(MBDefaults.get('payout') * (japanese_client() ? 1000 : 1)).toLocaleString(),
            display_name = MBSymbols.getName(MBDefaults.get('underlying')),
            date_expiry = PeriodText(contracts[0].trading_period).replace(/\s\(.*\)/, ''),
            preposition = getLanguage() === 'JA' ? '{JAPAN ONLY}' : '';
        contracts.forEach(function(c) {
            var contract_type = c.contract_type,
                template = getTemplate(contract_type),
                $wrapper = $($desc_wrappers[template.order]);
            $wrapper.find('.details-heading').attr('class', 'details-heading ' + contract_type).text(localize(preposition + template.name));
            $wrapper.find('.descr').text(localize(preposition + template.description, [currency, payout, display_name, date_expiry]));
        });
    };

    var getCurrency = function() {
        return (Client.get_value('currency') || document.getElementById('currency').value || 'JPY');
    };

    return {
        getContracts        : getContracts,
        populatePeriods     : populatePeriods,
        populateOptions     : populateOptions,
        displayRemainingTime: displayRemainingTime,
        getCurrentContracts : getCurrentContracts,
        getTemplate         : getTemplate,
        displayDescriptions : displayDescriptions,
        getCurrency         : getCurrency,
        getContractsResponse: function() { return contracts_for_response; },
        setContractsResponse: function(contracts_for) { contracts_for_response = contracts_for; },
        onUnload            : function() {
            clearContractTimeout(); contracts_for_response = {}; periodValue = undefined;
        },
    };
})();

module.exports = {
    MBContract: MBContract,
};<|MERGE_RESOLUTION|>--- conflicted
+++ resolved
@@ -75,10 +75,7 @@
 
     // use function to generate elements and append them
     // e.g. element is select and element to append is option
-<<<<<<< HEAD
     var appendTextValueChild = function(element, string, value, isSelected) {
-=======
-    var appendTextValueChild = function(element, text, value, isSelected) {
         if (element && !element.nodeName) {
             if (typeof element === 'string') {
                 element = document.getElementById(element);
@@ -87,7 +84,6 @@
             }
         }
         if (!element) return;
->>>>>>> af6d6b82
         var option = document.createElement('option');
         option.text = string;
         option.value = value;
