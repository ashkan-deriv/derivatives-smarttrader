--- conflicted
+++ resolved
@@ -42,32 +42,9 @@
         }
     };
 
-<<<<<<< HEAD
     const periodText = function(trading_period) {
         let date_start,
             date_expiry,
-=======
-    const durationText = function(dur) {
-        const durationMap = {
-            m: 'min',
-            h: 'h',
-            d: 'day',
-            W: 'week',
-            M: 'month',
-            Y: 'year',
-        };
-        Object.keys(durationMap).forEach(function(key) {
-            dur = dur.replace(key, localize(durationMap[key] + (+dur[0] === 1 || /h/.test(key) ? '' : 's')));
-        });
-        if (!jpClient()) {
-            dur = dur.replace(/(\d+)([a-z]+)/ig, '$1 $2 ').trim();
-        }
-        return dur;
-    };
-
-    const PeriodText = function(trading_period) {
-        let date_expiry,
->>>>>>> bf951383
             duration;
         if (typeof trading_period === 'object') {
             date_start = trading_period.date_start.epoch;
@@ -78,25 +55,13 @@
             date_expiry = trading_period.split('_')[1];
             duration = trading_period.split('_')[2];
         }
-<<<<<<< HEAD
-=======
-        let text_value = moment.utc(date_expiry * 1000)
-                            .utcOffset(jpClient() ? '+09:00' : '+00:00')
-                            .locale(getLanguage().toLowerCase())
-                            .format('MMM Do, HH:mm');
-        if (jpClient()) {
-            text_value = text_value.replace(/08:59/, '09:00«') + ' (' + durationText(duration.replace('0d', '1d')) + ')';
-        }
-        return text_value.toString();
-    };
->>>>>>> bf951383
 
         const toDate = (date) => {
             let text_value = moment.utc(date * 1000)
-                .utcOffset(japanese_client() ? '+09:00' : '+00:00')
+                .utcOffset(jpClient() ? '+09:00' : '+00:00')
                 .locale(getLanguage().toLowerCase())
                 .format('MMM Do, HH:mm');
-            if (japanese_client()) {
+            if (jpClient()) {
                 text_value = text_value.replace(/08:59/, '09:00«');
             }
             return text_value;
@@ -339,18 +304,11 @@
     };
 
     const displayDescriptions = function() {
-<<<<<<< HEAD
         const contracts = getCurrentContracts();
         if (!contracts.length) return;
         const $desc_wrappers = $('.descr-wrapper'),
-            currency = (format_currency(Client.get('currency')) || format_currency(document.getElementById('currency').value) || '¥'),
-            payout = Number(MBDefaults.get('payout') * (japanese_client() ? 1000 : 1)).toLocaleString(),
-=======
-        const contracts = getCurrentContracts(),
-            $desc_wrappers = $('.prices-wrapper'),
             currency = (formatCurrency(Client.get('currency')) || formatCurrency(document.getElementById('currency').value) || '¥'),
             payout = Number(MBDefaults.get('payout') * (jpClient() ? 1000 : 1)).toLocaleString(),
->>>>>>> bf951383
             display_name = MBSymbols.getName(MBDefaults.get('underlying')),
             date_expiry = periodText(contracts[0].trading_period).end.replace(/\s\(.*\)/, '');
         contracts.forEach(function(c) {
