--- conflicted
+++ resolved
@@ -199,8 +199,7 @@
     };
 
     const populateOptions = function(rebuild) {
-<<<<<<< HEAD
-        if (!contracts_for_response || !objectNotEmpty(contracts_for_response)) return;
+        if (!contracts_for_response || isEmptyObject(contracts_for_response)) return;
         const available_contracts = contracts_for_response.contracts_for.available,
             $category = $('#category');
         const categories = [
@@ -211,34 +210,6 @@
         ];
 
         const $list = $category.find('.list');
-=======
-        if (!contracts_for_response || isEmptyObject(contracts_for_response)) return;
-        let  category;
-        const contracts_array = [],
-            available_contracts = contracts_for_response.contracts_for.available,
-            $categoryElement = $('#category');
-        const categoryNames = {
-            callput     : localize('Higher/Lower'),
-            touchnotouch: localize('Touch/No Touch'),
-            endsinout   : localize('Ends In/Out'),
-            staysinout  : localize('Stays In/Goes Out'),
-        };
-        const categoryOrder = {
-            callput     : 1,
-            touchnotouch: 2,
-            endsinout   : 3,
-            staysinout  : 4,
-        };
-        for (let i = 0; i < available_contracts.length; i++) {
-            category = contracts_for_response.contracts_for.available[i].contract_category;
-            if (contracts_array.indexOf(category) < 0) {
-                contracts_array.push(category);
-            }
-        }
-        contracts_array.sort(function(a, b) {
-            return categoryOrder[a] - categoryOrder[b];
-        });
->>>>>>> 8c50bebe
         if (rebuild) {
             $list.empty();
         }
