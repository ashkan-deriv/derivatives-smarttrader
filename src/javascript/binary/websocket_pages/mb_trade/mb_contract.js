--- conflicted
+++ resolved
@@ -1,15 +1,3 @@
-<<<<<<< HEAD
-var objectNotEmpty  = require('../../base/utility').objectNotEmpty;
-var localize        = require('../../base/localize').localize;
-var getLanguage     = require('../../base/language').getLanguage;
-var Client          = require('../../base/client').Client;
-var format_currency = require('../../common_functions/currency_to_symbol').format_currency;
-var japanese_client = require('../../common_functions/country_base').japanese_client;
-var elementInnerHtml = require('../../common_functions/common_functions').elementInnerHtml;
-var MBDefaults      = require('./mb_defaults').MBDefaults;
-var MBSymbols       = require('./mb_symbols').MBSymbols;
-var moment          = require('moment');
-=======
 const objectNotEmpty  = require('../../base/utility').objectNotEmpty;
 const localize        = require('../../base/localize').localize;
 const getLanguage     = require('../../base/language').getLanguage;
@@ -19,7 +7,7 @@
 const MBDefaults      = require('./mb_defaults').MBDefaults;
 const MBSymbols       = require('./mb_symbols').MBSymbols;
 const moment          = require('moment');
->>>>>>> 7de87fe3
+const elementInnerHtml = require('../../common_functions/common_functions').elementInnerHtml;
 
 /*
  * Contract object mocks the trading form we have on our website
