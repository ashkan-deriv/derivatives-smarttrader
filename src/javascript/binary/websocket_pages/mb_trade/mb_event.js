<<<<<<< HEAD
const MBContract      = require('./mb_contract').MBContract;
const MBDefaults      = require('./mb_defaults').MBDefaults;
const MBNotifications = require('./mb_notifications').MBNotifications;
const MBProcess       = require('./mb_process').MBProcess;
const MBTick          = require('./mb_tick').MBTick;
const TradingAnalysis = require('../trade/analysis').TradingAnalysis;
const japanese_client = require('../../common_functions/country_base').japanese_client;
const debounce        = require('../trade/common').debounce;
=======
const MBContract         = require('./mb_contract').MBContract;
const MBDefaults         = require('./mb_defaults').MBDefaults;
const MBNotifications    = require('./mb_notifications').MBNotifications;
const MBProcess          = require('./mb_process').MBProcess;
const MBTick             = require('./mb_tick').MBTick;
const TradingAnalysis    = require('../trade/analysis').TradingAnalysis;
const jpClient           = require('../../common_functions/country_base').jpClient;
const debounce           = require('../trade/common').debounce;
const processForgetTicks = require('../trade/process').processForgetTicks;
>>>>>>> bf951383

/*
 * TradingEvents object contains all the event handler function required for
 * websocket trading page
 *
 * We need it as object so that we can call TradingEvent.init() only on trading
 * page for pjax to work else it will fire on all pages
 *
 */
const MBTradingEvents = (function () {
    'use strict';

    const initiate = function () {
        /*
         * attach event to underlying change, event need to request new contract details and price
         */
        const underlyingElement = document.getElementById('underlying');
        if (underlyingElement) {
            underlyingElement.addEventListener('change', function(e) {
                if (e.target) {
                    // chartFrameSource();
                    // showFormOverlay();
                    // showPriceOverlay();
                    if (e.target.selectedIndex < 0) {
                        e.target.selectedIndex = 0;
                    }
                    const underlying = e.target.value;
                    MBDefaults.set('underlying', underlying);
                    MBNotifications.hide('SYMBOL_INACTIVE');

                    MBTick.clean();

                    MBTick.updateWarmChart();

                    MBContract.getContracts(underlying);

                    // forget the old tick id i.e. close the old tick stream
                    MBProcess.processForgetTicks();
                    // get ticks for current underlying
                    MBTick.request(underlying);
                    MBContract.displayDescriptions();
                }
            });
        }

        const categoryElement = document.getElementById('category');
        if (categoryElement) {
            categoryElement.addEventListener('change', function(e) {
                MBDefaults.set('category', e.target.value);
                MBContract.populatePeriods('rebuild');
                MBProcess.processPriceRequest();
                TradingAnalysis.request();
            });
        }

        const periodElement = document.getElementById('period');
        if (periodElement) {
            periodElement.addEventListener('change', function(e) {
                MBDefaults.set('period', e.target.value);
                MBProcess.processPriceRequest();
                $('.countdown-timer').removeClass('alert');
                MBContract.displayRemainingTime('recalculate');
                MBContract.displayDescriptions();
            });
        }

        const payoutOnKeypress = function(ev) {
            const key  = ev.keyCode,
                char = String.fromCharCode(ev.which);
            let isOK = true;
            if ((char === '.' && ev.target.value.indexOf(char) >= 0) ||
                    (!/[0-9\.]/.test(char) && [8, 37, 39, 46].indexOf(key) < 0) || // delete, backspace, arrow keys
                    /['%]/.test(char)) { // similarity to arrows key code in some browsers
                isOK = false;
            }
            const result = payoutElement.value.substring(0, ev.target.selectionStart) + char +
                payoutElement.value.substring(ev.target.selectionEnd);

            if ((jpClient() && char === '.') || result[0] === '0' || !validatePayout(+result)) {
                isOK = false;
            }

            if (!isOK) {
                ev.returnValue = false;
                ev.preventDefault();
            }
        };

        const validatePayout = function(payoutAmount) {
            let isOK = true;
            const contract = MBContract.getCurrentContracts();
            const maxAmount = (Array.isArray(contract) && contract[0].expiry_type !== 'intraday') ? 20000 : 5000;
            if (!payoutAmount || isNaN(payoutAmount) ||
                (jpClient() && (payoutAmount < 1 || payoutAmount > 100)) ||
                (payoutAmount <= 0 || payoutAmount > maxAmount)) {
                isOK = false;
            }

            return isOK;
        };

        const payoutElement = document.getElementById('payout');
        if (payoutElement) {
            if (!payoutElement.value) {
                const payout_def = MBDefaults.get('payout') || (jpClient() ? 1 : 10);
                payoutElement.value = payout_def;
                MBDefaults.set('payout', payout_def);
            }
            payoutElement.addEventListener('keypress', payoutOnKeypress);
            payoutElement.addEventListener('input', debounce(function(e) {
                let payout = e.target.value;

                if (!jpClient()) {
                    payout = payout.replace(/[^0-9.]/g, '');
                    if (isStandardFloat(payout)) {
                        payout = parseFloat(payout).toFixed(2);
                    }
                    e.target.value = payout;
                }

                const $payoutElement = $('#payout');
                const $tableElement = $('.japan-table');
                if (!validatePayout(payout)) {
                    $payoutElement.addClass('error-field');
                    $tableElement.addClass('invisible');
                    return false;
                }
                // else
                $payoutElement.removeClass('error-field');
                $tableElement.removeClass('invisible');

                MBDefaults.set('payout', payout);
                MBProcess.processPriceRequest();
                MBContract.displayDescriptions();
                return true;
            }));
            payoutElement.addEventListener('click', function() {
                this.select();
            });
        }

        // For verifying there are 2 digits after decimal
        const isStandardFloat = (function(value) {
            return (!isNaN(value) && value % 1 !== 0 && ((+parseFloat(value)).toFixed(10)).replace(/^-?\d*\.?|0+$/g, '').length > 2);
        });

        const currencyElement = document.getElementById('currency');
        if (currencyElement) {
            currencyElement.addEventListener('change', function() {
                MBProcess.processPriceRequest();
                MBContract.displayDescriptions();
            });
        }
    };

    return {
        init: initiate,
    };
})();

module.exports = {
    MBTradingEvents: MBTradingEvents,
};<|MERGE_RESOLUTION|>--- conflicted
+++ resolved
@@ -1,13 +1,3 @@
-<<<<<<< HEAD
-const MBContract      = require('./mb_contract').MBContract;
-const MBDefaults      = require('./mb_defaults').MBDefaults;
-const MBNotifications = require('./mb_notifications').MBNotifications;
-const MBProcess       = require('./mb_process').MBProcess;
-const MBTick          = require('./mb_tick').MBTick;
-const TradingAnalysis = require('../trade/analysis').TradingAnalysis;
-const japanese_client = require('../../common_functions/country_base').japanese_client;
-const debounce        = require('../trade/common').debounce;
-=======
 const MBContract         = require('./mb_contract').MBContract;
 const MBDefaults         = require('./mb_defaults').MBDefaults;
 const MBNotifications    = require('./mb_notifications').MBNotifications;
@@ -16,8 +6,6 @@
 const TradingAnalysis    = require('../trade/analysis').TradingAnalysis;
 const jpClient           = require('../../common_functions/country_base').jpClient;
 const debounce           = require('../trade/common').debounce;
-const processForgetTicks = require('../trade/process').processForgetTicks;
->>>>>>> bf951383
 
 /*
  * TradingEvents object contains all the event handler function required for
