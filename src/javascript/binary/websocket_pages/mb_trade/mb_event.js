const MBContract      = require('./mb_contract');
const MBDefaults      = require('./mb_defaults');
const MBNotifications = require('./mb_notifications');
const MBPrice         = require('./mb_price');
const MBProcess       = require('./mb_process');
const TradingAnalysis = require('../trade/analysis');
const debounce        = require('../trade/common').debounce;
const showHighchart   = require('../trade/charts/chart_frame').showHighchart;
const jpClient        = require('../../common_functions/country_base').jpClient;
const formatMoney     = require('../../common_functions/currency_to_symbol').formatMoney;

/*
 * TradingEvents object contains all the event handler function required for
 * websocket trading page
 *
 * We need it as object so that we can call TradingEvent.init() only on trading
 * page for pjax to work else it will fire on all pages
 *
 */
const MBTradingEvents = (() => {
    'use strict';

    const initiate =  () => {
        const $form = $('#trade_form');
        const hidden_class = 'invisible';

        $(document).on('click', (e) => {
            if ($(e.target).parents('#payout').length) return;
            $form.find('.list').addClass(hidden_class);
        });

        $form.find('.current').on('click', function(e) {
            e.stopPropagation();
            const $list = $(this).siblings('.list');
            if ($list.hasClass(hidden_class)) {
                $form.find('.list').addClass(hidden_class);
            }
            $list.toggleClass(hidden_class);
        });

        /*
         * attach event to underlying change, event need to request new contract details and price
         */
        const $underlying = $form.find('#underlying');
        if ($underlying.length) {
            $underlying.on('click', '.list > div', function() {
                const underlying = $(this).attr('value');
                MBContract.setCurrentItem($underlying, underlying);
                MBDefaults.set('underlying', underlying);
                MBNotifications.hide('SYMBOL_INACTIVE');

                MBProcess.getContracts(underlying);
                MBContract.displayDescriptions();

                showHighchart();
            });
        }

        const $category = $form.find('#category');
        if ($category.length) {
            $category.on('click', '.list > div', function() {
                const category = $(this).attr('value');
                MBContract.setCurrentItem($category, category);
                MBDefaults.set('category', category);
                MBContract.populatePeriods('rebuild');
                MBProcess.processPriceRequest();
                TradingAnalysis.request();
            });
        }

        const $period = $form.find('#period');
        if ($period.length) {
            $period.on('click', '.list > div', function() {
                const period = $(this).attr('value');
                MBContract.setCurrentItem($period, period);
                MBDefaults.set('period', period);
                MBProcess.processPriceRequest();
                $('.countdown-timer').removeClass('alert');
                MBContract.displayRemainingTime('recalculate');
                MBContract.displayDescriptions();
            });
        }

        const validatePayout = (payout_amount) => {
            let is_ok = true;
            const contract = MBContract.getCurrentContracts();
            const max_amount = (Array.isArray(contract) && contract[0].expiry_type !== 'intraday') ? 20000 : 5000;
            if (!payout_amount || isNaN(payout_amount) ||
                (jpClient() && (payout_amount < 1 || payout_amount > 100)) ||
                (payout_amount <= 0 || payout_amount > max_amount)) {
                is_ok = false;
            }

            return is_ok;
        };

        const $payout = $form.find('#payout');
        if ($payout.length) {
            if (!$payout.attr('value')) {
                const payout_def = MBDefaults.get('payout') || (jpClient() ? 1 : 10);
                $payout.value = payout_def;
                MBDefaults.set('payout', payout_def);
                $payout.attr('value', payout_def).find('.current').html(payout_def);
            }
<<<<<<< HEAD
            $payout.on('click', '> .list > div', debounce(function() {
                const payout = +MBDefaults.get('payout');
                const new_payout = payout + parseInt($(this).attr('value'));

                if (validatePayout(new_payout)) {
                    $('.price-table').removeClass('invisible');
                    MBDefaults.set('payout', new_payout);
                    $payout.attr('value', new_payout).find('.current').html(new_payout);
                    MBProcess.processPriceRequest();
                    MBContract.displayDescriptions();
                }
            }));
        }
=======
            payout_element.addEventListener('keypress', payoutOnKeypress);
            payout_element.addEventListener('input', debounce((e) => {
                let payout = e.target.value;

                if (!jpClient()) {
                    payout = payout.replace(/[^0-9.]/g, '');
                    if (isStandardFloat(payout)) {
                        payout = formatMoney(MBDefaults.get('currency'), parseFloat(payout), 1);
                    }
                    e.target.value = payout;
                }

                const $payout_element = $('#payout');
                const $table_element = $('.japan-table');
                if (!validatePayout(payout)) {
                    $payout_element.addClass('error-field');
                    $table_element.setVisibility(0);
                    return false;
                }
                // else
                $payout_element.removeClass('error-field');
                $table_element.setVisibility(1);
>>>>>>> c0e63425

        const $currency = $form.find('#currency');
        if ($currency.length) {
            $currency.on('click', '.list > div', function() {
                const currency = $(this).attr('value');
                MBContract.setCurrentItem($currency, currency);
                MBDefaults.set('currency', currency);
                MBProcess.processPriceRequest();
                MBContract.displayDescriptions();
            });
        }

        const $allow_trading = $('#allow_trading');
        const setTradingStatus = (is_enabled) => {
            if (is_enabled) {
                MBPrice.hidePriceOverlay();
                MBNotifications.hide('TRADING_DISABLED');
            } else {
                MBPrice.showPriceOverlay();
                $allow_trading.removeAttr('checked');
            }
        };
        if ($allow_trading.length) {
            const allow_trading_def = !MBDefaults.get('disable_trading');
            setTradingStatus(allow_trading_def);
            $allow_trading.on('change', (e) => {
                MBDefaults.set('disable_trading', !e.target.checked);
                setTradingStatus(e.target.checked);
            });
        }
    };

    return {
        init: initiate,
    };
})();

module.exports = MBTradingEvents;<|MERGE_RESOLUTION|>--- conflicted
+++ resolved
@@ -7,7 +7,6 @@
 const debounce        = require('../trade/common').debounce;
 const showHighchart   = require('../trade/charts/chart_frame').showHighchart;
 const jpClient        = require('../../common_functions/country_base').jpClient;
-const formatMoney     = require('../../common_functions/currency_to_symbol').formatMoney;
 
 /*
  * TradingEvents object contains all the event handler function required for
@@ -102,13 +101,12 @@
                 MBDefaults.set('payout', payout_def);
                 $payout.attr('value', payout_def).find('.current').html(payout_def);
             }
-<<<<<<< HEAD
             $payout.on('click', '> .list > div', debounce(function() {
                 const payout = +MBDefaults.get('payout');
                 const new_payout = payout + parseInt($(this).attr('value'));
 
                 if (validatePayout(new_payout)) {
-                    $('.price-table').removeClass('invisible');
+                    $('.price-table').setVisibility(1);
                     MBDefaults.set('payout', new_payout);
                     $payout.attr('value', new_payout).find('.current').html(new_payout);
                     MBProcess.processPriceRequest();
@@ -116,30 +114,6 @@
                 }
             }));
         }
-=======
-            payout_element.addEventListener('keypress', payoutOnKeypress);
-            payout_element.addEventListener('input', debounce((e) => {
-                let payout = e.target.value;
-
-                if (!jpClient()) {
-                    payout = payout.replace(/[^0-9.]/g, '');
-                    if (isStandardFloat(payout)) {
-                        payout = formatMoney(MBDefaults.get('currency'), parseFloat(payout), 1);
-                    }
-                    e.target.value = payout;
-                }
-
-                const $payout_element = $('#payout');
-                const $table_element = $('.japan-table');
-                if (!validatePayout(payout)) {
-                    $payout_element.addClass('error-field');
-                    $table_element.setVisibility(0);
-                    return false;
-                }
-                // else
-                $payout_element.removeClass('error-field');
-                $table_element.setVisibility(1);
->>>>>>> c0e63425
 
         const $currency = $form.find('#currency');
         if ($currency.length) {
