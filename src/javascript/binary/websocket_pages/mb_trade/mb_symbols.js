const ActiveSymbols = require('../../common_functions/active_symbols').ActiveSymbols;

/*
 * MBSymbols object parses the active_symbols json that we get from socket.send({active_symbols: 'brief'}
 * and outputs in usable form, it gives markets, underlyings
 *
 *
 * Usage:
 *
 * use `MBSymbols.details` to populate this object first
 *
 * then use
 *
 * `MBSymbols.markets` to get markets like Forex
 * `MBSymbols.underlyings` to get underlyings
 *
 */

const MBSymbols = (function () {
    'use strict';

    let tradeMarkets     = {},
        tradeMarketsList = {},
        tradeUnderlyings = {},
        need_page_update = 1,
        allSymbols       = {},
        names            = {};

    const details = function (data) {
        ActiveSymbols.clearData();
<<<<<<< HEAD
        var active_symbols = data.active_symbols;
        tradeMarkets     = ActiveSymbols.getMarkets(active_symbols);
        tradeMarketsList = ActiveSymbols.getMarketsList(active_symbols);
        tradeUnderlyings = ActiveSymbols.getTradeUnderlyings(active_symbols);
        allSymbols       = ActiveSymbols.getSymbols(allSymbols);
        names            = ActiveSymbols.getSymbolNames(active_symbols);
=======
        const allSymbols = data.active_symbols;
        tradeMarkets     = ActiveSymbols.getMarkets(allSymbols);
        tradeMarketsList = ActiveSymbols.getMarketsList(allSymbols);
        tradeUnderlyings = ActiveSymbols.getTradeUnderlyings(allSymbols);
        names            = ActiveSymbols.getSymbolNames(allSymbols);
>>>>>>> 79016008
    };

    const getSymbols = function (update) {
        BinarySocket.send({
            active_symbols : 'brief',
            landing_company: 'japan',
            product_type   : 'multi_barrier',
        });
        need_page_update = update;
    };

    return {
        details         : details,
        getSymbols      : getSymbols,
        markets         : function (list)  { return list ? tradeMarketsList : tradeMarkets; },
        underlyings     : function ()      { return tradeUnderlyings; },
        getName         : function(symbol) { return names[symbol]; },
        need_page_update: function ()      { return need_page_update; },
        getAllSymbols   : function()       { return allSymbols; },
    };
})();

module.exports = {
    MBSymbols: MBSymbols,
};<|MERGE_RESOLUTION|>--- conflicted
+++ resolved
@@ -28,20 +28,12 @@
 
     const details = function (data) {
         ActiveSymbols.clearData();
-<<<<<<< HEAD
-        var active_symbols = data.active_symbols;
+        const active_symbols = data.active_symbols;
         tradeMarkets     = ActiveSymbols.getMarkets(active_symbols);
         tradeMarketsList = ActiveSymbols.getMarketsList(active_symbols);
         tradeUnderlyings = ActiveSymbols.getTradeUnderlyings(active_symbols);
         allSymbols       = ActiveSymbols.getSymbols(allSymbols);
         names            = ActiveSymbols.getSymbolNames(active_symbols);
-=======
-        const allSymbols = data.active_symbols;
-        tradeMarkets     = ActiveSymbols.getMarkets(allSymbols);
-        tradeMarketsList = ActiveSymbols.getMarketsList(allSymbols);
-        tradeUnderlyings = ActiveSymbols.getTradeUnderlyings(allSymbols);
-        names            = ActiveSymbols.getSymbolNames(allSymbols);
->>>>>>> 79016008
     };
 
     const getSymbols = function (update) {
