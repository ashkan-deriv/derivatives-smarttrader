const BinaryPjax    = require('../../base/binary_pjax');
const Client        = require('../../base/client');
const getLanguage   = require('../../base/language').get;
const State         = require('../../base/storage').State;
const ActiveSymbols = require('../../common_functions/active_symbols');

/*
 * MBSymbols object parses the active_symbols json that we get from socket.send({active_symbols: 'brief'}
 * and outputs in usable form, it gives markets, underlyings
 *
 *
 * Usage:
 *
 * use `MBSymbols.details` to populate this object first
 *
 * then use
 *
 * `MBSymbols.markets` to get markets like Forex
 * `MBSymbols.underlyings` to get underlyings
 *
 */

const MBSymbols = (() => {
    'use strict';

    let trade_markets      = {},
        trade_markets_list = {},
        trade_underlyings  = {},
        need_page_update   = 1,
        all_symbols        = {},
        names              = {};

    const details = (data) => {
        ActiveSymbols.clearData();
        const active_symbols = data.active_symbols;
        trade_markets        = ActiveSymbols.getMarkets(active_symbols);
        trade_markets_list   = ActiveSymbols.getMarketsList(active_symbols);
        trade_underlyings    = ActiveSymbols.getTradeUnderlyings(active_symbols);
        all_symbols          = ActiveSymbols.getSymbols(all_symbols);
        names                = ActiveSymbols.getSymbolNames(active_symbols);
    };

    const getSymbols = (update) => {
        BinarySocket.wait('website_status').then((website_status) => {
            const landing_company_obj = State.get(['response', 'landing_company', 'landing_company']);
            const allowed_markets     = Client.currentLandingCompany().legal_allowed_markets;
            if (Client.isLoggedIn() && allowed_markets && allowed_markets.indexOf('forex') === -1) {
                BinaryPjax.load('trading');
                return;
            }
            const req = {
                active_symbols: 'brief',
                product_type  : 'multi_barrier',
            };
            if (landing_company_obj) {
                req.landing_company = landing_company_obj.financial_company ? landing_company_obj.financial_company.shortcode : 'japan';
            } else if (website_status.website_status.clients_country === 'jp' || getLanguage() === 'JA') {
                req.landing_company = 'japan';
            }
<<<<<<< HEAD
            BinarySocket.send(req, update, 'active_symbols');
=======
            BinarySocket.send(req, { forced: false, msg_type: 'active_symbols' });
>>>>>>> 4f5e74eb
            need_page_update = update;
        });
    };

    return {
        details       : details,
        getSymbols    : getSymbols,
        markets       : list    => (list ? trade_markets_list : trade_markets),
        underlyings   : ()      => trade_underlyings,
        getName       : symbol  => names[symbol],
        needPageUpdate: ()      => need_page_update,
        getAllSymbols : ()      => all_symbols,
        clearData     : ()      => { ActiveSymbols.clearData(); },
    };
})();

module.exports = MBSymbols;<|MERGE_RESOLUTION|>--- conflicted
+++ resolved
@@ -57,11 +57,7 @@
             } else if (website_status.website_status.clients_country === 'jp' || getLanguage() === 'JA') {
                 req.landing_company = 'japan';
             }
-<<<<<<< HEAD
-            BinarySocket.send(req, update, 'active_symbols');
-=======
-            BinarySocket.send(req, { forced: false, msg_type: 'active_symbols' });
->>>>>>> 4f5e74eb
+            BinarySocket.send(req, { forced: update, msg_type: 'active_symbols' });
             need_page_update = update;
         });
     };
