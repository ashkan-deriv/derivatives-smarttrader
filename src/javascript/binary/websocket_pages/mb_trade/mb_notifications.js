const localize = require('../../base/localize').localize;

/*
 * Notifications manages various notification messages
 *
 */

const MBNotifications = (() => {
    'use strict';

    /*
     * options: Object {
     *     text       : {string}  message text to display
     *     uid        : {string}  unique id to prevent duplicating the same message and also used to hide the message
     *     dismissible: {boolean} dismissible messages can be hidden by client
     * }
     */
    const showErrorMessage = (options) => {
        const $note_wrapper = getContainer();
        const $this_uid     = $note_wrapper.find(`#${options.uid}`);

        if (!options.uid || $this_uid.length === 0) {
            $note_wrapper.prepend(generateMessage(options));
        } else if ($this_uid.html() !== options.text) {
            $this_uid.replaceWith(generateMessage(options));
        }

        $.scrollTo($note_wrapper, 500, { offset: -5 });
        hideSpinnerShowTrading();
    };

    const generateMessage = (options) => {
        const $message = $(`<div class="notice-msg center-text${(options.dismissible ? ' dismissible' : '')}"
            ${(options.uid ? ` id="${options.uid}"` : '')}>${localize(options.text)}
                ${(options.dismissible ? '<div class="notification-dismiss">x</div>' : '')}
            </div>`);

        if (options.dismissible) {
            $message.click(function() { dismissMessage(this); });
        }

        return $message;
    };

    const hideErrorMessage = (uid) => {
        if (uid) {
            getContainer().find(`#${uid}`).remove();
        }
    };

    const dismissMessage = (obj) => {
        $(obj).remove();
    };

    const getContainer = () => $('#notifications_wrapper');

    const hideSpinnerShowTrading = () => {
<<<<<<< HEAD
        $('#main_loading').addClass('invisible');
        $('#mb-trading-wrapper').removeClass('invisible');
=======
        $('.barspinner').setVisibility(0);
        $('.mb-trading-wrapper').setVisibility(1);
>>>>>>> c0e63425
    };

    return {
        show: showErrorMessage,
        hide: hideErrorMessage,

        hideSpinnerShowTrading: hideSpinnerShowTrading,
    };
})();

module.exports = MBNotifications;<|MERGE_RESOLUTION|>--- conflicted
+++ resolved
@@ -55,13 +55,8 @@
     const getContainer = () => $('#notifications_wrapper');
 
     const hideSpinnerShowTrading = () => {
-<<<<<<< HEAD
-        $('#main_loading').addClass('invisible');
-        $('#mb-trading-wrapper').removeClass('invisible');
-=======
-        $('.barspinner').setVisibility(0);
-        $('.mb-trading-wrapper').setVisibility(1);
->>>>>>> c0e63425
+        $('#main_loading').setVisibility(0);
+        $('#mb-trading-wrapper').setVisibility(1);
     };
 
     return {
