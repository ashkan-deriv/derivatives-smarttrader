const MBContract      = require('./mb_contract');
const MBDefaults      = require('./mb_defaults');
const MBNotifications = require('./mb_notifications');
const MBPrice         = require('./mb_price');
const MBSymbols       = require('./mb_symbols');
const MBTick          = require('./mb_tick');
const BinarySocket    = require('../socket');
<<<<<<< HEAD
const TradingAnalysis = require('../trade/analysis');
const showHighchart   = require('../trade/charts/chart_frame').showHighchart;
=======
>>>>>>> 30e59d0b
const commonTrading   = require('../trade/common');
const BinaryPjax      = require('../../base/binary_pjax');
const Client          = require('../../base/client');
const getLanguage     = require('../../base/language').get;
const localize        = require('../../base/localize').localize;
const urlForStatic    = require('../../base/url').urlForStatic;
const State           = require('../../base/storage').State;
const jpClient        = require('../../common_functions/country_base').jpClient;

const MBProcess = (() => {
    'use strict';

    let market_status = '',
        symbols_timeout;

    const getSymbols = () => {
        BinarySocket.wait('website_status').then((website_status) => {
            const landing_company_obj = State.get(['response', 'landing_company', 'landing_company']);
            const allowed_markets     = Client.currentLandingCompany().legal_allowed_markets;
            if (Client.isLoggedIn() && allowed_markets && allowed_markets.indexOf('forex') === -1) {
                BinaryPjax.load('trading');
                return;
            }
            const req = {
                active_symbols: 'brief',
                product_type  : 'multi_barrier',
            };
            if (landing_company_obj) {
                req.landing_company = landing_company_obj.financial_company ? landing_company_obj.financial_company.shortcode : 'japan';
            } else if (website_status.website_status.clients_country === 'jp' || getLanguage() === 'JA') {
                req.landing_company = 'japan';
            }
            BinarySocket.send(req, { msg_type: 'active_symbols' }).then((response) => {
                processActiveSymbols(response);
            });
        });
    };

    /*
     * This function processes the active symbols to get markets
     * and underlying list
     */
    const processActiveSymbols = (data) => {
        if (data.hasOwnProperty('error')) {
            MBNotifications.show({ text: data.error.message, uid: 'ACTIVE_SYMBOLS' });
            return;
        }

        // populate the Symbols object
        MBSymbols.details(data);

        const is_show_all  = Client.isLoggedIn() && !jpClient();
        const symbols_list = is_show_all ? MBSymbols.getAllSymbols() : MBSymbols.underlyings().major_pairs;
        let symbol = MBDefaults.get('underlying');

        if (!symbol || !symbols_list[symbol]) {
            symbol = undefined;
            MBDefaults.remove('underlying');
        }

        // check if all symbols are inactive
        let is_market_closed = true;
        Object.keys(symbols_list).forEach((s) => {
            if (symbols_list[s].is_active) {
                is_market_closed = false;
            }
        });
        clearSymbolTimeout();
        if (is_market_closed) {
            handleMarketClosed();
        } else {
            handleMarketOpen();
            populateUnderlyings(symbol);

            if (symbol && !symbols_list[symbol].is_active) {
                MBNotifications.show({ text: localize('This symbol is not active. Please try another symbol.'), uid: 'SYMBOL_INACTIVE' });
            } else {
                MBProcess.processMarketUnderlying();
            }
        }

        showHighchart();
    };

    const populateUnderlyings = (selected) => {
        const $underlyings = $('#underlying');
        const all_symbols = MBSymbols.getAllSymbols();

        const $list = $underlyings.find('.list');
        $list.empty();
        $underlyings.find('.current').html($('<div/>', { class: 'gr-row' })
            .append($('<img/>', { class: 'gr-3 gr-no-gutter-m' }))
            .append($('<span/>', { class: 'name gr-6 gr-5-m align-self-center' }))
            .append($('<span/>', { class: 'gr-3 gr-4-m align-self-center still', id: 'spot' })));

        if (Object.keys(all_symbols).indexOf(selected) === -1) selected = '';
        Object.keys(all_symbols).forEach((symbol, idx) => {
            if (all_symbols[symbol].is_active) {
                const is_current = (!selected && idx === 0) || symbol === selected;
                const $current = $('<div/>', { value: symbol, class: 'gr-4 gr-4-t gr-4-m' })
                    .append($('<img/>', { src: urlForStatic(`/images/pages/mb_trading/${symbol.toLowerCase()}.svg`), alt: '' }))
                    .append($('<div/>', { text: all_symbols[symbol].display, class: 'name align-self-center' }));
                $list.append($current);
                if (is_current) {
                    MBContract.setCurrentItem($underlyings, symbol, 1);
                }
            }
        });
        const underlyings_to_add = 3 - (($underlyings.find('.list > div').length - 1) % 3);
        for (let i = 0; i < underlyings_to_add; i++) {
            $list.append($('<div/>', { class: 'gr-4 gr-4-t gr-4-m' }));
        }
    };

    const selectors = '.trade-form, .price-table, #trading_bottom_content, .selection_wrapper, #trade_live_chart';
    const handleMarketClosed = () => {
        $(selectors).setVisibility(0);
        hideShowMbTrading('hide');
        MBNotifications.show({ text: localize('Market is closed. Please try again later.'), uid: 'MARKET_CLOSED' });
        symbols_timeout = setTimeout(() => { getSymbols(); }, 30000);
    };

    const handleMarketOpen = () => {
        $(selectors).setVisibility(1);
        hideShowMbTrading('show');
        MBNotifications.hide('MARKET_CLOSED');
    };

    const hideShowMbTrading = (action) => {
        const classes = ['gr-5 ', 'gr-12 ']; // the extra space is so gr-5-m is not replaced
        const show = action === 'show';
        const $parent = $('#mb_trading').parent();
        $parent.attr('class', $parent.attr('class').replace(classes[+show], classes[+!show]));
    };

    const clearSymbolTimeout = () => {
        clearTimeout(symbols_timeout);
    };

    /*
     * Function to call when underlying has changed
     */
    const processMarketUnderlying = () => {
        const underlying = $('#underlying').attr('value');
        MBDefaults.set('underlying', underlying);

        commonTrading.showFormOverlay();

        // forget the old tick id i.e. close the old tick stream
        processForgetTicks();
        // get ticks for current underlying
        MBTick.request(underlying);

        MBTick.clean();

        BinarySocket.clearTimeouts();

        getContracts(underlying);
    };

    let contract_timeout;
    const getContracts = (underlying) => {
        const req = {
            contracts_for: (underlying || MBDefaults.get('underlying')),
            currency     : MBContract.getCurrency(),
            product_type : 'multi_barrier',
        };
        if (!underlying) {
            req.passthrough = { action: 'no-proposal' };
        }
        BinarySocket.send(req).then((response) => {
            MBNotifications.hide('CONNECTION_ERROR');
            MBContract.setContractsResponse(response);
            processContract(response);
        });
        if (contract_timeout) clearContractTimeout();
        contract_timeout = setTimeout(getContracts, 15000);
    };

    const clearContractTimeout = () => { clearTimeout(contract_timeout); };

    /*
     * Function to display contract form for current underlying
     */
    const processContract = (contracts) => {
        if (contracts.hasOwnProperty('error')) {
            MBNotifications.show({ text: contracts.error.message, uid: contracts.error.code });
            return;
        }

        State.set('is_chart_allowed', !(contracts.contracts_for && contracts.contracts_for.feed_license && contracts.contracts_for.feed_license === 'chartonly'));

        checkMarketStatus(contracts.contracts_for.close);

        const no_rebuild = contracts.hasOwnProperty('passthrough') &&
                        contracts.passthrough.hasOwnProperty('action') &&
                        contracts.passthrough.action === 'no-proposal';
        MBContract.populateOptions((no_rebuild ? null : 'rebuild'));
        if (no_rebuild) {
            processExpiredBarriers();
            return;
        }
        processPriceRequest();
    };

    const checkMarketStatus = (close) => {
        const now = window.time.unix();

        // if market is closed, else if market is open
        if (now > close) {
            if (market_status === 'open') {
                handleMarketClosed();
            }
            market_status = 'closed';
        } else {
            if (market_status === 'closed') {
                getSymbols();
                handleMarketOpen();
            }
            market_status = 'open';
        }
    };

    const processPriceRequest = () => {
        MBPrice.increaseReqId();
        processForgetProposals();
        MBPrice.showPriceOverlay();
        const available_contracts = MBContract.getCurrentContracts();
        const durations = MBDefaults.get('period').split('_');
        const req = {
            proposal_array: 1,
            subscribe     : 1,
            basis         : 'payout',
            amount        : jpClient() ? (parseInt(MBDefaults.get('payout')) || 1) * 1000 : MBDefaults.get('payout'),
            currency      : MBContract.getCurrency(),
            symbol        : MBDefaults.get('underlying'),
            passthrough   : { req_id: MBPrice.getReqId() },
            date_expiry   : durations[1],
            contract_type : [],
            barriers      : [],

            trading_period_start: durations[0],
        };

        // contract_type
        available_contracts.forEach(c => req.contract_type.push(c.contract_type));

        // barriers
        let all_expired = true;
        const contract = available_contracts[0];
        contract.available_barriers.forEach((barrier) => {
            const barrier_item = {};
            if (+contract.barriers === 2) {
                barrier_item.barrier  = barrier[1];
                barrier_item.barrier2 = barrier[0];
            } else {
                barrier_item.barrier = barrier;
            }
            if (!barrierHasExpired(contract.expired_barriers, barrier_item.barrier, barrier_item.barrier2)) {
                all_expired = false;
                req.barriers.push(barrier_item);
            }
        });

        // send request
        if (req.barriers.length) {
            MBPrice.addPriceObj(req);
            BinarySocket.send(req, { callback: processProposal });
        }

        // all barriers expired
        if (all_expired) {
            MBNotifications.show({ text: `${localize('All barriers in this trading window are expired')}.`, uid: 'ALL_EXPIRED' });
            MBPrice.hidePriceOverlay();
        } else {
            MBNotifications.hide('ALL_EXPIRED');
        }
    };

    const processProposal = (response) => {
        const req_id = MBPrice.getReqId();
        if (response.passthrough.req_id === req_id) {
            if (response.error) {
                MBNotifications.show({ text: response.error.message, uid: 'PROPOSAL', dismissible: false });
                return;
            }
            MBNotifications.hide('PROPOSAL');
            MBPrice.display(response);
        }
    };

    const processExpiredBarriers = () => {
        const contracts = MBContract.getCurrentContracts();
        let expired_barrier,
            $expired_barrier_element;
        contracts.forEach((c) => {
            const expired_barriers = c.expired_barriers;
            for (let i = 0; i < expired_barriers.length; i++) {
                if (+c.barriers === 2) {
                    expired_barrier = [expired_barriers[i][0], expired_barriers[i][1]].join('_');
                } else {
                    expired_barrier = expired_barriers[i];
                }
                $expired_barrier_element = $(`div [data-barrier="${expired_barrier}"]`);
                if ($expired_barrier_element.length > 0) {
                    processForgetProposal(expired_barrier);
                    $expired_barrier_element.remove();
                }
            }
        });
    };

    const barrierHasExpired = (expired_barriers, barrier, barrier2) => {
        if (barrier2) {
            return containsArray(expired_barriers, [[barrier2, barrier]]);
        }
        return (expired_barriers.indexOf((barrier).toString()) > -1);
    };

    const processForgetProposal = (expired_barrier) => {
        const prices = MBPrice.getPrices();
        Object.keys(prices[expired_barrier]).forEach((c) => {
            if (!prices[expired_barrier][c].hasOwnProperty('error')) {
                BinarySocket.send({ forget: prices[expired_barrier][c].proposal.id });
            }
        });
    };

    const processForgetProposals = () => {
        MBPrice.showPriceOverlay();
        BinarySocket.send({
            forget_all: 'proposal_array',
        });
        MBPrice.cleanup();
    };

    const processForgetTicks = () => {
        BinarySocket.send({
            forget_all: 'ticks',
        });
    };

    const forgetTradingStreams = () => {
        processForgetProposals();
        processForgetTicks();
    };

    const containsArray = (array, val) => {
        const hash = {};
        for (let i = 0; i < array.length; i++) {
            hash[array[i]] = i;
        }
        return hash.hasOwnProperty(val);
    };

    const onUnload = () => {
        forgetTradingStreams();
        clearSymbolTimeout();
        clearContractTimeout();
        MBSymbols.clearData();
        MBTick.clean();
    };

    return {
        getSymbols             : getSymbols,
        processActiveSymbols   : processActiveSymbols,
        processMarketUnderlying: processMarketUnderlying,
        getContracts           : getContracts,
        processContract        : processContract,
        processPriceRequest    : processPriceRequest,
        processProposal        : processProposal,
        processForgetTicks     : processForgetTicks,
        forgetTradingStreams   : forgetTradingStreams,
        onUnload               : onUnload,
    };
})();

module.exports = MBProcess;<|MERGE_RESOLUTION|>--- conflicted
+++ resolved
@@ -5,11 +5,6 @@
 const MBSymbols       = require('./mb_symbols');
 const MBTick          = require('./mb_tick');
 const BinarySocket    = require('../socket');
-<<<<<<< HEAD
-const TradingAnalysis = require('../trade/analysis');
-const showHighchart   = require('../trade/charts/chart_frame').showHighchart;
-=======
->>>>>>> 30e59d0b
 const commonTrading   = require('../trade/common');
 const BinaryPjax      = require('../../base/binary_pjax');
 const Client          = require('../../base/client');
@@ -90,8 +85,6 @@
                 MBProcess.processMarketUnderlying();
             }
         }
-
-        showHighchart();
     };
 
     const populateUnderlyings = (selected) => {
