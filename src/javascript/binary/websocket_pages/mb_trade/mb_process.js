--- conflicted
+++ resolved
@@ -1,38 +1,20 @@
-<<<<<<< HEAD
-var MBContract         = require('./mb_contract').MBContract;
-var MBDefaults         = require('./mb_defaults').MBDefaults;
-var MBNotifications    = require('./mb_notifications').MBNotifications;
-var MBPrice            = require('./mb_price').MBPrice;
-var MBSymbols          = require('./mb_symbols').MBSymbols;
-var MBTick             = require('./mb_tick').MBTick;
-var TradingAnalysis    = require('../trade/analysis').TradingAnalysis;
-var japanese_client    = require('../../common_functions/country_base').japanese_client;
-var displayUnderlyings = require('../trade/common').displayUnderlyings;
-var showFormOverlay    = require('../trade/common').showFormOverlay;
-var generateUnderlyingOptions = require('../trade/common').generateUnderlyingOptions;
-var processForgetTicks = require('../trade/process').processForgetTicks;
-var localize           = require('../../base/localize').localize;
-var Client             = require('../../base/client').Client;
-
-var MBProcess = (function() {
-    var market_status = '',
-=======
-const MBContract         = require('./mb_contract').MBContract;
-const MBDefaults         = require('./mb_defaults').MBDefaults;
-const MBNotifications    = require('./mb_notifications').MBNotifications;
-const MBPrice            = require('./mb_price').MBPrice;
-const MBSymbols          = require('./mb_symbols').MBSymbols;
-const MBTick             = require('./mb_tick').MBTick;
-const TradingAnalysis    = require('../trade/analysis').TradingAnalysis;
-const japanese_client    = require('../../common_functions/country_base').japanese_client;
-const displayUnderlyings = require('../trade/common').displayUnderlyings;
-const showFormOverlay    = require('../trade/common').showFormOverlay;
-const processForgetTicks = require('../trade/process').processForgetTicks;
-const localize           = require('../../base/localize').localize;
+const MBContract                = require('./mb_contract').MBContract;
+const MBDefaults                = require('./mb_defaults').MBDefaults;
+const MBNotifications           = require('./mb_notifications').MBNotifications;
+const MBPrice                   = require('./mb_price').MBPrice;
+const MBSymbols                 = require('./mb_symbols').MBSymbols;
+const MBTick                    = require('./mb_tick').MBTick;
+const TradingAnalysis           = require('../trade/analysis').TradingAnalysis;
+const japanese_client           = require('../../common_functions/country_base').japanese_client;
+const displayUnderlyings        = require('../trade/common').displayUnderlyings;
+const generateUnderlyingOptions = require('../trade/common').generateUnderlyingOptions;
+const showFormOverlay           = require('../trade/common').showFormOverlay;
+const processForgetTicks        = require('../trade/process').processForgetTicks;
+const localize                  = require('../../base/localize').localize;
+const Client                    = require('../../base/client').Client;
 
 const MBProcess = (function() {
     let market_status = '',
->>>>>>> 79016008
         symbols_timeout;
     /*
      * This function processes the active symbols to get markets
@@ -49,16 +31,10 @@
         // populate the Symbols object
         MBSymbols.details(data);
 
-<<<<<<< HEAD
-        var is_show_all  = Client.get_boolean('is_logged_in') && !japanese_client(),
-            symbols_list = !is_show_all ? MBSymbols.underlyings().major_pairs : MBSymbols.getAllSymbols(),
-            symbol       = MBDefaults.get('underlying'),
-=======
-        const market       = 'major_pairs',
-            symbols_list = MBSymbols.underlyings()[market],
->>>>>>> 79016008
-            update_page  = MBSymbols.need_page_update();
-        let symbol       = MBDefaults.get('underlying');
+        const is_show_all  = Client.get_boolean('is_logged_in') && !japanese_client();
+        const symbols_list = !is_show_all ? MBSymbols.underlyings().major_pairs : MBSymbols.getAllSymbols();
+        const update_page  = MBSymbols.need_page_update();
+        let symbol = MBDefaults.get('underlying');
 
         if (update_page && (!symbol || !symbols_list[symbol])) {
             symbol = undefined;
@@ -87,12 +63,13 @@
         }
     };
 
-<<<<<<< HEAD
-    function populateUnderlyingGroups(selected) {
-        var $underlyings = $('#underlying');
+    const populateUnderlyingGroups = function(selected) {
+        const $underlyings = $('#underlying');
+        const allSymbols = MBSymbols.underlyings();
+        const markets    = MBSymbols.markets();
+
         $underlyings.empty();
-        var allSymbols = MBSymbols.underlyings(),
-            markets = MBSymbols.markets();
+
         Object.keys(markets)
             .sort((a, b) => markets[a].name.localeCompare(markets[b].name))
             .forEach((market) => {
@@ -100,12 +77,9 @@
                     $('<optgroup/>', { label: markets[market].name })
                         .append($(generateUnderlyingOptions(allSymbols[market], selected))));
             });
-    }
-
-    function handleMarketClosed() {
-=======
+    };
+
     const handleMarketClosed = function() {
->>>>>>> 79016008
         $('.japan-form, .japan-table, #trading_bottom_content').addClass('invisible');
         MBNotifications.show({ text: localize('Market is closed. Please try again later.'), uid: 'MARKET_CLOSED' });
         symbols_timeout = setTimeout(function() { MBSymbols.getSymbols(1); }, 30000);
