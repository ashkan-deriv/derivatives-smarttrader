--- conflicted
+++ resolved
@@ -4,16 +4,14 @@
 const MBPrice         = require('./mb_price');
 const MBSymbols       = require('./mb_symbols');
 const TradingAnalysis = require('../trade/analysis');
+const showHighchart   = require('../trade/charts/chart_frame').showHighchart;
 const commonTrading   = require('../trade/common');
 const BinaryPjax      = require('../../base/binary_pjax');
 const Client          = require('../../base/client');
 const getLanguage     = require('../../base/language').get;
 const localize        = require('../../base/localize').localize;
-<<<<<<< HEAD
 const urlForStatic    = require('../../base/url').urlForStatic;
-=======
 const State           = require('../../base/storage').State;
->>>>>>> cbd52913
 const jpClient        = require('../../common_functions/country_base').jpClient;
 
 const MBProcess = (() => {
@@ -88,7 +86,7 @@
             }
         }
 
-        commonTrading.showHighchart();
+        showHighchart();
     };
 
     const populateUnderlyings = (selected) => {
@@ -146,8 +144,6 @@
         getContracts(underlying);
     };
 
-<<<<<<< HEAD
-=======
     let contract_timeout;
     const getContracts = (underlying) => {
         const req = {
@@ -169,7 +165,6 @@
 
     const clearContractTimeout = () => { clearTimeout(contract_timeout); };
 
->>>>>>> cbd52913
     /*
      * Function to display contract form for current underlying
      */
@@ -356,10 +351,7 @@
         getSymbols             : getSymbols,
         processActiveSymbols   : processActiveSymbols,
         processMarketUnderlying: processMarketUnderlying,
-<<<<<<< HEAD
-=======
         getContracts           : getContracts,
->>>>>>> cbd52913
         processContract        : processContract,
         processPriceRequest    : processPriceRequest,
         processProposal        : processProposal,
