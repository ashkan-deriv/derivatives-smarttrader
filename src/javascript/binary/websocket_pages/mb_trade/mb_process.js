--- conflicted
+++ resolved
@@ -1,30 +1,14 @@
-<<<<<<< HEAD
-const MBContract         = require('./mb_contract');
-const MBDefaults         = require('./mb_defaults');
-const MBNotifications    = require('./mb_notifications');
-const MBPrice            = require('./mb_price');
-const MBSymbols          = require('./mb_symbols');
-const TradingAnalysis    = require('../trade/analysis');
-const commonTrading      = require('../trade/common');
-const processForgetTicks = require('../trade/process').processForgetTicks;
-const showHighchart      = require('../trade/common').showHighchart;
-const Client             = require('../../base/client');
-const localize           = require('../../base/localize').localize;
-const urlForStatic       = require('../../base/url').urlForStatic;
-const jpClient           = require('../../common_functions/country_base').jpClient;
-=======
 const MBContract      = require('./mb_contract');
 const MBDefaults      = require('./mb_defaults');
 const MBNotifications = require('./mb_notifications');
 const MBPrice         = require('./mb_price');
 const MBSymbols       = require('./mb_symbols');
-const MBTick          = require('./mb_tick');
 const TradingAnalysis = require('../trade/analysis');
 const commonTrading   = require('../trade/common');
 const Client          = require('../../base/client');
 const localize        = require('../../base/localize').localize;
+const urlForStatic    = require('../../base/url').urlForStatic;
 const jpClient        = require('../../common_functions/country_base').jpClient;
->>>>>>> 9cc27dff
 
 const MBProcess = (() => {
     'use strict';
@@ -75,7 +59,7 @@
             }
         }
 
-        showHighchart();
+        commonTrading.showHighchart();
     };
 
     const populateUnderlyings = (selected) => {
@@ -307,7 +291,6 @@
         forgetTradingStreams();
         clearSymbolTimeout();
         MBSymbols.clearData();
-        MBTick.clean();
     };
 
     return {
@@ -316,13 +299,9 @@
         processContract        : processContract,
         processPriceRequest    : processPriceRequest,
         processProposal        : processProposal,
-<<<<<<< HEAD
-        onUnload               : () => { clearSymbolTimeout(); MBSymbols.clearData(); },
-=======
         processForgetTicks     : processForgetTicks,
         forgetTradingStreams   : forgetTradingStreams,
         onUnload               : onUnload,
->>>>>>> 9cc27dff
     };
 })();
 
