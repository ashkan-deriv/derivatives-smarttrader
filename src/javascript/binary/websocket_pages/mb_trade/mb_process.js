--- conflicted
+++ resolved
@@ -1,37 +1,18 @@
-<<<<<<< HEAD
-const MBContract                = require('./mb_contract').MBContract;
-const MBDefaults                = require('./mb_defaults').MBDefaults;
-const MBNotifications           = require('./mb_notifications').MBNotifications;
-const MBPrice                   = require('./mb_price').MBPrice;
-const MBSymbols                 = require('./mb_symbols').MBSymbols;
-const MBTick                    = require('./mb_tick').MBTick;
-const TradingAnalysis           = require('../trade/analysis').TradingAnalysis;
-const jpClient                  = require('../../common_functions/country_base').jpClient;
-const displayUnderlyings        = require('../trade/common').displayUnderlyings;
-const generateUnderlyingOptions = require('../trade/common').generateUnderlyingOptions;
-const showFormOverlay           = require('../trade/common').showFormOverlay;
-const localize                  = require('../../base/localize').localize;
-const Client                    = require('../../base/client');
-
-const MBProcess = (function() {
-=======
-const MBContract         = require('./mb_contract');
-const MBDefaults         = require('./mb_defaults');
-const MBNotifications    = require('./mb_notifications');
-const MBPrice            = require('./mb_price');
-const MBSymbols          = require('./mb_symbols');
-const MBTick             = require('./mb_tick');
-const TradingAnalysis    = require('../trade/analysis');
-const commonTrading      = require('../trade/common');
-const processForgetTicks = require('../trade/process').processForgetTicks;
-const Client             = require('../../base/client');
-const localize           = require('../../base/localize').localize;
-const jpClient           = require('../../common_functions/country_base').jpClient;
+const MBContract      = require('./mb_contract');
+const MBDefaults      = require('./mb_defaults');
+const MBNotifications = require('./mb_notifications');
+const MBPrice         = require('./mb_price');
+const MBSymbols       = require('./mb_symbols');
+const MBTick          = require('./mb_tick');
+const TradingAnalysis = require('../trade/analysis');
+const commonTrading   = require('../trade/common');
+const Client          = require('../../base/client');
+const localize        = require('../../base/localize').localize;
+const jpClient        = require('../../common_functions/country_base').jpClient;
 
 const MBProcess = (() => {
     'use strict';
 
->>>>>>> b20617f2
     let market_status = '',
         symbols_timeout;
     /*
@@ -200,32 +181,12 @@
         }
     };
 
-<<<<<<< HEAD
-    const processPriceRequest = function() {
-        'use strict';
-
-        MBPrice.increaseReqId();
-        processForgetProposals();
-        MBPrice.showPriceOverlay();
-        const available_contracts = MBContract.getCurrentContracts(),
-            durations = MBDefaults.get('period').split('_');
-
-=======
-    const processForgetProposals = () => {
-        MBPrice.showPriceOverlay();
-        BinarySocket.send({
-            forget_all: 'proposal',
-        });
-        MBPrice.cleanup();
-    };
-
     const processPriceRequest = () => {
         MBPrice.increaseReqId();
         processForgetProposals();
         MBPrice.showPriceOverlay();
         const available_contracts = MBContract.getCurrentContracts();
         const durations = MBDefaults.get('period').split('_');
->>>>>>> b20617f2
         const req = {
             proposal_array: 1,
             subscribe     : 1,
@@ -320,8 +281,7 @@
         });
     };
 
-<<<<<<< HEAD
-    const processForgetProposals = function() {
+    const processForgetProposals = () => {
         MBPrice.showPriceOverlay();
         BinarySocket.send({
             forget_all: 'proposal_array',
@@ -329,26 +289,30 @@
         MBPrice.cleanup();
     };
 
-    const processForgetTicks = function() {
+    const processForgetTicks = () => {
         BinarySocket.send({
             forget_all: 'ticks',
         });
     };
 
-    const forgetTradingStreams = function() {
+    const forgetTradingStreams = () => {
         processForgetProposals();
         processForgetTicks();
     };
 
-    const containsArray = function(array, val) {
-=======
     const containsArray = (array, val) => {
->>>>>>> b20617f2
         const hash = {};
         for (let i = 0; i < array.length; i++) {
             hash[array[i]] = i;
         }
         return hash.hasOwnProperty(val);
+    };
+
+    const onUnload = () => {
+        forgetTradingStreams();
+        clearSymbolTimeout();
+        MBSymbols.clearData();
+        MBTick.clean();
     };
 
     return {
@@ -358,13 +322,9 @@
         processContract        : processContract,
         processPriceRequest    : processPriceRequest,
         processProposal        : processProposal,
-<<<<<<< HEAD
         processForgetTicks     : processForgetTicks,
         forgetTradingStreams   : forgetTradingStreams,
-        onUnload               : function() { clearSymbolTimeout(); MBSymbols.clearData(); forgetTradingStreams(); },
-=======
-        onUnload               : () => { clearSymbolTimeout(); MBSymbols.clearData(); MBTick.clean(); },
->>>>>>> b20617f2
+        onUnload               : onUnload,
     };
 })();
 
