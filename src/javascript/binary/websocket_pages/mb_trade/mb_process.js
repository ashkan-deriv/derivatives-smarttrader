var MBProcess = (function() {
    /*
     * This function process the active symbols to get markets
     * and underlying list
     */
    function processActiveSymbols(data) {
        'use strict';
        if (data.hasOwnProperty('error')) {
            showErrorMessage($('#content .container').empty(), data.error.message);
            return;
        }

        // populate the Symbols object
        MBSymbols.details(data);

        var market       = 'major_pairs',
            symbols_list = MBSymbols.underlyings()[market],
            symbol       = MBDefaults.get('underlying'),
            update_page  = MBSymbols.need_page_update();

        if (update_page && (!symbol || !symbols_list[symbol])) {
            symbol = undefined;
        }
        displayUnderlyings('underlying', symbols_list, symbol);
        if (update_page) {
            MBProcess.processMarketUnderlying();
        }
    }

    /*
     * Function to call when underlying has changed
     */
    function processMarketUnderlying() {
        'use strict';

        var underlyingElement = document.getElementById('underlying');
        if (!underlyingElement) {
            return;
        }

        if(underlyingElement.selectedIndex < 0) {
            underlyingElement.selectedIndex = 0;
        }
        var underlying = underlyingElement.value;
        MBDefaults.set('underlying', underlying);

        showFormOverlay();

        // forget the old tick id i.e. close the old tick stream
        processForgetTicks();
        // get ticks for current underlying
        MBTick.request(underlying);

        MBTick.clean();

        MBTick.updateWarmChart();

        BinarySocket.clearTimeouts();

        MBContract.getContracts(underlying);
    }

    /*
     * Function to process ticks stream
     */
    function processTick(tick) {
        'use strict';
        if (tick.hasOwnProperty('error')) {
            showErrorMessage($('#content .container .japan-ui'), tick.error.message);
            return;
        }
        var symbol = MBDefaults.get('underlying');
        if(tick.echo_req.ticks === symbol || (tick.tick && tick.tick.symbol === symbol)){
            MBTick.details(tick);
            MBTick.display();
            MBTick.updateWarmChart();
        }
    }

    /*
     * Function to display contract form for current underlying
     */
    function processContract(contracts) {
        'use strict';

        if (contracts.hasOwnProperty('error')) {
            showErrorMessage($('#content .container').empty(), contracts.error.message);
            return;
        }

        window.chartAllowed = true;
        if (contracts.contracts_for && contracts.contracts_for.feed_license && contracts.contracts_for.feed_license === 'chartonly') {
            window.chartAllowed = false;
        }

        MBContract.populateOptions(contracts);
        processPriceRequest();
        TradingAnalysis.request();
    }

    function processForgetProposals() {
        'use strict';
        //showPriceOverlay();
        BinarySocket.send({
            forget_all: "proposal"
        });
        MBPrice.cleanup();
    }

    function processPriceRequest() {
        'use strict';
        MBPrice.increaseReqId();
        processForgetProposals();
        //showPriceOverlay();
        var available_contracts = MBContract.getCurrentContracts(),
            durations = MBDefaults.get('period').split('_');
        var req = {
            proposal   : 1,
            subscribe  : 1,
            basis      : 'payout',
            amount     : (parseInt(MBDefaults.get('payout')) || 1) * 1000,
            currency   : (TUser.get().currency || 'JPY'),
            symbol     : MBDefaults.get('underlying'),
            req_id     : MBPrice.getReqId(),
            date_expiry: durations[1],
            trading_period_start: durations[0],
        };
        var barriers_array, i, j, barrier_count;
        for (i = 0; i < available_contracts.length; i++) {
            req.contract_type = available_contracts[i].contract_type;
            barrier_count = available_contracts[i].barriers == 2 ? 2 : 1;
            barriers_array = available_contracts[i].available_barriers;
            for (j = 0; j < barriers_array.length; j++) {
                if (available_contracts[i].barriers == 2) {
                    req.barrier = barriers_array[j][1];
                    req.barrier2 = barriers_array[j][0];
                    if (available_contracts[i].expired_barriers.indexOf(req.barrier2) > -1) {
                        continue;
                    }
                } else {
                    req.barrier = barriers_array[j];
                }
                if (available_contracts[i].expired_barriers.indexOf(req.barrier) < 0) {
                    MBPrice.addPriceObj(req);
                    BinarySocket.send(req);
                }
            }
        }
    }

    function processProposal(response) {
        'use strict';
        var req_id = MBPrice.getReqId();
        if(response.req_id === req_id){
            MBPrice.display(response);
            // hidePriceOverlay();
        }
    }

    var periodValue, $countDownTimer, remainingTimeElement;
    function processRemainingTime(recalculate) {
        if (typeof periodValue === 'undefined' || recalculate) {
            periodValue = document.getElementById('period').value;
            $countDownTimer = $('.countdown-timer');
            remainingTimeElement = document.getElementById('remaining-time');
        }
        if (!periodValue) return;
        var timeLeft = parseInt(periodValue.split('_')[1]) - window.time.unix();
        if (timeLeft <= 0) {
            location.reload();
        } else if (timeLeft < 120) {
            $countDownTimer.addClass('alert');
        }
        var remainingTimeString = [],
            duration = moment.duration(timeLeft * 1000);
        var all_durations = {
            months  : duration.months(),
            days    : duration.days(),
            hours   : duration.hours(),
            minutes : duration.minutes(),
            seconds : duration.seconds()
        };
        for (var key in all_durations) {
            if (all_durations[key]) {
                remainingTimeString.push(all_durations[key] + removeJapanOnlyText(page.text.localize((key === 'seconds' ? '' : '{JAPAN ONLY}') + key)));
            }
        }
        remainingTimeElement.innerHTML = removeJapanOnlyText(remainingTimeString.join(' '));
        setTimeout(processRemainingTime, 1000);
    }

    function removeJapanOnlyText(string) {
        return string.replace(/\{JAPAN ONLY\}/g, '');
    }

    function showErrorMessage($element, text, addClass) {
        $element.prepend('<p class="notice-msg center-text ' + (addClass ? addClass : '') + '">' + text + '</p>');
    }

    return {
        processActiveSymbols   : processActiveSymbols,
        processMarketUnderlying: processMarketUnderlying,
<<<<<<< HEAD
        processTick            : processTick,
        processContract        : processContract,
        processPriceRequest    : processPriceRequest,
        processProposal        : processProposal,
=======
        processTick: processTick,
        processContract: processContract,
        processPriceRequest: processPriceRequest,
        processProposal: processProposal,
        processRemainingTime: processRemainingTime,
        removeJapanOnlyText: removeJapanOnlyText,
>>>>>>> a2d5473a
    };
})();

module.exports = {
    MBProcess: MBProcess,
};<|MERGE_RESOLUTION|>--- conflicted
+++ resolved
@@ -200,19 +200,12 @@
     return {
         processActiveSymbols   : processActiveSymbols,
         processMarketUnderlying: processMarketUnderlying,
-<<<<<<< HEAD
         processTick            : processTick,
         processContract        : processContract,
         processPriceRequest    : processPriceRequest,
         processProposal        : processProposal,
-=======
-        processTick: processTick,
-        processContract: processContract,
-        processPriceRequest: processPriceRequest,
-        processProposal: processProposal,
-        processRemainingTime: processRemainingTime,
-        removeJapanOnlyText: removeJapanOnlyText,
->>>>>>> a2d5473a
+        processRemainingTime   : processRemainingTime,
+        removeJapanOnlyText    : removeJapanOnlyText,
     };
 })();
 
