--- conflicted
+++ resolved
@@ -9,8 +9,7 @@
  * It process 'socket.send({payout_currencies:1})` response
  * and display them
  */
-<<<<<<< HEAD
-function MBDisplayCurrencies() {
+const MBDisplayCurrencies = () => {
     'use strict';
 
     const $currency  = $('#trade_form #currency');
@@ -18,21 +17,12 @@
     const currencies = Client.get('currencies').split(',');
     const def_curr   = MBDefaults.get('currency');
     const def_value  = def_curr && currencies.indexOf(def_curr) >= 0 ? def_curr : currencies[0];
-=======
-const MBDisplayCurrencies = (selected, show_class) => {
-    'use strict';
-
-    const target = document.getElementById('currency');
-    const fragment =  document.createDocumentFragment();
-    const currencies = Client.get('currencies').split(',');
->>>>>>> b20617f2
 
     if (!$currency.length) return;
 
     $list.empty();
     if (currencies.length > 1 && !jpClient()) {
         currencies.forEach((currency) => {
-<<<<<<< HEAD
             $list.append($('<div/>', { value: currency, text: formatCurrency(currency) }));
         });
         $currency.css('z-index', '0');
@@ -41,31 +31,6 @@
     $currency.attr('value', def_value).find('> .current').html(jpClient() ? '✕' : formatCurrency(def_value));
 
     MBDefaults.set('currency', def_value);
-}
-=======
-            const option = document.createElement('option');
-            const content = document.createTextNode(currency);
-
-            option.setAttribute('value', currency);
-            /* if (selected && selected == key) {
-                option.setAttribute('selected', 'selected');
-            }*/
-
-            option.appendChild(content);
-            fragment.appendChild(option);
-        });
-
-        target.appendChild(fragment);
-        MBDefaults.set('currency', target.value);
-    } else {
-        $('#currency').replaceWith('<span id="' + target.getAttribute('id') +
-                                    '" class="' + (show_class ? target.getAttribute('class') : '') +
-                                    '" value="' + currencies[0] + '">' +
-                                    (State.get('is_mb_trading') && jpClient() ? '✕' : formatCurrency(currencies[0])) + '</span>');
-        if ($('.payout-mult:visible').length === 0) $('#payout').width(40); // wider when there is free space
-        MBDefaults.set('currency', currencies[0]);
-    }
 };
->>>>>>> b20617f2
 
 module.exports = MBDisplayCurrencies;