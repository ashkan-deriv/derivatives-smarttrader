--- conflicted
+++ resolved
@@ -1,18 +1,12 @@
-const MBContract          = require('./mb_contract').MBContract;
-const MBNotifications     = require('./mb_notifications').MBNotifications;
-const MBProcess           = require('./mb_process').MBProcess;
-const MBPurchase          = require('./mb_purchase').MBPurchase;
-<<<<<<< HEAD
-const MBSymbols           = require('./mb_symbols').MBSymbols;
-const PortfolioWS = require('../user/account/portfolio/portfolio.init');
-=======
-const MBTick              = require('./mb_tick').MBTick;
-const PortfolioInit = require('../user/account/portfolio/portfolio.init');
->>>>>>> d4f6c113
-const State  = require('../../base/storage').State;
-const GTM    = require('../../base/gtm');
+const MBContract           = require('./mb_contract').MBContract;
+const MBNotifications      = require('./mb_notifications').MBNotifications;
+const MBProcess            = require('./mb_process').MBProcess;
+const MBPurchase           = require('./mb_purchase').MBPurchase;
+const PortfolioInit        = require('../user/account/portfolio/portfolio.init');
+const GTM                  = require('../../base/gtm');
+const State                = require('../../base/storage').State;
+const forgetTradingStreams = require('../trade/process').forgetTradingStreams;
 const processTradingTimes  = require('../trade/process').processTradingTimes;
-const forgetTradingStreams = require('../trade/process').forgetTradingStreams;
 
 /*
  * This Message object process the response from server and fire
@@ -35,13 +29,6 @@
                 MBNotifications.hide('CONNECTION_ERROR');
                 MBContract.setContractsResponse(response);
                 MBProcess.processContract(response);
-<<<<<<< HEAD
-            } else if (type === 'payout_currencies') {
-                Client.set('currencies', response.payout_currencies.join(','));
-                MBDisplayCurrencies();
-                MBSymbols.getSymbols(1);
-=======
->>>>>>> d4f6c113
             } else if (type === 'proposal') {
                 MBProcess.processProposal(response);
             } else if (type === 'buy') {
