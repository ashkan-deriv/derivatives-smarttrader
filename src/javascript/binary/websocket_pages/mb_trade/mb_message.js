const MBContract          = require('./mb_contract').MBContract;
const MBNotifications     = require('./mb_notifications').MBNotifications;
const MBProcess           = require('./mb_process').MBProcess;
const MBPurchase          = require('./mb_purchase').MBPurchase;
const MBTick              = require('./mb_tick').MBTick;
const PortfolioInit = require('../user/account/portfolio/portfolio.init');
const State  = require('../../base/storage').State;
const GTM    = require('../../base/gtm');
const processTradingTimes  = require('../trade/process').processTradingTimes;

/*
 * This Message object process the response from server and fire
 * events based on type of response
 */
const MBMessage = (function () {
    'use strict';

    const process = function (msg) {
        const response = JSON.parse(msg.data);
        if (!State.get('is_mb_trading')) {
            MBProcess.forgetTradingStreams();
            return;
        }
        if (response) {
            const type = response.msg_type;
            if (type === 'active_symbols') {
                MBProcess.processActiveSymbols(response);
            } else if (type === 'contracts_for') {
                MBNotifications.hide('CONNECTION_ERROR');
                MBContract.setContractsResponse(response);
                MBProcess.processContract(response);
<<<<<<< HEAD
            } else if (type === 'payout_currencies') {
                Client.set('currencies', response.payout_currencies.join(','));
                MBDisplayCurrencies('', false);
                MBSymbols.getSymbols(1);
            } else if (type === 'proposal_array') {
=======
            } else if (type === 'proposal') {
>>>>>>> d4f6c113
                MBProcess.processProposal(response);
            } else if (type === 'buy') {
                MBPurchase.display(response);
                GTM.pushPurchaseData(response);
            } else if (type === 'tick') {
                MBProcess.processTick(response);
            } else if (type === 'history') {
                MBTick.processHistory(response);
            } else if (type === 'trading_times') {
                processTradingTimes(response);
            } else if (type === 'portfolio') {
                PortfolioInit.updatePortfolio(response);
            } else if (type === 'proposal_open_contract') {
                PortfolioInit.updateIndicative(response);
            } else if (type === 'transaction') {
                PortfolioInit.transactionResponseHandler(response);
            }
        }
    };

    return {
        process: process,
    };
})();

module.exports = {
    MBMessage: MBMessage,
};<|MERGE_RESOLUTION|>--- conflicted
+++ resolved
@@ -29,15 +29,7 @@
                 MBNotifications.hide('CONNECTION_ERROR');
                 MBContract.setContractsResponse(response);
                 MBProcess.processContract(response);
-<<<<<<< HEAD
-            } else if (type === 'payout_currencies') {
-                Client.set('currencies', response.payout_currencies.join(','));
-                MBDisplayCurrencies('', false);
-                MBSymbols.getSymbols(1);
             } else if (type === 'proposal_array') {
-=======
-            } else if (type === 'proposal') {
->>>>>>> d4f6c113
                 MBProcess.processProposal(response);
             } else if (type === 'buy') {
                 MBPurchase.display(response);
