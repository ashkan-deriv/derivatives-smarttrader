var MBContract          = require('./mb_contract').MBContract;
var MBDisplayCurrencies = require('./mb_currency').MBDisplayCurrencies;
var MBNotifications     = require('./mb_notifications').MBNotifications;
var MBProcess           = require('./mb_process').MBProcess;
var MBPurchase          = require('./mb_purchase').MBPurchase;
var MBSymbols           = require('./mb_symbols').MBSymbols;
var MBTick              = require('./mb_tick').MBTick;
var PortfolioWS = require('../user/account/portfolio/portfolio.init').PortfolioWS;
<<<<<<< HEAD
var State  = require('../../base/storage').State;
var GTM    = require('../../base/gtm').GTM;
var Client = require('../../base/client').Client;
=======
var State = require('../../base/storage').State;
var processTradingTimes  = require('../trade/process').processTradingTimes;
var forgetTradingStreams = require('../trade/process').forgetTradingStreams;
>>>>>>> 42da8987

/*
 * This Message object process the response from server and fire
 * events based on type of response
 */
var MBMessage = (function () {
    'use strict';

    var process = function (msg) {
        var response = JSON.parse(msg.data);
        if (!State.get('is_mb_trading')) {
            forgetTradingStreams();
            return;
        }
        if (response) {
            var type = response.msg_type;
            if (type === 'active_symbols') {
                MBProcess.processActiveSymbols(response);
            } else if (type === 'contracts_for') {
                MBNotifications.hide('CONNECTION_ERROR');
                MBContract.setContractsResponse(response);
                MBProcess.processContract(response);
            } else if (type === 'payout_currencies' && response.hasOwnProperty('echo_req') && (!response.echo_req.hasOwnProperty('passthrough') || !response.echo_req.passthrough.hasOwnProperty('handler'))) {
                Client.set_value('currencies', response.payout_currencies);
                MBDisplayCurrencies('', false);
                MBSymbols.getSymbols(1);
            } else if (type === 'proposal') {
                MBProcess.processProposal(response);
            } else if (type === 'buy') {
                MBPurchase.display(response);
                GTM.push_purchase_data(response);
            } else if (type === 'tick') {
                MBProcess.processTick(response);
            } else if (type === 'history') {
                MBTick.processHistory(response);
            } else if (type === 'trading_times') {
                processTradingTimes(response);
            } else if (type === 'portfolio') {
                PortfolioWS.updatePortfolio(response);
            } else if (type === 'proposal_open_contract') {
                PortfolioWS.updateIndicative(response);
            } else if (type === 'transaction') {
                PortfolioWS.transactionResponseHandler(response);
            }
        }
    };

    return {
        process: process,
    };
})();

module.exports = {
    MBMessage: MBMessage,
};<|MERGE_RESOLUTION|>--- conflicted
+++ resolved
@@ -6,15 +6,11 @@
 var MBSymbols           = require('./mb_symbols').MBSymbols;
 var MBTick              = require('./mb_tick').MBTick;
 var PortfolioWS = require('../user/account/portfolio/portfolio.init').PortfolioWS;
-<<<<<<< HEAD
 var State  = require('../../base/storage').State;
 var GTM    = require('../../base/gtm').GTM;
 var Client = require('../../base/client').Client;
-=======
-var State = require('../../base/storage').State;
 var processTradingTimes  = require('../trade/process').processTradingTimes;
 var forgetTradingStreams = require('../trade/process').forgetTradingStreams;
->>>>>>> 42da8987
 
 /*
  * This Message object process the response from server and fire
