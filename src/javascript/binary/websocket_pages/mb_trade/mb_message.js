<<<<<<< HEAD
const MBContract          = require('./mb_contract').MBContract;
const MBNotifications     = require('./mb_notifications').MBNotifications;
const MBProcess           = require('./mb_process').MBProcess;
const MBPurchase          = require('./mb_purchase').MBPurchase;
const MBTick              = require('./mb_tick').MBTick;
const PortfolioInit = require('../user/account/portfolio/portfolio.init');
const State  = require('../../base/storage').State;
const GTM    = require('../../base/gtm');
const processTradingTimes  = require('../trade/process').processTradingTimes;
=======
const MBContract      = require('./mb_contract');
const MBNotifications = require('./mb_notifications');
const MBProcess       = require('./mb_process');
const MBPurchase      = require('./mb_purchase');
const MBTick          = require('./mb_tick');
const Process         = require('../trade/process');
const PortfolioInit   = require('../user/account/portfolio/portfolio.init');
const GTM             = require('../../base/gtm');
const State           = require('../../base/storage').State;
>>>>>>> b20617f2

/*
 * This Message object process the response from server and fire
 * events based on type of response
 */
const MBMessage = (() => {
    'use strict';

    const process = (msg) => {
        const response = JSON.parse(msg.data);
        if (!State.get('is_mb_trading')) {
<<<<<<< HEAD
            MBProcess.forgetTradingStreams();
=======
            Process.forgetTradingStreams();
>>>>>>> b20617f2
            return;
        }
        if (response) {
            const type = response.msg_type;
            if (type === 'active_symbols') {
                MBProcess.processActiveSymbols(response);
            } else if (type === 'contracts_for') {
                MBNotifications.hide('CONNECTION_ERROR');
                MBContract.setContractsResponse(response);
                MBProcess.processContract(response);
            } else if (type === 'proposal_array') {
                MBProcess.processProposal(response);
            } else if (type === 'buy') {
                MBPurchase.display(response);
                GTM.pushPurchaseData(response);
            } else if (type === 'tick') {
                MBProcess.processTick(response);
            } else if (type === 'history') {
                MBTick.processHistory(response);
            } else if (type === 'trading_times') {
                Process.processTradingTimes(response);
            } else if (type === 'portfolio') {
                PortfolioInit.updatePortfolio(response);
            } else if (type === 'proposal_open_contract') {
                PortfolioInit.updateIndicative(response);
            } else if (type === 'transaction') {
                PortfolioInit.transactionResponseHandler(response);
            }
        }
    };

    return {
        process: process,
    };
})();

module.exports = MBMessage;<|MERGE_RESOLUTION|>--- conflicted
+++ resolved
@@ -1,14 +1,3 @@
-<<<<<<< HEAD
-const MBContract          = require('./mb_contract').MBContract;
-const MBNotifications     = require('./mb_notifications').MBNotifications;
-const MBProcess           = require('./mb_process').MBProcess;
-const MBPurchase          = require('./mb_purchase').MBPurchase;
-const MBTick              = require('./mb_tick').MBTick;
-const PortfolioInit = require('../user/account/portfolio/portfolio.init');
-const State  = require('../../base/storage').State;
-const GTM    = require('../../base/gtm');
-const processTradingTimes  = require('../trade/process').processTradingTimes;
-=======
 const MBContract      = require('./mb_contract');
 const MBNotifications = require('./mb_notifications');
 const MBProcess       = require('./mb_process');
@@ -18,7 +7,6 @@
 const PortfolioInit   = require('../user/account/portfolio/portfolio.init');
 const GTM             = require('../../base/gtm');
 const State           = require('../../base/storage').State;
->>>>>>> b20617f2
 
 /*
  * This Message object process the response from server and fire
@@ -30,11 +18,7 @@
     const process = (msg) => {
         const response = JSON.parse(msg.data);
         if (!State.get('is_mb_trading')) {
-<<<<<<< HEAD
             MBProcess.forgetTradingStreams();
-=======
-            Process.forgetTradingStreams();
->>>>>>> b20617f2
             return;
         }
         if (response) {
