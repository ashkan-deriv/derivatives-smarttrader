--- conflicted
+++ resolved
@@ -46,14 +46,10 @@
         });
     };
 
-<<<<<<< HEAD
     const makeBarrier = (barrier_obj) => {
         if (!barrier_obj.barrier && barrier_obj.error) barrier_obj = barrier_obj.error.details;
-        return (barrier_obj.barrier2 ? barrier_obj.barrier2 + '_' : '') + barrier_obj.barrier;
-    };
-=======
-    const makeBarrier = req => (req.barrier2 ? `${req.barrier2}_` : '') + req.barrier;
->>>>>>> 95b96472
+        return (barrier_obj.barrier2 ? `${barrier_obj.barrier2}_` : '') + barrier_obj.barrier;
+    };
 
     const display = (response) => {
         Object.keys(response.proposal_array.proposals).forEach((contract_type) => {
@@ -112,16 +108,10 @@
         is_displayed = true;
     };
 
-<<<<<<< HEAD
     const updatePrice = (contract_type) => {
         barriers.forEach((barrier) => {
             const proposal = prices[barrier][contract_type],
-                price_rows = document.querySelectorAll(price_selector + ' div[data-barrier="' + makeBarrier(proposal) + '"]');
-=======
-    const updatePrice = (proposal) => {
-        const barrier    = makeBarrier(proposal.echo_req);
-        const price_rows = document.querySelectorAll(`${price_selector} div[data-barrier="${barrier}"]`);
->>>>>>> 95b96472
+                price_rows = document.querySelectorAll(`${price_selector} div[data-barrier="${makeBarrier(proposal)}"]`);
 
             if (!price_rows.length) return;
 
