--- conflicted
+++ resolved
@@ -24,7 +24,6 @@
     'use strict';
 
     const price_selector = '.prices-wrapper .price-rows';
-    const hidden_class   = 'invisible';
     const is_japan       = jpClient();
 
     let prices         = {},
@@ -198,11 +197,7 @@
         $rows          = {};
         // display loading
         if ($(price_selector).html()) {
-<<<<<<< HEAD
-            $('#loading-overlay').height($(price_selector).height()).removeClass(hidden_class);
-=======
             $('#loading-overlay').height($(price_selector).height()).setVisibility(1);
->>>>>>> c0e63425
         }
         $(price_selector).html('');
     };
@@ -250,21 +245,13 @@
     };
 
     const showPriceOverlay = () => {
-<<<<<<< HEAD
-        $('#disable-overlay').removeClass(hidden_class);
+        $('#disable-overlay').setVisibility(1);
     };
 
     const hidePriceOverlay = () => {
         if (!MBDefaults.get('disable_trading')) {
-            $('#disable-overlay, #loading-overlay').addClass(hidden_class);
-        }
-=======
-        $('#disable-overlay').setVisibility(1);
-    };
-
-    const hidePriceOverlay = () => {
-        $('#disable-overlay, #loading-overlay').setVisibility(0);
->>>>>>> c0e63425
+            $('#disable-overlay, #loading-overlay').setVisibility(0);
+        }
     };
 
     return {
