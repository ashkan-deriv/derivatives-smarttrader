--- conflicted
+++ resolved
@@ -26,7 +26,6 @@
         contract_types = {},
         barriers       = [],
         req_id         = 0,
-        res_count      = 0,
         is_displayed   = false,
         is_unwelcome   = false,
         $rows          = {},
@@ -59,32 +58,17 @@
                 const prev_proposal            = $.extend({}, prices[barrier][contract_type]);
                 prices[barrier][contract_type] = $.extend({ echo_req: response.echo_req }, proposal);
 
-                if (isEmptyObject(prev_proposal)) {
-                    res_count++;
-                }
-
                 // update previous ask_price to use in price movement
                 if (!isEmptyObject(prev_proposal) && !prev_proposal.error) {
                     prices[barrier][contract_type].prev_price = prev_proposal.ask_price;
                 }
             });
-
-<<<<<<< HEAD
-        // populate table if all proposals received
-        if (!is_displayed && res_count === Object.keys(prices).length * 2) {
+        });
+
+        if (!is_displayed) {
             populateTable();
-        } else if ($rows[barrier]) {
-            updatePrice(prices[barrier][contract_type]);
-        }
-=======
-            // populate table if all proposals received
-            if (!is_displayed && res_count === Object.keys(prices).length * 2) {
-                populateTable();
-            } else {
-                updatePrice(contract_type);
-            }
-        });
->>>>>>> 9cc27dff
+        }
+        updatePrices();
     };
 
     const populateTable = () => {
@@ -114,15 +98,9 @@
         });
 
         barriers.forEach((barrier) => {
-<<<<<<< HEAD
-            Object.keys(contract_types).forEach(function(contract_type) {
+            Object.keys(contract_types).forEach((contract_type) => {
                 $($table[+contract_types[contract_type].order])
-                    .append(updatePriceRow(getValues(prices[barrier][contract_type])));
-=======
-            Object.keys(contract_types).forEach((contract_type) => {
-                $($tables[+contract_types[contract_type].order])
-                    .append(makePriceRow(getValues(prices[barrier][contract_type], contract_type)));
->>>>>>> 9cc27dff
+                    .append(updatePriceRow(getValues(prices[barrier][contract_type], contract_type)));
             });
         });
 
@@ -131,30 +109,20 @@
         is_displayed = true;
     };
 
-<<<<<<< HEAD
-    const updatePrice = (proposal) => {
-        const barrier = makeBarrier(proposal.echo_req);
-        const contract_type_opp = contract_types[proposal.echo_req.contract_type].opposite;
-
-        updatePriceRow(getValues(proposal));
-        updatePriceRow(getValues(prices[barrier][contract_type_opp]));
-=======
-    const updatePrice = (contract_type) => {
-        barriers.forEach((barrier) => {
-            const proposal = prices[barrier][contract_type],
-                price_rows = document.querySelectorAll(`${price_selector} div[data-barrier="${makeBarrier(proposal)}"]`);
-
-            if (!price_rows.length) return;
-
-            const contract_info     = contract_types[contract_type];
-            const contract_info_opp = contract_types[contract_info.opposite];
-            const values     = getValues(proposal, contract_type);
-            const values_opp = getValues(prices[barrier][contract_info.opposite], contract_info.opposite);
-
-            elementInnerHtml(price_rows[+contract_info.order],     makePriceRow(values,     true));
-            elementInnerHtml(price_rows[+contract_info_opp.order], makePriceRow(values_opp, true));
-        });
->>>>>>> 9cc27dff
+    const updatePrices = () => {
+        Object.keys(contract_types).forEach((contract_type) => {
+            barriers.forEach((barrier) => {
+                const proposal   = prices[barrier][contract_type];
+                const price_rows = document.querySelectorAll(`${price_selector} div[data-barrier="${makeBarrier(proposal)}"]`);
+
+                if (!price_rows.length) return;
+
+                const contract_type_opp = contract_types[contract_type].opposite;
+
+                updatePriceRow(getValues(proposal, contract_type));
+                updatePriceRow(getValues(prices[barrier][contract_type_opp], contract_type_opp));
+            });
+        });
     };
 
     const getValues = (proposal, contract_type) => {
@@ -183,7 +151,7 @@
     const getMovementDirection = (prev, current) => (current > prev ? 'up' : current < prev ? 'down' : '');
 
     const updatePriceRow = (values) => {
-        const $buy = $(`<button class="price-button' + (values.is_active ? '' : ' inactive') + '"
+        const $buy = $(`<button class="price-button${values.is_active ? '' : ' inactive'}"
             ${values.is_active ? ` onclick="return HandleClick('MBPrice', '${values.barrier}', '${values.contract_type}')"` : ''}
             ${values.message ? ` data-balloon="${values.message}"` : ''}>
                 <span class="value-wrapper">
@@ -220,7 +188,6 @@
         prices         = {};
         contract_types = {};
         barriers       = [];
-        res_count      = 0;
         is_displayed   = false;
         $rows          = {};
         // display loading
