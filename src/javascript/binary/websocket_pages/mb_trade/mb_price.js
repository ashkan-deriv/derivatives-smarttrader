--- conflicted
+++ resolved
@@ -1,14 +1,3 @@
-<<<<<<< HEAD
-var MBContract      = require('./mb_contract').MBContract;
-var objectNotEmpty  = require('../../base/utility').objectNotEmpty;
-var MBDefaults      = require('./mb_defaults').MBDefaults;
-var MBNotifications = require('./mb_notifications').MBNotifications;
-var japanese_client = require('../../common_functions/country_base').japanese_client;
-var addComma        = require('../../common_functions/string_util').addComma;
-var elementInnerHtml = require('../../common_functions/common_functions').elementInnerHtml;
-var localize = require('../../base/localize').localize;
-var Client   = require('../../base/client').Client;
-=======
 const MBContract      = require('./mb_contract').MBContract;
 const MBDefaults      = require('./mb_defaults').MBDefaults;
 const MBNotifications = require('./mb_notifications').MBNotifications;
@@ -17,7 +6,7 @@
 const Client          = require('../../base/client').Client;
 const japanese_client = require('../../common_functions/country_base').japanese_client;
 const addComma        = require('../../common_functions/string_util').addComma;
->>>>>>> 7de87fe3
+const elementInnerHtml = require('../../common_functions/common_functions').elementInnerHtml;
 
 /*
  * Price object handles all the functions we need to display prices
