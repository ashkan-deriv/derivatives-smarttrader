--- conflicted
+++ resolved
@@ -123,12 +123,7 @@
         return {
             contract_type      : contract_type,
             barrier            : barrier,
-<<<<<<< HEAD
-            id                 : !proposal.error ? proposal.proposal.id : undefined,
-            is_active          : !proposal.error && proposal.proposal.ask_price,
-=======
             is_active          : !proposal.error && proposal.ask_price && !is_unwelcome,
->>>>>>> c8b3a6f9
             message            : proposal.error && proposal.error.code !== 'RateLimit' ? proposal.error.message : '',
             ask_price          : getAskPrice(proposal),
             sell_price         : payout - getAskPrice(proposal_opp),
@@ -153,7 +148,7 @@
                 '<div class="gr-4 barrier">' + values.barrier.split('_').join(' ... ') + '</div>' +
                 '<div class="gr-4 buy-price">' +
                     '<button class="price-button' + (!values.is_active ? ' inactive' : '') + '"' +
-                        (values.id ? ' onclick="return HandleClick(\'MBPrice\', \'' + values.barrier + '\', \'' + values.contract_type + '\')"' : '') +
+                        (values.is_active ? ' onclick="return HandleClick(\'MBPrice\', \'' + values.barrier + '\', \'' + values.contract_type + '\')"' : '') +
                         (values.message ? ' data-balloon="' + values.message + '"' : '') + '>' +
                             '<span class="value-wrapper">' +
                                 '<span class="dynamics ' + (values.ask_price_movement || '') + '"></span>' +
