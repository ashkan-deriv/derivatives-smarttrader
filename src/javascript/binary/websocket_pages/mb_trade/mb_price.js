--- conflicted
+++ resolved
@@ -126,12 +126,7 @@
 
         // Analysis should be initialised after contents being displayed,
         // so the chart is able to get the proper container width/height
-<<<<<<< HEAD
-        TradingAnalysis.bindAnalysisTabEvent();
-        TradingAnalysis.request();
-=======
         updateTabsAndChart();
->>>>>>> 64756919
     };
 
     const updatePrices = () => {
