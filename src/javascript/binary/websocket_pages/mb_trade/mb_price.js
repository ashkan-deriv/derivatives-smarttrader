--- conflicted
+++ resolved
@@ -31,9 +31,8 @@
         is_unwelcome   = false,
         $tables;
 
-<<<<<<< HEAD
-    const addPriceObj = function(req) {
-        req.barriers.forEach(function(barrier_obj) {
+    const addPriceObj = (req) => {
+        req.barriers.forEach((barrier_obj) => {
             const barrier = makeBarrier(barrier_obj);
             if (!prices[barrier]) {
                 prices[barrier] = {};
@@ -47,14 +46,14 @@
         });
     };
 
-    const makeBarrier = function(barrier_obj) {
+    const makeBarrier = (barrier_obj) => {
         if (!barrier_obj.barrier && barrier_obj.error) barrier_obj = barrier_obj.error.details;
         return (barrier_obj.barrier2 ? barrier_obj.barrier2 + '_' : '') + barrier_obj.barrier;
     };
 
-    const display = function(response) {
-        Object.keys(response.proposal_array.proposals).forEach(function(contract_type) {
-            response.proposal_array.proposals[contract_type].forEach(function(proposal) {
+    const display = (response) => {
+        Object.keys(response.proposal_array.proposals).forEach((contract_type) => {
+            response.proposal_array.proposals[contract_type].forEach((proposal) => {
                 const barrier                  = makeBarrier(proposal);
                 const prev_proposal            = $.extend({}, prices[barrier][contract_type]);
                 prices[barrier][contract_type] = $.extend({ echo_req: response.echo_req }, proposal);
@@ -68,35 +67,6 @@
                     prices[barrier][contract_type].prev_price = prev_proposal.ask_price;
                 }
             });
-=======
-    const addPriceObj = (req) => {
-        const barrier = makeBarrier(req);
-        if (!prices[barrier]) {
-            prices[barrier] = {};
-        }
-        prices[barrier][req.contract_type] = {};
-        if (!contract_types[req.contract_type]) {
-            contract_types[req.contract_type] = MBContract.getTemplate(req.contract_type);
-        }
-    };
-
-    const makeBarrier = req => (req.barrier2 ? req.barrier2 + '_' : '') + req.barrier;
-
-    const display = (response) => {
-        const barrier = makeBarrier(response.echo_req);
-        const contract_type = response.echo_req.contract_type;
-        const prev_proposal = $.extend({}, prices[barrier][contract_type]);
-
-        if (isEmptyObject(prev_proposal)) {
-            res_count++;
-        }
-
-        prices[barrier][contract_type] = response;
-        // update previous ask_price to use in price movement
-        if (!isEmptyObject(prev_proposal) && !prev_proposal.error) {
-            prices[barrier][contract_type].prev_price = prev_proposal.proposal.ask_price;
-        }
->>>>>>> b20617f2
 
             // populate table if all proposals received
             if (!is_displayed && res_count === Object.keys(prices).length * 2) {
@@ -138,16 +108,10 @@
         is_displayed = true;
     };
 
-<<<<<<< HEAD
-    const updatePrice = function(contract_type) {
-        barriers.forEach(function(barrier) {
+    const updatePrice = (contract_type) => {
+        barriers.forEach((barrier) => {
             const proposal = prices[barrier][contract_type],
                 price_rows = document.querySelectorAll(price_selector + ' div[data-barrier="' + makeBarrier(proposal) + '"]');
-=======
-    const updatePrice = (proposal) => {
-        const barrier    = makeBarrier(proposal.echo_req);
-        const price_rows = document.querySelectorAll(price_selector + ' div[data-barrier="' + barrier + '"]');
->>>>>>> b20617f2
 
             if (!price_rows.length) return;
 
@@ -161,18 +125,10 @@
         });
     };
 
-<<<<<<< HEAD
-    const getValues = function(proposal, contract_type) {
-        const barrier    = makeBarrier(proposal),
-            payout       = proposal.echo_req.amount,
-            proposal_opp = prices[barrier][contract_types[contract_type].opposite];
-=======
-    const getValues = (proposal) => {
-        const barrier       = makeBarrier(proposal.echo_req);
-        const payout        = proposal.echo_req.amount;
-        const contract_type = proposal.echo_req.contract_type;
-        const proposal_opp  = prices[barrier][contract_types[contract_type].opposite];
->>>>>>> b20617f2
+    const getValues = (proposal, contract_type) => {
+        const barrier      = makeBarrier(proposal);
+        const payout       = proposal.echo_req.amount;
+        const proposal_opp = prices[barrier][contract_types[contract_type].opposite];
         return {
             contract_type      : contract_type,
             barrier            : barrier,
@@ -185,19 +141,11 @@
         };
     };
 
-<<<<<<< HEAD
-    const getAskPrice = function(proposal) {
-        return (proposal.error || +proposal.ask_price === 0) ?
+    const getAskPrice = proposal => (
+        (proposal.error || +proposal.ask_price === 0) ?
             (getPropertyValue(proposal, ['error', 'details', 'display_value']) || proposal.echo_req.amount) : // In case of RateLimit error, there is no display_value, so we display the request amount
-            proposal.ask_price;
-    };
-=======
-    const getAskPrice = proposal => (
-        (proposal.error || +proposal.proposal.ask_price === 0) ?
-            (getPropertyValue(proposal, ['error', 'details', 'display_value']) || proposal.echo_req.amount) : // In case of RateLimit error, there is no display_value, so we display the request amount
-            proposal.proposal.ask_price
+            proposal.ask_price
     );
->>>>>>> b20617f2
 
     const getMovementDirection = (prev, current) => (current > prev ? 'up' : current < prev ? 'down' : '');
 
