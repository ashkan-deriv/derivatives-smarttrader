--- conflicted
+++ resolved
@@ -1,24 +1,11 @@
-<<<<<<< HEAD
-const MBContract         = require('./mb_contract').MBContract;
-const MBNotifications    = require('./mb_notifications').MBNotifications;
-const isEmptyObject      = require('../../base/utility').isEmptyObject;
-const getPropertyValue   = require('../../base/utility').getPropertyValue;
-const localize           = require('../../base/localize').localize;
-const Client             = require('../../base/client');
-const jpClient           = require('../../common_functions/country_base').jpClient;
-const addComma           = require('../../common_functions/string_util').addComma;
-=======
 const MBContract       = require('./mb_contract');
-const MBDefaults       = require('./mb_defaults');
 const MBNotifications  = require('./mb_notifications');
 const Client           = require('../../base/client');
 const localize         = require('../../base/localize').localize;
 const getPropertyValue = require('../../base/utility').getPropertyValue;
 const isEmptyObject    = require('../../base/utility').isEmptyObject;
-const elementInnerHtml = require('../../common_functions/common_functions').elementInnerHtml;
 const jpClient         = require('../../common_functions/country_base').jpClient;
 const addComma         = require('../../common_functions/string_util').addComma;
->>>>>>> b20617f2
 
 /*
  * Price object handles all the functions we need to display prices
@@ -81,15 +68,9 @@
         }
     };
 
-<<<<<<< HEAD
-    const populateTable = function() {
+    const populateTable = () => {
         if (!$table) {
             $table = $(price_selector);
-=======
-    const populateTable = () => {
-        if (!$tables) {
-            $tables = $(price_selector);
->>>>>>> b20617f2
         }
         if (!barriers.length) {
             barriers = Object.keys(prices).sort((a, b) => +b.split('_')[0] - (+a.split('_')[0]));
@@ -113,17 +94,10 @@
             }
         });
 
-<<<<<<< HEAD
-        barriers.forEach(function(barrier) {
+        barriers.forEach((barrier) => {
             Object.keys(contract_types).forEach(function(contract_type) {
                 $($table[+contract_types[contract_type].order])
                     .append(updatePriceRow(getValues(prices[barrier][contract_type])));
-=======
-        barriers.forEach((barrier) => {
-            Object.keys(contract_types).forEach((contract_type) => {
-                $($tables[+contract_types[contract_type].order])
-                    .append(makePriceRow(getValues(prices[barrier][contract_type])));
->>>>>>> b20617f2
             });
         });
 
@@ -132,23 +106,9 @@
         is_displayed = true;
     };
 
-<<<<<<< HEAD
-    const updatePrice = function(proposal) {
+    const updatePrice = (proposal) => {
         const barrier = makeBarrier(proposal.echo_req);
         const contract_type_opp = contract_types[proposal.echo_req.contract_type].opposite;
-=======
-    const updatePrice = (proposal) => {
-        const barrier    = makeBarrier(proposal.echo_req);
-        const price_rows = document.querySelectorAll(price_selector + ' div[data-barrier="' + barrier + '"]');
-
-        if (!price_rows.length) return;
-
-        const contract_type     = proposal.echo_req.contract_type;
-        const contract_info     = contract_types[contract_type];
-        const contract_info_opp = contract_types[contract_info.opposite];
-        const values     = getValues(proposal);
-        const values_opp = getValues(prices[barrier][contract_info.opposite]);
->>>>>>> b20617f2
 
         updatePriceRow(getValues(proposal));
         updatePriceRow(getValues(prices[barrier][contract_type_opp]));
@@ -180,8 +140,7 @@
 
     const getMovementDirection = (prev, current) => (current > prev ? 'up' : current < prev ? 'down' : '');
 
-<<<<<<< HEAD
-    const updatePriceRow = function(values) {
+    const updatePriceRow = (values) => {
         const $buy = $('<button class="price-button' + (values.is_active ? '' : ' inactive') + '"' +
             (values.is_active ? ' onclick="return HandleClick(\'MBPrice\', \'' + values.barrier + '\', \'' + values.contract_type + '\')"' : '') +
             (values.message ? ' data-balloon="' + values.message + '"' : '') + '>' +
@@ -201,32 +160,6 @@
         const order = contract_types[values.contract_type].order;
         $row.find(`.buy-price:eq(${order})`).html($buy);
         $row.find(`.sell-price:eq(${order})`).html($sell);
-=======
-    const makePriceRow = (values, is_update) => {
-        const payout   = MBDefaults.get('payout');
-        const is_japan = jpClient();
-        return (is_update ? '' : '<div data-barrier="' + values.barrier + '" class="gr-row price-row">') +
-                '<div class="gr-4 barrier">' + values.barrier.split('_').join(' ... ') + '</div>' +
-                '<div class="gr-4 buy-price">' +
-                    '<button class="price-button' + (values.is_active ? '' : ' inactive') + '"' +
-                        (values.is_active ? ' onclick="return HandleClick(\'MBPrice\', \'' + values.barrier + '\', \'' + values.contract_type + '\')"' : '') +
-                        (values.message ? ' data-balloon="' + values.message + '"' : '') + '>' +
-                            '<span class="value-wrapper">' +
-                                '<span class="dynamics ' + (values.ask_price_movement || '') + '"></span>' +
-                                formatPrice(values.ask_price) +
-                            '</span>' +
-                            (is_japan ? '<span class="base-value">(' + formatPrice(values.ask_price / payout) + ')</span>' : '') +
-                    '</button>' +
-                '</div>' +
-                '<div class="gr-4 sell-price">' +
-                    '<span class="price-wrapper' + (!values.sell_price ? ' inactive' : '') + '">' +
-                        '<span class="dynamics ' + (values.sell_price_movement || '') + '"></span>' +
-                        formatPrice(values.sell_price) +
-                        (is_japan ? '<span class="base-value">(' + formatPrice(values.sell_price / payout) + ')</span>' : '') +
-                    '</span>' +
-                '</div>' +
-            (is_update ? '' : '</div>');
->>>>>>> b20617f2
     };
 
     const processBuy = (barrier, contract_type) => {
@@ -298,17 +231,10 @@
         sendBuyRequest  : sendBuyRequest,
         showPriceOverlay: showPriceOverlay,
         hidePriceOverlay: hidePriceOverlay,
-<<<<<<< HEAD
-        getReqId        : function() { return req_id; },
-        increaseReqId   : function() { req_id++; cleanup(); },
-        getPrices       : function() { return prices; },
-        onUnload        : function() { cleanup(); req_id = 0; $table = undefined; },
-=======
         getReqId        : () => req_id,
         increaseReqId   : () => { req_id++; cleanup(); },
         getPrices       : () => prices,
-        onUnload        : () => { cleanup(); req_id = 0; $tables = undefined; },
->>>>>>> b20617f2
+        onUnload        : () => { cleanup(); req_id = 0; $table = undefined; },
     };
 })();
 
