/*
 * MBTick object handles all the process/display related to tick streaming
 *
 * We request tick stream for particular underlying to update current spot
 *
 *
 * Usage:
 * use `MBTick.detail` to populate this object
 *
 * then use
 *
 * `MBTick.quote()` to get current spot quote
 * `MBTick.id()` to get the unique for current stream
 * `MBTick.epoch()` to get the tick epoch time
 * 'MBTick.display()` to display current spot
 */

const MBTick = (() => {
    'use strict';

    let quote = '',
        id    = '',
        epoch = '',
        spots = {},
        error_message = '';
    const keep_number  = 60;

    const details = (data) => {
        error_message = '';

        if (data) {
            if (data.error) {
                error_message = data.error.message;
            } else {
                const tick = data.tick;
                quote = tick.quote;
                id    = tick.id;
                epoch = tick.epoch;

                spots[epoch] = quote;
                const epoches = Object.keys(spots).sort((a, b) => a - b);
                if (epoches.length > keep_number) {
                    delete spots[epoches[0]];
                }
            }
        }
    };

    const display = () => {
        $('#spot').fadeIn(200);
        const spot_element = document.getElementById('spot');
        if (!spot_element) return;
        let message = '';
        if (error_message) {
            message = error_message;
        } else {
            message = quote;
        }

        if (parseFloat(message) !== +message) {
            spot_element.className = 'error';
        } else {
            spot_element.classList.remove('error');
            MBTick.displayPriceMovement(parseFloat(spot_element.textContent), parseFloat(message));
        }

        spot_element.textContent = message;
    };

    /*
     * Display price/spot movement variation to depict price moved up or down
     */
<<<<<<< HEAD
    const displayPriceMovement = function(oldValue, currentValue) {
        const className = (currentValue > oldValue) ? 'up' : (currentValue < oldValue) ? 'down' : 'still';
        $('#spot-dyn').attr('class', `dynamics ${className}`);
=======
    const displayPriceMovement = (old_value, current_value) => {
        const className = (current_value > old_value) ? 'up' : (current_value < old_value) ? 'down' : 'still';
        $('#spot-dyn').attr('class', 'dynamics ' + className);
>>>>>>> b20617f2
    };

    const chart_config = {
        type              : 'line',
        lineColor         : '#606060',
        fillColor         : false,
        spotColor         : '#00f000',
        minSpotColor      : '#0000f0',
        maxSpotColor      : '#f00000',
        highlightSpotColor: '#ffff00',
        highlightLineColor: '#000000',
        spotRadius        : 2,
        width             : 200,
        height            : 25,
    };

    let $chart;

    const updateWarmChart = () => {
        $chart = $chart || $('#trading_worm_chart');
        const spots_array = Object.keys(MBTick.spots()).sort((a, b) => a - b).map(v => MBTick.spots()[v]);
        if ($chart && typeof $chart.sparkline === 'function') {
            $chart.sparkline(spots_array, chart_config);
            if (spots_array.length) {
                $chart.show();
            } else {
                $chart.hide();
            }
        }
    };

    const request = (symbol) => {
        BinarySocket.send({
            ticks_history: symbol,
            style        : 'ticks',
            end          : 'latest',
            count        : keep_number,
            subscribe    : 1,
        });
    };

    const processHistory = (res) => {
        if (res.history && res.history.times && res.history.prices) {
            for (let i = 0; i < res.history.times.length; i++) {
                details({
                    tick: {
                        epoch: res.history.times[i],
                        quote: res.history.prices[i],
                    },
                });
            }
        }
    };

    return {
        details        : details,
        display        : display,
        updateWarmChart: updateWarmChart,
        request        : request,
        processHistory : processHistory,
        quote          : ()  => quote,
        id             : ()  => id,
        epoch          : ()  => epoch,
        errorMessage   : ()  => error_message,
        spots          : ()  => spots,
        setQuote       : (q) => { quote = q; },
        clean          : ()  => {
            spots = {};
            quote = '';
            $chart = null;
            $('#spot').fadeOut(200, () => {
                // resets spot movement coloring, will continue on the next tick responses
                $('#spot-dyn').removeAttr('class').text('');
            });
        },
        displayPriceMovement: displayPriceMovement,
    };
})();

module.exports = MBTick;<|MERGE_RESOLUTION|>--- conflicted
+++ resolved
@@ -70,15 +70,9 @@
     /*
      * Display price/spot movement variation to depict price moved up or down
      */
-<<<<<<< HEAD
-    const displayPriceMovement = function(oldValue, currentValue) {
-        const className = (currentValue > oldValue) ? 'up' : (currentValue < oldValue) ? 'down' : 'still';
-        $('#spot-dyn').attr('class', `dynamics ${className}`);
-=======
     const displayPriceMovement = (old_value, current_value) => {
-        const className = (current_value > old_value) ? 'up' : (current_value < old_value) ? 'down' : 'still';
-        $('#spot-dyn').attr('class', 'dynamics ' + className);
->>>>>>> b20617f2
+        const class_name = (current_value > old_value) ? 'up' : (current_value < old_value) ? 'down' : 'still';
+        $('#spot-dyn').attr('class', `dynamics ${class_name}`);
     };
 
     const chart_config = {
