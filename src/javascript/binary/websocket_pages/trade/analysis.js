--- conflicted
+++ resolved
@@ -1,15 +1,3 @@
-<<<<<<< HEAD
-var DigitInfoWS                = require('./charts/digit_infows').DigitInfoWS;
-var JapanPortfolio             = require('../../../binary_japan/trade_japan/portfolio').JapanPortfolio;
-var State                      = require('../../base/storage').State;
-var getLanguage                = require('../../base/language').getLanguage;
-var toggleActiveNavMenuElement = require('./common').toggleActiveNavMenuElement;
-var showHighchart              = require('./common').showHighchart;
-var elementInnerHtml           = require('../../common_functions/common_functions').elementInnerHtml;
-var Url            = require('../../base/url').Url;
-var url_for        = require('../../base/url').url_for;
-var url_for_static = require('../../base/url').url_for_static;
-=======
 const DigitInfoWS                = require('./charts/digit_infows').DigitInfoWS;
 const JapanPortfolio             = require('../../../binary_japan/trade_japan/portfolio').JapanPortfolio;
 const State                      = require('../../base/storage').State;
@@ -19,7 +7,7 @@
 const Url            = require('../../base/url').Url;
 const url_for        = require('../../base/url').url_for;
 const url_for_static = require('../../base/url').url_for_static;
->>>>>>> 7de87fe3
+const elementInnerHtml           = require('../../common_functions/common_functions').elementInnerHtml;
 
 /*
  * This file contains the code related to loading of trading page bottom analysis
