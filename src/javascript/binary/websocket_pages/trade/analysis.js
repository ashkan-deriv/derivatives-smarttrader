var DigitInfoWS                = require('./charts/digit_infows').DigitInfoWS;
var JapanPortfolio             = require('../../../binary_japan/trade_japan/portfolio').JapanPortfolio;
var State                      = require('../../base/storage').State;
var getLanguage                = require('../../base/language').getLanguage;
var toggleActiveNavMenuElement = require('./common').toggleActiveNavMenuElement;
var showHighchart              = require('./common').showHighchart;
<<<<<<< HEAD
var elementInnerHtml           = require('../../common_functions/common_functions').elementInnerHtml;

=======
var Url            = require('../../base/url').Url;
var url_for        = require('../../base/url').url_for;
var url_for_static = require('../../base/url').url_for_static;
>>>>>>> 2810915d

/*
 * This file contains the code related to loading of trading page bottom analysis
 * content. It will contain jquery so as to compatible with old code and less rewrite
 *
 * Please note that this will be removed in near future
 */

/*
 * This function is called whenever we change market, form
 * or underlying to load bet analysis for that particular event
 */

var TradingAnalysis = (function() {
    var trading_digit_info = new DigitInfoWS();

    var requestTradeAnalysis = function() {
        var formName = State.get('is_mb_trading') ? $('#category').val() :
                                                    $('#contract_form_name_nav').find('.a-active').attr('id');
        if (formName === 'matchdiff') {
            formName = 'digits';
        }
        if (formName === 'callput') {
            formName = 'higherlower';
        }
        $('#tab_explanation a').attr('href',  url_for('trade/bet_explanation', 'underlying_symbol=' + $('#underlying').val() + '&form_name=' + formName));
        if (formName === 'digits' || formName === 'overunder' || formName === 'evenodd') {
            $('#tab_last_digit').removeClass('invisible');
        } else {
            $('#tab_last_digit').addClass('invisible');
        }
        sessionStorage.setItem('currentAnalysisTab', getActiveTab());
        loadAnalysisTab();
    };

    /*
     * This function bind event to link elements of bottom content
     * navigation
     */
    var bindAnalysisTabEvent = function() {
        'use strict';

        var analysisNavElement = document.querySelector('#trading_bottom_content #betsBottomPage');
        if (analysisNavElement) {
            analysisNavElement.addEventListener('click', function(e) {
                if (e.target && e.target.nodeName === 'A') {
                    e.preventDefault();

                    var clickedLink = e.target,
                        clickedElement = clickedLink.parentElement,
                        isTabActive = clickedElement.classList.contains('active');

                    sessionStorage.setItem('currentAnalysisTab', clickedElement.id);

                    if (!isTabActive) {
                        loadAnalysisTab();
                    }
                }
            });
        }
    };

    /*
     * This function handles all the functionality on how to load
     * tab according to current paramerted
     */
    var loadAnalysisTab = function() {
        'use strict';

        var currentTab = getActiveTab(),
            currentLink = document.querySelector('#' + currentTab + ' a'),
            contentId = document.getElementById(currentTab + '-content');

        var analysisNavElement = document.querySelector('#trading_bottom_content #betsBottomPage');
        toggleActiveNavMenuElement(analysisNavElement, currentLink.parentElement);
        toggleActiveAnalysisTabs();

        JapanPortfolio.init();
        if (currentTab === 'tab_portfolio') {
            JapanPortfolio.show();
        } else {
            JapanPortfolio.hide();
            if (currentTab === 'tab_graph') {
                showHighchart();
            } else if (currentTab === 'tab_last_digit') {
                var underlying = $('[name=underlying] option:selected').val() || $('#underlying option:selected').val();
                var tick = $('[name=tick_count]').val() || 100;
                BinarySocket.send({
                    ticks_history: underlying,
                    count        : tick + '',
                    end          : 'latest',
                    req_id       : 1,
                });
            } else {
                var url = currentLink.getAttribute('href');
                $.ajax({
                    method: 'GET',
                    url   : url,
                })
                    .done(function(data) {
                        elementInnerHtml(contentId, data);
                        if (currentTab === 'tab_explanation') {
                            showExplanation(currentLink.href);
                        }
                    });
            }
        }
    };

    /*
     * function to toggle the active element for analysis menu
     */
    var toggleActiveAnalysisTabs = function() {
        'use strict';

        var currentTab = getActiveTab(),
            analysisContainer = document.getElementById('bet_bottom_content');

        if (analysisContainer) {
            var childElements = analysisContainer.children,
                currentTabElement = document.getElementById(currentTab + '-content'),
                classes = currentTabElement.classList;

            for (var i = 0, len = childElements.length; i < len; i++) {
                childElements[i].classList.remove('selectedTab');
                childElements[i].classList.add('invisible');
            }

            classes.add('selectedTab');
            classes.remove('invisible');
        }
    };

    /*
     * get the current active tab if its visible i.e allowed for current parameters
     */
    var getActiveTab = function() {
        var selectedTab = sessionStorage.getItem('currentAnalysisTab') || (State.get('is_mb_trading') ? 'tab_portfolio' : window.chartAllowed ? 'tab_graph' : 'tab_explanation'),
            selectedElement = document.getElementById(selectedTab);

        if (selectedElement && selectedElement.classList.contains('invisible') &&
            !(selectedTab === 'tab_portfolio' && JapanPortfolio.isActive())) {
            selectedTab = window.chartAllowed ? 'tab_graph' : 'tab_explanation';
            sessionStorage.setItem('currentAnalysisTab', selectedTab);
        }

        return selectedTab;
    };

    /*
     * handle the display of proper explanation based on parameters
     */
    var showExplanation = function(href) {
        var options = new Url(href).params_hash();
        var form_name    = options.form_name || 'risefall',
            show_image   = options.show_image   ? options.show_image   > 0 : true,
            show_winning = options.show_winning ? options.show_winning > 0 : true,
            show_explain = true,
            hidden_class = 'invisible',
            $Container   = $('#tab_explanation-content');

        if (show_winning) {
            $Container.find('#explanation_winning, #winning_' + form_name).removeClass(hidden_class);
        }

        if (show_explain) {
            $Container.find('#explanation_explain, #explain_' + form_name).removeClass(hidden_class);
        }

        var images = {
            risefall: {
                image1: 'rise-fall-1.svg',
                image2: 'rise-fall-2.svg',
            },
            higherlower: {
                image1: 'higher-lower-1.svg',
                image2: 'higher-lower-2.svg',
            },
            touchnotouch: {
                image1: 'touch-notouch-1.svg',
                image2: 'touch-notouch-2.svg',
            },
            endsinout: {
                image1: 'in-out-1.svg',
                image2: 'in-out-2.svg',
            },
            staysinout: {
                image1: 'in-out-3.svg',
                image2: 'in-out-4.svg',
            },
            updown: {
                image1: 'up-down-1.svg',
                image2: 'up-down-2.svg',
            },
            spreads: {
                image1: 'spreads-1.svg',
                image2: 'spreads-2.svg',
            },
            evenodd: {
                image1: 'evenodd-1.svg',
                image2: 'evenodd-2.svg',
            },
            overunder: {
                image1: 'overunder-1.svg',
                image2: 'overunder-2.svg',
            },
        };

        if (show_image && images.hasOwnProperty(form_name)) {
            var image_path = url_for_static('images/pages/trade-explanation/' + (getLanguage() === 'JA' ? 'ja/' : ''));
            $Container.find('#explanation_image_1').attr('src', image_path + images[form_name].image1);
            $Container.find('#explanation_image_2').attr('src', image_path + images[form_name].image2);
            $Container.find('#explanation_image').removeClass(hidden_class);
        }
    };

    return {
        request   : requestTradeAnalysis,
        digit_info: function() {
            return trading_digit_info;
        },
        getActiveTab        : getActiveTab,
        bindAnalysisTabEvent: bindAnalysisTabEvent,
    };
})();

module.exports = {
    TradingAnalysis: TradingAnalysis,
};<|MERGE_RESOLUTION|>--- conflicted
+++ resolved
@@ -4,14 +4,10 @@
 var getLanguage                = require('../../base/language').getLanguage;
 var toggleActiveNavMenuElement = require('./common').toggleActiveNavMenuElement;
 var showHighchart              = require('./common').showHighchart;
-<<<<<<< HEAD
 var elementInnerHtml           = require('../../common_functions/common_functions').elementInnerHtml;
-
-=======
 var Url            = require('../../base/url').Url;
 var url_for        = require('../../base/url').url_for;
 var url_for_static = require('../../base/url').url_for_static;
->>>>>>> 2810915d
 
 /*
  * This file contains the code related to loading of trading page bottom analysis
