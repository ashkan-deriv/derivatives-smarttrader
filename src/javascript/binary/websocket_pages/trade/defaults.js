/*
 * Handles trading page default values
 * 
 * Priorities:
 * 1. Client's input: on each change to form, it will reflect to both query string & session storage
 * 2. Query string parameters: will change session storage values
 * 3. Session storage values: if none of the above, it will be the source
 *
 */

var Defaults = (function(){
    'use strict';

    var params = {};
    var getDefault = function(key) {
        var pValue = params[key] || page.url.param(key),
            sValue = sessionStorage.getItem(key);
        if(pValue && (!sValue || pValue != sValue)) {
            sessionStorage.setItem(key, pValue);
        }
        if(!pValue && sValue) {
            setDefault(key, sValue);
        }
        return pValue || sValue;
    };

    var setDefault = function(key, value) {
<<<<<<< HEAD
        if(key) {
            value = value || '';
            if(!objectNotEmpty(params)) params = page.url.params_hash();
            if(params[key] != value) {
                params[key] = value;
                // to increase speed, do not set values when form is still loading
                if(!isVisible(document.getElementById('trading_init_progress'))) {
                    sessionStorage.setItem(key, value);
                    updateURL();
                }
=======
        if (!key) return;
        value = value || '';
        if (Object.keys(params).length === 0) params = page.url.params_hash();
        if (params[key] != value) {
            params[key] = value;
            // to increase speed, do not set values when form is still loading
            if(!isVisible(document.getElementById('trading_init_progress'))) {
                sessionStorage.setItem(key, value);
                updateURL();
>>>>>>> 67c7f169
            }
        }
    };

    var removeDefault = function() {
        if(!objectNotEmpty(params)) params = page.url.params_hash();
        var isUpdated = false;
        for (var i = 0; i < arguments.length; i++) {
            if(params.hasOwnProperty(arguments[i])) {
                sessionStorage.removeItem(arguments[i]);
                delete(params[arguments[i]]);
                isUpdated = true;
            }
        }
        if(isUpdated) {
            updateURL();
        }
    };

    var updateAll = function() {
        for(var key in params)
            if (params.hasOwnProperty(key)) {
                sessionStorage.setItem(key, params[key]);
            }
        updateURL();
    };

    var updateURL = function() {
        window.history.replaceState(null, null, window.location.pathname + '?' + page.url.params_hash_to_string(params));
    };

    return {
        get   : getDefault,
        set   : setDefault,
        update: updateAll,
        remove: removeDefault,
        clear : function(){params = {};}
    };
})();<|MERGE_RESOLUTION|>--- conflicted
+++ resolved
@@ -25,28 +25,15 @@
     };
 
     var setDefault = function(key, value) {
-<<<<<<< HEAD
-        if(key) {
-            value = value || '';
-            if(!objectNotEmpty(params)) params = page.url.params_hash();
-            if(params[key] != value) {
-                params[key] = value;
-                // to increase speed, do not set values when form is still loading
-                if(!isVisible(document.getElementById('trading_init_progress'))) {
-                    sessionStorage.setItem(key, value);
-                    updateURL();
-                }
-=======
         if (!key) return;
         value = value || '';
-        if (Object.keys(params).length === 0) params = page.url.params_hash();
-        if (params[key] != value) {
+        if(!objectNotEmpty(params)) params = page.url.params_hash();
+        if(params[key] != value) {
             params[key] = value;
             // to increase speed, do not set values when form is still loading
             if(!isVisible(document.getElementById('trading_init_progress'))) {
                 sessionStorage.setItem(key, value);
                 updateURL();
->>>>>>> 67c7f169
             }
         }
     };
