--- conflicted
+++ resolved
@@ -109,7 +109,7 @@
                         a.setAttribute('menuitem', first);
                         ul.appendChild(fragment2);
                         ul.setAttribute('class', 'tm-ul-2');
-                        ul.setAttribute('id', el1[0] + '-submenu');
+                        ul.setAttribute('id', `${el1[0]}-submenu`);
 
                         if (flag) {
                             li.classList.add('active');
@@ -122,33 +122,8 @@
                     const content3 = document.createTextNode(elements[el1]);
                     const a3 = document.createElement('a');
 
-<<<<<<< HEAD
-                    a2.classList.add('tm-a-2');
-                    a2.appendChild(content2);
-                    a2.setAttribute('menuitem', el2.toLowerCase());
-                    a2.setAttribute('id', el2.toLowerCase());
-
-                    li2.appendChild(a2);
-
-                    fragment2.appendChild(li2);
-                }
-                if (fragment2.hasChildNodes()) {
-                    const ul = document.createElement('ul'),
-                        a = document.createElement('a'),
-                        content = document.createTextNode(elements[el1[0]]);
-
-                    a.appendChild(content);
-                    a.setAttribute('class', 'tm-a');
-                    a.setAttribute('menuitem', first);
-                    ul.appendChild(fragment2);
-                    ul.setAttribute('class', 'tm-ul-2');
-                    ul.setAttribute('id', `${el1[0]}-submenu`);
-
-                    if (flag) {
-=======
                     if (selected && selected === el1.toLowerCase()) {
                         a3.classList.add('a-active');
->>>>>>> b20617f2
                         li.classList.add('active');
                     }
                     a3.appendChild(content3);
@@ -204,14 +179,9 @@
                     if (selected && selected === key2) {
                         option.setAttribute('selected', 'selected');
                     }
-                    elementTextContent(option, '\xA0\xA0\xA0\xA0' + elements[key].submarkets[key2].name);
+                    elementTextContent(option, `\xA0\xA0\xA0\xA0${elements[key].submarkets[key2].name}`);
                     fragment.appendChild(option);
                 }
-<<<<<<< HEAD
-                elementTextContent(option, `\xA0\xA0\xA0\xA0${elements[key].submarkets[key2].name}`);
-                fragment.appendChild(option);
-=======
->>>>>>> b20617f2
             }
         }
         if (target) {
@@ -398,12 +368,6 @@
         }
     };
 
-<<<<<<< HEAD
-    if (node && type && payout) {
-        const profit = payout - type,
-            return_percent = (profit / type) * 100,
-            comment = `${localize('Net profit')}: ${formatMoney(currency, profit)} | ${localize('Return')} ${return_percent.toFixed(1)}%`;
-=======
     const toggleActiveCatMenuElement = (nav, event_element_id) => {
         const event_element = document.getElementById(event_element_id);
         const li_elements = nav.querySelectorAll('.active, .a-active');
@@ -417,7 +381,6 @@
                 li_elements[i].classList.remove('a-active');
             }
             classes.add('a-active');
->>>>>>> b20617f2
 
             i = 0;
             let parent = event_element.parentElement;
@@ -438,7 +401,7 @@
         if (node && type && payout) {
             const profit = payout - type;
             const return_percent = (profit / type) * 100;
-            const comment = localize('Net profit') + ': ' + formatMoney(currency, profit) + ' | ' + localize('Return') + ' ' + return_percent.toFixed(1) + '%';
+            const comment = `${localize('Net profit')}: ${formatMoney(currency, profit)} | ${localize('Return')} ${return_percent.toFixed(1)}%`;
 
             if (isNaN(profit) || isNaN(return_percent)) {
                 node.hide();
@@ -446,10 +409,6 @@
                 node.show();
                 elementTextContent(node, comment);
             }
-<<<<<<< HEAD
-            elementTextContent(node, localize('Deposit of [_1] is required. Current spread: [_2] points', formatMoney(currency, displayAmount), point));
-=======
->>>>>>> b20617f2
         }
     };
 
@@ -471,7 +430,7 @@
                 } else {
                     display_amount = parseFloat(stop_loss);
                 }
-                elementTextContent(node, localize('Deposit of') + ' ' + formatMoney(currency, display_amount) + ' ' + localize('is required. Current spread') + ': ' + point + ' ' + localize('points'));
+                elementTextContent(node, localize('Deposit of [_1] is required. Current spread: [_2] points', formatMoney(currency, display_amount), point));
             }
         }
     };
@@ -649,39 +608,18 @@
         return false;
     };
 
-<<<<<<< HEAD
-function updatePurchaseStatus(final_price, pnl, contract_status) {
-    $('#contract_purchase_heading').text(localize(contract_status));
-    const $payout = $('#contract_purchase_payout'),
-        $cost = $('#contract_purchase_cost'),
-        $profit = $('#contract_purchase_profit');
-
-    $payout.html($('<div/>', { text: localize('Buy price') }).append($('<p/>', { text: addComma(Math.abs(pnl)) })));
-    $cost.html($('<div/>', { text: localize('Final price') }).append($('<p/>', { text: addComma(final_price) })));
-    if (!final_price) {
-        $profit.html($('<div/>', { text: localize('Loss') }).append($('<p/>', { text: addComma(pnl) })));
-    } else {
-        $profit.html($('<div/>', { text: localize('Profit') }).append($('<p/>', { text: addComma(Math.round((final_price - pnl) * 100) / 100) })));
-        updateContractBalance(Client.get('balance'));
-    }
-}
-
-function updateContractBalance(balance) {
-    $('#contract_purchase_balance').text(`${localize('Account balance:')} ${formatMoney(Client.get('currency'), balance)}`);
-}
-=======
     const updatePurchaseStatus = (final_price, pnl, contract_status) => {
         $('#contract_purchase_heading').text(localize(contract_status));
         const $payout = $('#contract_purchase_payout');
         const $cost   = $('#contract_purchase_cost');
         const $profit = $('#contract_purchase_profit');
 
-        $payout.html(localize('Buy price') + '<p>' + addComma(Math.abs(pnl)) + '</p>');
-        $cost.html(localize('Final price') + '<p>' + addComma(final_price) + '</p>');
+        $payout.html($('<div/>', { text: localize('Buy price') }).append($('<p/>', { text: addComma(Math.abs(pnl)) })));
+        $cost.html($('<div/>', { text: localize('Final price') }).append($('<p/>', { text: addComma(final_price) })));
         if (!final_price) {
-            $profit.html(localize('Loss') + '<p>' + addComma(pnl) + '</p>');
+            $profit.html($('<div/>', { text: localize('Loss') }).append($('<p/>', { text: addComma(pnl) })));
         } else {
-            $profit.html(localize('Profit') + '<p>' + addComma(Math.round((final_price - pnl) * 100) / 100) + '</p>');
+            $profit.html($('<div/>', { text: localize('Profit') }).append($('<p/>', { text: addComma(Math.round((final_price - pnl) * 100) / 100) })));
             updateContractBalance(Client.get('balance'));
         }
     };
@@ -689,7 +627,6 @@
     const updateContractBalance = (balance) => {
         $('#contract_purchase_balance').text(`${localize('Account balance:')} ${formatMoney(Client.get('currency'), balance)}`);
     };
->>>>>>> b20617f2
 
     const chart_config = {
         type              : 'line',
@@ -725,12 +662,6 @@
         location.reload();
     };
 
-<<<<<<< HEAD
-function setChartSource() {
-    const is_ja = !!jpClient();
-    document.getElementById('chart_frame').src = `https://webtrader.binary.com?affiliates=true&instrument=${document.getElementById('underlying').value}&timePeriod=1t&gtm=true&lang=${getLanguage().toLowerCase()}&hideOverlay=${is_ja}&hideShare=${is_ja}&timezone=GMT+${(is_ja ? '9' : '0')}&hideFooter=${is_ja}`;
-}
-=======
     const showHighchart = () => {
         if (window.chartAllowed) {
             chartFrameSource();
@@ -740,7 +671,6 @@
             $('#chart-error').text(localize('Chart is not available for this underlying.')).show();
         }
     };
->>>>>>> b20617f2
 
     const chartFrameCleanup = () => {
         /*
@@ -763,10 +693,8 @@
     };
 
     const setChartSource = () => {
-        const ja = jpClient();
-        document.getElementById('chart_frame').src = 'https://webtrader.binary.com?affiliates=true&instrument=' + document.getElementById('underlying').value + '&timePeriod=1t&gtm=true&lang=' + getLanguage().toLowerCase() +
-      '&hideOverlay=' + (ja ? 'true' : 'false') + '&hideShare=' + (ja ? 'true' : 'false') + '&timezone=GMT+' + (ja ? '9' : '0') +
-      '&hideFooter=' + (ja ? 'true' : 'false');
+        const is_ja = !!jpClient();
+        document.getElementById('chart_frame').src = `https://webtrader.binary.com?affiliates=true&instrument=${document.getElementById('underlying').value}&timePeriod=1t&gtm=true&lang=${getLanguage().toLowerCase()}&hideOverlay=${is_ja}&hideShare=${is_ja}&timezone=GMT+${(is_ja ? '9' : '0')}&hideFooter=${is_ja}`;
     };
 
     // ============= Functions used in /trading_beta =============
@@ -807,15 +735,6 @@
             addComma(isWin ? Math.round((final_price - pnl) * 100) / 100 : -Math.abs(pnl)));
     };
 
-<<<<<<< HEAD
-function label_value(label_elem, label, value, no_currency) {
-    const currency = Client.get('currency');
-    elementInnerHtml(label_elem, label);
-    const value_elem = document.getElementById(`${label_elem.id}_value`);
-    elementInnerHtml(value_elem, no_currency ? value : formatMoney(currency, value));
-    value_elem.setAttribute('value', String(value).replace(/,/g, ''));
-}
-=======
     const displayTooltip_Beta = (market, symbol) => {
         const tip     = document.getElementById('symbol_tip');
         const markets = document.getElementById('contract_markets').value;
@@ -841,12 +760,11 @@
             tip.setAttribute('target', urlFor('/get-started/smart-indices', '#world-fx-indices'));
         }
     };
->>>>>>> b20617f2
 
     const labelValue = (label_elem, label, value, no_currency) => {
         const currency = Client.get('currency');
         elementInnerHtml(label_elem, label);
-        const value_elem = document.getElementById(label_elem.id + '_value');
+        const value_elem = document.getElementById(`${label_elem.id}_value`);
         elementInnerHtml(value_elem, no_currency ? value : formatMoney(currency, value));
         value_elem.setAttribute('value', String(value).replace(/,/g, ''));
     };
@@ -873,19 +791,12 @@
         start_date_value = start_date_value === 'now' ? Math.floor(window.time._i / 1000) : start_date_value;
         end_time_value = end_time_value || '23:59:59';
 
-<<<<<<< HEAD
-    if (Moment.utc(`${endDateValue} ${endTimeValue}`).unix() <= startDateValue) {
-        $element.addClass('error-field');
-        if (!document.getElementById('end_time_validation')) {
-            $('#expiry_type_endtime').append($('<p/>', { class: 'error-msg', id: 'end_time_validation', text: localize('End time must be after start time.') }));
-=======
-        if (Moment.utc(end_date_value + ' ' + end_time_value).unix() <= start_date_value) {
+        if (Moment.utc(`${end_date_value} ${end_time_value}`).unix() <= start_date_value) {
             $element.addClass('error-field');
             if (!document.getElementById('end_time_validation')) {
-                $('#expiry_type_endtime').append('<p class="error-msg" id="end_time_validation">' + localize('End time must be after start time.') + '</p>');
+                $('#expiry_type_endtime').append($('<p/>', { class: 'error-msg', id: 'end_time_validation', text: localize('End time must be after start time.') }));
             }
             return false;
->>>>>>> b20617f2
         }
 
         $element.removeClass('error-field');
