const Moment             = require('moment');
const Defaults           = require('./defaults');
const Notifications      = require('./notifications');
const Symbols            = require('./symbols');
const Tick               = require('./tick');
const Client             = require('../../base/client');
const localize           = require('../../base/localize').localize;
const urlFor             = require('../../base/url').urlFor;
const isEmptyObject      = require('../../base/utility').isEmptyObject;
const formatMoney        = require('../../common_functions/currency_to_symbol').formatMoney;
const addComma           = require('../../common_functions/string_util').addComma;
const toISOFormat        = require('../../common_functions/string_util').toISOFormat;
const elementInnerHtml   = require('../../common_functions/common_functions').elementInnerHtml;
const elementTextContent = require('../../common_functions/common_functions').elementTextContent;

/*
 * This contains common functions we need for processing the response
 */

const commonTrading = (() => {
    'use strict';

    /*
     * display contract form as element of ul
     */
    const displayContractForms = (id, elements, selected) => {
        if (!id || !elements || !selected) return;
        const target = document.getElementById(id);
        const fragment = document.createDocumentFragment();

        elementInnerHtml(target, '');

        if (elements) {
            const tree = getContractCategoryTree(elements);
            for (let i = 0; i < tree.length; i++) {
                const el1 = tree[i];
                const li = document.createElement('li');

                li.classList.add('tm-li');
                if (i === 0) {
                    li.classList.add('first');
                } else if (i === tree.length - 1) {
                    li.classList.add('last');
                }

                if (typeof el1 === 'object') {
                    const fragment2 = document.createDocumentFragment();
                    let flag = 0,
                        first = '';
                    for (let j = 0; j < el1[1].length; j++) {
                        const el2 = el1[1][j];
                        const li2 = document.createElement('li');
                        const a2  = document.createElement('a');
                        const content2 = document.createTextNode(elements[el2]);
                        li2.classList.add('tm-li-2');

                        if (j === 0) {
                            first = el2.toLowerCase();
                            li2.classList.add('first');
                        } else if (j === el1[1].length - 1) {
                            li2.classList.add('last');
                        }

                        if (selected && selected === el2.toLowerCase()) {
                            li2.classList.add('active');
                            a2.classList.add('a-active');
                            flag = 1;
                        }

                        a2.classList.add('tm-a-2');
                        a2.appendChild(content2);
                        a2.setAttribute('menuitem', el2.toLowerCase());
                        a2.setAttribute('id', el2.toLowerCase());

                        li2.appendChild(a2);

                        fragment2.appendChild(li2);
                    }
                    if (fragment2.hasChildNodes()) {
                        const ul = document.createElement('ul');
                        const a  = document.createElement('a');
                        const content = document.createTextNode(elements[el1[0]]);

                        a.appendChild(content);
                        a.setAttribute('class', 'tm-a');
                        a.setAttribute('menuitem', first);
                        ul.appendChild(fragment2);
                        ul.setAttribute('class', 'tm-ul-2');
                        ul.setAttribute('id', `${el1[0]}-submenu`);

                        if (flag) {
                            li.classList.add('active');
                        }

                        li.appendChild(a);
                        li.appendChild(ul);
                    }
                } else {
                    const content3 = document.createTextNode(elements[el1]);
                    const a3 = document.createElement('a');

                    if (selected && selected === el1.toLowerCase()) {
                        a3.classList.add('a-active');
                        li.classList.add('active');
                    }
                    a3.appendChild(content3);
                    a3.classList.add('tm-a');
                    a3.setAttribute('menuitem', el1);
                    a3.setAttribute('id', el1.toLowerCase());
                    li.appendChild(a3);
                }
                fragment.appendChild(li);
            }
            if (target) {
                target.appendChild(fragment);
                const list = target.getElementsByClassName('tm-li');
                for (let k = 0; k < list.length; k++) {
                    const li4 = list[k];
                    li4.addEventListener('mouseover', function() {
                        this.classList.add('hover');
                    });
                    li4.addEventListener('mouseout', function() {
                        this.classList.remove('hover');
                    });
                }
            }
        }
    };

    const displayMarkets = (id, elements, selected) => {
        const target = document.getElementById(id);
        const fragment = document.createDocumentFragment();

        while (target && target.firstChild) {
            target.removeChild(target.firstChild);
        }

        const keys1 = Object.keys(elements).sort(submarketSort);
        for (let i = 0; i < keys1.length; i++) {
            const key = keys1[i];
            const content = document.createTextNode(elements[key].name);
            let option = document.createElement('option');
            option.setAttribute('value', key);
            if (selected && selected === key) {
                option.setAttribute('selected', 'selected');
            }
            option.appendChild(content);
            fragment.appendChild(option);

            if (elements[key].submarkets && !isEmptyObject(elements[key].submarkets)) {
                const keys2 = Object.keys(elements[key].submarkets).sort(submarketSort);
                for (let j = 0; j < keys2.length; j++) {
                    const key2 = keys2[j];
                    option = document.createElement('option');
                    option.setAttribute('value', key2);
                    if (selected && selected === key2) {
                        option.setAttribute('selected', 'selected');
                    }
                    elementTextContent(option, `\xA0\xA0\xA0\xA0${elements[key].submarkets[key2].name}`);
                    fragment.appendChild(option);
                }
            }
        }
        if (target) {
            target.appendChild(fragment);

            if (target.selectedIndex < 0) {
                target.selectedIndex = 0;
            }
            const current = target.options[target.selectedIndex];
            if (selected !== current.value) {
                Defaults.set('market', current.value);
            }

            if (current.disabled) { // there is no open market
                Notifications.show({ text: localize('All markets are closed now. Please try again later.'), uid: 'MARKETS_CLOSED' });
                document.getElementById('trading_init_progress').style.display = 'none';
            }
        }
    };

    /*
     * display underlyings
     */
    const displayUnderlyings = (id, elements, selected) => {
        const target = document.getElementById(id);

        if (!target) return;

        while (target.firstChild) {
            target.removeChild(target.firstChild);
        }

        if (!isEmptyObject(elements)) {
            target.appendChild(generateUnderlyingOptions(elements, selected));
        }
    };

    const generateUnderlyingOptions = (elements, selected) => {
        const fragment = document.createDocumentFragment();
        const keys = Object.keys(elements).sort((a, b) => elements[a].display.localeCompare(elements[b].display));
        const submarkets = {};
        for (let i = 0; i < keys.length; i++) {
            if (!submarkets.hasOwnProperty(elements[keys[i]].submarket)) {
                submarkets[elements[keys[i]].submarket] = [];
            }
            submarkets[elements[keys[i]].submarket].push(keys[i]);
        }
        const keys2 = Object.keys(submarkets).sort(submarketSort);
        for (let j = 0; j < keys2.length; j++) {
            for (let k = 0; k < submarkets[keys2[j]].length; k++) {
                const key = submarkets[keys2[j]][k];
                const option = document.createElement('option');
                const content = document.createTextNode(localize(elements[key].display));
                option.setAttribute('value', key);
                if (selected && selected === key) {
                    option.setAttribute('selected', 'selected');
                }
                option.appendChild(content);
                fragment.appendChild(option);
            }
        }
        return fragment;
    };

    /*
     * This maps the form name and barrierCategory we display on
     * trading form to the actual we send it to backend
     * for e.g risefall is mapped to callput with barrierCategory euro_atm
     */
    const getFormNameBarrierCategory = form_name => (
        {
            form_name       : form_name && !/(risefall|higherlower|callput)/.test(form_name) ? (/(overunder|evenodd|matchdiff)/.test(form_name) ? 'digits' : form_name) : 'callput',
            barrier_category: form_name && !/(risefall|callput)/.test(form_name) ? (/higherlower/.test(form_name) ? 'euro_non_atm' : '') : 'euro_atm',
        }
    );

    /*
     * This maps the contract type to where we display on trading form
     * and as there is no mapping on server side so need to create it
     * on front end
     *
     * for example we display CALL on top and PUT to bottom
     */
    const obj = {
        CALL        : 'top',
        PUT         : 'bottom',
        CALLE       : 'top',
        PUTE        : 'bottom',
        ASIANU      : 'top',
        ASIAND      : 'bottom',
        DIGITMATCH  : 'top',
        DIGITDIFF   : 'bottom',
        DIGITEVEN   : 'top',
        DIGITODD    : 'bottom',
        DIGITOVER   : 'top',
        DIGITUNDER  : 'bottom',
        EXPIRYRANGEE: 'top',
        EXPIRYMISSE : 'bottom',
        EXPIRYRANGE : 'top',
        EXPIRYMISS  : 'bottom',
        RANGE       : 'top',
        UPORDOWN    : 'bottom',
        ONETOUCH    : 'top',
        NOTOUCH     : 'bottom',
    };

    const contractTypeDisplayMapping = type => (type ? obj[type] : 'top');

    const showHideOverlay = (el, display) => {
        const elm = document.getElementById(el);
        if (elm) {
            elm.style.display = display;
        }
    };

    /*
     * hide contract confirmation overlay container
     */
    const hideOverlayContainer = () => {
        showHideOverlay('contract_confirmation_container', 'none');
        showHideOverlay('contracts_list', 'flex');
        $('.purchase_button').css('visibility', '');
    };

    const getContractCategoryTree = (elements) => {
        let tree = [
            ['updown',
                ['risefall', 'higherlower'],
            ],
            'touchnotouch',
            ['inout',
                ['endsinout', 'staysinout'],
            ],
            'asian',
            ['digits',
                ['matchdiff', 'evenodd', 'overunder'],
            ],
        ];

        if (elements) {
            tree = tree.map((e) => {
                if (typeof e === 'object') {
                    e[1] = e[1].filter(e1 => elements[e1]);
                    if (!e[1].length) {
                        e = '';
                    }
                } else if (!elements[e]) {
                    e = '';
                }
                return e;
            });
            tree = tree.filter(v => v.length);
        }
        return tree;
    };

    /*
     * resets price movement color changing, to prevent coloring on some changes
     * coloring will continue on the next proposal responses
     */
    const resetPriceMovement = () => {
        const btns = document.getElementsByClassName('purchase_button');
        for (let i = 0; i < btns.length; i++) {
            btns[i].setAttribute('data-display_value', '');
            btns[i].setAttribute('data-payout', '');
        }
    };

    const toggleActiveCatMenuElement = (nav, event_element_id) => {
        const event_element = document.getElementById(event_element_id);
        const li_elements = nav.querySelectorAll('.active, .a-active');
        const classes = event_element.classList;
        let i,
            len;

        if (!classes.contains('active')) {
            for (i = 0, len = li_elements.length; i < len; i++) {
                li_elements[i].classList.remove('active');
                li_elements[i].classList.remove('a-active');
            }
            classes.add('a-active');

            i = 0;
            let parent = event_element.parentElement;
            while (parent && parent.id !== nav.id && i < 10) {
                if (parent.tagName === 'LI') {
                    parent.classList.add('active');
                }
                parent = parent.parentElement;
                i++;
            }
        }
    };

    /*
     * display the profit and return of bet under each trade container
     */
    const displayCommentPrice = (node, currency, type, payout) => {
        if (node && type && payout) {
            const profit = payout - type;
            const return_percent = (profit / type) * 100;
            const comment = `${localize('Net profit')}: ${formatMoney(currency, profit)} | ${localize('Return')} ${return_percent.toFixed(1)}%`;

            if (isNaN(profit) || isNaN(return_percent)) {
                node.hide();
            } else {
                node.show();
                elementTextContent(node, comment);
            }
        }
    };

    /*
     * This is used in case where we have input and we don't want to fire
     * event on every change while user is typing for example in case of amount if
     * we want to change 10 to 1000 i.e. two zeros so two input events will be fired
     * normally, this will delay the event based on delay specified in milliseconds
     *
     * Reference
     * http://davidwalsh.name/javascript-debounce-function
     */
    const debounce = (func, wait, immediate) => {
        let timeout;
        const delay = wait || 500;
        return function() {
            const context = this;
            const args = arguments;
            const later = () => {
                timeout = null;
                if (!immediate) func.apply(context, args);
            };
            const call_now = immediate && !timeout;
            clearTimeout(timeout);
            timeout = setTimeout(later, delay);
            if (call_now) func.apply(context, args);
        };
    };

    /*
     * check if selected market is allowed for current user
     */
    const getDefaultMarket = () => {
        let mkt = Defaults.get('market');
        const markets = Symbols.markets(1);
        if (!mkt || !markets[mkt]) {
            const sorted_markets = Object.keys(Symbols.markets()).filter(v => markets[v].is_active)
                .sort((a, b) => getMarketsOrder(a) - getMarketsOrder(b));
            mkt = sorted_markets[0];
        }
        return mkt;
    };

    // Order
    const market_order = {
        forex      : 1,
        volidx     : 2,
        indices    : 3,
        stocks     : 4,
        commodities: 5,
    };

    const getMarketsOrder = market => market_order[market] || 100;

    /*
     * this is invoked when submit button is clicked and prevents reloading of page
     */
    const addEventListenerForm = () => {
        document.getElementById('websocket_form').addEventListener('submit', (evt) => {
            evt.currentTarget.classList.add('submitted');
            evt.preventDefault();
            return false;
        }, false);
    };

    /*
     * this creates a button, clicks it, and destroys it to invoke the listener
     */
    const submitForm = (form) => {
        const button = form.ownerDocument.createElement('input');
        button.style.display = 'none';
        button.type = 'submit';
        form.appendChild(button).click();
        form.removeChild(button);
    };

    /*
     * sort the duration in ascending order
     */
    const duration_order = {
        t: 1,
        s: 2,
        m: 3,
        h: 4,
        d: 5,
    };

    const submarket_order = {
        forex          : 0,
        major_pairs    : 1,
        minor_pairs    : 2,
        smart_fx       : 3,
        indices        : 4,
        asia_oceania   : 5,
        europe_africa  : 6,
        americas       : 7,
        otc_index      : 8,
        stocks         : 9,
        au_otc_stock   : 10,
        ge_otc_stock   : 11,
        india_otc_stock: 12,
        uk_otc_stock   : 13,
        us_otc_stock   : 14,
        commodities    : 15,
        metals         : 16,
        energy         : 17,
        volidx         : 18,
        random_index   : 19,
        random_daily   : 20,
        random_nightly : 21,
    };

    const submarketOrder = market => submarket_order[market];

    const submarketSort = (a, b) => {
        if (submarketOrder(a) > submarketOrder(b)) {
            return 1;
        } else if (submarketOrder(a) < submarketOrder(b)) {
            return -1;
        }

        return 0;
    };

    const displayTooltip = (market, symbol) => {
        const tip      = document.getElementById('symbol_tip');
        const guide    = document.getElementById('guideBtn');
        const app      = document.getElementById('androidApp');
        const appstore = document.getElementById('appstore');
        const markets  = document.getElementById('contract_markets').value;
        if (!market || !symbol) return;
        if (market.match(/^volidx/) || symbol.match(/^R/) || market.match(/^random_index/) || market.match(/^random_daily/)) {
            if (guide) guide.hide();
            tip.show();
            tip.setAttribute('target', urlFor('/get-started/volidx-markets'));
            app.show();
            appstore.show();
        } else {
            app.hide();
            appstore.hide();
            tip.hide();
            if (guide) guide.show();
        }
        if (market.match(/^otc_index/) || symbol.match(/^OTC_/) || market.match(/stock/) || markets.match(/stocks/)) {
            tip.show();
            tip.setAttribute('target', urlFor('/get-started/otc-indices-stocks'));
        }
        if (market.match(/^random_index/) || symbol.match(/^R_/)) {
            tip.setAttribute('target', urlFor('/get-started/volidx-markets', '#volidx-indices'));
        }
        if (market.match(/^random_daily/) || symbol.match(/^RDB/) || symbol.match(/^RDMO/) || symbol.match(/^RDS/)) {
            tip.setAttribute('target', urlFor('/get-started/volidx-markets', '#volidx-quotidians'));
        }
        if (market.match(/^smart_fx/) || symbol.match(/^WLD/)) {
            tip.show();
            tip.setAttribute('target', urlFor('/get-started/smart-indices', '#world-fx-indices'));
        }
    };

    const selectOption = (option, select) => {
        const options = select.getElementsByTagName('option');
        let contains = 0;
        for (let i = 0; i < options.length; i++) {
            if (options[i].value === option && !options[i].hasAttribute('disabled')) {
                contains = 1;
                break;
            }
        }
        if (contains) {
            select.value = option;
            return true;
        }

        return false;
    };

    const chart_config = {
        type              : 'line',
        lineColor         : '#606060',
        fillColor         : false,
        spotColor         : '#00f000',
        minSpotColor      : '#f00000',
        maxSpotColor      : '#0000f0',
        highlightSpotColor: '#ffff00',
        highlightLineColor: '#000000',
        spotRadius        : 1.25,
    };

    let $chart;

    const updateWarmChart = () => {
        $chart = $chart || $('#trading_worm_chart');
        const spots =  Object.keys(Tick.spots()).sort((a, b) => a - b).map(v => Tick.spots()[v]);
        if ($chart && typeof $chart.sparkline === 'function') {
            $chart.sparkline(spots, chart_config);
            if (spots.length) {
                $chart.show();
            } else {
                $chart.hide();
            }
        }
    };

    const reloadPage = () => {
        Defaults.remove('market', 'underlying', 'formname',
            'date_start', 'expiry_type', 'expiry_date', 'expirt_time', 'duration_units', 'diration_value',
            'amount', 'amount_type', 'currency', 'prediction');
        location.reload();
    };

<<<<<<< HEAD
    const showHighchart = () => {
        if (window.chartAllowed) {
            chartFrameSource();
        } else {
            chartFrameCleanup();
            $('#trade_live_chart').hide();
            $('#chart-error').text(localize('Chart is not available for this underlying.')).show();
        }
    };

    const chartFrameCleanup = () => {
        /*
         * Prevent IE memory leak (http://stackoverflow.com/questions/8407946).
         */
        const chart_frame = document.getElementById('chart_frame');
        if (chart_frame) {
            chart_frame.src = 'about:blank';
        }
    };

    const chartFrameSource = () => {
        if ($('#tab_graph').hasClass('active') && (sessionStorage.getItem('old_underlying') !== sessionStorage.getItem('underlying') || /^(|about:blank)$/.test($('#chart_frame').attr('src')))) {
            chartFrameCleanup();
            setChartSource();
            sessionStorage.setItem('old_underlying', document.getElementById('underlying').value);
        }
        $('#chart-error').hide();
        $('#trade_live_chart').show();
    };

    const setChartSource = () => {
        const is_ja = !!jpClient();
        document.getElementById('chart_frame').src = `https://webtrader.binary.com?affiliates=true&instrument=${document.getElementById('underlying').value}&timePeriod=1t&gtm=true&lang=${getLanguage().toLowerCase()}&hideOverlay=${is_ja}&hideShare=${is_ja}&timezone=GMT+${(is_ja ? '9' : '0')}`;
    };

=======
>>>>>>> d05813a1
    // ============= Functions used in /trading_beta =============

    /*
     * toggle active class of menu
     */
    const toggleActiveNavMenuElement_Beta = (nav, event_element) => {
        const li_elements = nav.getElementsByTagName('li');
        const classes = event_element.classList;

        if (!classes.contains('active')) {
            for (let i = 0, len = li_elements.length; i < len; i++) {
                li_elements[i].classList.remove('active');
            }
            classes.add('active');
            const parent = event_element.parentElement.parentElement;
            if (parent.tagName === 'LI' && !parent.classList.contains('active')) {
                parent.classList.add('active');
            }
        }
    };

    const updatePurchaseStatus_Beta = (final_price, pnl, contract_status) => {
        final_price = String(final_price).replace(/,/g, '') * 1;
        pnl = String(pnl).replace(/,/g, '') * 1;
        $('#contract_purchase_heading').text(localize(contract_status));
        const payout  = document.getElementById('contract_purchase_payout');
        const cost    = document.getElementById('contract_purchase_cost');
        const profit  = document.getElementById('contract_purchase_profit');

        labelValue(cost, localize('Stake'), addComma(Math.abs(pnl)));
        labelValue(payout, localize('Payout'), addComma(final_price));

        const isWin = (final_price > 0);
        $('#contract_purchase_profit_value').attr('class', (isWin ? 'profit' : 'loss'));
        labelValue(profit, isWin ? localize('Profit') : localize('Loss'),
            addComma(isWin ? Math.round((final_price - pnl) * 100) / 100 : -Math.abs(pnl)));
    };

    const displayTooltip_Beta = (market, symbol) => {
        const tip     = document.getElementById('symbol_tip');
        const markets = document.getElementById('contract_markets').value;
        if (!market || !symbol) return;
        if (market.match(/^volidx/) || symbol.match(/^R/) || market.match(/^random_index/) || market.match(/^random_daily/)) {
            tip.show();
            tip.setAttribute('target', urlFor('/get-started/volidx-markets'));
        } else {
            tip.hide();
        }
        if (market.match(/^otc_index/) || symbol.match(/^OTC_/) || market.match(/stock/) || markets.match(/stocks/)) {
            tip.show();
            tip.setAttribute('target', urlFor('/get-started/otc-indices-stocks'));
        }
        if (market.match(/^random_index/) || symbol.match(/^R_/)) {
            tip.setAttribute('target', urlFor('/get-started/volidx-markets', '#volidx-indices'));
        }
        if (market.match(/^random_daily/) || symbol.match(/^RDB/) || symbol.match(/^RDMO/) || symbol.match(/^RDS/)) {
            tip.setAttribute('target', urlFor('/get-started/volidx-markets', '#volidx-quotidians'));
        }
        if (market.match(/^smart_fx/) || symbol.match(/^WLD/)) {
            tip.show();
            tip.setAttribute('target', urlFor('/get-started/smart-indices', '#world-fx-indices'));
        }
    };

    const labelValue = (label_elem, label, value, no_currency) => {
        const currency = Client.get('currency');
        elementInnerHtml(label_elem, label);
        const value_elem = document.getElementById(`${label_elem.id}_value`);
        elementInnerHtml(value_elem, no_currency ? value : formatMoney(currency, value));
        value_elem.setAttribute('value', String(value).replace(/,/g, ''));
    };

    const timeIsValid = ($element) => {
        let end_date_value   = document.getElementById('expiry_date').getAttribute('data-value'),
            start_date_value = document.getElementById('date_start').value,
            end_time_value   = document.getElementById('expiry_time').value;
        const $invalid_time = $('#invalid-time');

        if ($element.attr('id') === $('#expiry_time') && end_time_value &&
            !/^(0[0-9]|1[0-9]|2[0-3]):[0-5][0-9]$/.test(end_time_value)) {
            $element.addClass('error-field');
            if ($invalid_time.length === 0) {
                $('#expiry_type_endtime').parent().append($('<p>', { class: 'error-msg', id: 'invalid-time', text: localize('Time is in the wrong format.') }));
            }
            return false;
        }

        $element.removeClass('error-field');
        $invalid_time.remove();

        end_date_value = end_date_value ? toISOFormat(Moment(end_date_value)) : toISOFormat(new Moment());
        start_date_value = start_date_value === 'now' ? Math.floor(window.time._i / 1000) : start_date_value;
        end_time_value = end_time_value || '23:59:59';

        if (Moment.utc(`${end_date_value} ${end_time_value}`).unix() <= start_date_value) {
            $element.addClass('error-field');
            if (!document.getElementById('end_time_validation')) {
                $('#expiry_type_endtime').append($('<p/>', { class: 'error-msg', id: 'end_time_validation', text: localize('End time must be after start time.') }));
            }
            return false;
        }

        $element.removeClass('error-field');
        $('#end_time_validation').remove();
        return true;
    };

    return {
        displayUnderlyings             : displayUnderlyings,
        generateUnderlyingOptions      : generateUnderlyingOptions,
        getFormNameBarrierCategory     : getFormNameBarrierCategory,
        contractTypeDisplayMapping     : contractTypeDisplayMapping,
        showPriceOverlay               : () => { showHideOverlay('loading_container2', 'block'); },
        hidePriceOverlay               : () => { showHideOverlay('loading_container2', 'none'); },
        hideFormOverlay                : () => { showHideOverlay('loading_container3', 'none'); },
        showFormOverlay                : () => { showHideOverlay('loading_container3', 'block'); },
        hideOverlayContainer           : hideOverlayContainer,
        getContractCategoryTree        : getContractCategoryTree,
        resetPriceMovement             : resetPriceMovement,
        toggleActiveCatMenuElement     : toggleActiveCatMenuElement,
        displayCommentPrice            : displayCommentPrice,
        debounce                       : debounce,
        getDefaultMarket               : getDefaultMarket,
        addEventListenerForm           : addEventListenerForm,
        submitForm                     : submitForm,
        durationOrder                  : duration => duration_order[duration],
        displayTooltip                 : displayTooltip,
        selectOption                   : selectOption,
        updateWarmChart                : updateWarmChart,
        reloadPage                     : reloadPage,
        displayContractForms           : displayContractForms,
        displayMarkets                 : displayMarkets,
        toggleActiveNavMenuElement_Beta: toggleActiveNavMenuElement_Beta,
        updatePurchaseStatus_Beta      : updatePurchaseStatus_Beta,
        displayTooltip_Beta            : displayTooltip_Beta,
        labelValue                     : labelValue,
        timeIsValid                    : timeIsValid,
        clean                          : () => { $chart = null; },
    };
})();

module.exports = commonTrading;<|MERGE_RESOLUTION|>--- conflicted
+++ resolved
@@ -578,44 +578,6 @@
         location.reload();
     };
 
-<<<<<<< HEAD
-    const showHighchart = () => {
-        if (window.chartAllowed) {
-            chartFrameSource();
-        } else {
-            chartFrameCleanup();
-            $('#trade_live_chart').hide();
-            $('#chart-error').text(localize('Chart is not available for this underlying.')).show();
-        }
-    };
-
-    const chartFrameCleanup = () => {
-        /*
-         * Prevent IE memory leak (http://stackoverflow.com/questions/8407946).
-         */
-        const chart_frame = document.getElementById('chart_frame');
-        if (chart_frame) {
-            chart_frame.src = 'about:blank';
-        }
-    };
-
-    const chartFrameSource = () => {
-        if ($('#tab_graph').hasClass('active') && (sessionStorage.getItem('old_underlying') !== sessionStorage.getItem('underlying') || /^(|about:blank)$/.test($('#chart_frame').attr('src')))) {
-            chartFrameCleanup();
-            setChartSource();
-            sessionStorage.setItem('old_underlying', document.getElementById('underlying').value);
-        }
-        $('#chart-error').hide();
-        $('#trade_live_chart').show();
-    };
-
-    const setChartSource = () => {
-        const is_ja = !!jpClient();
-        document.getElementById('chart_frame').src = `https://webtrader.binary.com?affiliates=true&instrument=${document.getElementById('underlying').value}&timePeriod=1t&gtm=true&lang=${getLanguage().toLowerCase()}&hideOverlay=${is_ja}&hideShare=${is_ja}&timezone=GMT+${(is_ja ? '9' : '0')}`;
-    };
-
-=======
->>>>>>> d05813a1
     // ============= Functions used in /trading_beta =============
 
     /*
