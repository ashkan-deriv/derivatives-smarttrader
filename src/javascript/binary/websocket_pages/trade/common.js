--- conflicted
+++ resolved
@@ -914,7 +914,195 @@
   document.getElementById('chart_frame').src = 'https://webtrader.binary.com?affiliates=true&instrument=' + document.getElementById('underlying').value + '&timePeriod=1t&gtm=true&lang=' + (page.language() || 'en').toLowerCase();
 }
 
-<<<<<<< HEAD
+// ============= Functions used in /trading_beta =============
+
+/*
+ * function to toggle active class of menu
+ */
+function toggleActiveNavMenuElement_Beta(nav, eventElement) {
+    'use strict';
+    var liElements = nav.getElementsByTagName("li");
+    var classes = eventElement.classList;
+
+    if (!classes.contains('active')) {
+        for (var i = 0, len = liElements.length; i < len; i++){
+            liElements[i].classList.remove('active');
+        }
+        classes.add('active');
+        var parent = eventElement.parentElement.parentElement;
+        if (parent.tagName === 'LI' && !parent.classList.contains('active')) {
+            parent.classList.add('active');
+        }
+    }
+}
+
+/*
+ * function to set placeholder text based on current form, used for mobile menu
+ */
+function setFormPlaceholderContent_Beta(name) {
+    'use strict';
+    var formPlaceholder = document.getElementById('contract_form_nav_placeholder');
+    if (formPlaceholder) {
+        name = name || Defaults.get('formname');
+        formPlaceholder.textContent = Contract_Beta.contractForms()[name];
+    }
+}
+
+function updatePurchaseStatus_Beta(final_price, pnl, contract_status){
+    $('#contract_purchase_heading').text(text.localize(contract_status));
+    var payout  = document.getElementById('contract_purchase_payout'),
+        cost    = document.getElementById('contract_purchase_cost'),
+        profit  = document.getElementById('contract_purchase_profit'),
+        currency = TUser.get().currency;
+
+    label_value(cost  , Content.localize().textStake , Math.abs(pnl));
+    label_value(payout, Content.localize().textPayout, addComma(final_price));
+
+    var isWin = (+final_price > 0);
+    $('#contract_purchase_profit_value').attr('class', (isWin ? 'profit' : 'loss'));
+    label_value(profit, isWin ? Content.localize().textProfit : Content.localize().textLoss, addComma(Math.round((final_price - pnl) * 100) / 100));
+}
+
+function displayTooltip_Beta(market, symbol){
+    'use strict';
+    var tip = document.getElementById('symbol_tip'),
+        markets = document.getElementById('contract_markets').value;
+    if (!market || !symbol) return;
+    if (market.match(/^volidx/) || symbol.match(/^R/) || market.match(/^random_index/) || market.match(/^random_daily/)){
+        tip.show();
+        tip.setAttribute('target', page.url.url_for('/get-started/volidx-markets'));
+    } else {
+      tip.hide();
+    }
+    if (market.match(/^otc_index/) || symbol.match(/^OTC_/) || market.match(/stock/) || markets.match(/stocks/)){
+        tip.show();
+        tip.setAttribute('target', page.url.url_for('/get-started/otc-indices-stocks'));
+    }
+    if (market.match(/^random_index/) || symbol.match(/^R_/)){
+        tip.setAttribute('target', page.url.url_for('/get-started/volidx-markets', '#volidx-indices'));
+    }
+    if (market.match(/^random_daily/) || symbol.match(/^RDB/) || symbol.match(/^RDMO/) || symbol.match(/^RDS/)){
+        tip.setAttribute('target', page.url.url_for('/get-started/volidx-markets', '#volidx-quotidians'));
+    }
+    if (market.match(/^smart_fx/) || symbol.match(/^WLD/)){
+        tip.show();
+        tip.setAttribute('target', page.url.url_for('/get-started/smart-indices', '#world-fx-indices'));
+    }
+}
+
+function label_value(label_elem, label, value, no_currency) {
+    var currency = TUser.get().currency;
+    label_elem.innerHTML = label;
+    var value_elem = document.getElementById(label_elem.id + '_value');
+    value_elem.innerHTML = no_currency ? value : format_money(currency, value);
+    value_elem.setAttribute('value', value);
+}
+
+function adjustAnalysisColumnHeight() {
+    var sumHeight = 0;
+    if (window.innerWidth > 767) {
+        $('.col-left').children().each(function() {
+            if ($(this).is(':visible')) sumHeight += $(this).outerHeight(true);
+        });
+    } else {
+        sumHeight = 'auto';
+    }
+    $('#trading_analysis_content').height(sumHeight);
+}
+
+function moreTabsHandler($ul) {
+    if (!$ul) $ul = $('#analysis_tabs');
+    var $visibleTabs  = $ul.find('>li:visible'),
+        seeMoreClass  = 'see-more',
+        moreTabsClass = 'more-tabs',
+        maxWidth      = $ul.outerWidth(),
+        totalWidth    = 0;
+
+    // add seeMore tab
+    var $seeMore = $ul.find('li.' + seeMoreClass);
+    if ($seeMore.length === 0) {
+        $seeMore = $('<li class="tm-li ' + seeMoreClass + '"><a class="tm-a" href="javascript:;"><span class="caret-down"></span></a></li>');
+        $ul.append($seeMore);
+    }
+    $seeMore.removeClass('active');
+
+    // add moreTabs container
+    var $moreTabs = $ul.find('.' + moreTabsClass);
+    if ($moreTabs.length === 0) {
+        $moreTabs = $('<div class="' + moreTabsClass + '" />').appendTo($seeMore);
+    } else {
+        $moreTabs.find('>li').each(function(index, tab) {
+            $(tab).insertBefore($seeMore);
+        });
+    }
+    $moreTabs.css('top', $ul.find('li:visible').outerHeight() - 1).unbind('click').click(function() { hideDropDown('fast'); });
+
+    // move additional tabs to moreTabs
+    $visibleTabs = $ul.find('>li:visible');
+    $visibleTabs.each(function(index, tab) {
+        totalWidth += $(tab).outerWidth(true);
+    });
+    var resultWidth = totalWidth;
+    while (resultWidth >= maxWidth) {
+        var $thisTab = $ul.find('>li:not(.' + seeMoreClass + '):visible').last();
+        resultWidth -= $thisTab.outerWidth(true);
+        $thisTab.prependTo($moreTabs);
+    }
+
+    if ($moreTabs.children().length === 0) {
+        $seeMore.hide();
+        return;
+    }
+
+    $seeMore.show();
+    if ($moreTabs.find('>li.active').length > 0) {
+        $seeMore.addClass('active');
+    }
+
+    // drop down behaviour
+    function showDropDown() {
+        $moreTabs.slideDown();
+        if ($seeMore.find('.over').length === 0) {
+            $('<div/>', {class: 'over'}).insertBefore($seeMore.find('>a'));
+            $seeMore.find('.over').width($seeMore.width());
+        }
+        $seeMore.addClass('open');
+    }
+    function hideDropDown(duration) {
+        $moreTabs.slideUp(duration || 400, function() {
+            $seeMore.removeClass('open');
+        });
+    }
+    var timeout;
+    $seeMore.find('>a').unbind('click').on('click', function(e) {
+        e.stopPropagation();
+        if($moreTabs.is(':visible')) {
+            hideDropDown();
+            clearTimeout(timeout);
+        } else {
+            clearTimeout(timeout);
+            showDropDown();
+            timeout = setTimeout(function() {
+                hideDropDown();
+                clearTimeout(timeout);
+            }, 3000);
+        }
+    });
+    $(document).unbind('click').on('click', function() { hideDropDown(); });
+
+    $moreTabs.mouseenter(function() {
+        clearTimeout(timeout);
+    });
+
+    $moreTabs.mouseleave(function() {
+        clearTimeout(timeout);
+        var $this = $(this);
+        timeout = setTimeout(function() {
+            hideDropDown();
+        }, 1000);
+    });
+}
+
 module.exports = {
     displayUnderlyings: displayUnderlyings,
     getFormNameBarrierCategory: getFormNameBarrierCategory,
@@ -950,202 +1138,11 @@
     chartFrameSource: chartFrameSource,
     displayContractForms: displayContractForms,
     displayMarkets: displayMarkets,
-};
-=======
-
-// ============= Functions used in /trading_beta =============
-
-/*
- * function to toggle active class of menu
- */
-function toggleActiveNavMenuElement_Beta(nav, eventElement) {
-    'use strict';
-    var liElements = nav.getElementsByTagName("li");
-    var classes = eventElement.classList;
-
-    if (!classes.contains('active')) {
-        for (var i = 0, len = liElements.length; i < len; i++){
-            liElements[i].classList.remove('active');
-        }
-        classes.add('active');
-        var parent = eventElement.parentElement.parentElement;
-        if (parent.tagName === 'LI' && !parent.classList.contains('active')) {
-            parent.classList.add('active');
-        }
-    }
-}
-
-/*
- * function to set placeholder text based on current form, used for mobile menu
- */
-function setFormPlaceholderContent_Beta(name) {
-    'use strict';
-    var formPlaceholder = document.getElementById('contract_form_nav_placeholder');
-    if (formPlaceholder) {
-        name = name || Defaults.get('formname');
-        formPlaceholder.textContent = Contract_Beta.contractForms()[name];
-    }
-}
-
-function updatePurchaseStatus_Beta(final_price, pnl, contract_status){
-    $('#contract_purchase_heading').text(text.localize(contract_status));
-    var payout  = document.getElementById('contract_purchase_payout'),
-        cost    = document.getElementById('contract_purchase_cost'),
-        profit  = document.getElementById('contract_purchase_profit'),
-        currency = TUser.get().currency;
-
-    label_value(cost  , Content.localize().textStake , Math.abs(pnl));
-    label_value(payout, Content.localize().textPayout, addComma(final_price));
-
-    var isWin = (+final_price > 0);
-    $('#contract_purchase_profit_value').attr('class', (isWin ? 'profit' : 'loss'));
-    label_value(profit, isWin ? Content.localize().textProfit : Content.localize().textLoss, addComma(Math.round((final_price - pnl) * 100) / 100));
-}
-
-function displayTooltip_Beta(market, symbol){
-    'use strict';
-    var tip = document.getElementById('symbol_tip'),
-        markets = document.getElementById('contract_markets').value;
-    if (!market || !symbol) return;
-    if (market.match(/^volidx/) || symbol.match(/^R/) || market.match(/^random_index/) || market.match(/^random_daily/)){
-        tip.show();
-        tip.setAttribute('target', page.url.url_for('/get-started/volidx-markets'));
-    } else {
-      tip.hide();
-    }
-    if (market.match(/^otc_index/) || symbol.match(/^OTC_/) || market.match(/stock/) || markets.match(/stocks/)){
-        tip.show();
-        tip.setAttribute('target', page.url.url_for('/get-started/otc-indices-stocks'));
-    }
-    if (market.match(/^random_index/) || symbol.match(/^R_/)){
-        tip.setAttribute('target', page.url.url_for('/get-started/volidx-markets', '#volidx-indices'));
-    }
-    if (market.match(/^random_daily/) || symbol.match(/^RDB/) || symbol.match(/^RDMO/) || symbol.match(/^RDS/)){
-        tip.setAttribute('target', page.url.url_for('/get-started/volidx-markets', '#volidx-quotidians'));
-    }
-    if (market.match(/^smart_fx/) || symbol.match(/^WLD/)){
-        tip.show();
-        tip.setAttribute('target', page.url.url_for('/get-started/smart-indices', '#world-fx-indices'));
-    }
-}
-
-function label_value(label_elem, label, value, no_currency) {
-    var currency = TUser.get().currency;
-    label_elem.innerHTML = label;
-    var value_elem = document.getElementById(label_elem.id + '_value');
-    value_elem.innerHTML = no_currency ? value : format_money(currency, value);
-    value_elem.setAttribute('value', value);
-}
-
-function adjustAnalysisColumnHeight() {
-    var sumHeight = 0;
-    if (window.innerWidth > 767) {
-        $('.col-left').children().each(function() {
-            if ($(this).is(':visible')) sumHeight += $(this).outerHeight(true);
-        });
-    } else {
-        sumHeight = 'auto';
-    }
-    $('#trading_analysis_content').height(sumHeight);
-}
-
-function moreTabsHandler($ul) {
-    if (!$ul) $ul = $('#analysis_tabs');
-    var $visibleTabs  = $ul.find('>li:visible'),
-        seeMoreClass  = 'see-more',
-        moreTabsClass = 'more-tabs',
-        maxWidth      = $ul.outerWidth(),
-        totalWidth    = 0;
-
-    // add seeMore tab
-    var $seeMore = $ul.find('li.' + seeMoreClass);
-    if ($seeMore.length === 0) {
-        $seeMore = $('<li class="tm-li ' + seeMoreClass + '"><a class="tm-a" href="javascript:;"><span class="caret-down"></span></a></li>');
-        $ul.append($seeMore);
-    }
-    $seeMore.removeClass('active');
-
-    // add moreTabs container
-    var $moreTabs = $ul.find('.' + moreTabsClass);
-    if ($moreTabs.length === 0) {
-        $moreTabs = $('<div class="' + moreTabsClass + '" />').appendTo($seeMore);
-    } else {
-        $moreTabs.find('>li').each(function(index, tab) {
-            $(tab).insertBefore($seeMore);
-        });
-    }
-    $moreTabs.css('top', $ul.find('li:visible').outerHeight() - 1).unbind('click').click(function() { hideDropDown('fast'); });
-
-    // move additional tabs to moreTabs
-    $visibleTabs = $ul.find('>li:visible');
-    $visibleTabs.each(function(index, tab) {
-        totalWidth += $(tab).outerWidth(true);
-    });
-    var resultWidth = totalWidth;
-    while (resultWidth >= maxWidth) {
-        var $thisTab = $ul.find('>li:not(.' + seeMoreClass + '):visible').last();
-        resultWidth -= $thisTab.outerWidth(true);
-        $thisTab.prependTo($moreTabs);
-    }
-
-    if ($moreTabs.children().length === 0) {
-        $seeMore.hide();
-        return;
-    }
-
-    $seeMore.show();
-    if ($moreTabs.find('>li.active').length > 0) {
-        $seeMore.addClass('active');
-    }
-
-    // drop down behaviour
-    function showDropDown() {
-        $moreTabs.slideDown();
-        if ($seeMore.find('.over').length === 0) {
-            $('<div/>', {class: 'over'}).insertBefore($seeMore.find('>a'));
-            $seeMore.find('.over').width($seeMore.width());
-        }
-        $seeMore.addClass('open');
-    }
-    function hideDropDown(duration) {
-        $moreTabs.slideUp(duration || 400, function() {
-            $seeMore.removeClass('open');
-        });
-    }
-    var timeout;
-    $seeMore.find('>a').unbind('click').on('click', function(e) {
-        e.stopPropagation();
-        if($moreTabs.is(':visible')) {
-            hideDropDown();
-            clearTimeout(timeout);
-        } else {
-            clearTimeout(timeout);
-            showDropDown();
-            timeout = setTimeout(function() {
-                hideDropDown();
-                clearTimeout(timeout);
-            }, 3000);
-        }
-    });
-    $(document).unbind('click').on('click', function() { hideDropDown(); });
-
-    $moreTabs.mouseenter(function() {
-        clearTimeout(timeout);
-    });
-
-    $moreTabs.mouseleave(function() {
-        clearTimeout(timeout);
-        var $this = $(this);
-        timeout = setTimeout(function() {
-            hideDropDown();
-        }, 1000);
-    });
-}
-
-//used temporarily for mocha test
-if (typeof module !== 'undefined') {
-    module.exports = {
-        addComma: addComma
-    };
-}
->>>>>>> 407ec534
+    toggleActiveNavMenuElement_Beta: toggleActiveNavMenuElement_Beta
+    setFormPlaceholderContent_Beta: setFormPlaceholderContent_Beta
+    updatePurchaseStatus_Beta: updatePurchaseStatus_Beta
+    displayTooltip_Beta: displayTooltip_Beta
+    label_value: label_value
+    adjustAnalysisColumnHeight: adjustAnalysisColumnHeight
+    moreTabsHandler: moreTabsHandler
+};