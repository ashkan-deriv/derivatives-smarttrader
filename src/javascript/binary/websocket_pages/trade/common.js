var Defaults        = require('./defaults').Defaults;
var Notifications   = require('./notifications').Notifications;
var Symbols         = require('./symbols').Symbols;
var Tick            = require('./tick').Tick;
var objectNotEmpty  = require('../../base/utility').objectNotEmpty;
var Content         = require('../../common_functions/content').Content;
var format_money    = require('../../common_functions/currency_to_symbol').format_money;
var japanese_client = require('../../common_functions/country_base').japanese_client;
var addComma        = require('../../common_functions/string_util').addComma;
<<<<<<< HEAD
var Moment          = require('moment');
=======
var moment          = require('moment');
var toISOFormat     = require('../../common_functions/string_util').toISOFormat;
>>>>>>> 06981dfb

/*
 * This contains common functions we need for processing the response
 */

if (typeof window === 'undefined') {
    Element = function() {}; // eslint-disable-line
}

Element.prototype.hide = function() {
    this.style.display = 'none';
};

Element.prototype.show = function() {
    this.style.display = '';
};

if (!('remove' in Element.prototype)) {
    Element.prototype.remove = function() {
        if (this.parentNode) {
            this.parentNode.removeChild(this);
        }
    };
}

/*
 * function to display contract form as element of ul
 */
function displayContractForms(id, elements, selected) {
    'use strict';

    if (!id || !elements || !selected) return;
    var target = document.getElementById(id),
        fragment = document.createDocumentFragment();

    target.innerHTML = '';

    if (elements) {
        var tree = getContractCategoryTree(elements);
        for (var i = 0; i < tree.length; i++) {
            var el1 = tree[i];
            var li = document.createElement('li');

            li.classList.add('tm-li');
            if (i === 0) {
                li.classList.add('first');
            }             else if (i === tree.length - 1) {
                li.classList.add('last');
            }

            if (typeof el1 === 'object') {
                var fragment2 = document.createDocumentFragment();
                var flag = 0;
                var first = '';
                for (var j = 0; j < el1[1].length; j++) {
                    var el2 = el1[1][j];
                    var li2 = document.createElement('li'),
                        a2 = document.createElement('a'),
                        content2 = document.createTextNode(elements[el2]);
                    li2.classList.add('tm-li-2');

                    if (j === 0) {
                        first = el2.toLowerCase();
                        li2.classList.add('first');
                    }                     else if (j === el1[1].length - 1) {
                        li2.classList.add('last');
                    }

                    if (selected && selected === el2.toLowerCase()) {
                        li2.classList.add('active');
                        a2.classList.add('a-active');
                        flag = 1;
                    }

                    a2.classList.add('tm-a-2');
                    a2.appendChild(content2);
                    a2.setAttribute('menuitem', el2.toLowerCase());
                    a2.setAttribute('id', el2.toLowerCase());

                    li2.appendChild(a2);

                    fragment2.appendChild(li2);
                }
                if (fragment2.hasChildNodes()) {
                    var ul = document.createElement('ul'),
                        a = document.createElement('a'),
                        content = document.createTextNode(elements[el1[0]]);

                    a.appendChild(content);
                    a.setAttribute('class', 'tm-a');
                    a.setAttribute('menuitem', first);
                    ul.appendChild(fragment2);
                    ul.setAttribute('class', 'tm-ul-2');
                    ul.setAttribute('id', el1[0] + '-submenu');

                    if (flag) {
                        li.classList.add('active');
                    }

                    li.appendChild(a);
                    li.appendChild(ul);
                }
            }             else {
                var content3 = document.createTextNode(elements[el1]),
                    a3 = document.createElement('a');

                if (selected && selected === el1.toLowerCase()) {
                    a3.classList.add('a-active');
                    li.classList.add('active');
                }
                a3.appendChild(content3);
                a3.classList.add('tm-a');
                a3.setAttribute('menuitem', el1);
                a3.setAttribute('id', el1.toLowerCase());
                li.appendChild(a3);
            }
            fragment.appendChild(li);
        }
        if (target) {
            target.appendChild(fragment);
            var list = target.getElementsByClassName('tm-li');
            for (var k = 0; k < list.length; k++) {
                var li4 = list[k];
                li4.addEventListener('mouseover', function() {
                    this.classList.add('hover');
                });
                li4.addEventListener('mouseout', function() {
                    this.classList.remove('hover');
                });
            }
        }
    }
}


function displayMarkets(id, elements, selected) {
    'use strict';

    var target = document.getElementById(id),
        fragment =  document.createDocumentFragment();

    while (target && target.firstChild) {
        target.removeChild(target.firstChild);
    }

    var keys1 = Object.keys(elements).sort(marketSort);
    for (var i = 0; i < keys1.length; i++) {
        var key = keys1[i];
        var option = document.createElement('option'),
            content = document.createTextNode(elements[key].name);
        option.setAttribute('value', key);
        if (selected && selected === key) {
            option.setAttribute('selected', 'selected');
        }
        option.appendChild(content);
        fragment.appendChild(option);

        if (elements[key].submarkets && objectNotEmpty(elements[key].submarkets)) {
            var keys2 = Object.keys(elements[key].submarkets).sort(marketSort);
            for (var j = 0; j < keys2.length; j++) {
                var key2 = keys2[j];
                option = document.createElement('option');
                option.setAttribute('value', key2);
                if (selected && selected === key2) {
                    option.setAttribute('selected', 'selected');
                }
                option.textContent = '\xA0\xA0\xA0\xA0' + elements[key].submarkets[key2].name;
                fragment.appendChild(option);
            }
        }
    }
    if (target) {
        target.appendChild(fragment);

        if (target.selectedIndex < 0) {
            target.selectedIndex = 0;
        }
        var current = target.options[target.selectedIndex];
        if (selected !== current.value) {
            Defaults.set('market', current.value);
        }

        if (current.disabled) { // there is no open market
            Notifications.show({ text: page.text.localize('All markets are closed now. Please try again later.'), uid: 'MARKETS_CLOSED' });
            document.getElementById('trading_init_progress').style.display = 'none';
        }
    }
}

/*
 * function to display underlyings
 *
 * we need separate function for this as sorting is different and later
 * we may add submarket to it
 */
function displayUnderlyings(id, elements, selected) {
    'use strict';

    var target = document.getElementById(id),
        fragment =  document.createDocumentFragment();

    while (target && target.firstChild) {
        target.removeChild(target.firstChild);
    }

    if (elements) {
        var keys = Object.keys(elements).sort(function(a, b) {
            return elements[a].display.localeCompare(elements[b].display);
        });
        var submarkets = {};
        for (var i = 0; i < keys.length; i++) {
            if (!submarkets.hasOwnProperty(elements[keys[i]].submarket)) {
                submarkets[elements[keys[i]].submarket] = [];
            }
            submarkets[elements[keys[i]].submarket].push(keys[i]);
        }
        var keys2 = Object.keys(submarkets).sort(marketSort);
        for (var j = 0; j < keys2.length; j++) {
            for (var k = 0; k < submarkets[keys2[j]].length; k++) {
                var key = submarkets[keys2[j]][k];
                var option = document.createElement('option'),
                    content = document.createTextNode(page.text.localize(elements[key].display));
                option.setAttribute('value', key);
                if (selected && selected === key) {
                    option.setAttribute('selected', 'selected');
                }
                option.appendChild(content);
                fragment.appendChild(option);
            }
        }
    }
    if (target) {
        target.appendChild(fragment);
    }
}

/*
 * This maps the form name and barrierCategory we display on
 * trading form to the actual we send it to backend
 * for e.g risefall is mapped to callput with barrierCategory euro_atm
 */
function getFormNameBarrierCategory(displayFormName) {
    'use strict';

    var obj = {};
    if (displayFormName) {
        if (displayFormName === 'risefall') {
            obj.formName = 'callput';
            obj.barrierCategory = 'euro_atm';
        } else if (displayFormName === 'higherlower') {
            obj.formName = 'callput';
            obj.barrierCategory = 'euro_non_atm';
        } else if (displayFormName === 'callput') {
            obj.formName = displayFormName;
            obj.barrierCategory = 'euro_atm';
        } else if (displayFormName === 'overunder' || displayFormName === 'evenodd' || displayFormName === 'matchdiff') {
            obj.formName = 'digits';
            obj.barrierCategory = '';
        } else {
            obj.formName = displayFormName;
            obj.barrierCategory = '';
        }
    } else {
        obj.formName = 'callput';
        obj.barrierCategory = 'euro_atm';
    }
    return obj;
}

/*
 * This maps the contract type to where we display on trading form
 * and as there is no mapping on server side so need to create it
 * on front end
 *
 * for example we display CALL on top and PUT to bottom
 */
function contractTypeDisplayMapping(type) {
    'use strict';

    var obj = {
        CALL        : 'top',
        PUT         : 'bottom',
        CALLE       : 'top',
        PUTE        : 'bottom',
        ASIANU      : 'top',
        ASIAND      : 'bottom',
        DIGITMATCH  : 'top',
        DIGITDIFF   : 'bottom',
        DIGITEVEN   : 'top',
        DIGITODD    : 'bottom',
        DIGITOVER   : 'top',
        DIGITUNDER  : 'bottom',
        EXPIRYRANGEE: 'top',
        EXPIRYMISSE : 'bottom',
        EXPIRYRANGE : 'top',
        EXPIRYMISS  : 'bottom',
        RANGE       : 'top',
        UPORDOWN    : 'bottom',
        ONETOUCH    : 'top',
        NOTOUCH     : 'bottom',
        SPREADU     : 'top',
        SPREADD     : 'bottom',
    };

    return type ? obj[type] : 'top';
}

function showPriceOverlay() {
    'use strict';

    var elm = document.getElementById('loading_container2');
    if (elm) {
        elm.style.display = 'block';
    }
}

function hidePriceOverlay() {
    'use strict';

    var elm = document.getElementById('loading_container2');
    if (elm) {
        elm.style.display = 'none';
    }
}

function hideFormOverlay() {
    'use strict';

    var elm = document.getElementById('loading_container3');
    if (elm) {
        elm.style.display = 'none';
    }
}

function showFormOverlay() {
    'use strict';

    var elm = document.getElementById('loading_container3');
    if (elm) {
        elm.style.display = 'block';
    }
}

/*
 * function to hide contract confirmation overlay container
 */
function hideOverlayContainer() {
    'use strict';

    var elm = document.getElementById('contract_confirmation_container');
    if (elm) {
        elm.style.display = 'none';
    }
    var elm2 = document.getElementById('contracts_list');
    if (elm2) {
        elm2.style.display = 'flex';
    }
}

function getContractCategoryTree(elements) {
    'use strict';

    var tree = [
        ['updown',
            ['risefall',
                'higherlower'],
        ],
        'touchnotouch',
        ['inout',
            ['endsinout',
                'staysinout'],
        ],
        'asian',
        ['digits',
            ['matchdiff',
                'evenodd',
                'overunder'],
        ],
        'spreads',
    ];

    if (elements) {
        tree = tree.map(function(e) {
            if (typeof e === 'object') {
                e[1] = e[1].filter(function(e1) {
                    return elements[e1];
                });
                if (!e[1].length) {
                    e = '';
                }
            }            else if (!elements[e]) {
                e = '';
            }
            return e;
        });
        tree = tree.filter(function(v) { return v.length; });
    }
    return tree;
}

/*
 * resets price movement color changing, to prevent coloring on some changes
 * coloring will continue on the next proposal responses
 */
function resetPriceMovement() {
    var btns = document.getElementsByClassName('purchase_button');
    for (var i = 0; i < btns.length; i++) {
        btns[i].setAttribute('data-display_value', '');
        btns[i].setAttribute('data-payout', '');
    }
}

/*
 * function to toggle active class of menu
 */
function toggleActiveNavMenuElement(nav, eventElement) {
    'use strict';

    var liElements = nav.getElementsByTagName('li');
    var classes = eventElement.classList;

    if (!classes.contains('active')) {
        for (var i = 0, len = liElements.length; i < len; i++) {
            liElements[i].classList.remove('active');
        }
        classes.add('active');
    }
}

function toggleActiveCatMenuElement(nav, eventElementId) {
    'use strict';

    var eventElement = document.getElementById(eventElementId);
    var liElements = nav.querySelectorAll('.active, .a-active');
    var classes = eventElement.classList;
    var i;
    var len;

    if (!classes.contains('active')) {
        for (i = 0, len = liElements.length; i < len; i++) {
            liElements[i].classList.remove('active');
            liElements[i].classList.remove('a-active');
        }
        classes.add('a-active');

        i = 0;
        var parent = eventElement.parentElement;
        while (parent && parent.id !== nav.id && i < 10) {
            if (parent.tagName === 'LI') {
                parent.classList.add('active');
            }
            parent = parent.parentElement;
            i++;
        }
    }
}

/*
 * function to display the profit and return of bet under each trade container except spreads
 */
function displayCommentPrice(node, currency, type, payout) {
    'use strict';

    if (node && type && payout) {
        var profit = payout - type,
            return_percent = (profit / type) * 100,
            comment = Content.localize().textNetProfit + ': ' + format_money(currency, profit) + ' | ' + Content.localize().textReturn + ' ' + return_percent.toFixed(1) + '%';

        if (isNaN(profit) || isNaN(return_percent)) {
            node.hide();
        } else {
            node.show();
            node.textContent = comment;
        }
    }
}

/*
 * function to display comment for spreads
 */
function displayCommentSpreads(node, currency, point) {
    'use strict';

    if (node && point) {
        var amountPerPoint = document.getElementById('amount_per_point').value,
            stopType = document.querySelector('input[name="stop_type"]:checked').value,
            stopLoss = document.getElementById('stop_loss').value,
            displayAmount = 0;

        if (isNaN(stopLoss) || isNaN(amountPerPoint)) {
            node.hide();
        } else {
            if (stopType === 'point') {
                displayAmount = parseFloat(parseFloat(amountPerPoint) * parseFloat(stopLoss));
            } else {
                displayAmount = parseFloat(stopLoss);
            }
            node.textContent = Content.localize().textSpreadDepositComment + ' ' + format_money(currency, displayAmount) + ' ' + Content.localize().textSpreadRequiredComment + ': ' + point + ' ' + Content.localize().textSpreadPointsComment;
        }
    }
}

/*
 * This function is used in case where we have input and we don't want to fire
 * event on every change while user is typing for example in case of amount if
 * we want to change 10 to 1000 i.e. two zeros so two input events will be fired
 * normally, this function delay the event based on delay specified in milliseconds
 *
 * Reference
 * http://davidwalsh.name/javascript-debounce-function
 */
function debounce(func, wait, immediate) {
    'use strict';

    var timeout;
    var delay = wait || 500;
    return function() {
        var context = this,
            args = arguments;
        var later = function() {
            timeout = null;
            if (!immediate) func.apply(context, args);
        };
        var callNow = immediate && !timeout;
        clearTimeout(timeout);
        timeout = setTimeout(later, delay);
        if (callNow) func.apply(context, args);
    };
}

/*
 * function to check if selected market is allowed for current user
 */
function getDefaultMarket() {
    'use strict';

    var mkt = Defaults.get('market');
    var markets = Symbols.markets(1);
    if (!mkt || !markets[mkt]) {
        var sorted_markets = Object.keys(Symbols.markets()).filter(function(v) {
            return markets[v].is_active;
        }).sort(function(a, b) {
            return getMarketsOrder(a) - getMarketsOrder(b);
        });
        mkt = sorted_markets[0];
    }
    return mkt;
}

// Order
function getMarketsOrder(market) {
    var order = {
        forex      : 1,
        volidx     : 2,
        indices    : 3,
        stocks     : 4,
        commodities: 5,
    };
    return order[market] ? order[market] : 100;
}

/*
 * this is invoked when submit button is clicked and prevents reloading of page
 */
function addEventListenerForm() {
    'use strict';

    document.getElementById('websocket_form').addEventListener('submit', function(evt) {
        evt.currentTarget.classList.add('submitted');
        evt.preventDefault();
        return false;
    }, false);
}

/*
 * this creates a button, clicks it, and destroys it to invoke the listener
 */
function submitForm(form) {
    'use strict';

    var button = form.ownerDocument.createElement('input');
    button.style.display = 'none';
    button.type = 'submit';
    form.appendChild(button).click();
    form.removeChild(button);
}

/*
 * function to sort the duration in ascending order
 */
function durationOrder(duration) {
    'use strict';

    var order = {
        t: 1,
        s: 2,
        m: 3,
        h: 4,
        d: 5,
    };
    return order[duration];
}

function marketOrder(market) {
    'use strict';

    var order = {
        forex          : 0,
        major_pairs    : 1,
        minor_pairs    : 2,
        smart_fx       : 3,
        indices        : 4,
        asia_oceania   : 5,
        europe_africa  : 6,
        americas       : 7,
        otc_index      : 8,
        stocks         : 9,
        au_otc_stock   : 10,
        ge_otc_stock   : 11,
        india_otc_stock: 12,
        uk_otc_stock   : 13,
        us_otc_stock   : 14,
        commodities    : 15,
        metals         : 16,
        energy         : 17,
        volidx         : 18,
        random_index   : 19,
        random_daily   : 20,
        random_nightly : 21,
    };
    return order[market];
}

function marketSort(a, b) {
    if (marketOrder(a) > marketOrder(b)) {
        return 1;
    } else if (marketOrder(a) < marketOrder(b)) {
        return -1;
    }

    return 0;
}

function displayTooltip(market, symbol) {
    'use strict';

    var tip = document.getElementById('symbol_tip'),
        guide = document.getElementById('guideBtn'),
        app = document.getElementById('androidApp'),
        appstore = document.getElementById('appstore'),
        markets = document.getElementById('contract_markets').value;
    if (!market || !symbol) return;
    if (market.match(/^volidx/) || symbol.match(/^R/) || market.match(/^random_index/) || market.match(/^random_daily/)) {
        if (guide) guide.hide();
        tip.show();
        tip.setAttribute('target', page.url.url_for('/get-started/volidx-markets'));
        app.show();
        appstore.show();
    } else {
        app.hide();
        appstore.hide();
        tip.hide();
        if (guide) guide.show();
    }
    if (market.match(/^otc_index/) || symbol.match(/^OTC_/) || market.match(/stock/) || markets.match(/stocks/)) {
        tip.show();
        tip.setAttribute('target', page.url.url_for('/get-started/otc-indices-stocks'));
    }
    if (market.match(/^random_index/) || symbol.match(/^R_/)) {
        tip.setAttribute('target', page.url.url_for('/get-started/volidx-markets', '#volidx-indices'));
    }
    if (market.match(/^random_daily/) || symbol.match(/^RDB/) || symbol.match(/^RDMO/) || symbol.match(/^RDS/)) {
        tip.setAttribute('target', page.url.url_for('/get-started/volidx-markets', '#volidx-quotidians'));
    }
    if (market.match(/^smart_fx/) || symbol.match(/^WLD/)) {
        tip.show();
        tip.setAttribute('target', page.url.url_for('/get-started/smart-indices', '#world-fx-indices'));
    }
}

function selectOption(option, select) {
    var options = select.getElementsByTagName('option');
    var contains = 0;
    for (var i = 0; i < options.length; i++) {
        if (options[i].value === option && !options[i].hasAttribute('disabled')) {
            contains = 1;
            break;
        }
    }
    if (contains) {
        select.value = option;
        return true;
    }

    return false;
}

function updatePurchaseStatus(final_price, pnl, contract_status) {
    $('#contract_purchase_heading').text(page.text.localize(contract_status));
    var $payout = $('#contract_purchase_payout'),
        $cost = $('#contract_purchase_cost'),
        $profit = $('#contract_purchase_profit');

    $payout.html(Content.localize().textBuyPrice + '<p>' + addComma(Math.abs(pnl)) + '</p>');
    $cost.html(Content.localize().textFinalPrice + '<p>' + addComma(final_price) + '</p>');
    if (!final_price) {
        $profit.html(Content.localize().textLoss + '<p>' + addComma(pnl) + '</p>');
    }    else {
        $profit.html(Content.localize().textProfit + '<p>' + addComma(Math.round((final_price - pnl) * 100) / 100) + '</p>');
        updateContractBalance(TUser.get().balance);
    }
}

function updateContractBalance(balance) {
    $('#contract_purchase_balance').text(
        Content.localize().textContractConfirmationBalance + ' ' + format_money(TUser.get().currency, balance),
    );
}

function updateWarmChart() {
    var $chart = $('#trading_worm_chart');
    var spots =  Object.keys(Tick.spots()).sort(function(a, b) {
        return a - b;
    }).map(function(v) {
        return Tick.spots()[v];
    });
    var chart_config = {
        type              : 'line',
        lineColor         : '#606060',
        fillColor         : false,
        spotColor         : '#00f000',
        minSpotColor      : '#f00000',
        maxSpotColor      : '#0000f0',
        highlightSpotColor: '#ffff00',
        highlightLineColor: '#000000',
        spotRadius        : 1.25,
    };
    if ($chart && typeof $chart.sparkline === 'function') {
        $chart.sparkline(spots, chart_config);
        if (spots.length) {
            $chart.show();
        }        else {
            $chart.hide();
        }
    }
}

function reloadPage() {
    Defaults.remove('market', 'underlying', 'formname',
        'date_start', 'expiry_type', 'expiry_date', 'expirt_time', 'duration_units', 'diration_value',
        'amount', 'amount_type', 'currency', 'stop_loss', 'stop_type', 'stop_profit', 'amount_per_point', 'prediction');
    location.reload();
}

function showHighchart() {
    Content.populate();

    if (window.chartAllowed) {
        chartFrameSource();
    } else {
        chartFrameCleanup();
        $('#trade_live_chart').hide();
        $('#chart-error').text(page.text.localize('Chart is not available for this underlying.'))
                     .show();
    }
}

function chartFrameCleanup() {
    /*
     * Prevent IE memory leak (http://stackoverflow.com/questions/8407946).
     */
    var chart_frame = document.getElementById('chart_frame');
    if (chart_frame) {
        chart_frame.src = 'about:blank';
    }
}

function chartFrameSource() {
    if ($('#tab_graph').hasClass('active') && (sessionStorage.getItem('old_underlying') !== sessionStorage.getItem('underlying') || /^(|about:blank)$/.test($('#chart_frame').attr('src')))) {
        chartFrameCleanup();
        setChartSource();
        sessionStorage.setItem('old_underlying', document.getElementById('underlying').value);
    }
    $('#chart-error').hide();
    $('#trade_live_chart').show();
}

function setChartSource() {
    var ja = japanese_client();
    document.getElementById('chart_frame').src = 'https://webtrader.binary.com?affiliates=true&instrument=' + document.getElementById('underlying').value + '&timePeriod=1t&gtm=true&lang=' + (page.language() || 'en').toLowerCase() +
  '&hideOverlay=' + (ja ? 'true' : 'false') + '&hideShare=' + (ja ? 'true' : 'false') + '&timezone=GMT+' + (ja ? '9' : '0') +
  '&hideFooter=' + (ja ? 'true' : 'false');
}

// ============= Functions used in /trading_beta =============

/*
 * function to toggle active class of menu
 */
function toggleActiveNavMenuElement_Beta(nav, eventElement) {
    'use strict';

    var liElements = nav.getElementsByTagName('li');
    var classes = eventElement.classList;

    if (!classes.contains('active')) {
        for (var i = 0, len = liElements.length; i < len; i++) {
            liElements[i].classList.remove('active');
        }
        classes.add('active');
        var parent = eventElement.parentElement.parentElement;
        if (parent.tagName === 'LI' && !parent.classList.contains('active')) {
            parent.classList.add('active');
        }
    }
}

function updatePurchaseStatus_Beta(final_price, pnl, contract_status) {
    final_price = String(final_price).replace(/,/g, '') * 1;
    pnl = String(pnl).replace(/,/g, '') * 1;
    $('#contract_purchase_heading').text(page.text.localize(contract_status));
    var payout  = document.getElementById('contract_purchase_payout'),
        cost    = document.getElementById('contract_purchase_cost'),
        profit  = document.getElementById('contract_purchase_profit');

    label_value(cost, Content.localize().textStake, addComma(Math.abs(pnl)));
    label_value(payout, Content.localize().textPayout, addComma(final_price));

    var isWin = (final_price > 0);
    $('#contract_purchase_profit_value').attr('class', (isWin ? 'profit' : 'loss'));
    label_value(profit, isWin ? Content.localize().textProfit : Content.localize().textLoss,
        addComma(isWin ? Math.round((final_price - pnl) * 100) / 100 : -Math.abs(pnl)));
}

function displayTooltip_Beta(market, symbol) {
    'use strict';

    var tip = document.getElementById('symbol_tip'),
        markets = document.getElementById('contract_markets').value;
    if (!market || !symbol) return;
    if (market.match(/^volidx/) || symbol.match(/^R/) || market.match(/^random_index/) || market.match(/^random_daily/)) {
        tip.show();
        tip.setAttribute('target', page.url.url_for('/get-started/volidx-markets'));
    } else {
        tip.hide();
    }
    if (market.match(/^otc_index/) || symbol.match(/^OTC_/) || market.match(/stock/) || markets.match(/stocks/)) {
        tip.show();
        tip.setAttribute('target', page.url.url_for('/get-started/otc-indices-stocks'));
    }
    if (market.match(/^random_index/) || symbol.match(/^R_/)) {
        tip.setAttribute('target', page.url.url_for('/get-started/volidx-markets', '#volidx-indices'));
    }
    if (market.match(/^random_daily/) || symbol.match(/^RDB/) || symbol.match(/^RDMO/) || symbol.match(/^RDS/)) {
        tip.setAttribute('target', page.url.url_for('/get-started/volidx-markets', '#volidx-quotidians'));
    }
    if (market.match(/^smart_fx/) || symbol.match(/^WLD/)) {
        tip.show();
        tip.setAttribute('target', page.url.url_for('/get-started/smart-indices', '#world-fx-indices'));
    }
}

function label_value(label_elem, label, value, no_currency) {
    var currency = TUser.get().currency;
    label_elem.innerHTML = label;
    var value_elem = document.getElementById(label_elem.id + '_value');
    value_elem.innerHTML = no_currency ? value : format_money(currency, value);
    value_elem.setAttribute('value', String(value).replace(/,/g, ''));
}

function timeIsValid($element) {
<<<<<<< HEAD
    var endDateValue = document.getElementById('expiry_date').value || new Moment().format('YYYY-MM-DD'),
        startDateValue = document.getElementById('date_start').value,
        endTimeValue = document.getElementById('expiry_time').value || '23:59:59';

    startDateValue = startDateValue === 'now' ? Math.floor(window.time._i / 1000) : startDateValue;
    if (Moment.utc(endDateValue + ' ' + endTimeValue).unix() <= startDateValue) {
=======
    var endDateValue = document.getElementById('expiry_date').getAttribute('data-value'),
        startDateValue = document.getElementById('date_start').value,
        endTimeValue = document.getElementById('expiry_time').value;

    if ($element.attr('id') === $('#expiry_time') && endTimeValue &&
        !/^(0[0-9]|1[0-9]|2[0-3]):[0-5][0-9]$/.test(endTimeValue)) {
        $element.addClass('error-field');
        if ($('#invalid-time').length === 0) {
            $('#expiry_type_endtime').parent().append($('<p>', {class: 'error-msg', id: 'invalid-time', text: page.text.localize('Time is in the wrong format.')}));
        }
        return false;
    } else {
        $element.removeClass('error-field');
        $('#invalid-time').remove();
    }

    endDateValue = endDateValue ? toISOFormat(moment(endDateValue)) : toISOFormat(new moment());
    startDateValue = startDateValue === 'now' ? Math.floor(window.time._i/1000) : startDateValue;
    endTimeValue = endTimeValue || "23:59:59";

    if (moment.utc(endDateValue + " " + endTimeValue).unix() <= startDateValue) {
>>>>>>> 06981dfb
        $element.addClass('error-field');
        if (!document.getElementById('end_time_validation')) {
            $('#expiry_type_endtime').append('<p class="error-msg" id="end_time_validation">' + page.text.localize('End time must be after start time.') + '</p>');
        }
        return false;
    }

    $element.removeClass('error-field');
    $('#end_time_validation').remove();
    return true;
}

module.exports = {
    displayUnderlyings             : displayUnderlyings,
    getFormNameBarrierCategory     : getFormNameBarrierCategory,
    contractTypeDisplayMapping     : contractTypeDisplayMapping,
    showPriceOverlay               : showPriceOverlay,
    hidePriceOverlay               : hidePriceOverlay,
    hideFormOverlay                : hideFormOverlay,
    showFormOverlay                : showFormOverlay,
    hideOverlayContainer           : hideOverlayContainer,
    getContractCategoryTree        : getContractCategoryTree,
    resetPriceMovement             : resetPriceMovement,
    toggleActiveNavMenuElement     : toggleActiveNavMenuElement,
    toggleActiveCatMenuElement     : toggleActiveCatMenuElement,
    displayCommentPrice            : displayCommentPrice,
    displayCommentSpreads          : displayCommentSpreads,
    debounce                       : debounce,
    getDefaultMarket               : getDefaultMarket,
    addEventListenerForm           : addEventListenerForm,
    submitForm                     : submitForm,
    durationOrder                  : durationOrder,
    displayTooltip                 : displayTooltip,
    selectOption                   : selectOption,
    updatePurchaseStatus           : updatePurchaseStatus,
    updateContractBalance          : updateContractBalance,
    updateWarmChart                : updateWarmChart,
    reloadPage                     : reloadPage,
    showHighchart                  : showHighchart,
    chartFrameCleanup              : chartFrameCleanup,
    chartFrameSource               : chartFrameSource,
    displayContractForms           : displayContractForms,
    displayMarkets                 : displayMarkets,
    toggleActiveNavMenuElement_Beta: toggleActiveNavMenuElement_Beta,
    updatePurchaseStatus_Beta      : updatePurchaseStatus_Beta,
    displayTooltip_Beta            : displayTooltip_Beta,
    label_value                    : label_value,
    timeIsValid                    : timeIsValid,
};<|MERGE_RESOLUTION|>--- conflicted
+++ resolved
@@ -7,19 +7,17 @@
 var format_money    = require('../../common_functions/currency_to_symbol').format_money;
 var japanese_client = require('../../common_functions/country_base').japanese_client;
 var addComma        = require('../../common_functions/string_util').addComma;
-<<<<<<< HEAD
 var Moment          = require('moment');
-=======
-var moment          = require('moment');
 var toISOFormat     = require('../../common_functions/string_util').toISOFormat;
->>>>>>> 06981dfb
 
 /*
  * This contains common functions we need for processing the response
  */
 
 if (typeof window === 'undefined') {
+    /* jshint ignore:start */
     Element = function() {}; // eslint-disable-line
+    /* jshint ignore:end */
 }
 
 Element.prototype.hide = function() {
@@ -59,7 +57,7 @@
             li.classList.add('tm-li');
             if (i === 0) {
                 li.classList.add('first');
-            }             else if (i === tree.length - 1) {
+            } else if (i === tree.length - 1) {
                 li.classList.add('last');
             }
 
@@ -77,7 +75,7 @@
                     if (j === 0) {
                         first = el2.toLowerCase();
                         li2.classList.add('first');
-                    }                     else if (j === el1[1].length - 1) {
+                    } else if (j === el1[1].length - 1) {
                         li2.classList.add('last');
                     }
 
@@ -115,7 +113,7 @@
                     li.appendChild(a);
                     li.appendChild(ul);
                 }
-            }             else {
+            } else {
                 var content3 = document.createTextNode(elements[el1]),
                     a3 = document.createElement('a');
 
@@ -403,7 +401,7 @@
                 if (!e[1].length) {
                     e = '';
                 }
-            }            else if (!elements[e]) {
+            } else if (!elements[e]) {
                 e = '';
             }
             return e;
@@ -720,7 +718,7 @@
     $cost.html(Content.localize().textFinalPrice + '<p>' + addComma(final_price) + '</p>');
     if (!final_price) {
         $profit.html(Content.localize().textLoss + '<p>' + addComma(pnl) + '</p>');
-    }    else {
+    } else {
         $profit.html(Content.localize().textProfit + '<p>' + addComma(Math.round((final_price - pnl) * 100) / 100) + '</p>');
         updateContractBalance(TUser.get().balance);
     }
@@ -754,7 +752,7 @@
         $chart.sparkline(spots, chart_config);
         if (spots.length) {
             $chart.show();
-        }        else {
+        } else {
             $chart.hide();
         }
     }
@@ -884,14 +882,6 @@
 }
 
 function timeIsValid($element) {
-<<<<<<< HEAD
-    var endDateValue = document.getElementById('expiry_date').value || new Moment().format('YYYY-MM-DD'),
-        startDateValue = document.getElementById('date_start').value,
-        endTimeValue = document.getElementById('expiry_time').value || '23:59:59';
-
-    startDateValue = startDateValue === 'now' ? Math.floor(window.time._i / 1000) : startDateValue;
-    if (Moment.utc(endDateValue + ' ' + endTimeValue).unix() <= startDateValue) {
-=======
     var endDateValue = document.getElementById('expiry_date').getAttribute('data-value'),
         startDateValue = document.getElementById('date_start').value,
         endTimeValue = document.getElementById('expiry_time').value;
@@ -900,20 +890,19 @@
         !/^(0[0-9]|1[0-9]|2[0-3]):[0-5][0-9]$/.test(endTimeValue)) {
         $element.addClass('error-field');
         if ($('#invalid-time').length === 0) {
-            $('#expiry_type_endtime').parent().append($('<p>', {class: 'error-msg', id: 'invalid-time', text: page.text.localize('Time is in the wrong format.')}));
+            $('#expiry_type_endtime').parent().append($('<p>', { class: 'error-msg', id: 'invalid-time', text: page.text.localize('Time is in the wrong format.') }));
         }
         return false;
-    } else {
-        $element.removeClass('error-field');
-        $('#invalid-time').remove();
-    }
-
-    endDateValue = endDateValue ? toISOFormat(moment(endDateValue)) : toISOFormat(new moment());
-    startDateValue = startDateValue === 'now' ? Math.floor(window.time._i/1000) : startDateValue;
-    endTimeValue = endTimeValue || "23:59:59";
-
-    if (moment.utc(endDateValue + " " + endTimeValue).unix() <= startDateValue) {
->>>>>>> 06981dfb
+    }
+
+    $element.removeClass('error-field');
+    $('#invalid-time').remove();
+
+    endDateValue = endDateValue ? toISOFormat(Moment(endDateValue)) : toISOFormat(new Moment());
+    startDateValue = startDateValue === 'now' ? Math.floor(window.time._i / 1000) : startDateValue;
+    endTimeValue = endTimeValue || '23:59:59';
+
+    if (Moment.utc(endDateValue + ' ' + endTimeValue).unix() <= startDateValue) {
         $element.addClass('error-field');
         if (!document.getElementById('end_time_validation')) {
             $('#expiry_type_endtime').append('<p class="error-msg" id="end_time_validation">' + page.text.localize('End time must be after start time.') + '</p>');
