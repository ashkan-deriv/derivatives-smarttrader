const Defaults        = require('./defaults').Defaults;
const Notifications   = require('./notifications').Notifications;
const Symbols         = require('./symbols').Symbols;
const Tick            = require('./tick').Tick;
const objectNotEmpty  = require('../../base/utility').objectNotEmpty;
const Content         = require('../../common_functions/content').Content;
const format_money    = require('../../common_functions/currency_to_symbol').format_money;
const japanese_client = require('../../common_functions/country_base').japanese_client;
const addComma        = require('../../common_functions/string_util').addComma;
const Moment          = require('moment');
const toISOFormat     = require('../../common_functions/string_util').toISOFormat;
const localize    = require('../../base/localize').localize;
const getLanguage = require('../../base/language').getLanguage;
const Client      = require('../../base/client').Client;
const url_for     = require('../../base/url').url_for;

/*
 * This contains common functions we need for processing the response
 */

if (typeof window === 'undefined') {
    // eslint-disable-next-line
    Element = function() {}; // jshint ignore:line
}

Element.prototype.hide = function() {
    this.style.display = 'none';
};

Element.prototype.show = function() {
    this.style.display = '';
};

if (!('remove' in Element.prototype)) {
    Element.prototype.remove = function() {
        if (this.parentNode) {
            this.parentNode.removeChild(this);
        }
    };
}

/*
 * function to display contract form as element of ul
 */
function displayContractForms(id, elements, selected) {
    'use strict';

    if (!id || !elements || !selected) return;
    const target = document.getElementById(id),
        fragment = document.createDocumentFragment();

    target.innerHTML = '';

    if (elements) {
        const tree = getContractCategoryTree(elements);
        for (let i = 0; i < tree.length; i++) {
            const el1 = tree[i];
            const li = document.createElement('li');

            li.classList.add('tm-li');
            if (i === 0) {
                li.classList.add('first');
            } else if (i === tree.length - 1) {
                li.classList.add('last');
            }

            if (typeof el1 === 'object') {
                const fragment2 = document.createDocumentFragment();
                let flag = 0,
                    first = '';
                for (let j = 0; j < el1[1].length; j++) {
                    const el2 = el1[1][j];
                    const li2 = document.createElement('li'),
                        a2 = document.createElement('a'),
                        content2 = document.createTextNode(elements[el2]);
                    li2.classList.add('tm-li-2');

                    if (j === 0) {
                        first = el2.toLowerCase();
                        li2.classList.add('first');
                    } else if (j === el1[1].length - 1) {
                        li2.classList.add('last');
                    }

                    if (selected && selected === el2.toLowerCase()) {
                        li2.classList.add('active');
                        a2.classList.add('a-active');
                        flag = 1;
                    }

                    a2.classList.add('tm-a-2');
                    a2.appendChild(content2);
                    a2.setAttribute('menuitem', el2.toLowerCase());
                    a2.setAttribute('id', el2.toLowerCase());

                    li2.appendChild(a2);

                    fragment2.appendChild(li2);
                }
                if (fragment2.hasChildNodes()) {
                    const ul = document.createElement('ul'),
                        a = document.createElement('a'),
                        content = document.createTextNode(elements[el1[0]]);

                    a.appendChild(content);
                    a.setAttribute('class', 'tm-a');
                    a.setAttribute('menuitem', first);
                    ul.appendChild(fragment2);
                    ul.setAttribute('class', 'tm-ul-2');
                    ul.setAttribute('id', el1[0] + '-submenu');

                    if (flag) {
                        li.classList.add('active');
                    }

                    li.appendChild(a);
                    li.appendChild(ul);
                }
            } else {
                const content3 = document.createTextNode(elements[el1]),
                    a3 = document.createElement('a');

                if (selected && selected === el1.toLowerCase()) {
                    a3.classList.add('a-active');
                    li.classList.add('active');
                }
                a3.appendChild(content3);
                a3.classList.add('tm-a');
                a3.setAttribute('menuitem', el1);
                a3.setAttribute('id', el1.toLowerCase());
                li.appendChild(a3);
            }
            fragment.appendChild(li);
        }
        if (target) {
            target.appendChild(fragment);
            const list = target.getElementsByClassName('tm-li');
            for (let k = 0; k < list.length; k++) {
                const li4 = list[k];
                li4.addEventListener('mouseover', function() {
                    this.classList.add('hover');
                });
                li4.addEventListener('mouseout', function() {
                    this.classList.remove('hover');
                });
            }
        }
    }
}


function displayMarkets(id, elements, selected) {
    'use strict';

    const target = document.getElementById(id),
        fragment =  document.createDocumentFragment();

    while (target && target.firstChild) {
        target.removeChild(target.firstChild);
    }

    const keys1 = Object.keys(elements).sort(marketSort);
    for (let i = 0; i < keys1.length; i++) {
        const key = keys1[i],
            content = document.createTextNode(elements[key].name);
        let option = document.createElement('option');
        option.setAttribute('value', key);
        if (selected && selected === key) {
            option.setAttribute('selected', 'selected');
        }
        option.appendChild(content);
        fragment.appendChild(option);

        if (elements[key].submarkets && objectNotEmpty(elements[key].submarkets)) {
            const keys2 = Object.keys(elements[key].submarkets).sort(marketSort);
            for (let j = 0; j < keys2.length; j++) {
                const key2 = keys2[j];
                option = document.createElement('option');
                option.setAttribute('value', key2);
                if (selected && selected === key2) {
                    option.setAttribute('selected', 'selected');
                }
                option.textContent = '\xA0\xA0\xA0\xA0' + elements[key].submarkets[key2].name;
                fragment.appendChild(option);
            }
        }
    }
    if (target) {
        target.appendChild(fragment);

        if (target.selectedIndex < 0) {
            target.selectedIndex = 0;
        }
        const current = target.options[target.selectedIndex];
        if (selected !== current.value) {
            Defaults.set('market', current.value);
        }

        if (current.disabled) { // there is no open market
            Notifications.show({ text: localize('All markets are closed now. Please try again later.'), uid: 'MARKETS_CLOSED' });
            document.getElementById('trading_init_progress').style.display = 'none';
        }
    }
}

/*
 * function to display underlyings
 *
 * we need separate function for this as sorting is different and later
 * we may add submarket to it
 */
function displayUnderlyings(id, elements, selected) {
    'use strict';

<<<<<<< HEAD
    var target = document.getElementById(id);
=======
    const target = document.getElementById(id),
        fragment =  document.createDocumentFragment();
>>>>>>> 79016008

    if (!target) return;

    while (target.firstChild) {
        target.removeChild(target.firstChild);
    }

<<<<<<< HEAD
    if (objectNotEmpty(elements)) {
        target.appendChild(generateUnderlyingOptions(elements, selected));
    }
}

function generateUnderlyingOptions(elements, selected) {
    var fragment = document.createDocumentFragment();
    var keys = Object.keys(elements).sort(function(a, b) {
        return elements[a].display.localeCompare(elements[b].display);
    });
    var submarkets = {};
    for (var i = 0; i < keys.length; i++) {
        if (!submarkets.hasOwnProperty(elements[keys[i]].submarket)) {
            submarkets[elements[keys[i]].submarket] = [];
        }
        submarkets[elements[keys[i]].submarket].push(keys[i]);
    }
    var keys2 = Object.keys(submarkets).sort(marketSort);
    for (var j = 0; j < keys2.length; j++) {
        for (var k = 0; k < submarkets[keys2[j]].length; k++) {
            var key = submarkets[keys2[j]][k];
            var option = document.createElement('option'),
                content = document.createTextNode(localize(elements[key].display));
            option.setAttribute('value', key);
            if (selected && selected === key) {
                option.setAttribute('selected', 'selected');
=======
    if (elements) {
        const keys = Object.keys(elements).sort(function(a, b) {
            return elements[a].display.localeCompare(elements[b].display);
        });
        const submarkets = {};
        for (let i = 0; i < keys.length; i++) {
            if (!submarkets.hasOwnProperty(elements[keys[i]].submarket)) {
                submarkets[elements[keys[i]].submarket] = [];
            }
            submarkets[elements[keys[i]].submarket].push(keys[i]);
        }
        const keys2 = Object.keys(submarkets).sort(marketSort);
        for (let j = 0; j < keys2.length; j++) {
            for (let k = 0; k < submarkets[keys2[j]].length; k++) {
                const key = submarkets[keys2[j]][k];
                const option = document.createElement('option'),
                    content = document.createTextNode(localize(elements[key].display));
                option.setAttribute('value', key);
                if (selected && selected === key) {
                    option.setAttribute('selected', 'selected');
                }
                option.appendChild(content);
                fragment.appendChild(option);
>>>>>>> 79016008
            }
            option.appendChild(content);
            fragment.appendChild(option);
        }
    }
    return fragment;
}

/*
 * This maps the form name and barrierCategory we display on
 * trading form to the actual we send it to backend
 * for e.g risefall is mapped to callput with barrierCategory euro_atm
 */
function getFormNameBarrierCategory(displayFormName) {
    'use strict';

    const obj = {};
    if (displayFormName) {
        if (displayFormName === 'risefall') {
            obj.formName = 'callput';
            obj.barrierCategory = 'euro_atm';
        } else if (displayFormName === 'higherlower') {
            obj.formName = 'callput';
            obj.barrierCategory = 'euro_non_atm';
        } else if (displayFormName === 'callput') {
            obj.formName = displayFormName;
            obj.barrierCategory = 'euro_atm';
        } else if (displayFormName === 'overunder' || displayFormName === 'evenodd' || displayFormName === 'matchdiff') {
            obj.formName = 'digits';
            obj.barrierCategory = '';
        } else {
            obj.formName = displayFormName;
            obj.barrierCategory = '';
        }
    } else {
        obj.formName = 'callput';
        obj.barrierCategory = 'euro_atm';
    }
    return obj;
}

/*
 * This maps the contract type to where we display on trading form
 * and as there is no mapping on server side so need to create it
 * on front end
 *
 * for example we display CALL on top and PUT to bottom
 */
function contractTypeDisplayMapping(type) {
    'use strict';

    const obj = {
        CALL        : 'top',
        PUT         : 'bottom',
        CALLE       : 'top',
        PUTE        : 'bottom',
        ASIANU      : 'top',
        ASIAND      : 'bottom',
        DIGITMATCH  : 'top',
        DIGITDIFF   : 'bottom',
        DIGITEVEN   : 'top',
        DIGITODD    : 'bottom',
        DIGITOVER   : 'top',
        DIGITUNDER  : 'bottom',
        EXPIRYRANGEE: 'top',
        EXPIRYMISSE : 'bottom',
        EXPIRYRANGE : 'top',
        EXPIRYMISS  : 'bottom',
        RANGE       : 'top',
        UPORDOWN    : 'bottom',
        ONETOUCH    : 'top',
        NOTOUCH     : 'bottom',
        SPREADU     : 'top',
        SPREADD     : 'bottom',
    };

    return type ? obj[type] : 'top';
}

function showPriceOverlay() {
    'use strict';

    const elm = document.getElementById('loading_container2');
    if (elm) {
        elm.style.display = 'block';
    }
}

function hidePriceOverlay() {
    'use strict';

    const elm = document.getElementById('loading_container2');
    if (elm) {
        elm.style.display = 'none';
    }
}

function hideFormOverlay() {
    'use strict';

    const elm = document.getElementById('loading_container3');
    if (elm) {
        elm.style.display = 'none';
    }
}

function showFormOverlay() {
    'use strict';

    const elm = document.getElementById('loading_container3');
    if (elm) {
        elm.style.display = 'block';
    }
}

/*
 * function to hide contract confirmation overlay container
 */
function hideOverlayContainer() {
    'use strict';

    const elm = document.getElementById('contract_confirmation_container');
    if (elm) {
        elm.style.display = 'none';
    }
    const elm2 = document.getElementById('contracts_list');
    if (elm2) {
        elm2.style.display = 'flex';
    }
    $('.purchase_button').css('visibility', '');
}

function getContractCategoryTree(elements) {
    'use strict';

    let tree = [
        ['updown',
            ['risefall',
                'higherlower'],
        ],
        'touchnotouch',
        ['inout',
            ['endsinout',
                'staysinout'],
        ],
        'asian',
        ['digits',
            ['matchdiff',
                'evenodd',
                'overunder'],
        ],
        'spreads',
    ];

    if (elements) {
        tree = tree.map(function(e) {
            if (typeof e === 'object') {
                e[1] = e[1].filter(function(e1) {
                    return elements[e1];
                });
                if (!e[1].length) {
                    e = '';
                }
            } else if (!elements[e]) {
                e = '';
            }
            return e;
        });
        tree = tree.filter(function(v) { return v.length; });
    }
    return tree;
}

/*
 * resets price movement color changing, to prevent coloring on some changes
 * coloring will continue on the next proposal responses
 */
function resetPriceMovement() {
    const btns = document.getElementsByClassName('purchase_button');
    for (let i = 0; i < btns.length; i++) {
        btns[i].setAttribute('data-display_value', '');
        btns[i].setAttribute('data-payout', '');
    }
}

/*
 * function to toggle active class of menu
 */
function toggleActiveNavMenuElement(nav, eventElement) {
    'use strict';

    const liElements = nav.getElementsByTagName('li');
    const classes = eventElement.classList;

    if (!classes.contains('active')) {
        for (let i = 0, len = liElements.length; i < len; i++) {
            liElements[i].classList.remove('active');
        }
        classes.add('active');
    }
}

function toggleActiveCatMenuElement(nav, eventElementId) {
    'use strict';

    const eventElement = document.getElementById(eventElementId),
        liElements = nav.querySelectorAll('.active, .a-active'),
        classes = eventElement.classList;
    let i,
        len;

    if (!classes.contains('active')) {
        for (i = 0, len = liElements.length; i < len; i++) {
            liElements[i].classList.remove('active');
            liElements[i].classList.remove('a-active');
        }
        classes.add('a-active');

        i = 0;
        let parent = eventElement.parentElement;
        while (parent && parent.id !== nav.id && i < 10) {
            if (parent.tagName === 'LI') {
                parent.classList.add('active');
            }
            parent = parent.parentElement;
            i++;
        }
    }
}

/*
 * function to display the profit and return of bet under each trade container except spreads
 */
function displayCommentPrice(node, currency, type, payout) {
    'use strict';

    if (node && type && payout) {
        const profit = payout - type,
            return_percent = (profit / type) * 100,
            comment = Content.localize().textNetProfit + ': ' + format_money(currency, profit) + ' | ' + Content.localize().textReturn + ' ' + return_percent.toFixed(1) + '%';

        if (isNaN(profit) || isNaN(return_percent)) {
            node.hide();
        } else {
            node.show();
            node.textContent = comment;
        }
    }
}

/*
 * function to display comment for spreads
 */
function displayCommentSpreads(node, currency, point) {
    'use strict';

    if (node && point) {
        const amountPerPoint = document.getElementById('amount_per_point').value,
            stopType = document.querySelector('input[name="stop_type"]:checked').value,
            stopLoss = document.getElementById('stop_loss').value;
        let displayAmount = 0;

        if (isNaN(stopLoss) || isNaN(amountPerPoint)) {
            node.hide();
        } else {
            if (stopType === 'point') {
                displayAmount = parseFloat(parseFloat(amountPerPoint) * parseFloat(stopLoss));
            } else {
                displayAmount = parseFloat(stopLoss);
            }
            node.textContent = Content.localize().textSpreadDepositComment + ' ' + format_money(currency, displayAmount) + ' ' + Content.localize().textSpreadRequiredComment + ': ' + point + ' ' + Content.localize().textSpreadPointsComment;
        }
    }
}

/*
 * This function is used in case where we have input and we don't want to fire
 * event on every change while user is typing for example in case of amount if
 * we want to change 10 to 1000 i.e. two zeros so two input events will be fired
 * normally, this function delay the event based on delay specified in milliseconds
 *
 * Reference
 * http://davidwalsh.name/javascript-debounce-function
 */
function debounce(func, wait, immediate) {
    'use strict';

    let timeout;
    const delay = wait || 500;
    return function() {
        const context = this,
            args = arguments;
        const later = function() {
            timeout = null;
            if (!immediate) func.apply(context, args);
        };
        const callNow = immediate && !timeout;
        clearTimeout(timeout);
        timeout = setTimeout(later, delay);
        if (callNow) func.apply(context, args);
    };
}

/*
 * function to check if selected market is allowed for current user
 */
function getDefaultMarket() {
    'use strict';

    let mkt = Defaults.get('market');
    const markets = Symbols.markets(1);
    if (!mkt || !markets[mkt]) {
        const sorted_markets = Object.keys(Symbols.markets()).filter(function(v) {
            return markets[v].is_active;
        }).sort(function(a, b) {
            return getMarketsOrder(a) - getMarketsOrder(b);
        });
        mkt = sorted_markets[0];
    }
    return mkt;
}

// Order
function getMarketsOrder(market) {
    const order = {
        forex      : 1,
        volidx     : 2,
        indices    : 3,
        stocks     : 4,
        commodities: 5,
    };
    return order[market] ? order[market] : 100;
}

/*
 * this is invoked when submit button is clicked and prevents reloading of page
 */
function addEventListenerForm() {
    'use strict';

    document.getElementById('websocket_form').addEventListener('submit', function(evt) {
        evt.currentTarget.classList.add('submitted');
        evt.preventDefault();
        return false;
    }, false);
}

/*
 * this creates a button, clicks it, and destroys it to invoke the listener
 */
function submitForm(form) {
    'use strict';

    const button = form.ownerDocument.createElement('input');
    button.style.display = 'none';
    button.type = 'submit';
    form.appendChild(button).click();
    form.removeChild(button);
}

/*
 * function to sort the duration in ascending order
 */
function durationOrder(duration) {
    'use strict';

    const order = {
        t: 1,
        s: 2,
        m: 3,
        h: 4,
        d: 5,
    };
    return order[duration];
}

function marketOrder(market) {
    'use strict';

    const order = {
        forex          : 0,
        major_pairs    : 1,
        minor_pairs    : 2,
        smart_fx       : 3,
        indices        : 4,
        asia_oceania   : 5,
        europe_africa  : 6,
        americas       : 7,
        otc_index      : 8,
        stocks         : 9,
        au_otc_stock   : 10,
        ge_otc_stock   : 11,
        india_otc_stock: 12,
        uk_otc_stock   : 13,
        us_otc_stock   : 14,
        commodities    : 15,
        metals         : 16,
        energy         : 17,
        volidx         : 18,
        random_index   : 19,
        random_daily   : 20,
        random_nightly : 21,
    };
    return order[market];
}

function marketSort(a, b) {
    if (marketOrder(a) > marketOrder(b)) {
        return 1;
    } else if (marketOrder(a) < marketOrder(b)) {
        return -1;
    }

    return 0;
}

function displayTooltip(market, symbol) {
    'use strict';

    const tip = document.getElementById('symbol_tip'),
        guide = document.getElementById('guideBtn'),
        app = document.getElementById('androidApp'),
        appstore = document.getElementById('appstore'),
        markets = document.getElementById('contract_markets').value;
    if (!market || !symbol) return;
    if (market.match(/^volidx/) || symbol.match(/^R/) || market.match(/^random_index/) || market.match(/^random_daily/)) {
        if (guide) guide.hide();
        tip.show();
        tip.setAttribute('target', url_for('/get-started/volidx-markets'));
        app.show();
        appstore.show();
    } else {
        app.hide();
        appstore.hide();
        tip.hide();
        if (guide) guide.show();
    }
    if (market.match(/^otc_index/) || symbol.match(/^OTC_/) || market.match(/stock/) || markets.match(/stocks/)) {
        tip.show();
        tip.setAttribute('target', url_for('/get-started/otc-indices-stocks'));
    }
    if (market.match(/^random_index/) || symbol.match(/^R_/)) {
        tip.setAttribute('target', url_for('/get-started/volidx-markets', '#volidx-indices'));
    }
    if (market.match(/^random_daily/) || symbol.match(/^RDB/) || symbol.match(/^RDMO/) || symbol.match(/^RDS/)) {
        tip.setAttribute('target', url_for('/get-started/volidx-markets', '#volidx-quotidians'));
    }
    if (market.match(/^smart_fx/) || symbol.match(/^WLD/)) {
        tip.show();
        tip.setAttribute('target', url_for('/get-started/smart-indices', '#world-fx-indices'));
    }
}

function selectOption(option, select) {
    const options = select.getElementsByTagName('option');
    let contains = 0;
    for (let i = 0; i < options.length; i++) {
        if (options[i].value === option && !options[i].hasAttribute('disabled')) {
            contains = 1;
            break;
        }
    }
    if (contains) {
        select.value = option;
        return true;
    }

    return false;
}

function updatePurchaseStatus(final_price, pnl, contract_status) {
    $('#contract_purchase_heading').text(localize(contract_status));
    const $payout = $('#contract_purchase_payout'),
        $cost = $('#contract_purchase_cost'),
        $profit = $('#contract_purchase_profit');

    $payout.html(Content.localize().textBuyPrice + '<p>' + addComma(Math.abs(pnl)) + '</p>');
    $cost.html(Content.localize().textFinalPrice + '<p>' + addComma(final_price) + '</p>');
    if (!final_price) {
        $profit.html(Content.localize().textLoss + '<p>' + addComma(pnl) + '</p>');
    } else {
        $profit.html(Content.localize().textProfit + '<p>' + addComma(Math.round((final_price - pnl) * 100) / 100) + '</p>');
        updateContractBalance(Client.get_value('balance'));
    }
}

function updateContractBalance(balance) {
    $('#contract_purchase_balance').text(
        Content.localize().textContractConfirmationBalance + ' ' + format_money(Client.get_value('currency'), balance));
}

function updateWarmChart() {
    const $chart = $('#trading_worm_chart');
    const spots =  Object.keys(Tick.spots()).sort(function(a, b) {
        return a - b;
    }).map(function(v) {
        return Tick.spots()[v];
    });
    const chart_config = {
        type              : 'line',
        lineColor         : '#606060',
        fillColor         : false,
        spotColor         : '#00f000',
        minSpotColor      : '#f00000',
        maxSpotColor      : '#0000f0',
        highlightSpotColor: '#ffff00',
        highlightLineColor: '#000000',
        spotRadius        : 1.25,
    };
    if ($chart && typeof $chart.sparkline === 'function') {
        $chart.sparkline(spots, chart_config);
        if (spots.length) {
            $chart.show();
        } else {
            $chart.hide();
        }
    }
}

function reloadPage() {
    Defaults.remove('market', 'underlying', 'formname',
        'date_start', 'expiry_type', 'expiry_date', 'expirt_time', 'duration_units', 'diration_value',
        'amount', 'amount_type', 'currency', 'stop_loss', 'stop_type', 'stop_profit', 'amount_per_point', 'prediction');
    location.reload();
}

function showHighchart() {
    Content.populate();

    if (window.chartAllowed) {
        chartFrameSource();
    } else {
        chartFrameCleanup();
        $('#trade_live_chart').hide();
        $('#chart-error').text(localize('Chart is not available for this underlying.'))
                     .show();
    }
}

function chartFrameCleanup() {
    /*
     * Prevent IE memory leak (http://stackoverflow.com/questions/8407946).
     */
    const chart_frame = document.getElementById('chart_frame');
    if (chart_frame) {
        chart_frame.src = 'about:blank';
    }
}

function chartFrameSource() {
    if ($('#tab_graph').hasClass('active') && (sessionStorage.getItem('old_underlying') !== sessionStorage.getItem('underlying') || /^(|about:blank)$/.test($('#chart_frame').attr('src')))) {
        chartFrameCleanup();
        setChartSource();
        sessionStorage.setItem('old_underlying', document.getElementById('underlying').value);
    }
    $('#chart-error').hide();
    $('#trade_live_chart').show();
}

function setChartSource() {
    const ja = japanese_client();
    document.getElementById('chart_frame').src = 'https://webtrader.binary.com?affiliates=true&instrument=' + document.getElementById('underlying').value + '&timePeriod=1t&gtm=true&lang=' + getLanguage().toLowerCase() +
  '&hideOverlay=' + (ja ? 'true' : 'false') + '&hideShare=' + (ja ? 'true' : 'false') + '&timezone=GMT+' + (ja ? '9' : '0') +
  '&hideFooter=' + (ja ? 'true' : 'false');
}

// ============= Functions used in /trading_beta =============

/*
 * function to toggle active class of menu
 */
function toggleActiveNavMenuElement_Beta(nav, eventElement) {
    'use strict';

    const liElements = nav.getElementsByTagName('li');
    const classes = eventElement.classList;

    if (!classes.contains('active')) {
        for (let i = 0, len = liElements.length; i < len; i++) {
            liElements[i].classList.remove('active');
        }
        classes.add('active');
        const parent = eventElement.parentElement.parentElement;
        if (parent.tagName === 'LI' && !parent.classList.contains('active')) {
            parent.classList.add('active');
        }
    }
}

function updatePurchaseStatus_Beta(final_price, pnl, contract_status) {
    final_price = String(final_price).replace(/,/g, '') * 1;
    pnl = String(pnl).replace(/,/g, '') * 1;
    $('#contract_purchase_heading').text(localize(contract_status));
    const payout  = document.getElementById('contract_purchase_payout'),
        cost    = document.getElementById('contract_purchase_cost'),
        profit  = document.getElementById('contract_purchase_profit');

    label_value(cost, Content.localize().textStake, addComma(Math.abs(pnl)));
    label_value(payout, Content.localize().textPayout, addComma(final_price));

    const isWin = (final_price > 0);
    $('#contract_purchase_profit_value').attr('class', (isWin ? 'profit' : 'loss'));
    label_value(profit, isWin ? Content.localize().textProfit : Content.localize().textLoss,
        addComma(isWin ? Math.round((final_price - pnl) * 100) / 100 : -Math.abs(pnl)));
}

function displayTooltip_Beta(market, symbol) {
    'use strict';

    const tip = document.getElementById('symbol_tip'),
        markets = document.getElementById('contract_markets').value;
    if (!market || !symbol) return;
    if (market.match(/^volidx/) || symbol.match(/^R/) || market.match(/^random_index/) || market.match(/^random_daily/)) {
        tip.show();
        tip.setAttribute('target', url_for('/get-started/volidx-markets'));
    } else {
        tip.hide();
    }
    if (market.match(/^otc_index/) || symbol.match(/^OTC_/) || market.match(/stock/) || markets.match(/stocks/)) {
        tip.show();
        tip.setAttribute('target', url_for('/get-started/otc-indices-stocks'));
    }
    if (market.match(/^random_index/) || symbol.match(/^R_/)) {
        tip.setAttribute('target', url_for('/get-started/volidx-markets', '#volidx-indices'));
    }
    if (market.match(/^random_daily/) || symbol.match(/^RDB/) || symbol.match(/^RDMO/) || symbol.match(/^RDS/)) {
        tip.setAttribute('target', url_for('/get-started/volidx-markets', '#volidx-quotidians'));
    }
    if (market.match(/^smart_fx/) || symbol.match(/^WLD/)) {
        tip.show();
        tip.setAttribute('target', url_for('/get-started/smart-indices', '#world-fx-indices'));
    }
}

function label_value(label_elem, label, value, no_currency) {
    const currency = Client.get_value('currency');
    label_elem.innerHTML = label;
    const value_elem = document.getElementById(label_elem.id + '_value');
    value_elem.innerHTML = no_currency ? value : format_money(currency, value);
    value_elem.setAttribute('value', String(value).replace(/,/g, ''));
}

function timeIsValid($element) {
    let endDateValue = document.getElementById('expiry_date').getAttribute('data-value'),
        startDateValue = document.getElementById('date_start').value,
        endTimeValue = document.getElementById('expiry_time').value;
    const $invalid_time = $('#invalid-time');

    if ($element.attr('id') === $('#expiry_time') && endTimeValue &&
        !/^(0[0-9]|1[0-9]|2[0-3]):[0-5][0-9]$/.test(endTimeValue)) {
        $element.addClass('error-field');
        if ($invalid_time.length === 0) {
            $('#expiry_type_endtime').parent().append($('<p>', { class: 'error-msg', id: 'invalid-time', text: localize('Time is in the wrong format.') }));
        }
        return false;
    }

    $element.removeClass('error-field');
    $invalid_time.remove();

    endDateValue = endDateValue ? toISOFormat(Moment(endDateValue)) : toISOFormat(new Moment());
    startDateValue = startDateValue === 'now' ? Math.floor(window.time._i / 1000) : startDateValue;
    endTimeValue = endTimeValue || '23:59:59';

    if (Moment.utc(endDateValue + ' ' + endTimeValue).unix() <= startDateValue) {
        $element.addClass('error-field');
        if (!document.getElementById('end_time_validation')) {
            $('#expiry_type_endtime').append('<p class="error-msg" id="end_time_validation">' + localize('End time must be after start time.') + '</p>');
        }
        return false;
    }

    $element.removeClass('error-field');
    $('#end_time_validation').remove();
    return true;
}

module.exports = {
    displayUnderlyings             : displayUnderlyings,
    generateUnderlyingOptions      : generateUnderlyingOptions,
    getFormNameBarrierCategory     : getFormNameBarrierCategory,
    contractTypeDisplayMapping     : contractTypeDisplayMapping,
    showPriceOverlay               : showPriceOverlay,
    hidePriceOverlay               : hidePriceOverlay,
    hideFormOverlay                : hideFormOverlay,
    showFormOverlay                : showFormOverlay,
    hideOverlayContainer           : hideOverlayContainer,
    getContractCategoryTree        : getContractCategoryTree,
    resetPriceMovement             : resetPriceMovement,
    toggleActiveNavMenuElement     : toggleActiveNavMenuElement,
    toggleActiveCatMenuElement     : toggleActiveCatMenuElement,
    displayCommentPrice            : displayCommentPrice,
    displayCommentSpreads          : displayCommentSpreads,
    debounce                       : debounce,
    getDefaultMarket               : getDefaultMarket,
    addEventListenerForm           : addEventListenerForm,
    submitForm                     : submitForm,
    durationOrder                  : durationOrder,
    displayTooltip                 : displayTooltip,
    selectOption                   : selectOption,
    updatePurchaseStatus           : updatePurchaseStatus,
    updateContractBalance          : updateContractBalance,
    updateWarmChart                : updateWarmChart,
    reloadPage                     : reloadPage,
    showHighchart                  : showHighchart,
    chartFrameCleanup              : chartFrameCleanup,
    chartFrameSource               : chartFrameSource,
    displayContractForms           : displayContractForms,
    displayMarkets                 : displayMarkets,
    toggleActiveNavMenuElement_Beta: toggleActiveNavMenuElement_Beta,
    updatePurchaseStatus_Beta      : updatePurchaseStatus_Beta,
    displayTooltip_Beta            : displayTooltip_Beta,
    label_value                    : label_value,
    timeIsValid                    : timeIsValid,
};<|MERGE_RESOLUTION|>--- conflicted
+++ resolved
@@ -212,12 +212,7 @@
 function displayUnderlyings(id, elements, selected) {
     'use strict';
 
-<<<<<<< HEAD
-    var target = document.getElementById(id);
-=======
-    const target = document.getElementById(id),
-        fragment =  document.createDocumentFragment();
->>>>>>> 79016008
+    const target = document.getElementById(id);
 
     if (!target) return;
 
@@ -225,58 +220,32 @@
         target.removeChild(target.firstChild);
     }
 
-<<<<<<< HEAD
     if (objectNotEmpty(elements)) {
         target.appendChild(generateUnderlyingOptions(elements, selected));
     }
 }
 
 function generateUnderlyingOptions(elements, selected) {
-    var fragment = document.createDocumentFragment();
-    var keys = Object.keys(elements).sort(function(a, b) {
+    const fragment = document.createDocumentFragment();
+    const keys = Object.keys(elements).sort(function(a, b) {
         return elements[a].display.localeCompare(elements[b].display);
     });
-    var submarkets = {};
-    for (var i = 0; i < keys.length; i++) {
+    const submarkets = {};
+    for (let i = 0; i < keys.length; i++) {
         if (!submarkets.hasOwnProperty(elements[keys[i]].submarket)) {
             submarkets[elements[keys[i]].submarket] = [];
         }
         submarkets[elements[keys[i]].submarket].push(keys[i]);
     }
-    var keys2 = Object.keys(submarkets).sort(marketSort);
-    for (var j = 0; j < keys2.length; j++) {
-        for (var k = 0; k < submarkets[keys2[j]].length; k++) {
-            var key = submarkets[keys2[j]][k];
-            var option = document.createElement('option'),
-                content = document.createTextNode(localize(elements[key].display));
+    const keys2 = Object.keys(submarkets).sort(marketSort);
+    for (let j = 0; j < keys2.length; j++) {
+        for (let k = 0; k < submarkets[keys2[j]].length; k++) {
+            const key = submarkets[keys2[j]][k];
+            const option = document.createElement('option');
+            const content = document.createTextNode(localize(elements[key].display));
             option.setAttribute('value', key);
             if (selected && selected === key) {
                 option.setAttribute('selected', 'selected');
-=======
-    if (elements) {
-        const keys = Object.keys(elements).sort(function(a, b) {
-            return elements[a].display.localeCompare(elements[b].display);
-        });
-        const submarkets = {};
-        for (let i = 0; i < keys.length; i++) {
-            if (!submarkets.hasOwnProperty(elements[keys[i]].submarket)) {
-                submarkets[elements[keys[i]].submarket] = [];
-            }
-            submarkets[elements[keys[i]].submarket].push(keys[i]);
-        }
-        const keys2 = Object.keys(submarkets).sort(marketSort);
-        for (let j = 0; j < keys2.length; j++) {
-            for (let k = 0; k < submarkets[keys2[j]].length; k++) {
-                const key = submarkets[keys2[j]][k];
-                const option = document.createElement('option'),
-                    content = document.createTextNode(localize(elements[key].display));
-                option.setAttribute('value', key);
-                if (selected && selected === key) {
-                    option.setAttribute('selected', 'selected');
-                }
-                option.appendChild(content);
-                fragment.appendChild(option);
->>>>>>> 79016008
             }
             option.appendChild(content);
             fragment.appendChild(option);
