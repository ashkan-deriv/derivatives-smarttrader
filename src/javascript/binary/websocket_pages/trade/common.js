const Moment             = require('moment');
const Defaults           = require('./defaults');
const Notifications      = require('./notifications');
const Symbols            = require('./symbols');
const Tick               = require('./tick');
const MBDefaults         = require('../mb_trade/mb_defaults').MBDefaults;
const Client             = require('../../base/client');
const getLanguage        = require('../../base/language').get;
const localize           = require('../../base/localize').localize;
const State              = require('../../base/storage').State;
const urlFor             = require('../../base/url').urlFor;
const isEmptyObject      = require('../../base/utility').isEmptyObject;
const jpClient           = require('../../common_functions/country_base').jpClient;
const formatMoney        = require('../../common_functions/currency_to_symbol').formatMoney;
const addComma           = require('../../common_functions/string_util').addComma;
const toISOFormat        = require('../../common_functions/string_util').toISOFormat;
const elementInnerHtml   = require('../../common_functions/common_functions').elementInnerHtml;
const elementTextContent = require('../../common_functions/common_functions').elementTextContent;

/*
 * This contains common functions we need for processing the response
 */

if (typeof window === 'undefined') {
    // eslint-disable-next-line
    Element = () => {}; // jshint ignore:line
}

Element.prototype.hide = function() {
    this.style.display = 'none';
};

Element.prototype.show = function() {
    this.style.display = '';
};

if (!('remove' in Element.prototype)) {
    Element.prototype.remove = function() {
        if (this.parentNode) {
            this.parentNode.removeChild(this);
        }
    };
}

const commonTrading = (() => {
    'use strict';

    /*
     * display contract form as element of ul
     */
    const displayContractForms = (id, elements, selected) => {
        if (!id || !elements || !selected) return;
        const target = document.getElementById(id);
        const fragment = document.createDocumentFragment();

        elementInnerHtml(target, '');

        if (elements) {
            const tree = getContractCategoryTree(elements);
            for (let i = 0; i < tree.length; i++) {
                const el1 = tree[i];
                const li = document.createElement('li');

                li.classList.add('tm-li');
                if (i === 0) {
                    li.classList.add('first');
                } else if (i === tree.length - 1) {
                    li.classList.add('last');
                }

                if (typeof el1 === 'object') {
                    const fragment2 = document.createDocumentFragment();
                    let flag = 0,
                        first = '';
                    for (let j = 0; j < el1[1].length; j++) {
                        const el2 = el1[1][j];
                        const li2 = document.createElement('li');
                        const a2  = document.createElement('a');
                        const content2 = document.createTextNode(elements[el2]);
                        li2.classList.add('tm-li-2');

                        if (j === 0) {
                            first = el2.toLowerCase();
                            li2.classList.add('first');
                        } else if (j === el1[1].length - 1) {
                            li2.classList.add('last');
                        }

                        if (selected && selected === el2.toLowerCase()) {
                            li2.classList.add('active');
                            a2.classList.add('a-active');
                            flag = 1;
                        }

                        a2.classList.add('tm-a-2');
                        a2.appendChild(content2);
                        a2.setAttribute('menuitem', el2.toLowerCase());
                        a2.setAttribute('id', el2.toLowerCase());

                        li2.appendChild(a2);

                        fragment2.appendChild(li2);
                    }
                    if (fragment2.hasChildNodes()) {
                        const ul = document.createElement('ul');
                        const a  = document.createElement('a');
                        const content = document.createTextNode(elements[el1[0]]);

                        a.appendChild(content);
                        a.setAttribute('class', 'tm-a');
                        a.setAttribute('menuitem', first);
                        ul.appendChild(fragment2);
                        ul.setAttribute('class', 'tm-ul-2');
                        ul.setAttribute('id', `${el1[0]}-submenu`);

                        if (flag) {
                            li.classList.add('active');
                        }

                        li.appendChild(a);
                        li.appendChild(ul);
                    }
                } else {
                    const content3 = document.createTextNode(elements[el1]);
                    const a3 = document.createElement('a');

                    if (selected && selected === el1.toLowerCase()) {
                        a3.classList.add('a-active');
                        li.classList.add('active');
                    }
                    a3.appendChild(content3);
                    a3.classList.add('tm-a');
                    a3.setAttribute('menuitem', el1);
                    a3.setAttribute('id', el1.toLowerCase());
                    li.appendChild(a3);
                }
                fragment.appendChild(li);
            }
            if (target) {
                target.appendChild(fragment);
                const list = target.getElementsByClassName('tm-li');
                for (let k = 0; k < list.length; k++) {
                    const li4 = list[k];
                    li4.addEventListener('mouseover', function() {
                        this.classList.add('hover');
                    });
                    li4.addEventListener('mouseout', function() {
                        this.classList.remove('hover');
                    });
                }
            }
        }
    };

    const displayMarkets = (id, elements, selected) => {
        const target = document.getElementById(id);
        const fragment = document.createDocumentFragment();

        while (target && target.firstChild) {
            target.removeChild(target.firstChild);
        }

        const keys1 = Object.keys(elements).sort(submarketSort);
        for (let i = 0; i < keys1.length; i++) {
            const key = keys1[i];
            const content = document.createTextNode(elements[key].name);
            let option = document.createElement('option');
            option.setAttribute('value', key);
            if (selected && selected === key) {
                option.setAttribute('selected', 'selected');
            }
            option.appendChild(content);
            fragment.appendChild(option);

            if (elements[key].submarkets && !isEmptyObject(elements[key].submarkets)) {
                const keys2 = Object.keys(elements[key].submarkets).sort(submarketSort);
                for (let j = 0; j < keys2.length; j++) {
                    const key2 = keys2[j];
                    option = document.createElement('option');
                    option.setAttribute('value', key2);
                    if (selected && selected === key2) {
                        option.setAttribute('selected', 'selected');
                    }
                    elementTextContent(option, `\xA0\xA0\xA0\xA0${elements[key].submarkets[key2].name}`);
                    fragment.appendChild(option);
                }
            }
        }
        if (target) {
            target.appendChild(fragment);

            if (target.selectedIndex < 0) {
                target.selectedIndex = 0;
            }
            const current = target.options[target.selectedIndex];
            if (selected !== current.value) {
                Defaults.set('market', current.value);
            }

            if (current.disabled) { // there is no open market
                Notifications.show({ text: localize('All markets are closed now. Please try again later.'), uid: 'MARKETS_CLOSED' });
                document.getElementById('trading_init_progress').style.display = 'none';
            }
        }
    };

    /*
     * display underlyings
     */
    const displayUnderlyings = (id, elements, selected) => {
        const target = document.getElementById(id);

        if (!target) return;

        while (target.firstChild) {
            target.removeChild(target.firstChild);
        }

        if (!isEmptyObject(elements)) {
            target.appendChild(generateUnderlyingOptions(elements, selected));
        }
    };

    const generateUnderlyingOptions = (elements, selected) => {
        const fragment = document.createDocumentFragment();
        const keys = Object.keys(elements).sort((a, b) => elements[a].display.localeCompare(elements[b].display));
        const submarkets = {};
        for (let i = 0; i < keys.length; i++) {
            if (!submarkets.hasOwnProperty(elements[keys[i]].submarket)) {
                submarkets[elements[keys[i]].submarket] = [];
            }
            submarkets[elements[keys[i]].submarket].push(keys[i]);
        }
        const keys2 = Object.keys(submarkets).sort(submarketSort);
        for (let j = 0; j < keys2.length; j++) {
            for (let k = 0; k < submarkets[keys2[j]].length; k++) {
                const key = submarkets[keys2[j]][k];
                const option = document.createElement('option');
                const content = document.createTextNode(localize(elements[key].display));
                option.setAttribute('value', key);
                if (selected && selected === key) {
                    option.setAttribute('selected', 'selected');
                }
                option.appendChild(content);
                fragment.appendChild(option);
            }
        }
        return fragment;
    };

    /*
     * This maps the form name and barrierCategory we display on
     * trading form to the actual we send it to backend
     * for e.g risefall is mapped to callput with barrierCategory euro_atm
     */
    const getFormNameBarrierCategory = form_name => (
        {
            form_name       : form_name && !/(risefall|higherlower|callput)/.test(form_name) ? (/(overunder|evenodd|matchdiff)/.test(form_name) ? 'digits' : form_name) : 'callput',
            barrier_category: form_name && !/(risefall|callput)/.test(form_name) ? (/higherlower/.test(form_name) ? 'euro_non_atm' : '') : 'euro_atm',
        }
    );

    /*
     * This maps the contract type to where we display on trading form
     * and as there is no mapping on server side so need to create it
     * on front end
     *
     * for example we display CALL on top and PUT to bottom
     */
    const obj = {
        CALL        : 'top',
        PUT         : 'bottom',
        CALLE       : 'top',
        PUTE        : 'bottom',
        ASIANU      : 'top',
        ASIAND      : 'bottom',
        DIGITMATCH  : 'top',
        DIGITDIFF   : 'bottom',
        DIGITEVEN   : 'top',
        DIGITODD    : 'bottom',
        DIGITOVER   : 'top',
        DIGITUNDER  : 'bottom',
        EXPIRYRANGEE: 'top',
        EXPIRYMISSE : 'bottom',
        EXPIRYRANGE : 'top',
        EXPIRYMISS  : 'bottom',
        RANGE       : 'top',
        UPORDOWN    : 'bottom',
        ONETOUCH    : 'top',
        NOTOUCH     : 'bottom',
        SPREADU     : 'top',
        SPREADD     : 'bottom',
    };

    const contractTypeDisplayMapping = type => (type ? obj[type] : 'top');

    const showHideOverlay = (el, display) => {
        const elm = document.getElementById(el);
        if (elm) {
            elm.style.display = display;
        }
    };

    /*
     * hide contract confirmation overlay container
     */
    const hideOverlayContainer = () => {
        showHideOverlay('contract_confirmation_container', 'none');
        showHideOverlay('contracts_list', 'flex');
        $('.purchase_button').css('visibility', '');
    };

    const getContractCategoryTree = (elements) => {
        let tree = [
            ['updown',
                ['risefall', 'higherlower'],
            ],
            'touchnotouch',
            ['inout',
                ['endsinout', 'staysinout'],
            ],
            'asian',
            ['digits',
                ['matchdiff', 'evenodd', 'overunder'],
            ],
            'spreads',
        ];

        if (elements) {
            tree = tree.map((e) => {
                if (typeof e === 'object') {
                    e[1] = e[1].filter(e1 => elements[e1]);
                    if (!e[1].length) {
                        e = '';
                    }
                } else if (!elements[e]) {
                    e = '';
                }
                return e;
            });
            tree = tree.filter(v => v.length);
        }
        return tree;
    };

    /*
     * resets price movement color changing, to prevent coloring on some changes
     * coloring will continue on the next proposal responses
     */
    const resetPriceMovement = () => {
        const btns = document.getElementsByClassName('purchase_button');
        for (let i = 0; i < btns.length; i++) {
            btns[i].setAttribute('data-display_value', '');
            btns[i].setAttribute('data-payout', '');
        }
    };

    /*
     * toggle active class of menu
     */
    const toggleActiveNavMenuElement = (nav, event_element) => {
        const li_elements = nav.getElementsByTagName('li');
        const classes = event_element.classList;

        if (!classes.contains('active')) {
            for (let i = 0, len = li_elements.length; i < len; i++) {
                li_elements[i].classList.remove('active');
            }
            classes.add('active');
        }
    };

    const toggleActiveCatMenuElement = (nav, event_element_id) => {
        const event_element = document.getElementById(event_element_id);
        const li_elements = nav.querySelectorAll('.active, .a-active');
        const classes = event_element.classList;
        let i,
            len;

        if (!classes.contains('active')) {
            for (i = 0, len = li_elements.length; i < len; i++) {
                li_elements[i].classList.remove('active');
                li_elements[i].classList.remove('a-active');
            }
            classes.add('a-active');

            i = 0;
            let parent = event_element.parentElement;
            while (parent && parent.id !== nav.id && i < 10) {
                if (parent.tagName === 'LI') {
                    parent.classList.add('active');
                }
                parent = parent.parentElement;
                i++;
            }
        }
    };

    /*
     * display the profit and return of bet under each trade container except spreads
     */
    const displayCommentPrice = (node, currency, type, payout) => {
        if (node && type && payout) {
            const profit = payout - type;
            const return_percent = (profit / type) * 100;
            const comment = `${localize('Net profit')}: ${formatMoney(currency, profit)} | ${localize('Return')} ${return_percent.toFixed(1)}%`;

            if (isNaN(profit) || isNaN(return_percent)) {
                node.hide();
            } else {
                node.show();
                elementTextContent(node, comment);
            }
        }
    };

    /*
     * display comment for spreads
     */
    const displayCommentSpreads = (node, currency, point) => {
        if (node && point) {
            const amount_per_point = document.getElementById('amount_per_point').value;
            const stop_type = document.querySelector('input[name="stop_type"]:checked').value;
            const stop_loss = document.getElementById('stop_loss').value;
            let display_amount = 0;

            if (isNaN(stop_loss) || isNaN(amount_per_point)) {
                node.hide();
            } else {
                if (stop_type === 'point') {
                    display_amount = parseFloat(parseFloat(amount_per_point) * parseFloat(stop_loss));
                } else {
                    display_amount = parseFloat(stop_loss);
                }
                elementTextContent(node, localize('Deposit of [_1] is required. Current spread: [_2] points', formatMoney(currency, display_amount), point));
            }
        }
    };

    /*
     * This is used in case where we have input and we don't want to fire
     * event on every change while user is typing for example in case of amount if
     * we want to change 10 to 1000 i.e. two zeros so two input events will be fired
     * normally, this will delay the event based on delay specified in milliseconds
     *
     * Reference
     * http://davidwalsh.name/javascript-debounce-function
     */
    const debounce = (func, wait, immediate) => {
        let timeout;
        const delay = wait || 500;
        return function() {
            const context = this;
            const args = arguments;
            const later = () => {
                timeout = null;
                if (!immediate) func.apply(context, args);
            };
            const call_now = immediate && !timeout;
            clearTimeout(timeout);
            timeout = setTimeout(later, delay);
            if (call_now) func.apply(context, args);
        };
    };

    /*
     * check if selected market is allowed for current user
     */
    const getDefaultMarket = () => {
        let mkt = Defaults.get('market');
        const markets = Symbols.markets(1);
        if (!mkt || !markets[mkt]) {
            const sorted_markets = Object.keys(Symbols.markets()).filter(v => markets[v].is_active)
                .sort((a, b) => getMarketsOrder(a) - getMarketsOrder(b));
            mkt = sorted_markets[0];
        }
        return mkt;
    };

    // Order
    const market_order = {
        forex      : 1,
        volidx     : 2,
        indices    : 3,
        stocks     : 4,
        commodities: 5,
    };

    const getMarketsOrder = market => market_order[market] || 100;

    /*
     * this is invoked when submit button is clicked and prevents reloading of page
     */
    const addEventListenerForm = () => {
        document.getElementById('websocket_form').addEventListener('submit', (evt) => {
            evt.currentTarget.classList.add('submitted');
            evt.preventDefault();
            return false;
        }, false);
    };

    /*
     * this creates a button, clicks it, and destroys it to invoke the listener
     */
    const submitForm = (form) => {
        const button = form.ownerDocument.createElement('input');
        button.style.display = 'none';
        button.type = 'submit';
        form.appendChild(button).click();
        form.removeChild(button);
    };

    /*
     * sort the duration in ascending order
     */
    const duration_order = {
        t: 1,
        s: 2,
        m: 3,
        h: 4,
        d: 5,
    };

    const submarket_order = {
        forex          : 0,
        major_pairs    : 1,
        minor_pairs    : 2,
        smart_fx       : 3,
        indices        : 4,
        asia_oceania   : 5,
        europe_africa  : 6,
        americas       : 7,
        otc_index      : 8,
        stocks         : 9,
        au_otc_stock   : 10,
        ge_otc_stock   : 11,
        india_otc_stock: 12,
        uk_otc_stock   : 13,
        us_otc_stock   : 14,
        commodities    : 15,
        metals         : 16,
        energy         : 17,
        volidx         : 18,
        random_index   : 19,
        random_daily   : 20,
        random_nightly : 21,
    };

    const submarketOrder = market => submarket_order[market];

    const submarketSort = (a, b) => {
        if (submarketOrder(a) > submarketOrder(b)) {
            return 1;
        } else if (submarketOrder(a) < submarketOrder(b)) {
            return -1;
        }

        return 0;
    };

    const displayTooltip = (market, symbol) => {
        const tip      = document.getElementById('symbol_tip');
        const guide    = document.getElementById('guideBtn');
        const app      = document.getElementById('androidApp');
        const appstore = document.getElementById('appstore');
        const markets  = document.getElementById('contract_markets').value;
        if (!market || !symbol) return;
        if (market.match(/^volidx/) || symbol.match(/^R/) || market.match(/^random_index/) || market.match(/^random_daily/)) {
            if (guide) guide.hide();
            tip.show();
            tip.setAttribute('target', urlFor('/get-started/volidx-markets'));
            app.show();
            appstore.show();
        } else {
            app.hide();
            appstore.hide();
            tip.hide();
            if (guide) guide.show();
        }
        if (market.match(/^otc_index/) || symbol.match(/^OTC_/) || market.match(/stock/) || markets.match(/stocks/)) {
            tip.show();
            tip.setAttribute('target', urlFor('/get-started/otc-indices-stocks'));
        }
        if (market.match(/^random_index/) || symbol.match(/^R_/)) {
            tip.setAttribute('target', urlFor('/get-started/volidx-markets', '#volidx-indices'));
        }
        if (market.match(/^random_daily/) || symbol.match(/^RDB/) || symbol.match(/^RDMO/) || symbol.match(/^RDS/)) {
            tip.setAttribute('target', urlFor('/get-started/volidx-markets', '#volidx-quotidians'));
        }
        if (market.match(/^smart_fx/) || symbol.match(/^WLD/)) {
            tip.show();
            tip.setAttribute('target', urlFor('/get-started/smart-indices', '#world-fx-indices'));
        }
    };

    const selectOption = (option, select) => {
        const options = select.getElementsByTagName('option');
        let contains = 0;
        for (let i = 0; i < options.length; i++) {
            if (options[i].value === option && !options[i].hasAttribute('disabled')) {
                contains = 1;
                break;
            }
        }
        if (contains) {
            select.value = option;
            return true;
        }

        return false;
    };

    const updatePurchaseStatus = (final_price, pnl, contract_status) => {
        $('#contract_purchase_heading').text(localize(contract_status));
        const $payout = $('#contract_purchase_payout');
        const $cost   = $('#contract_purchase_cost');
        const $profit = $('#contract_purchase_profit');

        $payout.html($('<div/>', { text: localize('Buy price') }).append($('<p/>', { text: addComma(Math.abs(pnl)) })));
        $cost.html($('<div/>', { text: localize('Final price') }).append($('<p/>', { text: addComma(final_price) })));
        if (!final_price) {
            $profit.html($('<div/>', { text: localize('Loss') }).append($('<p/>', { text: addComma(pnl) })));
        } else {
            $profit.html($('<div/>', { text: localize('Profit') }).append($('<p/>', { text: addComma(Math.round((final_price - pnl) * 100) / 100) })));
            updateContractBalance(Client.get('balance'));
        }
    };

    const updateContractBalance = (balance) => {
        $('#contract_purchase_balance').text(`${localize('Account balance:')} ${formatMoney(Client.get('currency'), balance)}`);
    };

    const chart_config = {
        type              : 'line',
        lineColor         : '#606060',
        fillColor         : false,
        spotColor         : '#00f000',
        minSpotColor      : '#f00000',
        maxSpotColor      : '#0000f0',
        highlightSpotColor: '#ffff00',
        highlightLineColor: '#000000',
        spotRadius        : 1.25,
    };

    let $chart;

    const updateWarmChart = () => {
        $chart = $chart || $('#trading_worm_chart');
        const spots =  Object.keys(Tick.spots()).sort((a, b) => a - b).map(v => Tick.spots()[v]);
        if ($chart && typeof $chart.sparkline === 'function') {
            $chart.sparkline(spots, chart_config);
            if (spots.length) {
                $chart.show();
            } else {
                $chart.hide();
            }
        }
    };

    const reloadPage = () => {
        Defaults.remove('market', 'underlying', 'formname',
            'date_start', 'expiry_type', 'expiry_date', 'expirt_time', 'duration_units', 'diration_value',
            'amount', 'amount_type', 'currency', 'stop_loss', 'stop_type', 'stop_profit', 'amount_per_point', 'prediction');
        location.reload();
    };

    const showHighchart = () => {
        if (window.chartAllowed) {
            chartFrameSource();
        } else {
            chartFrameCleanup();
            $('#trade_live_chart').hide();
            $('#chart-error').text(localize('Chart is not available for this underlying.')).show();
        }
    };

    const chartFrameCleanup = () => {
        /*
         * Prevent IE memory leak (http://stackoverflow.com/questions/8407946).
         */
        const chart_frame = document.getElementById('chart_frame');
        if (chart_frame) {
            chart_frame.src = 'about:blank';
        }
    };

    const chartFrameSource = () => {
        if (sessionStorage.getItem('old_underlying') !== sessionStorage.getItem('underlying') || /^(|about:blank)$/.test($('#chart_frame').attr('src'))) {
            chartFrameCleanup();
            const underlying = State.get('is_mb_trading') ? MBDefaults.get('underlying') : document.getElementById('underlying').value;
            setChartSource(underlying);
            sessionStorage.setItem('old_underlying', underlying);
        }
        $('#chart-error').hide();
        $('#trade_live_chart').show();
    };

<<<<<<< HEAD
    const setChartSource = (underlying) => {
        const ja = jpClient();
        document.getElementById('chart_frame').src = 'https://webtrader.binary.com?affiliates=true&instrument=' + underlying + '&timePeriod=1t&gtm=true&lang=' + getLanguage().toLowerCase() +
            '&hideOverlay=' + (ja ? 'true' : 'false') + '&hideShare=' + (ja ? 'true' : 'false') + '&timezone=GMT+' + (ja ? '9' : '0') +
            '&hideFooter=' + (ja ? 'true' : 'false');
=======
    const setChartSource = () => {
        const is_ja = !!jpClient();
        document.getElementById('chart_frame').src = `https://webtrader.binary.com?affiliates=true&instrument=${document.getElementById('underlying').value}&timePeriod=1t&gtm=true&lang=${getLanguage().toLowerCase()}&hideOverlay=${is_ja}&hideShare=${is_ja}&timezone=GMT+${(is_ja ? '9' : '0')}&hideFooter=${is_ja}`;
>>>>>>> 95b96472
    };

    // ============= Functions used in /trading_beta =============

    /*
     * toggle active class of menu
     */
    const toggleActiveNavMenuElement_Beta = (nav, event_element) => {
        const li_elements = nav.getElementsByTagName('li');
        const classes = event_element.classList;

        if (!classes.contains('active')) {
            for (let i = 0, len = li_elements.length; i < len; i++) {
                li_elements[i].classList.remove('active');
            }
            classes.add('active');
            const parent = event_element.parentElement.parentElement;
            if (parent.tagName === 'LI' && !parent.classList.contains('active')) {
                parent.classList.add('active');
            }
        }
    };

    const updatePurchaseStatus_Beta = (final_price, pnl, contract_status) => {
        final_price = String(final_price).replace(/,/g, '') * 1;
        pnl = String(pnl).replace(/,/g, '') * 1;
        $('#contract_purchase_heading').text(localize(contract_status));
        const payout  = document.getElementById('contract_purchase_payout');
        const cost    = document.getElementById('contract_purchase_cost');
        const profit  = document.getElementById('contract_purchase_profit');

        labelValue(cost, localize('Stake'), addComma(Math.abs(pnl)));
        labelValue(payout, localize('Payout'), addComma(final_price));

        const isWin = (final_price > 0);
        $('#contract_purchase_profit_value').attr('class', (isWin ? 'profit' : 'loss'));
        labelValue(profit, isWin ? localize('Profit') : localize('Loss'),
            addComma(isWin ? Math.round((final_price - pnl) * 100) / 100 : -Math.abs(pnl)));
    };

    const displayTooltip_Beta = (market, symbol) => {
        const tip     = document.getElementById('symbol_tip');
        const markets = document.getElementById('contract_markets').value;
        if (!market || !symbol) return;
        if (market.match(/^volidx/) || symbol.match(/^R/) || market.match(/^random_index/) || market.match(/^random_daily/)) {
            tip.show();
            tip.setAttribute('target', urlFor('/get-started/volidx-markets'));
        } else {
            tip.hide();
        }
        if (market.match(/^otc_index/) || symbol.match(/^OTC_/) || market.match(/stock/) || markets.match(/stocks/)) {
            tip.show();
            tip.setAttribute('target', urlFor('/get-started/otc-indices-stocks'));
        }
        if (market.match(/^random_index/) || symbol.match(/^R_/)) {
            tip.setAttribute('target', urlFor('/get-started/volidx-markets', '#volidx-indices'));
        }
        if (market.match(/^random_daily/) || symbol.match(/^RDB/) || symbol.match(/^RDMO/) || symbol.match(/^RDS/)) {
            tip.setAttribute('target', urlFor('/get-started/volidx-markets', '#volidx-quotidians'));
        }
        if (market.match(/^smart_fx/) || symbol.match(/^WLD/)) {
            tip.show();
            tip.setAttribute('target', urlFor('/get-started/smart-indices', '#world-fx-indices'));
        }
    };

    const labelValue = (label_elem, label, value, no_currency) => {
        const currency = Client.get('currency');
        elementInnerHtml(label_elem, label);
        const value_elem = document.getElementById(`${label_elem.id}_value`);
        elementInnerHtml(value_elem, no_currency ? value : formatMoney(currency, value));
        value_elem.setAttribute('value', String(value).replace(/,/g, ''));
    };

    const timeIsValid = ($element) => {
        let end_date_value   = document.getElementById('expiry_date').getAttribute('data-value'),
            start_date_value = document.getElementById('date_start').value,
            end_time_value   = document.getElementById('expiry_time').value;
        const $invalid_time = $('#invalid-time');

        if ($element.attr('id') === $('#expiry_time') && end_time_value &&
            !/^(0[0-9]|1[0-9]|2[0-3]):[0-5][0-9]$/.test(end_time_value)) {
            $element.addClass('error-field');
            if ($invalid_time.length === 0) {
                $('#expiry_type_endtime').parent().append($('<p>', { class: 'error-msg', id: 'invalid-time', text: localize('Time is in the wrong format.') }));
            }
            return false;
        }

        $element.removeClass('error-field');
        $invalid_time.remove();

        end_date_value = end_date_value ? toISOFormat(Moment(end_date_value)) : toISOFormat(new Moment());
        start_date_value = start_date_value === 'now' ? Math.floor(window.time._i / 1000) : start_date_value;
        end_time_value = end_time_value || '23:59:59';

        if (Moment.utc(`${end_date_value} ${end_time_value}`).unix() <= start_date_value) {
            $element.addClass('error-field');
            if (!document.getElementById('end_time_validation')) {
                $('#expiry_type_endtime').append($('<p/>', { class: 'error-msg', id: 'end_time_validation', text: localize('End time must be after start time.') }));
            }
            return false;
        }

        $element.removeClass('error-field');
        $('#end_time_validation').remove();
        return true;
    };

    return {
        displayUnderlyings             : displayUnderlyings,
        generateUnderlyingOptions      : generateUnderlyingOptions,
        getFormNameBarrierCategory     : getFormNameBarrierCategory,
        contractTypeDisplayMapping     : contractTypeDisplayMapping,
        showPriceOverlay               : () => { showHideOverlay('loading_container2', 'block'); },
        hidePriceOverlay               : () => { showHideOverlay('loading_container2', 'none'); },
        hideFormOverlay                : () => { showHideOverlay('loading_container3', 'none'); },
        showFormOverlay                : () => { showHideOverlay('loading_container3', 'block'); },
        hideOverlayContainer           : hideOverlayContainer,
        getContractCategoryTree        : getContractCategoryTree,
        resetPriceMovement             : resetPriceMovement,
        toggleActiveNavMenuElement     : toggleActiveNavMenuElement,
        toggleActiveCatMenuElement     : toggleActiveCatMenuElement,
        displayCommentPrice            : displayCommentPrice,
        displayCommentSpreads          : displayCommentSpreads,
        debounce                       : debounce,
        getDefaultMarket               : getDefaultMarket,
        addEventListenerForm           : addEventListenerForm,
        submitForm                     : submitForm,
        durationOrder                  : duration => duration_order[duration],
        displayTooltip                 : displayTooltip,
        selectOption                   : selectOption,
        updatePurchaseStatus           : updatePurchaseStatus,
        updateContractBalance          : updateContractBalance,
        updateWarmChart                : updateWarmChart,
        reloadPage                     : reloadPage,
        showHighchart                  : showHighchart,
        chartFrameCleanup              : chartFrameCleanup,
        chartFrameSource               : chartFrameSource,
        displayContractForms           : displayContractForms,
        displayMarkets                 : displayMarkets,
        toggleActiveNavMenuElement_Beta: toggleActiveNavMenuElement_Beta,
        updatePurchaseStatus_Beta      : updatePurchaseStatus_Beta,
        displayTooltip_Beta            : displayTooltip_Beta,
        labelValue                     : labelValue,
        timeIsValid                    : timeIsValid,
        clean                          : () => { $chart = null; },
    };
})();

module.exports = commonTrading;<|MERGE_RESOLUTION|>--- conflicted
+++ resolved
@@ -695,17 +695,9 @@
         $('#trade_live_chart').show();
     };
 
-<<<<<<< HEAD
     const setChartSource = (underlying) => {
-        const ja = jpClient();
-        document.getElementById('chart_frame').src = 'https://webtrader.binary.com?affiliates=true&instrument=' + underlying + '&timePeriod=1t&gtm=true&lang=' + getLanguage().toLowerCase() +
-            '&hideOverlay=' + (ja ? 'true' : 'false') + '&hideShare=' + (ja ? 'true' : 'false') + '&timezone=GMT+' + (ja ? '9' : '0') +
-            '&hideFooter=' + (ja ? 'true' : 'false');
-=======
-    const setChartSource = () => {
         const is_ja = !!jpClient();
-        document.getElementById('chart_frame').src = `https://webtrader.binary.com?affiliates=true&instrument=${document.getElementById('underlying').value}&timePeriod=1t&gtm=true&lang=${getLanguage().toLowerCase()}&hideOverlay=${is_ja}&hideShare=${is_ja}&timezone=GMT+${(is_ja ? '9' : '0')}&hideFooter=${is_ja}`;
->>>>>>> 95b96472
+        document.getElementById('chart_frame').src = `https://webtrader.binary.com?affiliates=true&instrument=${underlying}&timePeriod=1t&gtm=true&lang=${getLanguage().toLowerCase()}&hideOverlay=${is_ja}&hideShare=${is_ja}&timezone=GMT+${(is_ja ? '9' : '0')}&hideFooter=${is_ja}`;
     };
 
     // ============= Functions used in /trading_beta =============
