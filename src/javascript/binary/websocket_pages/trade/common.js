const Moment             = require('moment');
<<<<<<< HEAD
const Defaults           = require('./defaults').Defaults;
const Notifications      = require('./notifications').Notifications;
const Symbols            = require('./symbols').Symbols;
const Tick               = require('./tick').Tick;
const MBDefaults         = require('../mb_trade/mb_defaults').MBDefaults;
=======
const Defaults           = require('./defaults');
const Notifications      = require('./notifications');
const Symbols            = require('./symbols');
const Tick               = require('./tick');
>>>>>>> b20617f2
const Client             = require('../../base/client');
const getLanguage        = require('../../base/language').get;
const localize           = require('../../base/localize').localize;
const State              = require('../../base/storage').State;
const urlFor             = require('../../base/url').urlFor;
const isEmptyObject      = require('../../base/utility').isEmptyObject;
const jpClient           = require('../../common_functions/country_base').jpClient;
const formatMoney        = require('../../common_functions/currency_to_symbol').formatMoney;
const addComma           = require('../../common_functions/string_util').addComma;
const toISOFormat        = require('../../common_functions/string_util').toISOFormat;
const elementInnerHtml   = require('../../common_functions/common_functions').elementInnerHtml;
const elementTextContent = require('../../common_functions/common_functions').elementTextContent;

/*
 * This contains common functions we need for processing the response
 */

if (typeof window === 'undefined') {
    // eslint-disable-next-line
    Element = () => {}; // jshint ignore:line
}

Element.prototype.hide = function() {
    this.style.display = 'none';
};

Element.prototype.show = function() {
    this.style.display = '';
};

if (!('remove' in Element.prototype)) {
    Element.prototype.remove = function() {
        if (this.parentNode) {
            this.parentNode.removeChild(this);
        }
    };
}

const commonTrading = (() => {
    'use strict';

    /*
     * display contract form as element of ul
     */
    const displayContractForms = (id, elements, selected) => {
        if (!id || !elements || !selected) return;
        const target = document.getElementById(id);
        const fragment = document.createDocumentFragment();

        elementInnerHtml(target, '');

        if (elements) {
            const tree = getContractCategoryTree(elements);
            for (let i = 0; i < tree.length; i++) {
                const el1 = tree[i];
                const li = document.createElement('li');

                li.classList.add('tm-li');
                if (i === 0) {
                    li.classList.add('first');
                } else if (i === tree.length - 1) {
                    li.classList.add('last');
                }

                if (typeof el1 === 'object') {
                    const fragment2 = document.createDocumentFragment();
                    let flag = 0,
                        first = '';
                    for (let j = 0; j < el1[1].length; j++) {
                        const el2 = el1[1][j];
                        const li2 = document.createElement('li');
                        const a2  = document.createElement('a');
                        const content2 = document.createTextNode(elements[el2]);
                        li2.classList.add('tm-li-2');

                        if (j === 0) {
                            first = el2.toLowerCase();
                            li2.classList.add('first');
                        } else if (j === el1[1].length - 1) {
                            li2.classList.add('last');
                        }

                        if (selected && selected === el2.toLowerCase()) {
                            li2.classList.add('active');
                            a2.classList.add('a-active');
                            flag = 1;
                        }

                        a2.classList.add('tm-a-2');
                        a2.appendChild(content2);
                        a2.setAttribute('menuitem', el2.toLowerCase());
                        a2.setAttribute('id', el2.toLowerCase());

                        li2.appendChild(a2);

                        fragment2.appendChild(li2);
                    }
                    if (fragment2.hasChildNodes()) {
                        const ul = document.createElement('ul');
                        const a  = document.createElement('a');
                        const content = document.createTextNode(elements[el1[0]]);

                        a.appendChild(content);
                        a.setAttribute('class', 'tm-a');
                        a.setAttribute('menuitem', first);
                        ul.appendChild(fragment2);
                        ul.setAttribute('class', 'tm-ul-2');
                        ul.setAttribute('id', el1[0] + '-submenu');

                        if (flag) {
                            li.classList.add('active');
                        }

                        li.appendChild(a);
                        li.appendChild(ul);
                    }
                } else {
                    const content3 = document.createTextNode(elements[el1]);
                    const a3 = document.createElement('a');

                    if (selected && selected === el1.toLowerCase()) {
                        a3.classList.add('a-active');
                        li.classList.add('active');
                    }
                    a3.appendChild(content3);
                    a3.classList.add('tm-a');
                    a3.setAttribute('menuitem', el1);
                    a3.setAttribute('id', el1.toLowerCase());
                    li.appendChild(a3);
                }
                fragment.appendChild(li);
            }
            if (target) {
                target.appendChild(fragment);
                const list = target.getElementsByClassName('tm-li');
                for (let k = 0; k < list.length; k++) {
                    const li4 = list[k];
                    li4.addEventListener('mouseover', function() {
                        this.classList.add('hover');
                    });
                    li4.addEventListener('mouseout', function() {
                        this.classList.remove('hover');
                    });
                }
            }
        }
    };

    const displayMarkets = (id, elements, selected) => {
        const target = document.getElementById(id);
        const fragment = document.createDocumentFragment();

        while (target && target.firstChild) {
            target.removeChild(target.firstChild);
        }

        const keys1 = Object.keys(elements).sort(submarketSort);
        for (let i = 0; i < keys1.length; i++) {
            const key = keys1[i];
            const content = document.createTextNode(elements[key].name);
            let option = document.createElement('option');
            option.setAttribute('value', key);
            if (selected && selected === key) {
                option.setAttribute('selected', 'selected');
            }
            option.appendChild(content);
            fragment.appendChild(option);

            if (elements[key].submarkets && !isEmptyObject(elements[key].submarkets)) {
                const keys2 = Object.keys(elements[key].submarkets).sort(submarketSort);
                for (let j = 0; j < keys2.length; j++) {
                    const key2 = keys2[j];
                    option = document.createElement('option');
                    option.setAttribute('value', key2);
                    if (selected && selected === key2) {
                        option.setAttribute('selected', 'selected');
                    }
                    elementTextContent(option, '\xA0\xA0\xA0\xA0' + elements[key].submarkets[key2].name);
                    fragment.appendChild(option);
                }
            }
        }
        if (target) {
            target.appendChild(fragment);

            if (target.selectedIndex < 0) {
                target.selectedIndex = 0;
            }
            const current = target.options[target.selectedIndex];
            if (selected !== current.value) {
                Defaults.set('market', current.value);
            }

            if (current.disabled) { // there is no open market
                Notifications.show({ text: localize('All markets are closed now. Please try again later.'), uid: 'MARKETS_CLOSED' });
                document.getElementById('trading_init_progress').style.display = 'none';
            }
        }
    };

    /*
     * display underlyings
     */
    const displayUnderlyings = (id, elements, selected) => {
        const target = document.getElementById(id);

        if (!target) return;

        while (target.firstChild) {
            target.removeChild(target.firstChild);
        }

        if (!isEmptyObject(elements)) {
            target.appendChild(generateUnderlyingOptions(elements, selected));
        }
    };

    const generateUnderlyingOptions = (elements, selected) => {
        const fragment = document.createDocumentFragment();
        const keys = Object.keys(elements).sort((a, b) => elements[a].display.localeCompare(elements[b].display));
        const submarkets = {};
        for (let i = 0; i < keys.length; i++) {
            if (!submarkets.hasOwnProperty(elements[keys[i]].submarket)) {
                submarkets[elements[keys[i]].submarket] = [];
            }
            submarkets[elements[keys[i]].submarket].push(keys[i]);
        }
        const keys2 = Object.keys(submarkets).sort(submarketSort);
        for (let j = 0; j < keys2.length; j++) {
            for (let k = 0; k < submarkets[keys2[j]].length; k++) {
                const key = submarkets[keys2[j]][k];
                const option = document.createElement('option');
                const content = document.createTextNode(localize(elements[key].display));
                option.setAttribute('value', key);
                if (selected && selected === key) {
                    option.setAttribute('selected', 'selected');
                }
                option.appendChild(content);
                fragment.appendChild(option);
            }
        }
        return fragment;
    };

    /*
     * This maps the form name and barrierCategory we display on
     * trading form to the actual we send it to backend
     * for e.g risefall is mapped to callput with barrierCategory euro_atm
     */
    const getFormNameBarrierCategory = form_name => (
        {
            form_name       : form_name && !/(risefall|higherlower|callput)/.test(form_name) ? (/(overunder|evenodd|matchdiff)/.test(form_name) ? 'digits' : form_name) : 'callput',
            barrier_category: form_name && !/(risefall|callput)/.test(form_name) ? (/higherlower/.test(form_name) ? 'euro_non_atm' : '') : 'euro_atm',
        }
    );

    /*
     * This maps the contract type to where we display on trading form
     * and as there is no mapping on server side so need to create it
     * on front end
     *
     * for example we display CALL on top and PUT to bottom
     */
    const obj = {
        CALL        : 'top',
        PUT         : 'bottom',
        CALLE       : 'top',
        PUTE        : 'bottom',
        ASIANU      : 'top',
        ASIAND      : 'bottom',
        DIGITMATCH  : 'top',
        DIGITDIFF   : 'bottom',
        DIGITEVEN   : 'top',
        DIGITODD    : 'bottom',
        DIGITOVER   : 'top',
        DIGITUNDER  : 'bottom',
        EXPIRYRANGEE: 'top',
        EXPIRYMISSE : 'bottom',
        EXPIRYRANGE : 'top',
        EXPIRYMISS  : 'bottom',
        RANGE       : 'top',
        UPORDOWN    : 'bottom',
        ONETOUCH    : 'top',
        NOTOUCH     : 'bottom',
        SPREADU     : 'top',
        SPREADD     : 'bottom',
    };

    const contractTypeDisplayMapping = type => (type ? obj[type] : 'top');

    const showHideOverlay = (el, display) => {
        const elm = document.getElementById(el);
        if (elm) {
            elm.style.display = display;
        }
    };

    /*
     * hide contract confirmation overlay container
     */
    const hideOverlayContainer = () => {
        showHideOverlay('contract_confirmation_container', 'none');
        showHideOverlay('contracts_list', 'flex');
        $('.purchase_button').css('visibility', '');
    };

    const getContractCategoryTree = (elements) => {
        let tree = [
            ['updown',
                ['risefall', 'higherlower'],
            ],
            'touchnotouch',
            ['inout',
                ['endsinout', 'staysinout'],
            ],
            'asian',
            ['digits',
                ['matchdiff', 'evenodd', 'overunder'],
            ],
            'spreads',
        ];

        if (elements) {
            tree = tree.map((e) => {
                if (typeof e === 'object') {
                    e[1] = e[1].filter(e1 => elements[e1]);
                    if (!e[1].length) {
                        e = '';
                    }
                } else if (!elements[e]) {
                    e = '';
                }
                return e;
            });
            tree = tree.filter(v => v.length);
        }
        return tree;
    };

    /*
     * resets price movement color changing, to prevent coloring on some changes
     * coloring will continue on the next proposal responses
     */
    const resetPriceMovement = () => {
        const btns = document.getElementsByClassName('purchase_button');
        for (let i = 0; i < btns.length; i++) {
            btns[i].setAttribute('data-display_value', '');
            btns[i].setAttribute('data-payout', '');
        }
    };

    /*
     * toggle active class of menu
     */
    const toggleActiveNavMenuElement = (nav, event_element) => {
        const li_elements = nav.getElementsByTagName('li');
        const classes = event_element.classList;

        if (!classes.contains('active')) {
            for (let i = 0, len = li_elements.length; i < len; i++) {
                li_elements[i].classList.remove('active');
            }
            classes.add('active');
        }
    };

    const toggleActiveCatMenuElement = (nav, event_element_id) => {
        const event_element = document.getElementById(event_element_id);
        const li_elements = nav.querySelectorAll('.active, .a-active');
        const classes = event_element.classList;
        let i,
            len;

        if (!classes.contains('active')) {
            for (i = 0, len = li_elements.length; i < len; i++) {
                li_elements[i].classList.remove('active');
                li_elements[i].classList.remove('a-active');
            }
            classes.add('a-active');

            i = 0;
            let parent = event_element.parentElement;
            while (parent && parent.id !== nav.id && i < 10) {
                if (parent.tagName === 'LI') {
                    parent.classList.add('active');
                }
                parent = parent.parentElement;
                i++;
            }
        }
    };

    /*
     * display the profit and return of bet under each trade container except spreads
     */
    const displayCommentPrice = (node, currency, type, payout) => {
        if (node && type && payout) {
            const profit = payout - type;
            const return_percent = (profit / type) * 100;
            const comment = localize('Net profit') + ': ' + formatMoney(currency, profit) + ' | ' + localize('Return') + ' ' + return_percent.toFixed(1) + '%';

            if (isNaN(profit) || isNaN(return_percent)) {
                node.hide();
            } else {
                node.show();
                elementTextContent(node, comment);
            }
        }
    };

    /*
     * display comment for spreads
     */
    const displayCommentSpreads = (node, currency, point) => {
        if (node && point) {
            const amount_per_point = document.getElementById('amount_per_point').value;
            const stop_type = document.querySelector('input[name="stop_type"]:checked').value;
            const stop_loss = document.getElementById('stop_loss').value;
            let display_amount = 0;

            if (isNaN(stop_loss) || isNaN(amount_per_point)) {
                node.hide();
            } else {
                if (stop_type === 'point') {
                    display_amount = parseFloat(parseFloat(amount_per_point) * parseFloat(stop_loss));
                } else {
                    display_amount = parseFloat(stop_loss);
                }
                elementTextContent(node, localize('Deposit of') + ' ' + formatMoney(currency, display_amount) + ' ' + localize('is required. Current spread') + ': ' + point + ' ' + localize('points'));
            }
        }
    };

    /*
     * This is used in case where we have input and we don't want to fire
     * event on every change while user is typing for example in case of amount if
     * we want to change 10 to 1000 i.e. two zeros so two input events will be fired
     * normally, this will delay the event based on delay specified in milliseconds
     *
     * Reference
     * http://davidwalsh.name/javascript-debounce-function
     */
    const debounce = (func, wait, immediate) => {
        let timeout;
        const delay = wait || 500;
        return function() {
            const context = this;
            const args = arguments;
            const later = () => {
                timeout = null;
                if (!immediate) func.apply(context, args);
            };
            const call_now = immediate && !timeout;
            clearTimeout(timeout);
            timeout = setTimeout(later, delay);
            if (call_now) func.apply(context, args);
        };
    };

    /*
     * check if selected market is allowed for current user
     */
    const getDefaultMarket = () => {
        let mkt = Defaults.get('market');
        const markets = Symbols.markets(1);
        if (!mkt || !markets[mkt]) {
            const sorted_markets = Object.keys(Symbols.markets()).filter(v => markets[v].is_active)
                .sort((a, b) => getMarketsOrder(a) - getMarketsOrder(b));
            mkt = sorted_markets[0];
        }
        return mkt;
    };

    // Order
    const market_order = {
        forex      : 1,
        volidx     : 2,
        indices    : 3,
        stocks     : 4,
        commodities: 5,
    };

    const getMarketsOrder = market => market_order[market] || 100;

    /*
     * this is invoked when submit button is clicked and prevents reloading of page
     */
    const addEventListenerForm = () => {
        document.getElementById('websocket_form').addEventListener('submit', (evt) => {
            evt.currentTarget.classList.add('submitted');
            evt.preventDefault();
            return false;
        }, false);
    };

    /*
     * this creates a button, clicks it, and destroys it to invoke the listener
     */
    const submitForm = (form) => {
        const button = form.ownerDocument.createElement('input');
        button.style.display = 'none';
        button.type = 'submit';
        form.appendChild(button).click();
        form.removeChild(button);
    };

    /*
     * sort the duration in ascending order
     */
    const duration_order = {
        t: 1,
        s: 2,
        m: 3,
        h: 4,
        d: 5,
    };

    const submarket_order = {
        forex          : 0,
        major_pairs    : 1,
        minor_pairs    : 2,
        smart_fx       : 3,
        indices        : 4,
        asia_oceania   : 5,
        europe_africa  : 6,
        americas       : 7,
        otc_index      : 8,
        stocks         : 9,
        au_otc_stock   : 10,
        ge_otc_stock   : 11,
        india_otc_stock: 12,
        uk_otc_stock   : 13,
        us_otc_stock   : 14,
        commodities    : 15,
        metals         : 16,
        energy         : 17,
        volidx         : 18,
        random_index   : 19,
        random_daily   : 20,
        random_nightly : 21,
    };

    const submarketOrder = market => submarket_order[market];

    const submarketSort = (a, b) => {
        if (submarketOrder(a) > submarketOrder(b)) {
            return 1;
        } else if (submarketOrder(a) < submarketOrder(b)) {
            return -1;
        }

        return 0;
    };

    const displayTooltip = (market, symbol) => {
        const tip      = document.getElementById('symbol_tip');
        const guide    = document.getElementById('guideBtn');
        const app      = document.getElementById('androidApp');
        const appstore = document.getElementById('appstore');
        const markets  = document.getElementById('contract_markets').value;
        if (!market || !symbol) return;
        if (market.match(/^volidx/) || symbol.match(/^R/) || market.match(/^random_index/) || market.match(/^random_daily/)) {
            if (guide) guide.hide();
            tip.show();
            tip.setAttribute('target', urlFor('/get-started/volidx-markets'));
            app.show();
            appstore.show();
        } else {
            app.hide();
            appstore.hide();
            tip.hide();
            if (guide) guide.show();
        }
        if (market.match(/^otc_index/) || symbol.match(/^OTC_/) || market.match(/stock/) || markets.match(/stocks/)) {
            tip.show();
            tip.setAttribute('target', urlFor('/get-started/otc-indices-stocks'));
        }
        if (market.match(/^random_index/) || symbol.match(/^R_/)) {
            tip.setAttribute('target', urlFor('/get-started/volidx-markets', '#volidx-indices'));
        }
        if (market.match(/^random_daily/) || symbol.match(/^RDB/) || symbol.match(/^RDMO/) || symbol.match(/^RDS/)) {
            tip.setAttribute('target', urlFor('/get-started/volidx-markets', '#volidx-quotidians'));
        }
        if (market.match(/^smart_fx/) || symbol.match(/^WLD/)) {
            tip.show();
            tip.setAttribute('target', urlFor('/get-started/smart-indices', '#world-fx-indices'));
        }
    };

    const selectOption = (option, select) => {
        const options = select.getElementsByTagName('option');
        let contains = 0;
        for (let i = 0; i < options.length; i++) {
            if (options[i].value === option && !options[i].hasAttribute('disabled')) {
                contains = 1;
                break;
            }
        }
        if (contains) {
            select.value = option;
            return true;
        }

        return false;
    };

    const updatePurchaseStatus = (final_price, pnl, contract_status) => {
        $('#contract_purchase_heading').text(localize(contract_status));
        const $payout = $('#contract_purchase_payout');
        const $cost   = $('#contract_purchase_cost');
        const $profit = $('#contract_purchase_profit');

        $payout.html(localize('Buy price') + '<p>' + addComma(Math.abs(pnl)) + '</p>');
        $cost.html(localize('Final price') + '<p>' + addComma(final_price) + '</p>');
        if (!final_price) {
            $profit.html(localize('Loss') + '<p>' + addComma(pnl) + '</p>');
        } else {
            $profit.html(localize('Profit') + '<p>' + addComma(Math.round((final_price - pnl) * 100) / 100) + '</p>');
            updateContractBalance(Client.get('balance'));
        }
    };

    const updateContractBalance = (balance) => {
        $('#contract_purchase_balance').text(`${localize('Account balance:')} ${formatMoney(Client.get('currency'), balance)}`);
    };

    const chart_config = {
        type              : 'line',
        lineColor         : '#606060',
        fillColor         : false,
        spotColor         : '#00f000',
        minSpotColor      : '#f00000',
        maxSpotColor      : '#0000f0',
        highlightSpotColor: '#ffff00',
        highlightLineColor: '#000000',
        spotRadius        : 1.25,
    };

    let $chart;

    const updateWarmChart = () => {
        $chart = $chart || $('#trading_worm_chart');
        const spots =  Object.keys(Tick.spots()).sort((a, b) => a - b).map(v => Tick.spots()[v]);
        if ($chart && typeof $chart.sparkline === 'function') {
            $chart.sparkline(spots, chart_config);
            if (spots.length) {
                $chart.show();
            } else {
                $chart.hide();
            }
        }
    };

<<<<<<< HEAD
function chartFrameSource() {
    if ((sessionStorage.getItem('old_underlying') !== sessionStorage.getItem('underlying') || /^(|about:blank)$/.test($('#chart_frame').attr('src')))) {
        chartFrameCleanup();
        const underlying = State.get('is_mb_trading') ? MBDefaults.get('underlying') : document.getElementById('underlying').value;
        setChartSource(underlying);
        sessionStorage.setItem('old_underlying', underlying);
    }
    $('#chart-error').hide();
    $('#trade_live_chart').show();
}

function setChartSource(underlying) {
    const ja = jpClient();
    document.getElementById('chart_frame').src = 'https://webtrader.binary.com?affiliates=true&instrument=' + underlying + '&timePeriod=1t&gtm=true&lang=' + getLanguage().toLowerCase() +
        '&hideOverlay=' + (ja ? 'true' : 'false') + '&hideShare=' + (ja ? 'true' : 'false') + '&timezone=GMT+' + (ja ? '9' : '0') +
        '&hideFooter=' + (ja ? 'true' : 'false');
}
=======
    const reloadPage = () => {
        Defaults.remove('market', 'underlying', 'formname',
            'date_start', 'expiry_type', 'expiry_date', 'expirt_time', 'duration_units', 'diration_value',
            'amount', 'amount_type', 'currency', 'stop_loss', 'stop_type', 'stop_profit', 'amount_per_point', 'prediction');
        location.reload();
    };

    const showHighchart = () => {
        if (window.chartAllowed) {
            chartFrameSource();
        } else {
            chartFrameCleanup();
            $('#trade_live_chart').hide();
            $('#chart-error').text(localize('Chart is not available for this underlying.')).show();
        }
    };
>>>>>>> b20617f2

    const chartFrameCleanup = () => {
        /*
         * Prevent IE memory leak (http://stackoverflow.com/questions/8407946).
         */
        const chart_frame = document.getElementById('chart_frame');
        if (chart_frame) {
            chart_frame.src = 'about:blank';
        }
    };

    const chartFrameSource = () => {
        if ($('#tab_graph').hasClass('active') && (sessionStorage.getItem('old_underlying') !== sessionStorage.getItem('underlying') || /^(|about:blank)$/.test($('#chart_frame').attr('src')))) {
            chartFrameCleanup();
            setChartSource();
            sessionStorage.setItem('old_underlying', document.getElementById('underlying').value);
        }
        $('#chart-error').hide();
        $('#trade_live_chart').show();
    };

    const setChartSource = () => {
        const ja = jpClient();
        document.getElementById('chart_frame').src = 'https://webtrader.binary.com?affiliates=true&instrument=' + document.getElementById('underlying').value + '&timePeriod=1t&gtm=true&lang=' + getLanguage().toLowerCase() +
      '&hideOverlay=' + (ja ? 'true' : 'false') + '&hideShare=' + (ja ? 'true' : 'false') + '&timezone=GMT+' + (ja ? '9' : '0') +
      '&hideFooter=' + (ja ? 'true' : 'false');
    };

    // ============= Functions used in /trading_beta =============

    /*
     * toggle active class of menu
     */
    const toggleActiveNavMenuElement_Beta = (nav, event_element) => {
        const li_elements = nav.getElementsByTagName('li');
        const classes = event_element.classList;

        if (!classes.contains('active')) {
            for (let i = 0, len = li_elements.length; i < len; i++) {
                li_elements[i].classList.remove('active');
            }
            classes.add('active');
            const parent = event_element.parentElement.parentElement;
            if (parent.tagName === 'LI' && !parent.classList.contains('active')) {
                parent.classList.add('active');
            }
        }
    };

    const updatePurchaseStatus_Beta = (final_price, pnl, contract_status) => {
        final_price = String(final_price).replace(/,/g, '') * 1;
        pnl = String(pnl).replace(/,/g, '') * 1;
        $('#contract_purchase_heading').text(localize(contract_status));
        const payout  = document.getElementById('contract_purchase_payout');
        const cost    = document.getElementById('contract_purchase_cost');
        const profit  = document.getElementById('contract_purchase_profit');

        labelValue(cost, localize('Stake'), addComma(Math.abs(pnl)));
        labelValue(payout, localize('Payout'), addComma(final_price));

        const isWin = (final_price > 0);
        $('#contract_purchase_profit_value').attr('class', (isWin ? 'profit' : 'loss'));
        labelValue(profit, isWin ? localize('Profit') : localize('Loss'),
            addComma(isWin ? Math.round((final_price - pnl) * 100) / 100 : -Math.abs(pnl)));
    };

    const displayTooltip_Beta = (market, symbol) => {
        const tip     = document.getElementById('symbol_tip');
        const markets = document.getElementById('contract_markets').value;
        if (!market || !symbol) return;
        if (market.match(/^volidx/) || symbol.match(/^R/) || market.match(/^random_index/) || market.match(/^random_daily/)) {
            tip.show();
            tip.setAttribute('target', urlFor('/get-started/volidx-markets'));
        } else {
            tip.hide();
        }
        if (market.match(/^otc_index/) || symbol.match(/^OTC_/) || market.match(/stock/) || markets.match(/stocks/)) {
            tip.show();
            tip.setAttribute('target', urlFor('/get-started/otc-indices-stocks'));
        }
        if (market.match(/^random_index/) || symbol.match(/^R_/)) {
            tip.setAttribute('target', urlFor('/get-started/volidx-markets', '#volidx-indices'));
        }
        if (market.match(/^random_daily/) || symbol.match(/^RDB/) || symbol.match(/^RDMO/) || symbol.match(/^RDS/)) {
            tip.setAttribute('target', urlFor('/get-started/volidx-markets', '#volidx-quotidians'));
        }
        if (market.match(/^smart_fx/) || symbol.match(/^WLD/)) {
            tip.show();
            tip.setAttribute('target', urlFor('/get-started/smart-indices', '#world-fx-indices'));
        }
    };

    const labelValue = (label_elem, label, value, no_currency) => {
        const currency = Client.get('currency');
        elementInnerHtml(label_elem, label);
        const value_elem = document.getElementById(label_elem.id + '_value');
        elementInnerHtml(value_elem, no_currency ? value : formatMoney(currency, value));
        value_elem.setAttribute('value', String(value).replace(/,/g, ''));
    };

    const timeIsValid = ($element) => {
        let end_date_value   = document.getElementById('expiry_date').getAttribute('data-value'),
            start_date_value = document.getElementById('date_start').value,
            end_time_value   = document.getElementById('expiry_time').value;
        const $invalid_time = $('#invalid-time');

        if ($element.attr('id') === $('#expiry_time') && end_time_value &&
            !/^(0[0-9]|1[0-9]|2[0-3]):[0-5][0-9]$/.test(end_time_value)) {
            $element.addClass('error-field');
            if ($invalid_time.length === 0) {
                $('#expiry_type_endtime').parent().append($('<p>', { class: 'error-msg', id: 'invalid-time', text: localize('Time is in the wrong format.') }));
            }
            return false;
        }

        $element.removeClass('error-field');
        $invalid_time.remove();

        end_date_value = end_date_value ? toISOFormat(Moment(end_date_value)) : toISOFormat(new Moment());
        start_date_value = start_date_value === 'now' ? Math.floor(window.time._i / 1000) : start_date_value;
        end_time_value = end_time_value || '23:59:59';

        if (Moment.utc(end_date_value + ' ' + end_time_value).unix() <= start_date_value) {
            $element.addClass('error-field');
            if (!document.getElementById('end_time_validation')) {
                $('#expiry_type_endtime').append('<p class="error-msg" id="end_time_validation">' + localize('End time must be after start time.') + '</p>');
            }
            return false;
        }

        $element.removeClass('error-field');
        $('#end_time_validation').remove();
        return true;
    };

    return {
        displayUnderlyings             : displayUnderlyings,
        generateUnderlyingOptions      : generateUnderlyingOptions,
        getFormNameBarrierCategory     : getFormNameBarrierCategory,
        contractTypeDisplayMapping     : contractTypeDisplayMapping,
        showPriceOverlay               : () => { showHideOverlay('loading_container2', 'block'); },
        hidePriceOverlay               : () => { showHideOverlay('loading_container2', 'none'); },
        hideFormOverlay                : () => { showHideOverlay('loading_container3', 'none'); },
        showFormOverlay                : () => { showHideOverlay('loading_container3', 'block'); },
        hideOverlayContainer           : hideOverlayContainer,
        getContractCategoryTree        : getContractCategoryTree,
        resetPriceMovement             : resetPriceMovement,
        toggleActiveNavMenuElement     : toggleActiveNavMenuElement,
        toggleActiveCatMenuElement     : toggleActiveCatMenuElement,
        displayCommentPrice            : displayCommentPrice,
        displayCommentSpreads          : displayCommentSpreads,
        debounce                       : debounce,
        getDefaultMarket               : getDefaultMarket,
        addEventListenerForm           : addEventListenerForm,
        submitForm                     : submitForm,
        durationOrder                  : duration => duration_order[duration],
        displayTooltip                 : displayTooltip,
        selectOption                   : selectOption,
        updatePurchaseStatus           : updatePurchaseStatus,
        updateContractBalance          : updateContractBalance,
        updateWarmChart                : updateWarmChart,
        reloadPage                     : reloadPage,
        showHighchart                  : showHighchart,
        chartFrameCleanup              : chartFrameCleanup,
        chartFrameSource               : chartFrameSource,
        displayContractForms           : displayContractForms,
        displayMarkets                 : displayMarkets,
        toggleActiveNavMenuElement_Beta: toggleActiveNavMenuElement_Beta,
        updatePurchaseStatus_Beta      : updatePurchaseStatus_Beta,
        displayTooltip_Beta            : displayTooltip_Beta,
        labelValue                     : labelValue,
        timeIsValid                    : timeIsValid,
        clean                          : () => { $chart = null; },
    };
})();

module.exports = commonTrading;<|MERGE_RESOLUTION|>--- conflicted
+++ resolved
@@ -1,16 +1,9 @@
 const Moment             = require('moment');
-<<<<<<< HEAD
-const Defaults           = require('./defaults').Defaults;
-const Notifications      = require('./notifications').Notifications;
-const Symbols            = require('./symbols').Symbols;
-const Tick               = require('./tick').Tick;
-const MBDefaults         = require('../mb_trade/mb_defaults').MBDefaults;
-=======
 const Defaults           = require('./defaults');
 const Notifications      = require('./notifications');
 const Symbols            = require('./symbols');
 const Tick               = require('./tick');
->>>>>>> b20617f2
+const MBDefaults         = require('../mb_trade/mb_defaults').MBDefaults;
 const Client             = require('../../base/client');
 const getLanguage        = require('../../base/language').get;
 const localize           = require('../../base/localize').localize;
@@ -664,25 +657,6 @@
         }
     };
 
-<<<<<<< HEAD
-function chartFrameSource() {
-    if ((sessionStorage.getItem('old_underlying') !== sessionStorage.getItem('underlying') || /^(|about:blank)$/.test($('#chart_frame').attr('src')))) {
-        chartFrameCleanup();
-        const underlying = State.get('is_mb_trading') ? MBDefaults.get('underlying') : document.getElementById('underlying').value;
-        setChartSource(underlying);
-        sessionStorage.setItem('old_underlying', underlying);
-    }
-    $('#chart-error').hide();
-    $('#trade_live_chart').show();
-}
-
-function setChartSource(underlying) {
-    const ja = jpClient();
-    document.getElementById('chart_frame').src = 'https://webtrader.binary.com?affiliates=true&instrument=' + underlying + '&timePeriod=1t&gtm=true&lang=' + getLanguage().toLowerCase() +
-        '&hideOverlay=' + (ja ? 'true' : 'false') + '&hideShare=' + (ja ? 'true' : 'false') + '&timezone=GMT+' + (ja ? '9' : '0') +
-        '&hideFooter=' + (ja ? 'true' : 'false');
-}
-=======
     const reloadPage = () => {
         Defaults.remove('market', 'underlying', 'formname',
             'date_start', 'expiry_type', 'expiry_date', 'expirt_time', 'duration_units', 'diration_value',
@@ -699,7 +673,6 @@
             $('#chart-error').text(localize('Chart is not available for this underlying.')).show();
         }
     };
->>>>>>> b20617f2
 
     const chartFrameCleanup = () => {
         /*
@@ -712,20 +685,21 @@
     };
 
     const chartFrameSource = () => {
-        if ($('#tab_graph').hasClass('active') && (sessionStorage.getItem('old_underlying') !== sessionStorage.getItem('underlying') || /^(|about:blank)$/.test($('#chart_frame').attr('src')))) {
+        if (sessionStorage.getItem('old_underlying') !== sessionStorage.getItem('underlying') || /^(|about:blank)$/.test($('#chart_frame').attr('src'))) {
             chartFrameCleanup();
-            setChartSource();
-            sessionStorage.setItem('old_underlying', document.getElementById('underlying').value);
+            const underlying = State.get('is_mb_trading') ? MBDefaults.get('underlying') : document.getElementById('underlying').value;
+            setChartSource(underlying);
+            sessionStorage.setItem('old_underlying', underlying);
         }
         $('#chart-error').hide();
         $('#trade_live_chart').show();
     };
 
-    const setChartSource = () => {
+    const setChartSource = (underlying) => {
         const ja = jpClient();
-        document.getElementById('chart_frame').src = 'https://webtrader.binary.com?affiliates=true&instrument=' + document.getElementById('underlying').value + '&timePeriod=1t&gtm=true&lang=' + getLanguage().toLowerCase() +
-      '&hideOverlay=' + (ja ? 'true' : 'false') + '&hideShare=' + (ja ? 'true' : 'false') + '&timezone=GMT+' + (ja ? '9' : '0') +
-      '&hideFooter=' + (ja ? 'true' : 'false');
+        document.getElementById('chart_frame').src = 'https://webtrader.binary.com?affiliates=true&instrument=' + underlying + '&timePeriod=1t&gtm=true&lang=' + getLanguage().toLowerCase() +
+            '&hideOverlay=' + (ja ? 'true' : 'false') + '&hideShare=' + (ja ? 'true' : 'false') + '&timezone=GMT+' + (ja ? '9' : '0') +
+            '&hideFooter=' + (ja ? 'true' : 'false');
     };
 
     // ============= Functions used in /trading_beta =============
