const Moment             = require('moment');
const Defaults           = require('./defaults').Defaults;
const Notifications      = require('./notifications').Notifications;
const Symbols            = require('./symbols').Symbols;
const Tick               = require('./tick').Tick;
const Client             = require('../../base/client');
const getLanguage        = require('../../base/language').get;
const localize           = require('../../base/localize').localize;
const State              = require('../../base/storage').State;
const urlFor             = require('../../base/url').urlFor;
const objectNotEmpty     = require('../../base/utility').objectNotEmpty;
const jpClient           = require('../../common_functions/country_base').jpClient;
const formatMoney        = require('../../common_functions/currency_to_symbol').formatMoney;
const addComma           = require('../../common_functions/string_util').addComma;
const toISOFormat        = require('../../common_functions/string_util').toISOFormat;
const elementInnerHtml   = require('../../common_functions/common_functions').elementInnerHtml;
const elementTextContent = require('../../common_functions/common_functions').elementTextContent;

/*
 * This contains common functions we need for processing the response
 */

if (typeof window === 'undefined') {
    // eslint-disable-next-line
    Element = function() {}; // jshint ignore:line
}

Element.prototype.hide = function() {
    this.style.display = 'none';
};

Element.prototype.show = function() {
    this.style.display = '';
};

if (!('remove' in Element.prototype)) {
    Element.prototype.remove = function() {
        if (this.parentNode) {
            this.parentNode.removeChild(this);
        }
    };
}

/*
 * function to display contract form as element of ul
 */
function displayContractForms(id, elements, selected) {
    'use strict';

    if (!id || !elements || !selected) return;
    const target = document.getElementById(id),
        fragment = document.createDocumentFragment();

    elementInnerHtml(target, '');

    if (elements) {
        const tree = getContractCategoryTree(elements);
        for (let i = 0; i < tree.length; i++) {
            const el1 = tree[i];
            const li = document.createElement('li');

            li.classList.add('tm-li');
            if (i === 0) {
                li.classList.add('first');
            } else if (i === tree.length - 1) {
                li.classList.add('last');
            }

            if (typeof el1 === 'object') {
                const fragment2 = document.createDocumentFragment();
                let flag = 0,
                    first = '';
                for (let j = 0; j < el1[1].length; j++) {
                    const el2 = el1[1][j];
                    const li2 = document.createElement('li'),
                        a2 = document.createElement('a'),
                        content2 = document.createTextNode(elements[el2]);
                    li2.classList.add('tm-li-2');

                    if (j === 0) {
                        first = el2.toLowerCase();
                        li2.classList.add('first');
                    } else if (j === el1[1].length - 1) {
                        li2.classList.add('last');
                    }

                    if (selected && selected === el2.toLowerCase()) {
                        li2.classList.add('active');
                        a2.classList.add('a-active');
                        flag = 1;
                    }

                    a2.classList.add('tm-a-2');
                    a2.appendChild(content2);
                    a2.setAttribute('menuitem', el2.toLowerCase());
                    a2.setAttribute('id', el2.toLowerCase());

                    li2.appendChild(a2);

                    fragment2.appendChild(li2);
                }
                if (fragment2.hasChildNodes()) {
                    const ul = document.createElement('ul'),
                        a = document.createElement('a'),
                        content = document.createTextNode(elements[el1[0]]);

                    a.appendChild(content);
                    a.setAttribute('class', 'tm-a');
                    a.setAttribute('menuitem', first);
                    ul.appendChild(fragment2);
                    ul.setAttribute('class', 'tm-ul-2');
                    ul.setAttribute('id', el1[0] + '-submenu');

                    if (flag) {
                        li.classList.add('active');
                    }

                    li.appendChild(a);
                    li.appendChild(ul);
                }
            } else {
                const content3 = document.createTextNode(elements[el1]),
                    a3 = document.createElement('a');

                if (selected && selected === el1.toLowerCase()) {
                    a3.classList.add('a-active');
                    li.classList.add('active');
                }
                a3.appendChild(content3);
                a3.classList.add('tm-a');
                a3.setAttribute('menuitem', el1);
                a3.setAttribute('id', el1.toLowerCase());
                li.appendChild(a3);
            }
            fragment.appendChild(li);
        }
        if (target) {
            target.appendChild(fragment);
            const list = target.getElementsByClassName('tm-li');
            for (let k = 0; k < list.length; k++) {
                const li4 = list[k];
                li4.addEventListener('mouseover', function() {
                    this.classList.add('hover');
                });
                li4.addEventListener('mouseout', function() {
                    this.classList.remove('hover');
                });
            }
        }
    }
}


function displayMarkets(id, elements, selected) {
    'use strict';

    const target = document.getElementById(id),
        fragment =  document.createDocumentFragment();

    while (target && target.firstChild) {
        target.removeChild(target.firstChild);
    }

    const keys1 = Object.keys(elements).sort(marketSort);
    for (let i = 0; i < keys1.length; i++) {
        const key = keys1[i],
            content = document.createTextNode(elements[key].name);
        let option = document.createElement('option');
        option.setAttribute('value', key);
        if (selected && selected === key) {
            option.setAttribute('selected', 'selected');
        }
        option.appendChild(content);
        fragment.appendChild(option);

        if (elements[key].submarkets && objectNotEmpty(elements[key].submarkets)) {
            const keys2 = Object.keys(elements[key].submarkets).sort(marketSort);
            for (let j = 0; j < keys2.length; j++) {
                const key2 = keys2[j];
                option = document.createElement('option');
                option.setAttribute('value', key2);
                if (selected && selected === key2) {
                    option.setAttribute('selected', 'selected');
                }
                elementTextContent(option, '\xA0\xA0\xA0\xA0' + elements[key].submarkets[key2].name);
                fragment.appendChild(option);
            }
        }
    }
    if (target) {
        target.appendChild(fragment);

        if (target.selectedIndex < 0) {
            target.selectedIndex = 0;
        }
        const current = target.options[target.selectedIndex];
        if (selected !== current.value) {
            Defaults.set('market', current.value);
        }

        if (current.disabled) { // there is no open market
            Notifications.show({ text: localize('All markets are closed now. Please try again later.'), uid: 'MARKETS_CLOSED' });
            document.getElementById('trading_init_progress').style.display = 'none';
        }
    }
}

/*
 * function to display underlyings
 *
 * we need separate function for this as sorting is different and later
 * we may add submarket to it
 */
function displayUnderlyings(id, elements, selected) {
    'use strict';

    const target = document.getElementById(id);

    if (!target) return;

    while (target.firstChild) {
        target.removeChild(target.firstChild);
    }

    if (objectNotEmpty(elements)) {
        target.appendChild(generateUnderlyingOptions(elements, selected));
    }
}

function generateUnderlyingOptions(elements, selected) {
    const fragment = document.createDocumentFragment();
    const keys = Object.keys(elements).sort(function(a, b) {
        return elements[a].display.localeCompare(elements[b].display);
    });
    const submarkets = {};
    for (let i = 0; i < keys.length; i++) {
        if (!submarkets.hasOwnProperty(elements[keys[i]].submarket)) {
            submarkets[elements[keys[i]].submarket] = [];
        }
        submarkets[elements[keys[i]].submarket].push(keys[i]);
    }
    const keys2 = Object.keys(submarkets).sort(marketSort);
    for (let j = 0; j < keys2.length; j++) {
        for (let k = 0; k < submarkets[keys2[j]].length; k++) {
            const key = submarkets[keys2[j]][k];
            const option = document.createElement('option');
            const content = document.createTextNode(localize(elements[key].display));
            option.setAttribute('value', key);
            if (selected && selected === key) {
                option.setAttribute('selected', 'selected');
            }
            option.appendChild(content);
            fragment.appendChild(option);
        }
    }
    return fragment;
}

/*
 * This maps the form name and barrierCategory we display on
 * trading form to the actual we send it to backend
 * for e.g risefall is mapped to callput with barrierCategory euro_atm
 */
function getFormNameBarrierCategory(displayFormName) {
    'use strict';

    const obj = {};
    if (displayFormName) {
        if (displayFormName === 'risefall') {
            obj.formName = 'callput';
            obj.barrierCategory = 'euro_atm';
        } else if (displayFormName === 'higherlower') {
            obj.formName = 'callput';
            obj.barrierCategory = 'euro_non_atm';
        } else if (displayFormName === 'callput') {
            obj.formName = displayFormName;
            obj.barrierCategory = 'euro_atm';
        } else if (displayFormName === 'overunder' || displayFormName === 'evenodd' || displayFormName === 'matchdiff') {
            obj.formName = 'digits';
            obj.barrierCategory = '';
        } else {
            obj.formName = displayFormName;
            obj.barrierCategory = '';
        }
    } else {
        obj.formName = 'callput';
        obj.barrierCategory = 'euro_atm';
    }
    return obj;
}

/*
 * This maps the contract type to where we display on trading form
 * and as there is no mapping on server side so need to create it
 * on front end
 *
 * for example we display CALL on top and PUT to bottom
 */
function contractTypeDisplayMapping(type) {
    'use strict';

    const obj = {
        CALL        : 'top',
        PUT         : 'bottom',
        CALLE       : 'top',
        PUTE        : 'bottom',
        ASIANU      : 'top',
        ASIAND      : 'bottom',
        DIGITMATCH  : 'top',
        DIGITDIFF   : 'bottom',
        DIGITEVEN   : 'top',
        DIGITODD    : 'bottom',
        DIGITOVER   : 'top',
        DIGITUNDER  : 'bottom',
        EXPIRYRANGEE: 'top',
        EXPIRYMISSE : 'bottom',
        EXPIRYRANGE : 'top',
        EXPIRYMISS  : 'bottom',
        RANGE       : 'top',
        UPORDOWN    : 'bottom',
        ONETOUCH    : 'top',
        NOTOUCH     : 'bottom',
        SPREADU     : 'top',
        SPREADD     : 'bottom',
    };

    return type ? obj[type] : 'top';
}

function showPriceOverlay() {
    'use strict';

    const elm = document.getElementById('loading_container2');
    if (elm) {
        elm.style.display = 'block';
    }
}

function hidePriceOverlay() {
    'use strict';

    const elm = document.getElementById('loading_container2');
    if (elm) {
        elm.style.display = 'none';
    }
}

function hideFormOverlay() {
    'use strict';

    const elm = document.getElementById('loading_container3');
    if (elm) {
        elm.style.display = 'none';
    }
}

function showFormOverlay() {
    'use strict';

    const elm = document.getElementById('loading_container3');
    if (elm) {
        elm.style.display = 'block';
    }
}

/*
 * function to hide contract confirmation overlay container
 */
function hideOverlayContainer() {
    'use strict';

    const elm = document.getElementById('contract_confirmation_container');
    if (elm) {
        elm.style.display = 'none';
    }
    const elm2 = document.getElementById('contracts_list');
    if (elm2) {
        elm2.style.display = 'flex';
    }
    $('.purchase_button').css('visibility', '');
}

function getContractCategoryTree(elements) {
    'use strict';

    let tree = [
        ['updown',
            ['risefall',
                'higherlower'],
        ],
        'touchnotouch',
        ['inout',
            ['endsinout',
                'staysinout'],
        ],
        'asian',
        ['digits',
            ['matchdiff',
                'evenodd',
                'overunder'],
        ],
        'spreads',
    ];

    if (elements) {
        tree = tree.map(function(e) {
            if (typeof e === 'object') {
                e[1] = e[1].filter(function(e1) {
                    return elements[e1];
                });
                if (!e[1].length) {
                    e = '';
                }
            } else if (!elements[e]) {
                e = '';
            }
            return e;
        });
        tree = tree.filter(function(v) { return v.length; });
    }
    return tree;
}

/*
 * resets price movement color changing, to prevent coloring on some changes
 * coloring will continue on the next proposal responses
 */
function resetPriceMovement() {
    const btns = document.getElementsByClassName('purchase_button');
    for (let i = 0; i < btns.length; i++) {
        btns[i].setAttribute('data-display_value', '');
        btns[i].setAttribute('data-payout', '');
    }
}

/*
 * function to toggle active class of menu
 */
function toggleActiveNavMenuElement(nav, eventElement) {
    'use strict';

    const liElements = nav.getElementsByTagName('li');
    const classes = eventElement.classList;

    if (!classes.contains('active')) {
        for (let i = 0, len = liElements.length; i < len; i++) {
            liElements[i].classList.remove('active');
        }
        classes.add('active');
    }
}

function toggleActiveCatMenuElement(nav, eventElementId) {
    'use strict';

    const eventElement = document.getElementById(eventElementId),
        liElements = nav.querySelectorAll('.active, .a-active'),
        classes = eventElement.classList;
    let i,
        len;

    if (!classes.contains('active')) {
        for (i = 0, len = liElements.length; i < len; i++) {
            liElements[i].classList.remove('active');
            liElements[i].classList.remove('a-active');
        }
        classes.add('a-active');

        i = 0;
        let parent = eventElement.parentElement;
        while (parent && parent.id !== nav.id && i < 10) {
            if (parent.tagName === 'LI') {
                parent.classList.add('active');
            }
            parent = parent.parentElement;
            i++;
        }
    }
}

/*
 * function to display the profit and return of bet under each trade container except spreads
 */
function displayCommentPrice(node, currency, type, payout) {
    'use strict';

    if (node && type && payout) {
        const profit = payout - type,
            return_percent = (profit / type) * 100,
            comment = localize('Net profit') + ': ' + formatMoney(currency, profit) + ' | ' + localize('Return') + ' ' + return_percent.toFixed(1) + '%';

        if (isNaN(profit) || isNaN(return_percent)) {
            node.hide();
        } else {
            node.show();
            elementTextContent(node, comment);
        }
    }
}

/*
 * function to display comment for spreads
 */
function displayCommentSpreads(node, currency, point) {
    'use strict';

    if (node && point) {
        const amountPerPoint = document.getElementById('amount_per_point').value,
            stopType = document.querySelector('input[name="stop_type"]:checked').value,
            stopLoss = document.getElementById('stop_loss').value;
        let displayAmount = 0;

        if (isNaN(stopLoss) || isNaN(amountPerPoint)) {
            node.hide();
        } else {
            if (stopType === 'point') {
                displayAmount = parseFloat(parseFloat(amountPerPoint) * parseFloat(stopLoss));
            } else {
                displayAmount = parseFloat(stopLoss);
            }
            elementTextContent(node, localize('Deposit of') + ' ' + formatMoney(currency, displayAmount) + ' ' + localize('is required. Current spread') + ': ' + point + ' ' + localize('points'));
        }
    }
}

/*
 * This function is used in case where we have input and we don't want to fire
 * event on every change while user is typing for example in case of amount if
 * we want to change 10 to 1000 i.e. two zeros so two input events will be fired
 * normally, this function delay the event based on delay specified in milliseconds
 *
 * Reference
 * http://davidwalsh.name/javascript-debounce-function
 */
function debounce(func, wait, immediate) {
    'use strict';

    let timeout;
    const delay = wait || 500;
    return function() {
        const context = this,
            args = arguments;
        const later = function() {
            timeout = null;
            if (!immediate) func.apply(context, args);
        };
        const callNow = immediate && !timeout;
        clearTimeout(timeout);
        timeout = setTimeout(later, delay);
        if (callNow) func.apply(context, args);
    };
}

/*
 * function to check if selected market is allowed for current user
 */
function getDefaultMarket() {
    'use strict';

    let mkt = Defaults.get('market');
    const markets = Symbols.markets(1);
    if (!mkt || !markets[mkt]) {
        const sorted_markets = Object.keys(Symbols.markets()).filter(function(v) {
            return markets[v].is_active;
        }).sort(function(a, b) {
            return getMarketsOrder(a) - getMarketsOrder(b);
        });
        mkt = sorted_markets[0];
    }
    return mkt;
}

// Order
function getMarketsOrder(market) {
    const order = {
        forex      : 1,
        volidx     : 2,
        indices    : 3,
        stocks     : 4,
        commodities: 5,
    };
    return order[market] ? order[market] : 100;
}

/*
 * this is invoked when submit button is clicked and prevents reloading of page
 */
function addEventListenerForm() {
    'use strict';

    document.getElementById('websocket_form').addEventListener('submit', function(evt) {
        evt.currentTarget.classList.add('submitted');
        evt.preventDefault();
        return false;
    }, false);
}

/*
 * this creates a button, clicks it, and destroys it to invoke the listener
 */
function submitForm(form) {
    'use strict';

    const button = form.ownerDocument.createElement('input');
    button.style.display = 'none';
    button.type = 'submit';
    form.appendChild(button).click();
    form.removeChild(button);
}

/*
 * function to sort the duration in ascending order
 */
function durationOrder(duration) {
    'use strict';

    const order = {
        t: 1,
        s: 2,
        m: 3,
        h: 4,
        d: 5,
    };
    return order[duration];
}

function marketOrder(market) {
    'use strict';

    const order = {
        forex          : 0,
        major_pairs    : 1,
        minor_pairs    : 2,
        smart_fx       : 3,
        indices        : 4,
        asia_oceania   : 5,
        europe_africa  : 6,
        americas       : 7,
        otc_index      : 8,
        stocks         : 9,
        au_otc_stock   : 10,
        ge_otc_stock   : 11,
        india_otc_stock: 12,
        uk_otc_stock   : 13,
        us_otc_stock   : 14,
        commodities    : 15,
        metals         : 16,
        energy         : 17,
        volidx         : 18,
        random_index   : 19,
        random_daily   : 20,
        random_nightly : 21,
    };
    return order[market];
}

function marketSort(a, b) {
    if (marketOrder(a) > marketOrder(b)) {
        return 1;
    } else if (marketOrder(a) < marketOrder(b)) {
        return -1;
    }

    return 0;
}

function displayTooltip(market, symbol) {
    'use strict';

    const tip = document.getElementById('symbol_tip'),
        guide = document.getElementById('guideBtn'),
        app = document.getElementById('androidApp'),
        appstore = document.getElementById('appstore'),
        markets = document.getElementById('contract_markets').value;
    if (!market || !symbol) return;
    if (market.match(/^volidx/) || symbol.match(/^R/) || market.match(/^random_index/) || market.match(/^random_daily/)) {
        if (guide) guide.hide();
        tip.show();
        tip.setAttribute('target', urlFor('/get-started/volidx-markets'));
        app.show();
        appstore.show();
    } else {
        app.hide();
        appstore.hide();
        tip.hide();
        if (guide) guide.show();
    }
    if (market.match(/^otc_index/) || symbol.match(/^OTC_/) || market.match(/stock/) || markets.match(/stocks/)) {
        tip.show();
        tip.setAttribute('target', urlFor('/get-started/otc-indices-stocks'));
    }
    if (market.match(/^random_index/) || symbol.match(/^R_/)) {
        tip.setAttribute('target', urlFor('/get-started/volidx-markets', '#volidx-indices'));
    }
    if (market.match(/^random_daily/) || symbol.match(/^RDB/) || symbol.match(/^RDMO/) || symbol.match(/^RDS/)) {
        tip.setAttribute('target', urlFor('/get-started/volidx-markets', '#volidx-quotidians'));
    }
    if (market.match(/^smart_fx/) || symbol.match(/^WLD/)) {
        tip.show();
        tip.setAttribute('target', urlFor('/get-started/smart-indices', '#world-fx-indices'));
    }
}

function selectOption(option, select) {
    const options = select.getElementsByTagName('option');
    let contains = 0;
    for (let i = 0; i < options.length; i++) {
        if (options[i].value === option && !options[i].hasAttribute('disabled')) {
            contains = 1;
            break;
        }
    }
    if (contains) {
        select.value = option;
        return true;
    }

    return false;
}

function updatePurchaseStatus(final_price, pnl, contract_status) {
    $('#contract_purchase_heading').text(localize(contract_status));
    const $payout = $('#contract_purchase_payout'),
        $cost = $('#contract_purchase_cost'),
        $profit = $('#contract_purchase_profit');

    $payout.html(localize('Buy price') + '<p>' + addComma(Math.abs(pnl)) + '</p>');
    $cost.html(localize('Final price') + '<p>' + addComma(final_price) + '</p>');
    if (!final_price) {
        $profit.html(localize('Loss') + '<p>' + addComma(pnl) + '</p>');
    } else {
        $profit.html(localize('Profit') + '<p>' + addComma(Math.round((final_price - pnl) * 100) / 100) + '</p>');
        updateContractBalance(Client.get('balance'));
    }
}

function updateContractBalance(balance) {
    $('#contract_purchase_balance').text(localize('Account balance:') + ' ' + formatMoney(Client.get('currency'), balance));
}

function updateWarmChart() {
    const $chart = $('#trading_worm_chart');
    const spots =  Object.keys(Tick.spots()).sort(function(a, b) {
        return a - b;
    }).map(function(v) {
        return Tick.spots()[v];
    });
    const chart_config = {
        type              : 'line',
        lineColor         : '#606060',
        fillColor         : false,
        spotColor         : '#00f000',
        minSpotColor      : '#f00000',
        maxSpotColor      : '#0000f0',
        highlightSpotColor: '#ffff00',
        highlightLineColor: '#000000',
        spotRadius        : 1.25,
    };
    if ($chart && typeof $chart.sparkline === 'function') {
        $chart.sparkline(spots, chart_config);
        if (spots.length) {
            $chart.show();
        } else {
            $chart.hide();
        }
    }
}

function reloadPage() {
    Defaults.remove('market', 'underlying', 'formname',
        'date_start', 'expiry_type', 'expiry_date', 'expirt_time', 'duration_units', 'diration_value',
        'amount', 'amount_type', 'currency', 'stop_loss', 'stop_type', 'stop_profit', 'amount_per_point', 'prediction');
    location.reload();
}

function showHighchart() {
    if (window.chartAllowed) {
        chartFrameSource();
    } else {
        chartFrameCleanup();
        $('#trade_live_chart').hide();
        $('#chart-error').text(localize('Chart is not available for this underlying.'))
                     .show();
    }
}

function chartFrameCleanup() {
    /*
     * Prevent IE memory leak (http://stackoverflow.com/questions/8407946).
     */
    const chart_frame = document.getElementById('chart_frame');
    if (chart_frame) {
        chart_frame.src = 'about:blank';
    }
}

function chartFrameSource() {
    if ((sessionStorage.getItem('old_underlying') !== sessionStorage.getItem('underlying') || /^(|about:blank)$/.test($('#chart_frame').attr('src')))) {
        chartFrameCleanup();
        const underlying = State.get('is_mb_trading') ? document.getElementById('underlying').getAttribute('value') : document.getElementById('underlying').value;
        setChartSource(underlying);
        sessionStorage.setItem('old_underlying', underlying);
    }
    $('#chart-error').hide();
    $('#trade_live_chart').show();
}

<<<<<<< HEAD
function setChartSource(underlying) {
    const ja = japanese_client();
    document.getElementById('chart_frame').src = 'https://webtrader.binary.com?affiliates=true&instrument=' + underlying + '&timePeriod=1t&gtm=true&lang=' + getLanguage().toLowerCase() +
=======
function setChartSource() {
    const ja = jpClient();
    document.getElementById('chart_frame').src = 'https://webtrader.binary.com?affiliates=true&instrument=' + document.getElementById('underlying').value + '&timePeriod=1t&gtm=true&lang=' + getLanguage().toLowerCase() +
>>>>>>> bf951383
  '&hideOverlay=' + (ja ? 'true' : 'false') + '&hideShare=' + (ja ? 'true' : 'false') + '&timezone=GMT+' + (ja ? '9' : '0') +
  '&hideFooter=' + (ja ? 'true' : 'false');
}

// ============= Functions used in /trading_beta =============

/*
 * function to toggle active class of menu
 */
function toggleActiveNavMenuElement_Beta(nav, eventElement) {
    'use strict';

    const liElements = nav.getElementsByTagName('li');
    const classes = eventElement.classList;

    if (!classes.contains('active')) {
        for (let i = 0, len = liElements.length; i < len; i++) {
            liElements[i].classList.remove('active');
        }
        classes.add('active');
        const parent = eventElement.parentElement.parentElement;
        if (parent.tagName === 'LI' && !parent.classList.contains('active')) {
            parent.classList.add('active');
        }
    }
}

function updatePurchaseStatus_Beta(final_price, pnl, contract_status) {
    final_price = String(final_price).replace(/,/g, '') * 1;
    pnl = String(pnl).replace(/,/g, '') * 1;
    $('#contract_purchase_heading').text(localize(contract_status));
    const payout  = document.getElementById('contract_purchase_payout'),
        cost    = document.getElementById('contract_purchase_cost'),
        profit  = document.getElementById('contract_purchase_profit');

    label_value(cost, localize('Stake'), addComma(Math.abs(pnl)));
    label_value(payout, localize('Payout'), addComma(final_price));

    const isWin = (final_price > 0);
    $('#contract_purchase_profit_value').attr('class', (isWin ? 'profit' : 'loss'));
    label_value(profit, isWin ? localize('Profit') : localize('Loss'),
        addComma(isWin ? Math.round((final_price - pnl) * 100) / 100 : -Math.abs(pnl)));
}

function displayTooltip_Beta(market, symbol) {
    'use strict';

    const tip = document.getElementById('symbol_tip'),
        markets = document.getElementById('contract_markets').value;
    if (!market || !symbol) return;
    if (market.match(/^volidx/) || symbol.match(/^R/) || market.match(/^random_index/) || market.match(/^random_daily/)) {
        tip.show();
        tip.setAttribute('target', urlFor('/get-started/volidx-markets'));
    } else {
        tip.hide();
    }
    if (market.match(/^otc_index/) || symbol.match(/^OTC_/) || market.match(/stock/) || markets.match(/stocks/)) {
        tip.show();
        tip.setAttribute('target', urlFor('/get-started/otc-indices-stocks'));
    }
    if (market.match(/^random_index/) || symbol.match(/^R_/)) {
        tip.setAttribute('target', urlFor('/get-started/volidx-markets', '#volidx-indices'));
    }
    if (market.match(/^random_daily/) || symbol.match(/^RDB/) || symbol.match(/^RDMO/) || symbol.match(/^RDS/)) {
        tip.setAttribute('target', urlFor('/get-started/volidx-markets', '#volidx-quotidians'));
    }
    if (market.match(/^smart_fx/) || symbol.match(/^WLD/)) {
        tip.show();
        tip.setAttribute('target', urlFor('/get-started/smart-indices', '#world-fx-indices'));
    }
}

function label_value(label_elem, label, value, no_currency) {
    const currency = Client.get('currency');
    elementInnerHtml(label_elem, label);
    const value_elem = document.getElementById(label_elem.id + '_value');
    elementInnerHtml(value_elem, no_currency ? value : formatMoney(currency, value));
    value_elem.setAttribute('value', String(value).replace(/,/g, ''));
}

function timeIsValid($element) {
    let endDateValue = document.getElementById('expiry_date').getAttribute('data-value'),
        startDateValue = document.getElementById('date_start').value,
        endTimeValue = document.getElementById('expiry_time').value;
    const $invalid_time = $('#invalid-time');

    if ($element.attr('id') === $('#expiry_time') && endTimeValue &&
        !/^(0[0-9]|1[0-9]|2[0-3]):[0-5][0-9]$/.test(endTimeValue)) {
        $element.addClass('error-field');
        if ($invalid_time.length === 0) {
            $('#expiry_type_endtime').parent().append($('<p>', { class: 'error-msg', id: 'invalid-time', text: localize('Time is in the wrong format.') }));
        }
        return false;
    }

    $element.removeClass('error-field');
    $invalid_time.remove();

    endDateValue = endDateValue ? toISOFormat(Moment(endDateValue)) : toISOFormat(new Moment());
    startDateValue = startDateValue === 'now' ? Math.floor(window.time._i / 1000) : startDateValue;
    endTimeValue = endTimeValue || '23:59:59';

    if (Moment.utc(endDateValue + ' ' + endTimeValue).unix() <= startDateValue) {
        $element.addClass('error-field');
        if (!document.getElementById('end_time_validation')) {
            $('#expiry_type_endtime').append('<p class="error-msg" id="end_time_validation">' + localize('End time must be after start time.') + '</p>');
        }
        return false;
    }

    $element.removeClass('error-field');
    $('#end_time_validation').remove();
    return true;
}

module.exports = {
    displayUnderlyings             : displayUnderlyings,
    generateUnderlyingOptions      : generateUnderlyingOptions,
    getFormNameBarrierCategory     : getFormNameBarrierCategory,
    contractTypeDisplayMapping     : contractTypeDisplayMapping,
    showPriceOverlay               : showPriceOverlay,
    hidePriceOverlay               : hidePriceOverlay,
    hideFormOverlay                : hideFormOverlay,
    showFormOverlay                : showFormOverlay,
    hideOverlayContainer           : hideOverlayContainer,
    getContractCategoryTree        : getContractCategoryTree,
    resetPriceMovement             : resetPriceMovement,
    toggleActiveNavMenuElement     : toggleActiveNavMenuElement,
    toggleActiveCatMenuElement     : toggleActiveCatMenuElement,
    displayCommentPrice            : displayCommentPrice,
    displayCommentSpreads          : displayCommentSpreads,
    debounce                       : debounce,
    getDefaultMarket               : getDefaultMarket,
    addEventListenerForm           : addEventListenerForm,
    submitForm                     : submitForm,
    durationOrder                  : durationOrder,
    displayTooltip                 : displayTooltip,
    selectOption                   : selectOption,
    updatePurchaseStatus           : updatePurchaseStatus,
    updateContractBalance          : updateContractBalance,
    updateWarmChart                : updateWarmChart,
    reloadPage                     : reloadPage,
    showHighchart                  : showHighchart,
    chartFrameCleanup              : chartFrameCleanup,
    chartFrameSource               : chartFrameSource,
    displayContractForms           : displayContractForms,
    displayMarkets                 : displayMarkets,
    toggleActiveNavMenuElement_Beta: toggleActiveNavMenuElement_Beta,
    updatePurchaseStatus_Beta      : updatePurchaseStatus_Beta,
    displayTooltip_Beta            : displayTooltip_Beta,
    label_value                    : label_value,
    timeIsValid                    : timeIsValid,
};<|MERGE_RESOLUTION|>--- conflicted
+++ resolved
@@ -805,17 +805,11 @@
     $('#trade_live_chart').show();
 }
 
-<<<<<<< HEAD
 function setChartSource(underlying) {
-    const ja = japanese_client();
+    const ja = jpClient();
     document.getElementById('chart_frame').src = 'https://webtrader.binary.com?affiliates=true&instrument=' + underlying + '&timePeriod=1t&gtm=true&lang=' + getLanguage().toLowerCase() +
-=======
-function setChartSource() {
-    const ja = jpClient();
-    document.getElementById('chart_frame').src = 'https://webtrader.binary.com?affiliates=true&instrument=' + document.getElementById('underlying').value + '&timePeriod=1t&gtm=true&lang=' + getLanguage().toLowerCase() +
->>>>>>> bf951383
-  '&hideOverlay=' + (ja ? 'true' : 'false') + '&hideShare=' + (ja ? 'true' : 'false') + '&timezone=GMT+' + (ja ? '9' : '0') +
-  '&hideFooter=' + (ja ? 'true' : 'false');
+        '&hideOverlay=' + (ja ? 'true' : 'false') + '&hideShare=' + (ja ? 'true' : 'false') + '&timezone=GMT+' + (ja ? '9' : '0') +
+        '&hideFooter=' + (ja ? 'true' : 'false');
 }
 
 // ============= Functions used in /trading_beta =============
