--- conflicted
+++ resolved
@@ -29,7 +29,6 @@
     'use strict';
 
     var selected_duration = {};
-    var exp_time = '';
     var has_end_date = 0;
 
     var displayDurations = function() {
@@ -321,33 +320,7 @@
         target.appendChild(fragment);
     };
 
-<<<<<<< HEAD
-    var selectEndDate = function(end_date){
-=======
-    var processTradingTimesAnswer = function(response) {
-        if (!trading_times.hasOwnProperty(response.echo_req.trading_times) && response.hasOwnProperty('trading_times') && response.trading_times.hasOwnProperty('markets')) {
-            for (var i = 0; i < response.trading_times.markets.length; i++) {
-                var submarkets = response.trading_times.markets[i].submarkets;
-                if (submarkets) {
-                    for (var j = 0; j < submarkets.length; j++) {
-                        var symbols = submarkets[j].symbols;
-                        if (symbols) {
-                            for (var k = 0; k < symbols.length; k++) {
-                                var symbol = symbols[k];
-                                if (!trading_times[response.echo_req.trading_times]) {
-                                    trading_times[response.echo_req.trading_times] = {};
-                                }
-                                trading_times[response.echo_req.trading_times][symbol.symbol] = symbol.times.close;
-                            }
-                        }
-                    }
-                }
-            }
-        }
-    };
-
     var selectEndDate = function(end_date) {
->>>>>>> b56325b0
         var expiry_time = document.getElementById('expiry_time'),
             date_start  = document.getElementById('date_start'),
             end_date_readable = toReadableFormat(end_date),
@@ -378,7 +351,6 @@
         Barriers.display();
     };
 
-<<<<<<< HEAD
     var processTradingTimesRequest = function(date) {
         var trading_times = getTradingTimes();
         if (trading_times.hasOwnProperty(date)) {
@@ -386,15 +358,12 @@
         } else {
             showPriceOverlay();
             BinarySocket.send({
-                trading_times: date
+                trading_times: date,
             });
         }
     };
 
-    var validateMinDurationAmount = function(){
-=======
     var validateMinDurationAmount = function() {
->>>>>>> b56325b0
         var durationAmountElement = document.getElementById('duration_amount'),
             durationMinElement    = document.getElementById('duration_minimum'),
             durationMaxElement    = document.getElementById('duration_maximum');
@@ -449,17 +418,9 @@
         selectEndDate            : selectEndDate,
         validateMinDurationAmount: validateMinDurationAmount,
         onStartDateChange        : onStartDateChange,
-<<<<<<< HEAD
-        setTime      : function(time) { $('#expiry_time').val(time); Defaults.set('expiry_time', time); expiry_time = time; },
-        select_amount: function(a) { selected_duration.amount = a; },
-        select_unit  : function(u) { selected_duration.unit = u; },
-=======
-        setTime                  : function(time) { $('#expiry_time').val(time); Defaults.set('expiry_time', time); exp_time = time; },
-        getTime                  : function() { return exp_time; },
-        trading_times            : function() { return trading_times; },
+        setTime                  : function(time) { $('#expiry_time').val(time); Defaults.set('expiry_time', time); },
         select_amount            : function(a) { selected_duration.amount = a; },
         select_unit              : function(u) { selected_duration.unit = u; },
->>>>>>> b56325b0
     };
 })();
 
