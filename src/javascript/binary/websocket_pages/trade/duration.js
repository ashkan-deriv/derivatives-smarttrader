<<<<<<< HEAD
var Barriers = require('./barriers').Barriers;
var Contract = require('./contract').Contract;
var Defaults = require('./defaults').Defaults;
var Content = require('../../common_functions/content').Content;
var moment = require('moment');
var State = require('../../base/storage').State;
var DatePicker = require('../../components/date_picker').DatePicker;
var toReadableFormat = require('../../common_functions/string_util').toReadableFormat;
var toISOFormat = require('../../common_functions/string_util').toISOFormat;
=======
var Barriers      = require('./barriers').Barriers;
var Contract      = require('./contract').Contract;
var Defaults      = require('./defaults').Defaults;
var Content       = require('../../common_functions/content').Content;
var moment        = require('moment');
var State         = require('../../base/storage').State;
var isVisible     = require('../../common_functions/common_functions').isVisible;
var durationOrder = require('./common').durationOrder;
var selectOption  = require('./common').selectOption;
var timeIsValid   = require('./common').timeIsValid;
>>>>>>> ad465d14

/*
 * Handles duration processing display
 *
 * It process `Contract.durations()` and display them according to
 * the current `Contract.form()` and `Contract.barriers()`
 *
 * It also populate expiry type select box i.e Durations and Endtime select
 *
 */

var Durations = (function(){
    'use strict';

    var trading_times = {};
    var selected_duration = {};
    var expiry_time = '';
    var has_end_date = 0;

    var displayDurations = function() {
        var startType;
        if(Defaults.get('date_start') !== 'now' && State.get('is_start_dates_displayed') && moment(Defaults.get('date_start')*1000).isAfter(moment())) {
            startType = 'forward';
        }
        else {
            startType = 'spot';
        }

        var durations = Contract.durations();
        if (durations === false) {
            document.getElementById('expiry_row').style.display = 'none';
            Defaults.remove('expiry_type', 'duration_amount', 'duration_units', 'expiry_date', 'expiry_time');
            return false;
        }

        var target = document.getElementById('duration_units'),
            formName = Contract.form(),
            barrierCategory = Contract.barrier(),
            durationContainer = {};

        while (target && target.firstChild) {
            target.removeChild(target.firstChild);
        }

        for (var key in durations) {
            if (durations.hasOwnProperty(key)) {
                for (var form in durations[key][formName]) {
                    if (durations[key][formName].hasOwnProperty(form)) {
                        var obj = {};
                        if (barrierCategory) {
                            obj = durations[key][formName][barrierCategory];
                        } else {
                            obj = durations[key][formName][form];
                        }
                        for (var type in obj) {
                            if (obj.hasOwnProperty(type)) {
                                if (startType) {
                                    if (startType === type) {
                                        if(!durationContainer.hasOwnProperty(startType)) {
                                            durationContainer[key] = obj[startType];
                                        }
                                    }
                                } else {
                                    if(!durationContainer.hasOwnProperty(type)) {
                                        durationContainer[key] = obj[type];
                                    }
                                }
                            }
                        }
                    }
                }
            }
        }

        var duration_list = {};
        for (var duration in durationContainer) {
            if(durationContainer.hasOwnProperty(duration)) {
                var textMappingMin = durationTextValueMappings(durationContainer[duration]['min_contract_duration']),
                    textMappingMax = durationTextValueMappings(durationContainer[duration]['max_contract_duration']),
                    minUnit        = textMappingMin['unit'];

                if (duration === 'intraday') {
                    switch (minUnit) {
                        case 's':
                            duration_list[minUnit] = makeDurationOption(textMappingMin, textMappingMax);
                            duration_list['m']     = makeDurationOption(durationTextValueMappings('1m'), textMappingMax, true);
                            duration_list['h']     = makeDurationOption(durationTextValueMappings('1h'), textMappingMax);
                            break;
                        case 'm':
                            duration_list[minUnit] = makeDurationOption(textMappingMin, textMappingMax, true);
                            duration_list['h']     = makeDurationOption(durationTextValueMappings('1h'), textMappingMax);
                            break;
                        case 'h':
                            duration_list[minUnit] = makeDurationOption(textMappingMin, textMappingMax);
                            break;
                        default :
                            duration_list[minUnit] = makeDurationOption(textMappingMin, textMappingMax);
                            break;
                    }
                } else if (duration === 'daily' || duration === 'tick') {
                    duration_list[minUnit] = makeDurationOption(textMappingMin, textMappingMax);
                }
            }
        }
        var list = Object.keys(duration_list).sort(function(a,b){
            if(durationOrder(a)>durationOrder(b)){
                return 1;
            }
            else{
                return -1;
            }
        });
        has_end_date = 0;
        for(var k=0; k<list.length; k++){
            var d = list[k];
            if(d!=='t'){
                has_end_date = 1;
            }
            if(duration_list.hasOwnProperty(d)){
                target.appendChild(duration_list[d]);
            }
        }

        if(selected_duration.unit){
            if(!selectOption(selected_duration.unit,target)){
                selected_duration = {};
            }
        }

        durationPopulate();
    };

    var makeDurationOption = function(mapMin, mapMax, isSelected){
        var option = document.createElement('option'),
            content = document.createTextNode(mapMin.text);
        option.setAttribute('value', mapMin.unit);
        option.setAttribute('data-minimum', mapMin.value);
        if (mapMax.value && mapMax.unit) {
            var max = convertDurationUnit(mapMax.value, mapMax.unit, mapMin.unit);
            if (max) {
                option.setAttribute('data-maximum', max);
            }
        }
        if (isSelected) {
            option.setAttribute('selected', 'selected');
        }
        option.appendChild(content);
        return option;
    };

    var convertDurationUnit = function(value, from_unit, to_unit){
        if (!value || !from_unit || !to_unit) return;
        if (from_unit === to_unit) return value;
        var seconds = {
            s: 1,
            m: 60,
            h: 3600,
            d: 3600 * 24,
        };
        return (value * seconds[from_unit] / seconds[to_unit]);
    };

    var displayEndTime = function(){
        var date_start = document.getElementById('date_start').value;
        var now = !date_start || date_start === 'now';
        var current_moment = moment((now ? window.time : parseInt(date_start) * 1000)).add(5, 'minutes').utc();
        var expiry_date = Defaults.get('expiry_date') ? moment(Defaults.get('expiry_date')) : current_moment,
            expiry_time = Defaults.get('expiry_time') || current_moment.format('HH:mm'),
            expiry_date_iso = toISOFormat(expiry_date);

        if (moment(expiry_date_iso + " " + expiry_time).valueOf() < current_moment.valueOf()) {
            expiry_date = current_moment;
            expiry_date_iso = toISOFormat(expiry_date);
            expiry_time = current_moment.format('HH:mm');
        }

        var expiry_date_readable = toReadableFormat(expiry_date),
            expiry_date_el = document.getElementById('expiry_date');

        expiry_date_el.value = expiry_date_readable;
        expiry_date_el.setAttribute('data-value', expiry_date_iso);
        document.getElementById('expiry_time').value = expiry_time;
        Defaults.set('expiry_date', expiry_date_iso);
        Defaults.set('expiry_time', expiry_time);
        Durations.setTime(expiry_time);

        durationPopulate();
    };

    var durationTextValueMappings = function(str) {
        var mapping = {
            s : Content.localize().textDurationSeconds,
            m : Content.localize().textDurationMinutes,
            h : Content.localize().textDurationHours,
            d : Content.localize().textDurationDays,
            t : Content.localize().textDurationTicks
        };

        var arry = str ? str.toString().match(/[a-zA-Z]+|[0-9]+/g) : [],
            obj = {};

        if (arry.length > 1) {
            obj['unit'] = arry[1];
            obj['text'] = mapping[arry[1]];
            obj['value'] = arry[0];
        } else {
            obj['unit'] = 't';
            obj['text'] = mapping['t'];
            obj['value'] = arry[0];
        }

        return obj;
    };

    var durationPopulate = function() {
        var unit = document.getElementById('duration_units');
        if (!unit.options[unit.selectedIndex]) return;
        var unitMinValue = unit.options[unit.selectedIndex].getAttribute('data-minimum'),
            unitMaxValue = unit.options[unit.selectedIndex].getAttribute('data-maximum'),
            unitValue = Defaults.get('duration_amount') || unitMinValue;
        unit.value = Defaults.get('duration_units') &&
            document.querySelectorAll('select[id="duration_units"] [value="' + Defaults.get('duration_units') + '"]').length ?
                Defaults.get('duration_units') : unit.value;
        document.getElementById('duration_minimum').textContent = unitMinValue;
        document.getElementById('duration_maximum').textContent = unitMaxValue;
        if(selected_duration.amount && selected_duration.unit > unitValue){
            unitValue = selected_duration.amount;
        }
        document.getElementById('duration_amount').value = unitValue;
        Defaults.set('duration_amount', unitValue);
        displayExpiryType();
        Defaults.set('duration_units', unit.value);

        // jquery for datepicker
        var amountElement = $('#duration_amount'),
            datePickerDur = new DatePicker('#duration_amount'),
            datePickDate = new DatePicker('#expiry_date');
        if (unit.value === 'd') {
            var tomorrow = window.time ? new Date(window.time.valueOf()) : new Date();
            tomorrow.setDate(tomorrow.getDate() + 1);
            datePickerDur.show(tomorrow, 364, 'attr');
            amountElement.change(function(value) {
                var dayDiff;
                if($('#duration_amount').val()){
                    dayDiff = $('#duration_amount').val();
                }
                else{
                    value = value.target.getAttribute('data-value');
                    var date = value ? new Date(value) : new Date();
                    var today = window.time ? window.time.valueOf() : new Date();
                    dayDiff = Math.ceil((date - today) / (1000 * 60 * 60 * 24));
                }
                amountElement.val(dayDiff);
            });
        } else {
            datePickerDur.hide();
        }

        datePickDate.hide();
        datePickDate.show('today', 364);

        validateMinDurationAmount();
        // we need to call it here as for days we need to show absolute barriers
        Barriers.display();
    };

    var displayExpiryType = function() {
        var target = document.getElementById('expiry_type'),
            fragment = document.createDocumentFragment();

        // in case of having endtime as expiry_type and change the form to contract types
        // which only have duration and do not support endtime, it should change the Default value
        // to get corrected based on contract situations
        if($('#expiry_type').find('option[value=' + Defaults.get('expiry_type') + ']').length === 0 && target.value) {
                Defaults.set('expiry_type', target.value);
        }
        var current_selected = Defaults.get('expiry_type') || target.value || 'duration',
            id = current_selected,
            hideId = (current_selected === 'duration') ? 'endtime' : 'duration';

        id = document.getElementById('expiry_type_' + id);
        if (id) {
            id.style.display = 'flex';
        }
        // need to hide the non selected one
        hideId = document.getElementById('expiry_type_' + hideId);
        if (hideId) {
            hideId.style.display = 'none';
        }

        while (target && target.firstChild) {
            target.removeChild(target.firstChild);
        }

        var option = document.createElement('option'),
            content = document.createTextNode(Content.localize().textDuration);

        option.setAttribute('value', 'duration');
        if (current_selected === 'duration') {
            option.setAttribute('selected', 'selected');
        }
        option.appendChild(content);
        fragment.appendChild(option);

        if (has_end_date) {
            option = document.createElement('option');
            content = document.createTextNode(Content.localize().textEndTime);
            option.setAttribute('value', 'endtime');
            if (current_selected === 'endtime') {
                option.setAttribute('selected', 'selected');
            }
            option.appendChild(content);
            fragment.appendChild(option);
        }
        target.appendChild(fragment);
    };

    var processTradingTimesAnswer = function(response){
        if(!trading_times.hasOwnProperty(response.echo_req.trading_times) && response.hasOwnProperty('trading_times') && response.trading_times.hasOwnProperty('markets')){
            for(var i=0; i<response.trading_times.markets.length; i++){
                var submarkets = response.trading_times.markets[i].submarkets;
                if(submarkets){
                    for(var j=0; j<submarkets.length; j++){
                        var symbols = submarkets[j].symbols;
                        if(symbols){
                            for(var k=0; k<symbols.length; k++){
                                var symbol = symbols[k];
                                if(!trading_times[response.echo_req.trading_times]){
                                    trading_times[response.echo_req.trading_times] = {};
                                }
                                trading_times[response.echo_req.trading_times][symbol.symbol] = symbol.times.close;
                            }
                        }
                    }
                }
            }
        }
    };

    var selectEndDate = function(end_date){
        var expiry_time = document.getElementById('expiry_time'),
            date_start  = document.getElementById('date_start'),
            end_date_readable = toReadableFormat(end_date),
            end_date_iso = toISOFormat(end_date);
        $('#expiry_date').val(end_date_readable)
                         .attr('data-val', end_date_iso);
        Defaults.set('expiry_date', end_date_iso);
        if (end_date.isAfter(window.time.format('YYYY-MM-DD HH:mm'), 'day')) {
            Durations.setTime('');
            Defaults.remove('expiry_time');
            setNow(); // start time
            date_start.setAttribute('disabled', 'disabled');
            expiry_time.hide();
            processTradingTimesRequest(end_date);
        } else {
            date_start.removeAttribute('disabled');
            if(!expiry_time.value) {
                expiry_time.value = moment(window.time).add(5, 'minutes').utc().format('HH:mm');
            }
            Durations.setTime(expiry_time.value);
            Defaults.set('expiry_time', Defaults.get('expiry_time') || expiry_time.value);
            expiry_time.show();
            processPriceRequest();
        }

        Barriers.display();
    };

    var validateMinDurationAmount = function(){
        var durationAmountElement = document.getElementById('duration_amount'),
            durationMinElement    = document.getElementById('duration_minimum'),
            durationMaxElement    = document.getElementById('duration_maximum');
        if(!isVisible(durationAmountElement) || !isVisible(durationMinElement)) return;
        if(+durationAmountElement.value < +durationMinElement.textContent ||
           (+durationMaxElement.textContent && (+durationAmountElement.value > +durationMaxElement.textContent))) {
            durationAmountElement.classList.add('error-field');
        } else {
            durationAmountElement.classList.remove('error-field');
        }
    };

    var onStartDateChange = function(value){
        var $dateStartSelect = $('#date_start');
        if(!value || !$dateStartSelect.find('option[value='+value+']').length){
            return 0;
        }

        var yellowBorder = 'light-yellow-background';
        if (value !== 'now') {
            $dateStartSelect.addClass(yellowBorder);
        } else {
            $dateStartSelect.removeClass(yellowBorder);
        }

        $dateStartSelect.val(value);

        var make_price_request = 1;
        if (value !== 'now' && Defaults.get('expiry_type') === 'endtime') {
            make_price_request = -1;
            var end_time = moment(parseInt(value)*1000).add(5,'minutes').utc();
            Durations.setTime((timeIsValid($('#expiry_time')) && Defaults.get('expiry_time') ?
                               Defaults.get('expiry_time') : end_time.format("HH:mm")));
            Durations.selectEndDate((timeIsValid($('#expiry_time')) && (Defaults.get('expiry_date') ? moment(Defaults.get('expiry_date')) : end_time)));
        }
        timeIsValid($('#expiry_time'));
        Durations.display();
        return make_price_request;
    };

    var setNow = function() {
        if ($('#date_start option[value="now"]').length) {
            $('#date_start').val('now').removeClass('light-yellow-background');
            Defaults.set('date_start', 'now');
        }
    };

    return {
        display                  : displayDurations,
        displayEndTime           : displayEndTime,
        populate                 : durationPopulate,
        processTradingTimesAnswer: processTradingTimesAnswer,
        selectEndDate            : selectEndDate,
        validateMinDurationAmount: validateMinDurationAmount,
        onStartDateChange        : onStartDateChange,
        setTime      : function(time) { $('#expiry_time').val(time); Defaults.set('expiry_time', time); expiry_time = time; },
        getTime      : function() { return expiry_time; },
        trading_times: function() { return trading_times; },
        select_amount: function(a) { selected_duration.amount = a; },
        select_unit  : function(u) { selected_duration.unit = u; },
    };
})();

module.exports = {
    Durations: Durations,
};<|MERGE_RESOLUTION|>--- conflicted
+++ resolved
@@ -1,25 +1,16 @@
-<<<<<<< HEAD
-var Barriers = require('./barriers').Barriers;
-var Contract = require('./contract').Contract;
-var Defaults = require('./defaults').Defaults;
-var Content = require('../../common_functions/content').Content;
-var moment = require('moment');
-var State = require('../../base/storage').State;
-var DatePicker = require('../../components/date_picker').DatePicker;
+var Barriers         = require('./barriers').Barriers;
+var Contract         = require('./contract').Contract;
+var Defaults         = require('./defaults').Defaults;
+var Content          = require('../../common_functions/content').Content;
+var moment           = require('moment');
+var State            = require('../../base/storage').State;
+var isVisible        = require('../../common_functions/common_functions').isVisible;
+var durationOrder    = require('./common').durationOrder;
+var selectOption     = require('./common').selectOption;
+var timeIsValid      = require('./common').timeIsValid;
+var DatePicker       = require('../../components/date_picker').DatePicker;
 var toReadableFormat = require('../../common_functions/string_util').toReadableFormat;
-var toISOFormat = require('../../common_functions/string_util').toISOFormat;
-=======
-var Barriers      = require('./barriers').Barriers;
-var Contract      = require('./contract').Contract;
-var Defaults      = require('./defaults').Defaults;
-var Content       = require('../../common_functions/content').Content;
-var moment        = require('moment');
-var State         = require('../../base/storage').State;
-var isVisible     = require('../../common_functions/common_functions').isVisible;
-var durationOrder = require('./common').durationOrder;
-var selectOption  = require('./common').selectOption;
-var timeIsValid   = require('./common').timeIsValid;
->>>>>>> ad465d14
+var toISOFormat      = require('../../common_functions/string_util').toISOFormat;
 
 /*
  * Handles duration processing display
