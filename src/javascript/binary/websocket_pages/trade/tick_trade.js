--- conflicted
+++ resolved
@@ -4,15 +4,9 @@
 var ViewPopupUI          = require('../user/view_popup/view_popup_ui').ViewPopupUI;
 var isVisible            = require('../../common_functions/common_functions').isVisible;
 var updatePurchaseStatus = require('./common').updatePurchaseStatus;
-<<<<<<< HEAD
-var localize = require('../../base/localize').localize;
-require('../../../lib/highstock/highstock.js');
-require('../../../lib/highstock/highstock-exporting.js');
-require('../../../lib/highstock/export-csv.js');
-=======
+var localize             = require('../../base/localize').localize;
 var Highcharts           = require('highcharts');
 require('highcharts/modules/exporting')(Highcharts);
->>>>>>> 1886b842
 
 var TickDisplay = (function() {
     return {
