--- conflicted
+++ resolved
@@ -1,7 +1,3 @@
-<<<<<<< HEAD
-=======
-const Highcharts           = require('highstock-release');
->>>>>>> 64756919
 const moment               = require('moment');
 const Tick                 = require('./tick');
 const updatePurchaseStatus = require('./update_values').updatePurchaseStatus;
@@ -10,10 +6,7 @@
 const localize             = require('../../base/localize').localize;
 const elementInnerHtml     = require('../../common_functions/common_functions').elementInnerHtml;
 const isVisible            = require('../../common_functions/common_functions').isVisible;
-<<<<<<< HEAD
 const getHighstock         = require('../../common_functions/common_functions').requireHighstock;
-=======
->>>>>>> 64756919
 
 const TickDisplay = (() => {
     'use strict';
