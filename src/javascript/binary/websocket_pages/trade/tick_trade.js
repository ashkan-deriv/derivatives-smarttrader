const Highcharts           = require('highcharts');
const moment               = require('moment');
const updatePurchaseStatus = require('./common').updatePurchaseStatus;
const Tick                 = require('./tick');
const ViewPopupUI          = require('../user/view_popup/view_popup.ui');
const localize             = require('../../base/localize').localize;
const elementInnerHtml     = require('../../common_functions/common_functions').elementInnerHtml;
const isVisible            = require('../../common_functions/common_functions').isVisible;
require('highcharts/modules/exporting')(Highcharts);

const TickDisplay = (() => {
    'use strict';

    let number_of_ticks,
        display_symbol,
        contract_start_ms,
        contract_category,
        set_barrier,
        barrier,
        abs_barrier,
        display_decimals,
        show_contract_result,
        contract_sentiment,
        price,
        payout,
        ticks_needed,
        x_indicators,
        chart,
        applicable_ticks,
        contract_barrier,
        contract_start_moment,
        counter,
        spots_list;

<<<<<<< HEAD
            $self.set_x_indicators();
            $self.initialize_chart({
                plot_from: data.previous_tick_epoch * 1000,
                plot_to  : new Date(end_time * 1000).getTime(),
                minimize : minimize,
                width    : data.width ? data.width : undefined,
            });
        },
        set_x_indicators: function() {
            const $self = this;

            const exit_tick_index = $self.number_of_ticks - 1;
            if ($self.contract_category.match('asian')) {
                $self.ticks_needed = $self.number_of_ticks;
                $self.x_indicators = {
                    _0: { label: 'Entry Spot', id: 'start_tick' },
                };
                $self.x_indicators[`_${exit_tick_index}`] = {
                    label: 'Exit Spot',
                    id   : 'exit_tick',
                };
            } else if ($self.contract_category.match('callput')) {
                $self.ticks_needed = $self.number_of_ticks + 1;
                $self.x_indicators = {
                    _0: { label: 'Entry Spot', id: 'entry_tick' },
                };
                $self.x_indicators[`_${$self.number_of_ticks}`] = {
                    label: 'Exit Spot',
                    id   : 'exit_tick',
                };
            } else if ($self.contract_category.match('digits')) {
                $self.ticks_needed = $self.number_of_ticks;
                $self.x_indicators = {
                    _0: { label: 'Tick 1', id: 'start_tick' },
                };
                $self.x_indicators[`_${exit_tick_index}`] = {
                    label: `Tick ${$self.number_of_ticks}`,
                    id   : 'last_tick',
                };
            } else {
                $self.x_indicators = {};
            }
        },
        initialize_chart: function(config) {
            const $self = this;

            $self.chart = new Highcharts.Chart({
                chart: {
                    type           : 'line',
                    renderTo       : 'tick_chart',
                    width          : config.width ? config.width : (config.minimize ? 394 : null),
                    height         : config.minimize ? 143 : null,
                    backgroundColor: null,
                    events         : { load: $self.plot(config.plot_from, config.plot_to) },
                    marginLeft     : 50,
                },
                credits: { enabled: false },
                tooltip: {
                    formatter: function () {
                        const that = this;
                        const new_y = that.y.toFixed($self.display_decimals);
                        const mom = moment.utc($self.applicable_ticks[that.x].epoch * 1000).format('dddd, MMM D, HH:mm:ss');
                        return `${mom}<br/>${$self.display_symbol} ${new_y}`;
                    },
                },
                xAxis: {
                    type  : 'linear',
                    min   : 0,
                    max   : $self.number_of_ticks + 1,
                    labels: { enabled: false },
=======
    const initialize = (data) => {
        // setting up globals
        number_of_ticks      = parseInt(data.number_of_ticks);
        display_symbol       = data.display_symbol;
        contract_start_ms    = parseInt(data.contract_start) * 1000;
        contract_category    = data.contract_category;
        set_barrier          = !contract_category.match('digits');
        barrier              = data.barrier;
        abs_barrier          = data.abs_barrier;
        display_decimals     = data.display_decimals || 2;
        show_contract_result = data.show_contract_result;

        if (data.show_contract_result) {
            contract_sentiment = data.contract_sentiment;
            price = parseFloat(data.price);
            payout = parseFloat(data.payout);
        }

        const minimize = data.show_contract_result;
        const end_time = parseInt(data.contract_start) + parseInt((number_of_ticks + 2) * 5);

        setXIndicators();
        initializeChart({
            plot_from: data.previous_tick_epoch * 1000,
            plot_to  : new Date(end_time * 1000).getTime(),
            minimize : minimize,
            width    : data.width ? data.width : undefined,
        });
    };

    const setXIndicators = () => {
        const exit_tick_index = number_of_ticks - 1;
        if (contract_category.match('asian')) {
            ticks_needed = number_of_ticks;
            x_indicators = {
                _0: { label: 'Entry Spot', id: 'start_tick' },
            };
            x_indicators['_' + exit_tick_index] = {
                label: 'Exit Spot',
                id   : 'exit_tick',
            };
        } else if (contract_category.match('callput')) {
            ticks_needed = number_of_ticks + 1;
            x_indicators = {
                _0: { label: 'Entry Spot', id: 'entry_tick' },
            };
            x_indicators['_' + number_of_ticks] = {
                label: 'Exit Spot',
                id   : 'exit_tick',
            };
        } else if (contract_category.match('digits')) {
            ticks_needed = number_of_ticks;
            x_indicators = {
                _0: { label: 'Tick 1', id: 'start_tick' },
            };
            x_indicators['_' + exit_tick_index] = {
                label: 'Tick ' + number_of_ticks,
                id   : 'last_tick',
            };
        } else {
            x_indicators = {};
        }
    };

    const initializeChart = (config) => {
        chart = new Highcharts.Chart({
            chart: {
                type           : 'line',
                renderTo       : 'tick_chart',
                width          : config.width ? config.width : (config.minimize ? 394 : null),
                height         : config.minimize ? 143 : null,
                backgroundColor: null,
                events         : { load: plot(config.plot_from, config.plot_to) },
                marginLeft     : 50,
            },
            credits: { enabled: false },
            tooltip: {
                formatter: function() {
                    const new_y = this.y.toFixed(display_decimals);
                    const mom = moment.utc(applicable_ticks[this.x].epoch * 1000).format('dddd, MMM D, HH:mm:ss');
                    return mom + '<br/>' + display_symbol + ' ' + new_y;
>>>>>>> b20617f2
                },
            },
            xAxis: {
                type  : 'linear',
                min   : 0,
                max   : number_of_ticks + 1,
                labels: { enabled: false },
            },
            yAxis: {
                opposite: false,
                labels  : {
                    align: 'left',
                    x    : 0,
                },
                title: '',
            },
            series: [{
                data: [],
            }],
            title    : '',
            exporting: { enabled: false, enableImages: false },
            legend   : { enabled: false },
        });
        Highcharts.setOptions({
            lang: { thousandsSep: ',' },
        });
    };

    const applyChartBackgroundColor = (tick) => {
        if (!show_contract_result) {
            return;
        }
        const chart_container = $('#tick_chart');
        if (contract_sentiment === 'up') {
            if (tick.quote > contract_barrier) {
                chart_container.css('background-color', 'rgba(46,136,54,0.198039)');
            } else {
                chart_container.css('background-color', 'rgba(204,0,0,0.098039)');
            }
        } else if (contract_sentiment === 'down') {
            if (tick.quote < contract_barrier) {
                chart_container.css('background-color', 'rgba(46,136,54,0.198039)');
            } else {
                chart_container.css('background-color', 'rgba(204,0,0,0.098039)');
            }
        }
    };

    const addBarrier = () => {
        if (!set_barrier) {
            return;
        }

        const barrier_type = contract_category.match('asian') ? 'asian' : 'static';

<<<<<<< HEAD
                if ($self.barrier) {
                    let final_barrier = barrier_tick.quote + parseFloat($self.barrier);
                    // sometimes due to rounding issues, result is 1.009999 while it should
                    // be 1.01
                    final_barrier = Number(`${Math.round(`${final_barrier}e${$self.display_decimals}`)}e-${$self.display_decimals}`);
=======
        if (barrier_type === 'static') {
            const barrier_tick = applicable_ticks[0];
>>>>>>> b20617f2

            if (barrier) {
                let final_barrier = barrier_tick.quote + parseFloat(barrier);
                // sometimes due to rounding issues, result is 1.009999 while it should
                // be 1.01
                final_barrier = Number(Math.round(final_barrier + 'e' + display_decimals) + 'e-' + display_decimals);

<<<<<<< HEAD
                $self.chart.yAxis[0].addPlotLine({
                    id    : 'tick-barrier',
                    value : barrier_tick.quote,
                    label : { text: `Barrier (${barrier_tick.quote})`, align: 'center' },
                    color : 'green',
                    width : 2,
                    zIndex: 2,
                });
                $self.contract_barrier = barrier_tick.quote;
                $self.set_barrier = false;
            }

            if (barrier_type === 'asian') {
                let total = 0;
                for (let i = 0; i < $self.applicable_ticks.length; i++) {
                    total += parseFloat($self.applicable_ticks[i].quote);
                }
                let calc_barrier =  total / $self.applicable_ticks.length;
                calc_barrier = calc_barrier.toFixed(parseInt($self.display_decimals) + 1); // round calculated barrier

                $self.chart.yAxis[0].removePlotLine('tick-barrier');
                $self.chart.yAxis[0].addPlotLine({
                    id   : 'tick-barrier',
                    value: calc_barrier,
                    color: 'green',
                    label: {
                        text : `Average (${calc_barrier})`,
                        align: 'center',
                    },
                    width : 2,
                    zIndex: 2,
                });
                $self.contract_barrier = calc_barrier;
            }
            const barrier = document.getElementById('contract_purchase_barrier');
            if ($self.contract_barrier && barrier) {
                elementInnerHtml(barrier, `${localize('Barrier')}: ${$self.contract_barrier}`);
            }
        },
        add: function(indicator) {
            const $self = this;

            $self.chart.xAxis[0].addPlotLine({
                value : indicator.index,
                id    : indicator.id,
                label : { text: indicator.label, x: /start_tick|entry_tick/.test(indicator.id) ? -15 : 5 },
                color : '#e98024',
=======
                barrier_tick.quote = final_barrier;
            } else if (abs_barrier) {
                barrier_tick.quote = parseFloat(abs_barrier);
            }

            chart.yAxis[0].addPlotLine({
                id    : 'tick-barrier',
                value : barrier_tick.quote,
                label : { text: 'Barrier (' + barrier_tick.quote + ')', align: 'center' },
                color : 'green',
>>>>>>> b20617f2
                width : 2,
                zIndex: 2,
            });
            contract_barrier = barrier_tick.quote;
            set_barrier = false;
        }

        if (barrier_type === 'asian') {
            let total = 0;
            for (let i = 0; i < applicable_ticks.length; i++) {
                total += parseFloat(applicable_ticks[i].quote);
            }
            let calc_barrier =  total / applicable_ticks.length;
            calc_barrier = calc_barrier.toFixed(parseInt(display_decimals) + 1); // round calculated barrier

            chart.yAxis[0].removePlotLine('tick-barrier');
            chart.yAxis[0].addPlotLine({
                id   : 'tick-barrier',
                value: calc_barrier,
                color: 'green',
                label: {
                    text : 'Average (' + calc_barrier + ')',
                    align: 'center',
                },
                width : 2,
                zIndex: 2,
            });
            contract_barrier = calc_barrier;
        }
        const purchase_barrier = document.getElementById('contract_purchase_barrier');
        if (contract_barrier && purchase_barrier) {
            elementInnerHtml(purchase_barrier, localize('Barrier') + ': ' + contract_barrier);
        }
    };

    const add = (indicator) => {
        chart.xAxis[0].addPlotLine({
            value : indicator.index,
            id    : indicator.id,
            label : { text: indicator.label, x: /start_tick|entry_tick/.test(indicator.id) ? -15 : 5 },
            color : '#e98024',
            width : 2,
            zIndex: 2,
        });
    };

    const evaluateContractOutcome = () => {
        if (!contract_barrier) {
            return; // can't do anything without barrier
        }

        const exit_tick_index = applicable_ticks.length - 1;
        const exit_spot = applicable_ticks[exit_tick_index].quote;

        if (contract_sentiment === 'up') {
            if (exit_spot > contract_barrier) {
                win();
            } else {
                lose();
            }
        } else if (contract_sentiment === 'down') {
            if (exit_spot < contract_barrier) {
                win();
            } else {
                lose();
            }
        }
    };

    const win = () => {
        const profit = payout - price;
        updateUI(payout, profit, localize('This contract won'));
    };

    const lose = () => {
        updateUI(0, -price, localize('This contract lost'));
    };

    const plot = () => {
        contract_start_moment = moment(contract_start_ms).utc();
        counter = 0;
        applicable_ticks = [];
    };

    const updateUI = (final_price, pnl, contract_status) => {
        updatePurchaseStatus(final_price, final_price - pnl, contract_status);
    };

    const socketSend = (req) => {
        if (!req.hasOwnProperty('passthrough')) {
            req.passthrough = {};
        }
        req.passthrough.dispatch_to = 'ViewTickDisplay';
        BinarySocket.send(req);
    };

    const dispatch = (data) => {
        const tick_chart = document.getElementById('tick_chart');

        if (!tick_chart || !isVisible(tick_chart) || !data || (!data.tick && !data.history)) {
            return;
        }

        if (window.subscribe && data.tick && document.getElementById('sell_content_wrapper')) {
            if (data.echo_req.hasOwnProperty('passthrough') && data.echo_req.passthrough.dispatch_to === 'ViewChart') return;
            window.responseID = data.tick.id;
            ViewPopupUI.storeSubscriptionID(window.responseID);
        }

        let epoches,
            spots2,
            chart_display_decimals;
        if (document.getElementById('sell_content_wrapper')) {
            if (data.tick && document.getElementById('sell_content_wrapper')) {
                Tick.details(data);
                if (!chart_display_decimals) {
                    chart_display_decimals = data.tick.quote.split('.')[1].length || 2;
                }
            } else if (data.history && document.getElementById('sell_content_wrapper')) {
                if (!chart_display_decimals) {
                    chart_display_decimals = data.history.prices[0].split('.')[1].length || 2;
                }
            }
            if (!window.tick_init) {
                initialize({
                    symbol              : window.tick_underlying,
                    number_of_ticks     : window.tick_count,
                    contract_category   : ((/asian/i).test(window.tick_shortcode) ? 'asian' : (/digit/i).test(window.tick_shortcode) ? 'digits' : 'callput'),
                    longcode            : window.tick_longcode,
                    display_symbol      : window.tick_display_name,
                    contract_start      : window.tick_date_start,
                    abs_barrier         : window.abs_barrier,
                    display_decimals    : chart_display_decimals,
                    show_contract_result: 0,
                });
                spots_list = {};
                window.tick_init = 'initialized';
            }
        }
        if (data.tick) {
            spots2 = Tick.spots();
            epoches = Object.keys(spots2).sort((a, b) => a - b);
        } else if (data.history) {
            epoches = data.history.times;
        }

<<<<<<< HEAD
            if (tick.epoch > $self.contract_start_moment.unix() && !$self.spots_list[tick.epoch]) {
                if (!$self.chart) return;
                if (!$self.chart.series) return;
                $self.chart.series[0].addPoint([$self.counter, tick.quote], true, false);
                $self.applicable_ticks.push(tick);
                $self.spots_list[tick.epoch] = tick.quote;
                const indicator_key = `_${$self.counter}`;
                if (typeof $self.x_indicators[indicator_key] !== 'undefined') {
                    $self.x_indicators[indicator_key].index = $self.counter;
                    $self.add($self.x_indicators[indicator_key]);
=======
        if (applicable_ticks && ticks_needed && applicable_ticks.length >= ticks_needed) {
            evaluateContractOutcome();
            if (window.responseID) {
                BinarySocket.send({ forget: window.responseID });
            }
        } else {
            for (let d = 0; d < epoches.length; d++) {
                let tick;
                if (data.tick) {
                    tick = {
                        epoch: parseInt(epoches[d]),
                        quote: parseFloat(spots2[epoches[d]]),
                    };
                } else if (data.history) {
                    tick = {
                        epoch: parseInt(data.history.times[d]),
                        quote: parseFloat(data.history.prices[d]),
                    };
>>>>>>> b20617f2
                }

                if (tick.epoch > contract_start_moment.unix() && !spots_list[tick.epoch]) {
                    if (!chart || !chart.series) return;
                    chart.series[0].addPoint([counter, tick.quote], true, false);
                    applicable_ticks.push(tick);
                    spots_list[tick.epoch] = tick.quote;
                    const indicator_key = '_' + counter;
                    if (typeof x_indicators[indicator_key] !== 'undefined') {
                        x_indicators[indicator_key].index = counter;
                        add(x_indicators[indicator_key]);
                    }

                    addBarrier();
                    applyChartBackgroundColor(tick);
                    counter++;
                }
            }
        }
    };

    const updateChart = (data, contract) => {
        window.subscribe = 'false';
        if (contract) {
            window.tick_underlying = contract.underlying;
            window.tick_count = contract.tick_count;
            window.tick_longcode = contract.longcode;
            window.tick_display_name = contract.display_name;
            window.tick_date_start = contract.date_start;
            window.abs_barrier = contract.barrier;
            window.tick_shortcode = contract.shortcode;
            window.tick_init = '';
            const request = {
                ticks_history: contract.underlying,
                start        : contract.date_start,
                end          : 'latest',
            };
            if (contract.current_spot_time < contract.date_expiry) {
                request.subscribe = 1;
                window.subscribe = 'true';
            } else {
                request.end = contract.date_expiry;
            }
            socketSend(request);
        } else {
            dispatch(data);
        }
    };

    return {
        init       : initialize,
        updateChart: updateChart,
        dispatch   : dispatch,
        resetSpots : () => { spots_list = {}; },
    };
})();

module.exports = TickDisplay;<|MERGE_RESOLUTION|>--- conflicted
+++ resolved
@@ -32,78 +32,6 @@
         counter,
         spots_list;
 
-<<<<<<< HEAD
-            $self.set_x_indicators();
-            $self.initialize_chart({
-                plot_from: data.previous_tick_epoch * 1000,
-                plot_to  : new Date(end_time * 1000).getTime(),
-                minimize : minimize,
-                width    : data.width ? data.width : undefined,
-            });
-        },
-        set_x_indicators: function() {
-            const $self = this;
-
-            const exit_tick_index = $self.number_of_ticks - 1;
-            if ($self.contract_category.match('asian')) {
-                $self.ticks_needed = $self.number_of_ticks;
-                $self.x_indicators = {
-                    _0: { label: 'Entry Spot', id: 'start_tick' },
-                };
-                $self.x_indicators[`_${exit_tick_index}`] = {
-                    label: 'Exit Spot',
-                    id   : 'exit_tick',
-                };
-            } else if ($self.contract_category.match('callput')) {
-                $self.ticks_needed = $self.number_of_ticks + 1;
-                $self.x_indicators = {
-                    _0: { label: 'Entry Spot', id: 'entry_tick' },
-                };
-                $self.x_indicators[`_${$self.number_of_ticks}`] = {
-                    label: 'Exit Spot',
-                    id   : 'exit_tick',
-                };
-            } else if ($self.contract_category.match('digits')) {
-                $self.ticks_needed = $self.number_of_ticks;
-                $self.x_indicators = {
-                    _0: { label: 'Tick 1', id: 'start_tick' },
-                };
-                $self.x_indicators[`_${exit_tick_index}`] = {
-                    label: `Tick ${$self.number_of_ticks}`,
-                    id   : 'last_tick',
-                };
-            } else {
-                $self.x_indicators = {};
-            }
-        },
-        initialize_chart: function(config) {
-            const $self = this;
-
-            $self.chart = new Highcharts.Chart({
-                chart: {
-                    type           : 'line',
-                    renderTo       : 'tick_chart',
-                    width          : config.width ? config.width : (config.minimize ? 394 : null),
-                    height         : config.minimize ? 143 : null,
-                    backgroundColor: null,
-                    events         : { load: $self.plot(config.plot_from, config.plot_to) },
-                    marginLeft     : 50,
-                },
-                credits: { enabled: false },
-                tooltip: {
-                    formatter: function () {
-                        const that = this;
-                        const new_y = that.y.toFixed($self.display_decimals);
-                        const mom = moment.utc($self.applicable_ticks[that.x].epoch * 1000).format('dddd, MMM D, HH:mm:ss');
-                        return `${mom}<br/>${$self.display_symbol} ${new_y}`;
-                    },
-                },
-                xAxis: {
-                    type  : 'linear',
-                    min   : 0,
-                    max   : $self.number_of_ticks + 1,
-                    labels: { enabled: false },
-=======
     const initialize = (data) => {
         // setting up globals
         number_of_ticks      = parseInt(data.number_of_ticks);
@@ -141,7 +69,7 @@
             x_indicators = {
                 _0: { label: 'Entry Spot', id: 'start_tick' },
             };
-            x_indicators['_' + exit_tick_index] = {
+            x_indicators[`_${exit_tick_index}`] = {
                 label: 'Exit Spot',
                 id   : 'exit_tick',
             };
@@ -150,7 +78,7 @@
             x_indicators = {
                 _0: { label: 'Entry Spot', id: 'entry_tick' },
             };
-            x_indicators['_' + number_of_ticks] = {
+            x_indicators[`_${number_of_ticks}`] = {
                 label: 'Exit Spot',
                 id   : 'exit_tick',
             };
@@ -159,8 +87,8 @@
             x_indicators = {
                 _0: { label: 'Tick 1', id: 'start_tick' },
             };
-            x_indicators['_' + exit_tick_index] = {
-                label: 'Tick ' + number_of_ticks,
+            x_indicators[`_${exit_tick_index}`] = {
+                label: `Tick ${number_of_ticks}`,
                 id   : 'last_tick',
             };
         } else {
@@ -184,8 +112,7 @@
                 formatter: function() {
                     const new_y = this.y.toFixed(display_decimals);
                     const mom = moment.utc(applicable_ticks[this.x].epoch * 1000).format('dddd, MMM D, HH:mm:ss');
-                    return mom + '<br/>' + display_symbol + ' ' + new_y;
->>>>>>> b20617f2
+                    return `${mom}<br/>${display_symbol} ${new_y}`;
                 },
             },
             xAxis: {
@@ -241,72 +168,15 @@
 
         const barrier_type = contract_category.match('asian') ? 'asian' : 'static';
 
-<<<<<<< HEAD
-                if ($self.barrier) {
-                    let final_barrier = barrier_tick.quote + parseFloat($self.barrier);
-                    // sometimes due to rounding issues, result is 1.009999 while it should
-                    // be 1.01
-                    final_barrier = Number(`${Math.round(`${final_barrier}e${$self.display_decimals}`)}e-${$self.display_decimals}`);
-=======
         if (barrier_type === 'static') {
             const barrier_tick = applicable_ticks[0];
->>>>>>> b20617f2
 
             if (barrier) {
                 let final_barrier = barrier_tick.quote + parseFloat(barrier);
                 // sometimes due to rounding issues, result is 1.009999 while it should
                 // be 1.01
-                final_barrier = Number(Math.round(final_barrier + 'e' + display_decimals) + 'e-' + display_decimals);
-
-<<<<<<< HEAD
-                $self.chart.yAxis[0].addPlotLine({
-                    id    : 'tick-barrier',
-                    value : barrier_tick.quote,
-                    label : { text: `Barrier (${barrier_tick.quote})`, align: 'center' },
-                    color : 'green',
-                    width : 2,
-                    zIndex: 2,
-                });
-                $self.contract_barrier = barrier_tick.quote;
-                $self.set_barrier = false;
-            }
-
-            if (barrier_type === 'asian') {
-                let total = 0;
-                for (let i = 0; i < $self.applicable_ticks.length; i++) {
-                    total += parseFloat($self.applicable_ticks[i].quote);
-                }
-                let calc_barrier =  total / $self.applicable_ticks.length;
-                calc_barrier = calc_barrier.toFixed(parseInt($self.display_decimals) + 1); // round calculated barrier
-
-                $self.chart.yAxis[0].removePlotLine('tick-barrier');
-                $self.chart.yAxis[0].addPlotLine({
-                    id   : 'tick-barrier',
-                    value: calc_barrier,
-                    color: 'green',
-                    label: {
-                        text : `Average (${calc_barrier})`,
-                        align: 'center',
-                    },
-                    width : 2,
-                    zIndex: 2,
-                });
-                $self.contract_barrier = calc_barrier;
-            }
-            const barrier = document.getElementById('contract_purchase_barrier');
-            if ($self.contract_barrier && barrier) {
-                elementInnerHtml(barrier, `${localize('Barrier')}: ${$self.contract_barrier}`);
-            }
-        },
-        add: function(indicator) {
-            const $self = this;
-
-            $self.chart.xAxis[0].addPlotLine({
-                value : indicator.index,
-                id    : indicator.id,
-                label : { text: indicator.label, x: /start_tick|entry_tick/.test(indicator.id) ? -15 : 5 },
-                color : '#e98024',
-=======
+                final_barrier = Number(`${Math.round(`${final_barrier}e${display_decimals}`)}e-${display_decimals}`);
+
                 barrier_tick.quote = final_barrier;
             } else if (abs_barrier) {
                 barrier_tick.quote = parseFloat(abs_barrier);
@@ -315,9 +185,8 @@
             chart.yAxis[0].addPlotLine({
                 id    : 'tick-barrier',
                 value : barrier_tick.quote,
-                label : { text: 'Barrier (' + barrier_tick.quote + ')', align: 'center' },
+                label : { text: `Barrier (${barrier_tick.quote})`, align: 'center' },
                 color : 'green',
->>>>>>> b20617f2
                 width : 2,
                 zIndex: 2,
             });
@@ -339,7 +208,7 @@
                 value: calc_barrier,
                 color: 'green',
                 label: {
-                    text : 'Average (' + calc_barrier + ')',
+                    text : `Average (${calc_barrier})`,
                     align: 'center',
                 },
                 width : 2,
@@ -349,7 +218,7 @@
         }
         const purchase_barrier = document.getElementById('contract_purchase_barrier');
         if (contract_barrier && purchase_barrier) {
-            elementInnerHtml(purchase_barrier, localize('Barrier') + ': ' + contract_barrier);
+            elementInnerHtml(purchase_barrier, `${localize('Barrier')}: ${contract_barrier}`);
         }
     };
 
@@ -464,18 +333,6 @@
             epoches = data.history.times;
         }
 
-<<<<<<< HEAD
-            if (tick.epoch > $self.contract_start_moment.unix() && !$self.spots_list[tick.epoch]) {
-                if (!$self.chart) return;
-                if (!$self.chart.series) return;
-                $self.chart.series[0].addPoint([$self.counter, tick.quote], true, false);
-                $self.applicable_ticks.push(tick);
-                $self.spots_list[tick.epoch] = tick.quote;
-                const indicator_key = `_${$self.counter}`;
-                if (typeof $self.x_indicators[indicator_key] !== 'undefined') {
-                    $self.x_indicators[indicator_key].index = $self.counter;
-                    $self.add($self.x_indicators[indicator_key]);
-=======
         if (applicable_ticks && ticks_needed && applicable_ticks.length >= ticks_needed) {
             evaluateContractOutcome();
             if (window.responseID) {
@@ -494,7 +351,6 @@
                         epoch: parseInt(data.history.times[d]),
                         quote: parseFloat(data.history.prices[d]),
                     };
->>>>>>> b20617f2
                 }
 
                 if (tick.epoch > contract_start_moment.unix() && !spots_list[tick.epoch]) {
@@ -502,7 +358,7 @@
                     chart.series[0].addPoint([counter, tick.quote], true, false);
                     applicable_ticks.push(tick);
                     spots_list[tick.epoch] = tick.quote;
-                    const indicator_key = '_' + counter;
+                    const indicator_key = `_${counter}`;
                     if (typeof x_indicators[indicator_key] !== 'undefined') {
                         x_indicators[indicator_key].index = counter;
                         add(x_indicators[indicator_key]);
