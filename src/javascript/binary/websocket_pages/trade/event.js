var TradingAnalysis            = require('./analysis').TradingAnalysis;
var Barriers                   = require('./barriers').Barriers;
var Contract                   = require('./contract').Contract;
var Defaults                   = require('./defaults').Defaults;
var Durations                  = require('./duration').Durations;
var Price                      = require('./price').Price;
var StartDates                 = require('./starttime').StartDates;
var Tick                       = require('./tick').Tick;
var onlyNumericOnKeypress      = require('../../common_functions/event_handler').onlyNumericOnKeypress;
var onlyNumericColonOnKeypress = require('../../common_functions/event_handler').onlyNumericColonOnKeypress;
var moment                     = require('moment');
var setFormPlaceholderContent  = require('./set_values').setFormPlaceholderContent;
var isVisible                  = require('../../common_functions/common_functions').isVisible;
var showPriceOverlay           = require('./common').showPriceOverlay;
var showFormOverlay            = require('./common').showFormOverlay;
var toggleActiveCatMenuElement = require('./common').toggleActiveCatMenuElement;
var debounce                   = require('./common').debounce;
var submitForm                 = require('./common').submitForm;
var displayTooltip             = require('./common').displayTooltip;
var updateWarmChart            = require('./common').updateWarmChart;
var reloadPage                 = require('./common').reloadPage;
var chartFrameSource           = require('./common').chartFrameSource;
var timeIsValid                = require('./common').timeIsValid;
var TimePicker                 = require('../../components/time_picker').TimePicker;
var dateValueChanged           = require('../../common_functions/common_functions').dateValueChanged;

/*
 * TradingEvents object contains all the event handler function required for
 * websocket trading page
 *
 * We need it as object so that we can call TradingEvent.init() only on trading
 * page for pjax to work else it will fire on all pages
 *
 */
var TradingEvents = (function () {
    'use strict';

    var onExpiryTypeChange = function(value) {
        if (!value || !$('#expiry_type').find('option[value=' + value + ']').length) {
            value = 'duration';
        }
        $('#expiry_type').val(value);

        var make_price_request = 0;
        if (value === 'endtime') {
            Durations.displayEndTime();
            if (Defaults.get('expiry_date')) {
                Durations.selectEndDate(moment(Defaults.get('expiry_date')));
                make_price_request = -1;
            }
            Defaults.remove('duration_units', 'duration_amount');
        } else {
            StartDates.enable();
            Durations.display();
            if (Defaults.get('duration_units')) {
                TradingEvents.onDurationUnitChange(Defaults.get('duration_units'));
            }
            var duration_amount = Defaults.get('duration_amount');
            if (duration_amount && duration_amount > $('#duration_minimum').text()) {
                $('#duration_amount').val(duration_amount);
            }
            make_price_request = 1;
            Defaults.remove('expiry_date', 'expiry_time', 'end_date');
            Durations.validateMinDurationAmount();
        }

        return make_price_request;
    };

    var onDurationUnitChange = function(value) {
        if (!value || !$('#duration_units').find('option[value=' + value + ']').length) {
            return 0;
        }

        $('#duration_units').val(value);
        Defaults.set('duration_units', value);

        Durations.select_unit(value);
        Durations.populate();

        return 1;
    };

    var initiate = function () {
        /*
         * attach event to market list, so when client change market we need to update undelryings
         * and request for new Contract details to populate the form and request price accordingly
         */
        var marketNavElement = document.getElementById('contract_markets');
        var onMarketChange = function(market) {
            showPriceOverlay();
            Defaults.set('market', market);

            // as different markets have different forms so remove from sessionStorage
            // it will default to proper one
            Defaults.remove('formname');
            Defaults.remove('underlying');
            processMarket(1);
            chartFrameSource();
        };

        if (marketNavElement) {
            marketNavElement.addEventListener('change', function(e) {
                var clickedMarket = e.target;
                onMarketChange(clickedMarket.value);
            });
        }

        /*
         * attach event to form list, so when client click on different form we need to update form
         * and request for new Contract details to populate the form and request price accordingly
         */
        var contractFormEventChange = function () {
            processContractForm();
            TradingAnalysis.request();
        };

        var formNavElement = document.getElementById('contract_form_name_nav');
        if (formNavElement) {
            formNavElement.addEventListener('click', function(e) {
                if (e.target && e.target.getAttribute('menuitem')) {
                    var clickedForm = e.target;
                    var isFormActive = clickedForm.classList.contains('active') || clickedForm.parentElement.classList.contains('active');
                    Defaults.set('formname', clickedForm.getAttribute('menuitem'));

                    setFormPlaceholderContent();
                    // if form is already active then no need to send same request again
                    toggleActiveCatMenuElement(formNavElement, e.target.getAttribute('menuitem'));

                    if (!isFormActive) {
                        contractFormEventChange();
                    }
                    var contractFormCheckbox = document.getElementById('contract_form_show_menu');
                    if (contractFormCheckbox) {
                        contractFormCheckbox.checked = false;
                    }
                }
            });
        }

        /*
         * attach event to underlying change, event need to request new contract details and price
         */
        var underlyingElement = document.getElementById('underlying');
        if (underlyingElement) {
            underlyingElement.addEventListener('change', function(e) {
                if (e.target) {
                    chartFrameSource();
                    showFormOverlay();
                    showPriceOverlay();
                    if (e.target.selectedIndex < 0) {
                        e.target.selectedIndex = 0;
                    }
                    var underlying = e.target.value;
                    Defaults.remove('barrier', 'barrier_high', 'barrier_low');
                    Defaults.set('underlying', underlying);
                    TradingAnalysis.request();

                    Tick.clean();

                    updateWarmChart();

                    Contract.getContracts(underlying);

                    // forget the old tick id i.e. close the old tick stream
                    processForgetTicks();
                    // get ticks for current underlying
                    Tick.request(underlying);
                    displayTooltip(Defaults.get('market'), underlying);
                }
            });
        }

        /*
         * bind event to change in duration amount, request new price
         */
        function triggerOnDurationChange(e) {
            if (e.target.value % 1 !== 0) {
                e.target.value = Math.floor(e.target.value);
            }
            Defaults.set('duration_amount', e.target.value);
            Durations.select_amount(e.target.value);
            processPriceRequest();
            submitForm(document.getElementById('websocket_form'));
        }
        var durationAmountElement = document.getElementById('duration_amount'),
            inputEventTriggered = false;          // For triggering one of the two events.
        if (durationAmountElement) {
            durationAmountElement.addEventListener('keypress', onlyNumericOnKeypress);
            // jquery needed for datepicker
            $('#duration_amount').on('input', debounce(function (e) {
                triggerOnDurationChange(e);
                Durations.validateMinDurationAmount();
                inputEventTriggered = true;
            }));
            $('#duration_amount').on('change', debounce(function (e) {
                // using Defaults, to update the value by datepicker if it was emptied by keyboard (delete)
                Durations.validateMinDurationAmount();
                if (inputEventTriggered === false || !Defaults.get('duration_amount'))                    {
                    triggerOnDurationChange(e);
                } else {
                    inputEventTriggered = false;
                }
            }));
        }

        /*
         * attach event to expiry time change, event need to populate duration
         * and request new price
         */
        var expiryTypeElement = document.getElementById('expiry_type');
        if (expiryTypeElement) {
            expiryTypeElement.addEventListener('change', function(e) {
                Defaults.set('expiry_type', e.target.value);
                onExpiryTypeChange(e.target.value);
                if (expiryTypeElement.value !== 'endtime') processPriceRequest();
            });
        }

        /*
         * bind event to change in duration units, populate duration and request price
         */
        var durationUnitElement = document.getElementById('duration_units');
        if (durationUnitElement) {
            durationUnitElement.addEventListener('change', function (e) {
                Defaults.remove('barrier', 'barrier_high', 'barrier_low');
                onDurationUnitChange(e.target.value);
                processPriceRequest();
            });
        }

        /*
         * bind event to change in endtime date and time
         */
        var endDateElement = document.getElementById('expiry_date');
        if (endDateElement) {
            // need to use jquery as datepicker is used, if we switch to some other
            // datepicker we can move back to javascript
            $('#expiry_date').on('change input', function () {
                if (!dateValueChanged(this, 'date')) {
                    return false;
                }
                if (timeIsValid($('#expiry_date'))) {
                    Durations.selectEndDate(moment(this.getAttribute('data-value')));
                }
                return true;
            });
        }

        var endTimeElement = document.getElementById('expiry_time');
        if (endTimeElement) {
            $('#expiry_time')
                .on('keypress', onlyNumericColonOnKeypress)
                .on('change input blur', function () {
                    if (!dateValueChanged(this, 'time')) {
                        return false;
                    }
                    if (timeIsValid($('#expiry_time'))) {
                        Durations.setTime(endTimeElement.value);
                        processPriceRequest();
                    }
                    return true;
                });
        }

        /*
         * attach event to change in amount, request new price only
         */
        var amountElement = document.getElementById('amount');
        if (amountElement) {
            amountElement.addEventListener('keypress', onlyNumericOnKeypress);

            amountElement.addEventListener('input', debounce(function(e) {
                e.target.value = e.target.value.replace(/[^0-9.]/g, '');
                if (isStandardFloat(e.target.value)) {
                    e.target.value = parseFloat(e.target.value).toFixed(2);
                }
                Defaults.set('amount', e.target.value);
                processPriceRequest();
                submitForm(document.getElementById('websocket_form'));
            }));
        }

        /*
         * attach event to start time, display duration based on
         * whether start time is forward starting or not and request
         * new price
         */
        var dateStartElement = StartDates.node();
        if (dateStartElement) {
            dateStartElement.addEventListener('change', function (e) {
                Defaults.set('date_start', e.target.value);
                var r = Durations.onStartDateChange(e.target.value);
                if (r >= 0) {
                    processPriceRequest();
                }
            });
        }

        /*
         * attach event to change in amount type that is whether its
         * payout or stake and request new price
         */
        var amountTypeElement = document.getElementById('amount_type');
        if (amountTypeElement) {
            amountTypeElement.addEventListener('change', function (e) {
                Defaults.set('amount_type', e.target.value);
                processPriceRequest();
            });
        }

        /*
         * attach event to change in submarkets. We need to disable
         * underlyings that are not in selected seubmarkets
         */
        var submarketElement = document.getElementById('submarket');
        if (submarketElement) {
            submarketElement.addEventListener('change', function (e) {
                if (e.target) {
                    var elem = document.getElementById('underlying');
                    var underlyings = elem.children;

                    for (var i = 0, len = underlyings.length; i < len; i++) {
                        if (e.target.value !== 'all' && e.target.value !== underlyings[i].className) {
                            underlyings[i].disabled = true;
                        } else {
                            underlyings[i].disabled = false;
                        }
                    }

                    // as submarket change has modified the underlying list so we need to manually
                    // fire change event for underlying
                    document.querySelectorAll('#underlying option:enabled')[0].selected = 'selected';
                    var event = new Event('change');
                    elem.dispatchEvent(event);
                }
            });
        }

        /*
         * attach an event to change in currency
         */
        var currencyElement = document.getElementById('currency');
        if (currencyElement) {
            currencyElement.addEventListener('change', function (e) {
                Defaults.set('currency', e.target.value);
                var stopTypeDollarLabel = document.getElementById('stop_type_dollar_label');
                if (stopTypeDollarLabel && isVisible(stopTypeDollarLabel)) {
                    stopTypeDollarLabel.textContent = e.target.value;
                }
                processPriceRequest();
            });
        }

        /*
         * attach event to purchase buttons to buy the current contract
         */
<<<<<<< HEAD
        if (page.client_status_detected('unwelcome')) {
            $.each($('.purchase_button'), function() {
                $(this).parent().addClass('button-disabled');
            });
        } else {
            $('.purchase_button').on('click dblclick', function () {
                if (isVisible(document.getElementById('confirmation_message_container'))) return;
=======
        $('.purchase_button').on('click dblclick', function () {
            if (!page.client_status_detected('unwelcome') && !isVisible(document.getElementById('confirmation_message_container'))) {
>>>>>>> 18217ee1
                var id = this.getAttribute('data-purchase-id'),
                    askPrice = this.getAttribute('data-ask-price');

                var params = { buy: id, price: askPrice, passthrough: {} };
                Object.keys(this.attributes).forEach(function(attr) {
                    if (attr && this.attributes[attr] && this.attributes[attr].name &&
                        !/data\-balloon/.test(this.attributes[attr].name)) { // do not send tooltip data
                        var m = this.attributes[attr].name.match(/data\-(.+)/);

                        if (m && m[1] && m[1] !== 'purchase-id' && m[1] !== 'passthrough') {
                            params.passthrough[m[1]] = this.attributes[attr].value;
                        }
                    }
                }, this);
                if (id && askPrice) {
                    BinarySocket.send(params);
                    Price.incrFormId();
                    processForgetProposals();
                }
            }
        });

        /*
         * attach event to close icon for purchase container
         */
        $('#close_confirmation_container, #contract_purchase_new_trade').on('click', function (e) {
            if (e.target) {
                e.preventDefault();
                document.getElementById('contract_confirmation_container').style.display = 'none';
                document.getElementById('contracts_list').style.display = 'flex';
                processPriceRequest();
            }
        });

        /*
         * attach an event to change in barrier
         */
        var barrierElement = document.getElementById('barrier');
        if (barrierElement) {
            barrierElement.addEventListener('input', debounce(function (e) {
                Barriers.validateBarrier();
                Defaults.set('barrier', e.target.value);
                processPriceRequest();
                submitForm(document.getElementById('websocket_form'));
            }, 1000));
        }

        /*
         * attach an event to change in low barrier
         */
        var lowBarrierElement = document.getElementById('barrier_low');
        if (lowBarrierElement) {
            lowBarrierElement.addEventListener('input', debounce(function (e) {
                Defaults.set('barrier_low', e.target.value);
                processPriceRequest();
                submitForm(document.getElementById('websocket_form'));
            }));
        }

        /*
         * attach an event to change in high barrier
         */
        var highBarrierElement = document.getElementById('barrier_high');
        if (highBarrierElement) {
            highBarrierElement.addEventListener('input', debounce(function (e) {
                Defaults.set('barrier_high', e.target.value);
                processPriceRequest();
                submitForm(document.getElementById('websocket_form'));
            }));
        }

        /*
         * attach an event to change in digit prediction input
         */
        var predictionElement = document.getElementById('prediction');
        if (predictionElement) {
            predictionElement.addEventListener('change', debounce(function (e) {
                Defaults.set('prediction', e.target.value);
                processPriceRequest();
                submitForm(document.getElementById('websocket_form'));
            }));
        }

        /*
         * attach an event to change in amount per point for spreads
         */
        var amountPerPointElement = document.getElementById('amount_per_point');
        if (amountPerPointElement) {
            amountPerPointElement.addEventListener('input', debounce(function (e) {
                if (isStandardFloat(e.target.value)) {
                    e.target.value = parseFloat(e.target.value).toFixed(2);
                }
                Defaults.set('amount_per_point', e.target.value);
                processPriceRequest();
                submitForm(document.getElementById('websocket_form'));
            }));
        }

        /*
         * attach an event to change in stop type for spreads
         */
        var stopTypeEvent = function (e) {
            Defaults.set('stop_type', e.target.value);
            processPriceRequest();
        };

        var stopTypeElement = document.querySelectorAll('input[name="stop_type"]');
        if (stopTypeElement) {
            for (var i = 0, len = stopTypeElement.length; i < len; i++) {
                stopTypeElement[i].addEventListener('click', stopTypeEvent);
            }
        }

        /*
         * attach an event to change in stop loss input value
         */
        var stopLossElement = document.getElementById('stop_loss');
        if (stopLossElement) {
            stopLossElement.addEventListener('input', debounce(function (e) {
                if (isStandardFloat(e.target.value)) {
                    e.target.value = parseFloat(e.target.value).toFixed(2);
                }
                Defaults.set('stop_loss', e.target.value);
                processPriceRequest();
                submitForm(document.getElementById('websocket_form'));
            }));
        }

        /*
         * attach an event to change in stop profit input value
         */
        var stopProfitElement = document.getElementById('stop_profit');
        if (stopProfitElement) {
            stopProfitElement.addEventListener('input', debounce(function (e) {
                if (isStandardFloat(e.target.value)) {
                    e.target.value = parseFloat(e.target.value).toFixed(2);
                }
                Defaults.set('stop_profit', e.target.value);
                processPriceRequest();
                submitForm(document.getElementById('websocket_form'));
            }));
        }

        // For verifying there are 2 digits after decimal
        var isStandardFloat = (function(value) {
            return (!isNaN(value) && value % 1 !== 0 && ((+parseFloat(value)).toFixed(10)).replace(/^-?\d*\.?|0+$/g, '').length > 2);
        });

        var init_logo = document.getElementById('trading_init_progress');
        if (init_logo) {
            init_logo.addEventListener('click', debounce(function () {
                reloadPage();
            }));
        }

        var tip = document.getElementById('symbol_tip');
        if (init_logo) {
            tip.addEventListener('click', debounce(function (e) {
                var url = e.target.getAttribute('target');
                load_with_pjax(url);
            }));
        }

        /*
         * attach datepicker and timepicker to end time durations
         * have to use jquery
         */
        attachTimePicker();
        $('#expiry_time').on('focus click', attachTimePicker);
    };

    function attachTimePicker() {
        var timePickerInst = new TimePicker('#expiry_time');
        var date_start = document.getElementById('date_start').value;
        var now = !date_start || date_start === 'now';
        var current_moment = now ? (window.time ? window.time : moment.utc()) : parseInt(date_start) * 1000;
        timePickerInst.hide();
        timePickerInst.show(current_moment);
    }

    return {
        init                : initiate,
        onExpiryTypeChange  : onExpiryTypeChange,
        onDurationUnitChange: onDurationUnitChange,
    };
})();

module.exports = {
    TradingEvents: TradingEvents,
};<|MERGE_RESOLUTION|>--- conflicted
+++ resolved
@@ -355,25 +355,15 @@
         /*
          * attach event to purchase buttons to buy the current contract
          */
-<<<<<<< HEAD
-        if (page.client_status_detected('unwelcome')) {
-            $.each($('.purchase_button'), function() {
-                $(this).parent().addClass('button-disabled');
-            });
-        } else {
-            $('.purchase_button').on('click dblclick', function () {
-                if (isVisible(document.getElementById('confirmation_message_container'))) return;
-=======
         $('.purchase_button').on('click dblclick', function () {
             if (!page.client_status_detected('unwelcome') && !isVisible(document.getElementById('confirmation_message_container'))) {
->>>>>>> 18217ee1
                 var id = this.getAttribute('data-purchase-id'),
                     askPrice = this.getAttribute('data-ask-price');
 
                 var params = { buy: id, price: askPrice, passthrough: {} };
                 Object.keys(this.attributes).forEach(function(attr) {
                     if (attr && this.attributes[attr] && this.attributes[attr].name &&
-                        !/data\-balloon/.test(this.attributes[attr].name)) { // do not send tooltip data
+                            !/data\-balloon/.test(this.attributes[attr].name)) { // do not send tooltip data
                         var m = this.attributes[attr].name.match(/data\-(.+)/);
 
                         if (m && m[1] && m[1] !== 'purchase-id' && m[1] !== 'passthrough') {
