--- conflicted
+++ resolved
@@ -40,55 +40,6 @@
 var TradingEvents = (function () {
     'use strict';
 
-<<<<<<< HEAD
-=======
-    var onExpiryTypeChange = function(value) {
-        if (!value || !$('#expiry_type').find('option[value=' + value + ']').length) {
-            value = 'duration';
-        }
-        $('#expiry_type').val(value);
-
-        var make_price_request = 0;
-        if (value === 'endtime') {
-            Durations.displayEndTime();
-            if (Defaults.get('expiry_date')) {
-                Durations.selectEndDate(moment(Defaults.get('expiry_date')));
-                make_price_request = -1;
-            }
-            Defaults.remove('duration_units', 'duration_amount');
-        } else {
-            StartDates.enable();
-            Durations.display();
-            if (Defaults.get('duration_units')) {
-                TradingEvents.onDurationUnitChange(Defaults.get('duration_units'));
-            }
-            var duration_amount = Defaults.get('duration_amount');
-            if (duration_amount && duration_amount > $('#duration_minimum').text()) {
-                $('#duration_amount').val(duration_amount);
-            }
-            make_price_request = 1;
-            Defaults.remove('expiry_date', 'expiry_time', 'end_date');
-            Durations.validateMinDurationAmount();
-        }
-
-        return make_price_request;
-    };
-
-    var onDurationUnitChange = function(value) {
-        if (!value || !$('#duration_units').find('option[value=' + value + ']').length) {
-            return 0;
-        }
-
-        $('#duration_units').val(value);
-        Defaults.set('duration_units', value);
-
-        Durations.select_unit(value);
-        Durations.populate();
-
-        return 1;
-    };
-
->>>>>>> b56325b0
     var initiate = function () {
         /*
          * attach event to market list, so when client change market we need to update undelryings
@@ -299,13 +250,8 @@
             dateStartElement.addEventListener('change', function (e) {
                 Defaults.set('date_start', e.target.value);
                 var r = Durations.onStartDateChange(e.target.value);
-<<<<<<< HEAD
-                if(r>=0){
+                if (r >= 0) {
                     Price.processPriceRequest();
-=======
-                if (r >= 0) {
-                    processPriceRequest();
->>>>>>> b56325b0
                 }
             });
         }
@@ -551,13 +497,7 @@
     }
 
     return {
-<<<<<<< HEAD
         init: initiate,
-=======
-        init                : initiate,
-        onExpiryTypeChange  : onExpiryTypeChange,
-        onDurationUnitChange: onDurationUnitChange,
->>>>>>> b56325b0
     };
 })();
 
