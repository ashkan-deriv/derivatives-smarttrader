--- conflicted
+++ resolved
@@ -29,12 +29,9 @@
 var getStartDateNode           = require('./common_independent').getStartDateNode;
 var TimePicker                 = require('../../components/time_picker').TimePicker;
 var dateValueChanged           = require('../../common_functions/common_functions').dateValueChanged;
-<<<<<<< HEAD
 var elementTextContent         = require('../../common_functions/common_functions').elementTextContent;
-=======
 var load_with_pjax             = require('../../base/pjax').load_with_pjax;
 var Client                     = require('../../base/client').Client;
->>>>>>> 2810915d
 
 /*
  * TradingEvents object contains all the event handler function required for
