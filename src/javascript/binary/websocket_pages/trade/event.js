--- conflicted
+++ resolved
@@ -346,14 +346,8 @@
         $('#close_confirmation_container, #contract_purchase_new_trade').on('click', function (e) {
             if (e.target) {
                 e.preventDefault();
-<<<<<<< HEAD
-                document.getElementById('contract_confirmation_container').style.display = 'none';
-                document.getElementById('contracts_list').style.display = 'flex';
-                Price.processPriceRequest();
-=======
                 hideOverlayContainer();
-                processPriceRequest();
->>>>>>> 0abbdd9b
+                Price.processPriceRequest();
             }
         });
 
