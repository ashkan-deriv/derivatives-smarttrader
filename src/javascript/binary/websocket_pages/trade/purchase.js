--- conflicted
+++ resolved
@@ -48,11 +48,8 @@
             container.style.display = 'block';
             message_container.hide();
             confirmation_error.show();
-<<<<<<< HEAD
-            elementInnerHtml(confirmation_error, (/ClientUnwelcome/.test(error.code) ? error.message + '<a class="pjaxload" href="' + page.url.url_for('user/authenticatews') + '"> ' + page.text.localize('Authorise your account.') + '</a>' : error.message));
-=======
+            elementInnerHtml(confirmation_error, error.message);
             confirmation_error.innerHTML = error.message;
->>>>>>> 2810915d
         } else {
             var guideBtn = document.getElementById('guideBtn');
             if (guideBtn) {
