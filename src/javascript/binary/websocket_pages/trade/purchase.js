--- conflicted
+++ resolved
@@ -1,15 +1,3 @@
-<<<<<<< HEAD
-var Contract              = require('./contract').Contract;
-var Symbols               = require('./symbols').Symbols;
-var Tick                  = require('./tick').Tick;
-var WSTickDisplay         = require('./tick_trade').WSTickDisplay;
-var Content               = require('../../common_functions/content').Content;
-var isVisible             = require('../../common_functions/common_functions').isVisible;
-var elementTextContent    = require('../../common_functions/common_functions').elementTextContent;
-var elementInnerHtml      = require('../../common_functions/common_functions').elementInnerHtml;
-var updatePurchaseStatus  = require('./common').updatePurchaseStatus;
-var updateContractBalance = require('./common').updateContractBalance;
-=======
 const Contract              = require('./contract').Contract;
 const Symbols               = require('./symbols').Symbols;
 const Tick                  = require('./tick').Tick;
@@ -18,7 +6,8 @@
 const isVisible             = require('../../common_functions/common_functions').isVisible;
 const updatePurchaseStatus  = require('./common').updatePurchaseStatus;
 const updateContractBalance = require('./common').updateContractBalance;
->>>>>>> 7de87fe3
+const elementTextContent    = require('../../common_functions/common_functions').elementTextContent;
+const elementInnerHtml      = require('../../common_functions/common_functions').elementInnerHtml;
 
 /*
  * Purchase object that handles all the functions related to
@@ -204,19 +193,11 @@
 
                 const el2 = document.createElement('div');
                 el2.classList.add('col');
-<<<<<<< HEAD
-                var date = new Date(tick_d.epoch * 1000);
-                var hours = date.getUTCHours() < 10 ? '0' + date.getUTCHours() : date.getUTCHours();
-                var minutes = date.getUTCMinutes() < 10 ? '0' + date.getUTCMinutes() : date.getUTCMinutes();
-                var seconds = date.getUTCSeconds() < 10 ? '0' + date.getUTCSeconds() : date.getUTCSeconds();
-                elementTextContent(el2, hours + ':' + minutes + ':' + seconds);
-=======
                 const date = new Date(tick_d.epoch * 1000);
                 const hours = date.getUTCHours() < 10 ? '0' + date.getUTCHours() : date.getUTCHours();
                 const minutes = date.getUTCMinutes() < 10 ? '0' + date.getUTCMinutes() : date.getUTCMinutes();
                 const seconds = date.getUTCSeconds() < 10 ? '0' + date.getUTCSeconds() : date.getUTCSeconds();
-                el2.textContent = hours + ':' + minutes + ':' + seconds;
->>>>>>> 7de87fe3
+                elementTextContent(el2, hours + ':' + minutes + ':' + seconds);
                 fragment.appendChild(el2);
 
                 const tick = tick_d.quote.replace(/\d$/, replace);
