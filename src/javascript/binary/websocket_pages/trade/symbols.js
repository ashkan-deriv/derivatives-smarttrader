--- conflicted
+++ resolved
@@ -32,17 +32,6 @@
         names              = ActiveSymbols.getSymbolNames(all_symbols);
     };
 
-<<<<<<< HEAD
-    const getSymbols = (update) => {
-        const $args = {
-            active_symbols: 'brief',
-        };
-        BinarySocket.send($args, { forced: update });
-        need_page_update = update;
-    };
-
-=======
->>>>>>> a7ca57d4
     return {
         details      : details,
         markets      : list   => (list ? trade_markets_list : trade_markets),
