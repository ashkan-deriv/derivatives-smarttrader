--- conflicted
+++ resolved
@@ -43,13 +43,8 @@
                         tooltip = document.getElementById('barrier_tooltip'),
                         span = document.getElementById('barrier_span');
                     if ((unit && isVisible(unit) && unit.value === 'd') ||
-<<<<<<< HEAD
-                        (end_time && isVisible(end_time) && moment(end_time.value).isAfter(moment(), 'day')) ||
+                        (end_time && isVisible(end_time) && moment(end_time.getAttribute('data-value')).isAfter(moment(), 'day')) ||
                         !String(barrier.barrier).match(/^[+-]/)) {
-=======
-                        (end_time && isVisible(end_time) && moment(end_time.getAttribute('data-value')).isAfter(moment(),'day')) ||
-                        !String(barrier['barrier']).match(/^[+-]/)) {
->>>>>>> 2a69d7a8
                         if (currentTick && !isNaN(currentTick) && String(barrier_def).match(/^[+-]/)) {
                             elm.value = (parseFloat(currentTick) + parseFloat(barrier_def)).toFixed(decimalPlaces);
                             elm.textContent = (parseFloat(currentTick) +
@@ -98,13 +93,8 @@
                         barrier_low  = defaults_barrier_low  && !isNaN(defaults_barrier_low) ?
                             defaults_barrier_low  : barrier.barrier1;
                     if ((unit && isVisible(unit) && unit.value === 'd') ||
-<<<<<<< HEAD
-                        (end_time && isVisible(end_time) && moment(end_time.value).isAfter(moment(), 'day')) ||
+                        (end_time && isVisible(end_time) && moment(end_time.getAttribute('data-value')).isAfter(moment(), 'day')) ||
                         !String(barrier.barrier).match(/^[+-]/)) {
-=======
-                        (end_time && isVisible(end_time) && moment(end_time.getAttribute('data-value')).isAfter(moment(),'day')) ||
-                        !String(barrier['barrier']).match(/^[+-]/)) {
->>>>>>> 2a69d7a8
                         if (currentTick && !isNaN(currentTick) && String(barrier_high).match(/^[+-]/)) {
                             high_elm.value = (parseFloat(currentTick) +
                                 parseFloat(barrier_high)).toFixed(decimalPlaces);
