--- conflicted
+++ resolved
@@ -1,19 +1,10 @@
-<<<<<<< HEAD
-var Contract_Beta      = require('./contract').Contract_Beta;
-var Defaults           = require('../defaults').Defaults;
-var Tick               = require('../tick').Tick;
-var moment             = require('moment');
-var isVisible          = require('../../../common_functions/common_functions').isVisible;
-var elementTextContent = require('../../../common_functions/common_functions').elementTextContent;
-var countDecimalPlaces = require('../common_independent').countDecimalPlaces;
-=======
 const Contract_Beta      = require('./contract').Contract_Beta;
 const Defaults           = require('../defaults').Defaults;
 const Tick               = require('../tick').Tick;
 const moment             = require('moment');
 const isVisible          = require('../../../common_functions/common_functions').isVisible;
 const countDecimalPlaces = require('../common_independent').countDecimalPlaces;
->>>>>>> 7de87fe3
+const elementTextContent = require('../../../common_functions/common_functions').elementTextContent;
 
 /*
  * Handles barrier processing and display
