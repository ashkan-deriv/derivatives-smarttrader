const TradingAnalysis_Beta = require('./analysis').TradingAnalysis_Beta;
const Purchase_Beta        = require('./purchase').Purchase_Beta;
const processActiveSymbols_Beta = require('./process').processActiveSymbols_Beta;
const processContract_Beta      = require('./process').processContract_Beta;
const forgetTradingStreams_Beta = require('./process').forgetTradingStreams_Beta;
const processTick_Beta          = require('./process').processTick_Beta;
const processProposal_Beta      = require('./process').processProposal_Beta;
const processTradingTimes_Beta  = require('./process').processTradingTimes_Beta;
const Notifications     = require('../notifications').Notifications;
const Tick              = require('../tick').Tick;
<<<<<<< HEAD
const AssetIndexUI    = require('../../resources/asset_index/asset_index.ui');
const TradingTimesUI  = require('../../resources/trading_times/trading_times.ui');
const PortfolioInit   = require('../../user/account/portfolio/portfolio.init');
const ProfitTableInit = require('../../user/account/profit_table/profit_table.init');
const StatementInit   = require('../../user/account/statement/statement.init');
=======
const AssetIndexUI  = require('../../resources/asset_index/asset_indexws.ui');
const MarketTimesUI = require('../../resources/market_times/market_timesws.ui');
const PortfolioWS   = require('../../user/account/portfolio/portfolio.init');
>>>>>>> 6a9b1509
const State  = require('../../../base/storage').State;
const GTM    = require('../../../base/gtm');

/*
 * This Message object process the response from server and fire
 * events based on type of response
 */
const Message_Beta = (function () {
    'use strict';

    const process = function (msg) {
        const response = JSON.parse(msg.data);
        if (!State.get('is_beta_trading')) {
            forgetTradingStreams_Beta();
            return;
        }
        if (response) {
            const type = response.msg_type;
            if (type === 'active_symbols') {
                processActiveSymbols_Beta(response);
                AssetIndexUI.setActiveSymbols(response);
                TradingTimesUI.setActiveSymbols(response);
            } else if (type === 'contracts_for') {
                Notifications.hide('CONNECTION_ERROR');
                processContract_Beta(response);
                window.contracts_for = response;
            } else if (type === 'proposal') {
                processProposal_Beta(response);
            } else if (type === 'buy') {
                Purchase_Beta.display(response);
                GTM.pushPurchaseData(response);
            } else if (type === 'tick') {
                processTick_Beta(response);
            } else if (type === 'history') {
                const digit_info = TradingAnalysis_Beta.digit_info();
                if (response.req_id === 1 || response.req_id === 2) {
                    digit_info.show_chart(response.echo_req.ticks_history, response.history.prices);
                } else {
                    Tick.processHistory(response);
                }
            } else if (type === 'asset_index') {
                AssetIndexUI.setAssetIndex(response);
            } else if (type === 'trading_times') {
                processTradingTimes_Beta(response);
<<<<<<< HEAD
                TradingTimesUI.setTradingTimes(response);
            } else if (type === 'statement') {
                StatementInit.statementHandler(response);
            } else if (type === 'profit_table') {
                ProfitTableInit.profitTableHandler(response);
=======
                MarketTimesUI.setTradingTimes(response);
>>>>>>> 6a9b1509
            } else if (type === 'error') {
                $('.error-msg').text(response.error.message);
            } else if (type === 'portfolio') {
                PortfolioInit.updatePortfolio(response);
            } else if (type === 'proposal_open_contract') {
                PortfolioInit.updateIndicative(response);
            } else if (type === 'transaction') {
                PortfolioInit.transactionResponseHandler(response);
            } else if (type === 'oauth_apps') {
                PortfolioInit.updateOAuthApps(response);
            }
        } else {
            console.log('some error occured');
        }
    };

    return {
        process: process,
    };
})();

module.exports = {
    Message_Beta: Message_Beta,
};<|MERGE_RESOLUTION|>--- conflicted
+++ resolved
@@ -8,17 +8,9 @@
 const processTradingTimes_Beta  = require('./process').processTradingTimes_Beta;
 const Notifications     = require('../notifications').Notifications;
 const Tick              = require('../tick').Tick;
-<<<<<<< HEAD
-const AssetIndexUI    = require('../../resources/asset_index/asset_index.ui');
-const TradingTimesUI  = require('../../resources/trading_times/trading_times.ui');
-const PortfolioInit   = require('../../user/account/portfolio/portfolio.init');
-const ProfitTableInit = require('../../user/account/profit_table/profit_table.init');
-const StatementInit   = require('../../user/account/statement/statement.init');
-=======
-const AssetIndexUI  = require('../../resources/asset_index/asset_indexws.ui');
-const MarketTimesUI = require('../../resources/market_times/market_timesws.ui');
-const PortfolioWS   = require('../../user/account/portfolio/portfolio.init');
->>>>>>> 6a9b1509
+const AssetIndexUI   = require('../../resources/asset_index/asset_index.ui');
+const TradingTimesUI = require('../../resources/trading_times/trading_times.ui');
+const PortfolioInit  = require('../../user/account/portfolio/portfolio.init');
 const State  = require('../../../base/storage').State;
 const GTM    = require('../../../base/gtm');
 
@@ -63,15 +55,7 @@
                 AssetIndexUI.setAssetIndex(response);
             } else if (type === 'trading_times') {
                 processTradingTimes_Beta(response);
-<<<<<<< HEAD
                 TradingTimesUI.setTradingTimes(response);
-            } else if (type === 'statement') {
-                StatementInit.statementHandler(response);
-            } else if (type === 'profit_table') {
-                ProfitTableInit.profitTableHandler(response);
-=======
-                MarketTimesUI.setTradingTimes(response);
->>>>>>> 6a9b1509
             } else if (type === 'error') {
                 $('.error-msg').text(response.error.message);
             } else if (type === 'portfolio') {
