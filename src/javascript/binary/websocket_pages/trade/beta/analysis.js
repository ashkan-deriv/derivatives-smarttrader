<<<<<<< HEAD
const commonTrading    = require('../common');
const showChart        = require('../charts/webtrader_chart').showChart;
=======
const Defaults         = require('../defaults');
const showHighchart    = require('../charts/chart_frame').showHighchart;
>>>>>>> d37ce908
const getActiveTab     = require('../get_active_tab').getActiveTab_Beta;
const GetTicks         = require('../get_ticks');
const MBDefaults       = require('../../mb_trade/mb_defaults');
const AssetIndexUI     = require('../../resources/asset_index/asset_index.ui');
const TradingTimesUI   = require('../../resources/trading_times/trading_times.ui');
const PortfolioInit    = require('../../user/account/portfolio/portfolio.init');
const Client           = require('../../../base/client');
const getLanguage      = require('../../../base/language').get;
const State            = require('../../../base/storage').State;
const Url              = require('../../../base/url');

/*
 * This file contains the code related to loading of trading page bottom analysis
 * content. It will contain jquery so as to compatible with old code and less rewrite
 *
 * Please note that this will be removed in near future
 */

/*
 * This function is called whenever we change market, form
 * or underlying to load bet analysis for that particular event
 */

const TradingAnalysis_Beta = (() => {
    'use strict';

    const hidden_class = 'invisible';
    let form_name;

    const requestTradeAnalysis = () => {
        form_name = ((State.get('is_mb_trading') ? MBDefaults.get('category') : Defaults.get('formname')) || 'risefall').replace('matchdiff', 'digits');

        $('#tab_last_digit').setVisibility(/(digits|overunder|evenodd)/.test(form_name));
        sessionStorage.setItem('currentAnalysisTab_Beta', getActiveTab());
        loadAnalysisTab();
    };

    /*
     * This function bind event to link elements of bottom content
     * navigation
     */
    const bindAnalysisTabEvent = () => {
        if (Client.isLoggedIn()) {
            $('#tab_portfolio').setVisibility(1);
        }
        $('#tab_asset_index').setVisibility(1);
        $('#tab_trading_times').setVisibility(1);

        $('#analysis_tabs').find('li a').on('click', (e) => {
            e.preventDefault();
            const li = e.target.parentElement;
            sessionStorage.setItem('currentAnalysisTab_Beta', li.id);
            if (!li.classList.contains('active')) {
                loadAnalysisTab(li.id);
            }
        });
    };

    /*
     * This function handles all the functionality on how to load
     * tab according to current paramerted
     */
    const loadAnalysisTab = (tab) => {
        const current_tab = tab || getActiveTab();

        $('#analysis_tabs').find('li').removeClass('active');
        $(`#${current_tab}`).addClass('active');
        toggleActiveAnalysisTabs();

        switch (current_tab) {
            case 'tab_graph':
                showChart();
                break;
            case 'tab_portfolio':
                PortfolioInit.onLoad();
                break;
            case 'tab_last_digit': {
                const underlying = $('#digit_underlying option:selected').val() || $('#underlying').find('option:selected').val();
                const tick = $('#tick_count').val() || 100;
                GetTicks.request('', {
                    ticks_history: underlying,
                    end          : 'latest',
                    count        : tick.toString(),
                });
                break;
            }
            case 'tab_asset_index':
                AssetIndexUI.onLoad({ framed: true });
                $('#tab_asset').find('index-content').find('h1').hide();
                break;
            case 'tab_trading_times':
                TradingTimesUI.onLoad({ framed: true });
                $('#tab_trading').find('times-content').find('h1').hide();
                break;
            default: {
                showExplanation();
                break;
            }
        }
    };

    /*
     * function to toggle the active element for analysis menu
     */
    const toggleActiveAnalysisTabs = () => {
        const current_tab = getActiveTab();
        const analysis_container = document.getElementById('analysis_content');

        if (analysis_container) {
            const child_elements = analysis_container.children;
            const current_tab_element = document.getElementById(`${current_tab}-content`);
            const classes = current_tab_element.classList;

            for (let i = 0, len = child_elements.length; i < len; i++) {
                child_elements[i].classList.remove('selectedTab');
                child_elements[i].classList.add(hidden_class);
            }

            classes.add('selectedTab');
            classes.remove(hidden_class);
        }
    };

    /*
     * handle the display of proper explanation based on parameters
     */
    const showExplanation = () => {
        const $container = $('#tab_explanation-content');

        $container.find('#explanation_winning > div, #explanation_explain > div, #explanation_image').setVisibility(0);
        $container.find(`#explanation_winning, #winning_${form_name}, #explanation_explain, #explain_${form_name}`).setVisibility(1);

        const images = {
            risefall: {
                image1: 'rise-fall-1.svg',
                image2: 'rise-fall-2.svg',
            },
            higherlower: {
                image1: 'higher-lower-1.svg',
                image2: 'higher-lower-2.svg',
            },
            touchnotouch: {
                image1: 'touch-notouch-1.svg',
                image2: 'touch-notouch-2.svg',
            },
            endsinout: {
                image1: 'in-out-1.svg',
                image2: 'in-out-2.svg',
            },
            staysinout: {
                image1: 'in-out-3.svg',
                image2: 'in-out-4.svg',
            },
            updown: {
                image1: 'up-down-1.svg',
                image2: 'up-down-2.svg',
            },
            evenodd: {
                image1: 'evenodd-1.svg',
                image2: 'evenodd-2.svg',
            },
            overunder: {
                image1: 'overunder-1.svg',
                image2: 'overunder-2.svg',
            },
        };

        if (images[form_name]) {
            const language = getLanguage().toLowerCase();
            const image_path = Url.urlForStatic(`images/pages/trade-explanation/${(language === 'ja' ? `${language}/` : '')}`);
            $container.find('#explanation_image_1').attr('src', image_path + images[form_name].image1);
            $container.find('#explanation_image_2').attr('src', image_path + images[form_name].image2);
            $container.find('#explanation_image').setVisibility(1);
        }
    };

    return {
        request             : requestTradeAnalysis,
        getActiveTab        : getActiveTab,
        bindAnalysisTabEvent: bindAnalysisTabEvent,
    };
})();

module.exports = TradingAnalysis_Beta;<|MERGE_RESOLUTION|>--- conflicted
+++ resolved
@@ -1,10 +1,5 @@
-<<<<<<< HEAD
-const commonTrading    = require('../common');
 const showChart        = require('../charts/webtrader_chart').showChart;
-=======
 const Defaults         = require('../defaults');
-const showHighchart    = require('../charts/chart_frame').showHighchart;
->>>>>>> d37ce908
 const getActiveTab     = require('../get_active_tab').getActiveTab_Beta;
 const GetTicks         = require('../get_ticks');
 const MBDefaults       = require('../../mb_trade/mb_defaults');
