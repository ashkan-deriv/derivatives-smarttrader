--- conflicted
+++ resolved
@@ -1,19 +1,3 @@
-<<<<<<< HEAD
-var AssetIndexUI                    = require('../../resources/asset_index/asset_indexws.ui').AssetIndexUI;
-var MarketTimesUI                   = require('../../resources/market_times/market_timesws.ui').MarketTimesUI;
-var japanese_client                 = require('../../../common_functions/country_base').japanese_client;
-var DigitInfoWS_Beta                = require('./charts/digit_infows').DigitInfoWS_Beta;
-var PortfolioWS                     = require('../../user/account/portfolio/portfolio.init').PortfolioWS;
-var State                           = require('../../../base/storage').State;
-var getLanguage                     = require('../../../base/language').getLanguage;
-var Url                             = require('../../../base/url').Url;
-var url_for                         = require('../../../base/url').url_for;
-var url_for_static                  = require('../../../base/url').url_for_static;
-var Client                          = require('../../../base/client').Client;
-var showHighchart                   = require('../common').showHighchart;
-var toggleActiveNavMenuElement_Beta = require('../common').toggleActiveNavMenuElement_Beta;
-var elementInnerHtml                = require('../../../common_functions/common_functions').elementInnerHtml;
-=======
 const AssetIndexUI                    = require('../../resources/asset_index/asset_indexws.ui').AssetIndexUI;
 const MarketTimesUI                   = require('../../resources/market_times/market_timesws.ui').MarketTimesUI;
 const japanese_client                 = require('../../../common_functions/country_base').japanese_client;
@@ -27,7 +11,7 @@
 const Client                          = require('../../../base/client').Client;
 const showHighchart                   = require('../common').showHighchart;
 const toggleActiveNavMenuElement_Beta = require('../common').toggleActiveNavMenuElement_Beta;
->>>>>>> 7de87fe3
+const elementInnerHtml                = require('../../../common_functions/common_functions').elementInnerHtml;
 
 /*
  * This file contains the code related to loading of trading page bottom analysis
@@ -130,21 +114,13 @@
                     method: 'GET',
                     url   : url,
                 })
-<<<<<<< HEAD
-                .done(function(data) {
-                    elementInnerHtml(contentId, data);
-                    if (currentTab === 'tab_explanation') {
-                        showExplanation(currentLink.href);
-                    }
-                });
-=======
+
                     .done(function (data) {
-                        contentId.innerHTML = data;
+                        elementInnerHtml(contentId, data);
                         if (currentTab === 'tab_explanation') {
                             showExplanation(currentLink.href);
                         }
                     });
->>>>>>> 7de87fe3
                 break;
             }
         }
