const Contract_Beta      = require('./contract');
const TickDisplay_Beta   = require('./tick_trade');
const commonTrading      = require('../common');
const Symbols            = require('../symbols');
const Tick               = require('../tick');
const Client             = require('../../../base/client');
const localize           = require('../../../base/localize').localize;
const elementInnerHtml   = require('../../../common_functions/common_functions').elementInnerHtml;
const elementTextContent = require('../../../common_functions/common_functions').elementTextContent;
const isVisible          = require('../../../common_functions/common_functions').isVisible;
const formatMoney        = require('../../../common_functions/currency_to_symbol').formatMoney;
const addComma           = require('../../../common_functions/string_util').addComma;
const toTitleCase        = require('../../../common_functions/string_util').toTitleCase;

/*
 * Purchase object that handles all the functions related to
 * contract purchase response
 */

const Purchase_Beta = (() => {
    'use strict';

    let purchase_data = {};

    const display = (details) => {
        purchase_data = details;

        const receipt     = details.buy;
        const passthrough = details.echo_req.passthrough;
        const container                   = document.getElementById('contract_confirmation_container');
        const message_container           = document.getElementById('confirmation_message');
        const heading                     = document.getElementById('contract_purchase_heading');
        const descr                       = document.getElementById('contract_purchase_descr');
        const barrier_element             = document.getElementById('contract_purchase_barrier');
        const chart                       = document.getElementById('tick_chart');
        const brief                       = document.getElementById('contract_purchase_brief');
        const balance                     = document.getElementById('contract_purchase_balance');
        const payout                      = document.getElementById('contract_purchase_payout');
        const cost                        = document.getElementById('contract_purchase_cost');
        const profit                      = document.getElementById('contract_purchase_profit');
        const spots                       = document.getElementById('contract_purchase_spots');
        const confirmation_error          = document.getElementById('confirmation_error');
        const confirmation_error_contents = document.getElementById('confirmation_error_contents');
        const contracts_list              = document.getElementById('contracts_list');
        const button                      = document.getElementById('contract_purchase_button');

        const error = details.error;
        const show_chart = !error && passthrough.duration <= 10 && passthrough.duration_unit === 't' && (sessionStorage.formname === 'risefall' || sessionStorage.formname === 'higherlower' || sessionStorage.formname === 'asian');

        contracts_list.style.display = 'none';

        if (error) {
            container.style.display = 'block';
            message_container.hide();
            confirmation_error.show();
            elementInnerHtml(confirmation_error_contents,  error.message);
        } else {
            const guide_btn = document.getElementById('guideBtn');
            if (guide_btn) {
                guide_btn.style.display = 'none';
            }
            container.style.display = 'block';
            message_container.show();
            confirmation_error.hide();

            $('#contract-values').find('td').each(function() {
                $(this).text('').removeAttr('class', '');
            });
            const purchase_passthrough = purchase_data.echo_req.passthrough;
            elementTextContent(brief, `${$('#underlying').find('option:selected').text()} / ${toTitleCase(Contract_Beta.contractType()[Contract_Beta.form()][purchase_passthrough.contract_type])}
                ${(Contract_Beta.form() === 'digits' ? ` ${purchase_passthrough.barrier}` : '')}`);

            const is_spread = (Contract_Beta.form() === 'spreads');
            if (is_spread) {
                $('#contract_purchase_profit_list, #contract_purchase_description_section').removeClass('gr-4 gr-8').addClass('gr-6');
            } else {
                $('#contract_purchase_profit_list').removeClass('gr-6').addClass('gr-4');
                $('#contract_purchase_description_section').removeClass('gr-6').addClass('gr-8');
            }
            elementTextContent(heading, localize('Contract Confirmation'));
            elementTextContent(descr, receipt.longcode);
<<<<<<< HEAD
            if (barrier_element) label_value(barrier_element, '', '', true);
            [].forEach.call(document.getElementsByClassName('contract_purchase_reference'), function(ref) {
                elementTextContent(ref, `${localize('Ref.')} ${receipt.transaction_id}`);
=======
            if (barrier_element) commonTrading.labelValue(barrier_element, '', '', true);
            [].forEach.call(document.getElementsByClassName('contract_purchase_reference'), (ref) => {
                elementTextContent(ref, localize('Ref.') + ' ' + receipt.transaction_id);
>>>>>>> b20617f2
            });

            let payout_value,
                cost_value;

            if (passthrough.basis === 'payout') {
                payout_value = passthrough.amount;
                cost_value = passthrough['ask-price'];
            } else {
                cost_value = passthrough.amount;
                payout_value = receipt.payout;
            }

            chart.hide();
            spots.hide();

            if (is_spread) {
                commonTrading.labelValue(payout, localize('Stop-loss'),        receipt.stop_loss_level,   true);
                commonTrading.labelValue(cost,   localize('Amount per point'), receipt.amount_per_point);
                commonTrading.labelValue(profit, localize('Stop-profit'),      receipt.stop_profit_level, true);
            } else {
                commonTrading.labelValue(payout, localize('Payout'), addComma(payout_value));
                commonTrading.labelValue(cost,   localize('Stake'),  addComma(cost_value));
            }

            elementTextContent(balance, `${localize('Account balance:')} ${formatMoney(Client.get('currency'), receipt.balance_after)}`);

            if (show_chart) {
                chart.show();
            }

            if (Contract_Beta.form() === 'digits') {
                [].forEach.call(spots.childNodes, (child) => { elementInnerHtml(child, '&nbsp;'); });
                spots.show();
            }

            if (Contract_Beta.form() !== 'digits' && !show_chart) {
                button.setAttribute('contract_id', receipt.contract_id);
                descr.show();
                button.show();
                $('#confirmation_message').find('.open_contract_details').attr('contract_id', receipt.contract_id).removeClass('invisible');
            } else {
                descr.hide();
                button.hide();
                $('#confirmation_message').find('.open_contract_details').addClass('invisible');
            }
        }

        if (show_chart) {
            let contract_sentiment;
            if (passthrough.contract_type === 'CALL' || passthrough.contract_type === 'ASIANU') {
                contract_sentiment = 'up';
            } else {
                contract_sentiment = 'down';
            }

            // calculate number of decimals needed to display tick-chart according to the spot
            // value of the underlying
            let decimal_points = 2;
            const tick_spots = Tick.spots();
            const tick_spot_epochs = Object.keys(tick_spots);
            if (tick_spot_epochs.length > 0) {
                const last_quote = tick_spots[tick_spot_epochs[0]].toString();

                if (last_quote.indexOf('.') !== -1) {
                    decimal_points = last_quote.split('.')[1].length;
                }
            }

            let barrier;
            if (sessionStorage.getItem('formname') === 'higherlower') {
                barrier = passthrough.barrier;
            }

            TickDisplay_Beta.init({
                symbol              : passthrough.symbol,
                barrier             : barrier,
                number_of_ticks     : passthrough.duration,
                previous_tick_epoch : receipt.start_time,
                contract_category   : sessionStorage.getItem('formname') === 'asian' ? 'asian' : 'callput',
                display_symbol      : Symbols.getName(passthrough.symbol),
                contract_start      : receipt.start_time,
                display_decimals    : decimal_points,
                contract_sentiment  : contract_sentiment,
                price               : passthrough['ask-price'],
                payout              : receipt.payout,
                show_contract_result: 1,
                width               : $('#tick_chart').width(),
                is_trading_page     : true,
            });
            TickDisplay_Beta.resetSpots();
        }
    };

    const updateSpotList = () => {
        if ($('#contract_purchase_spots:hidden').length) {
            return;
        }

        let duration = purchase_data.echo_req && purchase_data.echo_req.passthrough ?
                            purchase_data.echo_req.passthrough.duration : null;

        if (!duration) {
            return;
        }

        const container  = document.getElementById('contract_purchase_spots');
        const tick_elem  = document.getElementById('current_tick_number');
        const spot_elem  = document.getElementById('current_tick_spot');
        const list_elem  = document.getElementById('last_digits_list');
        if (container) {
            tick_elem.innerHTML = spot_elem.innerHTML = list_elem.innerHTML = '&nbsp;';
        }
        for (let i = 1; i <= duration; i++) {
            const fragment = document.createElement('div');
            fragment.classList.add('gr-grow');

            const digit_elem = document.createElement('div');
            digit_elem.classList.add('digit');
            digit_elem.id = `tick_digit_${i}`;
            elementInnerHtml(digit_elem, '&nbsp;');
            fragment.appendChild(digit_elem);

            const number_elem = document.createElement('div');
            number_elem.classList.add('number');
            elementInnerHtml(number_elem, i);
            fragment.appendChild(number_elem);

            list_elem.appendChild(fragment);
        }

        const spots2 = Tick.spots();
        const epoches = Object.keys(spots2).sort((a, b) => a - b);
        let tick_number = 0;

        const is_win = (last_digit) => {
            const contract_type = purchase_data.echo_req.passthrough.contract_type;
            const barrier       = purchase_data.echo_req.passthrough.barrier;
            return ((contract_type === 'DIGITMATCH' && last_digit === barrier) ||
                    (contract_type === 'DIGITDIFF'  && last_digit !== barrier) ||
                    (contract_type === 'DIGITEVEN'  && last_digit % 2 === 0)   ||
                    (contract_type === 'DIGITODD'   && last_digit % 2)         ||
                    (contract_type === 'DIGITOVER'  && last_digit > barrier)   ||
                    (contract_type === 'DIGITUNDER' && last_digit < barrier));
        };
        let last_digit = null;
        const replace = (d) => {
            last_digit = d;
            return `<span class="${(is_win(d) ? 'profit' : 'loss')}">${d}</span>`;
        };
        for (let s = 0; s < epoches.length; s++) {
            const tick_d = {
                epoch: epoches[s],
                quote: spots2[epoches[s]],
            };

            if (isVisible(container) && tick_d.epoch && tick_d.epoch > purchase_data.buy.start_time) {
                tick_number++;

                elementTextContent(tick_elem, `${localize('Tick')} ${tick_number}`);
                elementInnerHtml(spot_elem, tick_d.quote.replace(/\d$/, replace));

                const this_digit_elem = document.getElementById(`tick_digit_${tick_number}`);
                this_digit_elem.classList.add(is_win(last_digit) ? 'profit' : 'loss');
                elementTextContent(this_digit_elem, last_digit);

                if (last_digit && duration === 1) {
                    let contract_status,
                        final_price,
                        pnl;

                    if (is_win(last_digit)) {
                        final_price = $('#contract_purchase_payout_value').attr('value');
                        pnl = $('#contract_purchase_cost_value').attr('value');
                        contract_status = localize('This contract won');
                    } else {
                        final_price = 0;
                        pnl = -$('#contract_purchase_cost_value').attr('value');
                        contract_status = localize('This contract lost');
                    }

                    commonTrading.updatePurchaseStatus_Beta(final_price, pnl, contract_status);
                }

                duration--;
                if (!duration) {
                    purchase_data.echo_req.passthrough.duration = 0;
                }
            }
        }
    };

    return {
        display       : display,
        updateSpotList: updateSpotList,
    };
})();

module.exports = Purchase_Beta;<|MERGE_RESOLUTION|>--- conflicted
+++ resolved
@@ -79,15 +79,9 @@
             }
             elementTextContent(heading, localize('Contract Confirmation'));
             elementTextContent(descr, receipt.longcode);
-<<<<<<< HEAD
-            if (barrier_element) label_value(barrier_element, '', '', true);
-            [].forEach.call(document.getElementsByClassName('contract_purchase_reference'), function(ref) {
-                elementTextContent(ref, `${localize('Ref.')} ${receipt.transaction_id}`);
-=======
             if (barrier_element) commonTrading.labelValue(barrier_element, '', '', true);
             [].forEach.call(document.getElementsByClassName('contract_purchase_reference'), (ref) => {
-                elementTextContent(ref, localize('Ref.') + ' ' + receipt.transaction_id);
->>>>>>> b20617f2
+                elementTextContent(ref, `${localize('Ref.')} ${receipt.transaction_id}`);
             });
 
             let payout_value,
