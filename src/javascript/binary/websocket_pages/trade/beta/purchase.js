--- conflicted
+++ resolved
@@ -9,9 +9,7 @@
 var isVisible                 = require('../../../common_functions/common_functions').isVisible;
 var updatePurchaseStatus_Beta = require('../common').updatePurchaseStatus_Beta;
 var label_value               = require('../common').label_value;
-var localize = require('../../../base/localize').localize;
-var Client   = require('../../../base/client').Client;
-var url_for  = require('../../../base/url').url_for;
+var Client                    = require('../../../base/client').Client;
 
 /*
  * Purchase object that handles all the functions related to
@@ -54,11 +52,7 @@
             container.style.display = 'block';
             message_container.hide();
             confirmation_error.show();
-<<<<<<< HEAD
-            confirmation_error_contents.innerHTML = (/ClientUnwelcome/.test(error.code) ? error.message + '<a class="pjaxload" href="' + url_for('user/authenticatews') + '"> ' + localize('Authorise your account.') + '</a>' : error.message);
-=======
             confirmation_error_contents.innerHTML = error.message;
->>>>>>> 80e843c9
         } else {
             var guideBtn = document.getElementById('guideBtn');
             if (guideBtn) {
