--- conflicted
+++ resolved
@@ -1,23 +1,16 @@
-var Barriers_Beta = require('./barriers').Barriers_Beta;
-var Contract_Beta = require('./contract').Contract_Beta;
-<<<<<<< HEAD
-var Defaults = require('../defaults').Defaults;
-var moment = require('moment');
-var Content = require('../../../common_functions/content').Content;
-var State = require('../../../base/storage').State;
-var DatePicker = require('../../../components/date_picker').DatePicker;
+var Barriers_Beta    = require('./barriers').Barriers_Beta;
+var Contract_Beta    = require('./contract').Contract_Beta;
+var Defaults         = require('../defaults').Defaults;
+var moment           = require('moment');
+var Content          = require('../../../common_functions/content').Content;
+var State            = require('../../../base/storage').State;
+var isVisible        = require('../../../common_functions/common_functions').isVisible;
+var durationOrder    = require('../common').durationOrder;
+var selectOption     = require('../common').selectOption;
+var timeIsValid      = require('../common').timeIsValid;
+var DatePicker       = require('../../../components/date_picker').DatePicker;
 var toReadableFormat = require('../../../common_functions/string_util').toReadableFormat;
-var toISOFormat = require('../../../common_functions/string_util').toISOFormat;
-=======
-var Defaults      = require('../defaults').Defaults;
-var moment        = require('moment');
-var Content       = require('../../../common_functions/content').Content;
-var State         = require('../../../base/storage').State;
-var isVisible     = require('../../../common_functions/common_functions').isVisible;
-var durationOrder = require('../common').durationOrder;
-var selectOption  = require('../common').selectOption;
-var timeIsValid   = require('../common').timeIsValid;
->>>>>>> ad465d14
+var toISOFormat      = require('../../../common_functions/string_util').toISOFormat;
 
 /*
  * Handles duration processing display
