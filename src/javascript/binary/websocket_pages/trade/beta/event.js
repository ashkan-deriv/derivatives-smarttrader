--- conflicted
+++ resolved
@@ -1,16 +1,3 @@
-<<<<<<< HEAD
-var TradingAnalysis_Beta  = require('./analysis').TradingAnalysis_Beta;
-var Barriers_Beta         = require('./barriers').Barriers_Beta;
-var Contract_Beta         = require('./contract').Contract_Beta;
-var Durations_Beta        = require('./duration').Durations_Beta;
-var Price_Beta            = require('./price').Price_Beta;
-var StartDates_Beta       = require('./starttime').StartDates_Beta;
-var Defaults              = require('../defaults').Defaults;
-var Tick                  = require('../tick').Tick;
-var onlyNumericOnKeypress = require('../../../common_functions/event_handler').onlyNumericOnKeypress;
-var moment                = require('moment');
-var TimePicker            = require('../../../components/time_picker').TimePicker;
-=======
 var TradingAnalysis_Beta           = require('./analysis').TradingAnalysis_Beta;
 var Barriers_Beta                  = require('./barriers').Barriers_Beta;
 var Contract_Beta                  = require('./contract').Contract_Beta;
@@ -33,7 +20,7 @@
 var displayTooltip_Beta            = require('../common').displayTooltip_Beta;
 var timeIsValid                    = require('../common').timeIsValid;
 var isVisible                      = require('../../../common_functions/common_functions').isVisible;
->>>>>>> ad465d14
+var TimePicker                     = require('../../../components/time_picker').TimePicker;
 
 /*
  * TradingEvents object contains all the event handler function required for
