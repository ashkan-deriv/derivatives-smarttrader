--- conflicted
+++ resolved
@@ -44,13 +44,8 @@
         var make_price_request = 0;
         if (value === 'endtime') {
             Durations_Beta.displayEndTime();
-<<<<<<< HEAD
             if (Defaults.get('expiry_date')) {
-                Durations_Beta.selectEndDate(Defaults.get('expiry_date'));
-=======
-            if(Defaults.get('expiry_date')){
                 Durations_Beta.selectEndDate(moment(Defaults.get('expiry_date')));
->>>>>>> 2a69d7a8
                 make_price_request = -1;
             }
             Defaults.remove('duration_units', 'duration_amount');
@@ -241,45 +236,33 @@
         if (endDateElement) {
             // need to use jquery as datepicker is used, if we switch to some other
             // datepicker we can move back to javascript
-            $('#expiry_date').on('change input', function () {
-<<<<<<< HEAD
-                // if start time is less than end time
-=======
+            $('#expiry_date').on('change input', function() {
                 if (!dateValueChanged(this, 'date')) {
                     return false;
                 }
-                //if start time is less than end time
->>>>>>> 2a69d7a8
+                // if start time is less than end time
                 if (timeIsValid($('#expiry_date'))) {
                     Durations_Beta.selectEndDate(moment(this.getAttribute('data-value')));
                 }
+                return true;
             });
         }
 
         var endTimeElement = document.getElementById('expiry_time');
         if (endTimeElement) {
-<<<<<<< HEAD
-            $('#expiry_time').on('change input', function () {
-                // if start time is less than end time
-                if (timeIsValid($('#expiry_time'))) {
-                    Durations_Beta.setTime(endTimeElement.value);
-                    processPriceRequest_Beta();
-                }
-            });
-=======
             $('#expiry_time')
                 .on('keypress', onlyNumericColonOnKeypress)
-                .on('change input blur', function () {
+                .on('change input blur', function() {
                     if (!dateValueChanged(this, 'time')) {
                         return false;
                     }
-                    //if start time is less than end time
+                    // if start time is less than end time
                     if (timeIsValid($('#expiry_time'))) {
                         Durations_Beta.setTime(endTimeElement.value);
                         processPriceRequest_Beta();
                     }
+                    return true;
                 });
->>>>>>> 2a69d7a8
         }
 
         /*
@@ -548,26 +531,8 @@
          * attach datepicker and timepicker to end time durations
          * have to use jquery
          */
-<<<<<<< HEAD
-        $('.pickadate').datepicker({
-            minDate   : new Date(),
-            dateFormat: 'yy-mm-dd',
-        });
-        $('.pickatime').on('focus', function() {
-            var date_start = document.getElementById('date_start').value;
-            var now = !date_start || date_start === 'now';
-            var current_moment = moment((now ? window.time : parseInt(date_start) * 1000)).utc();
-            $(this).timepicker('destroy').timepicker({
-                minTime: {
-                    hour  : current_moment.format('HH'),
-                    minute: current_moment.format('mm'),
-                },
-            });
-        });
-=======
-         attachTimePicker();
-         $("#expiry_time").on('focus, click', attachTimePicker);
->>>>>>> 2a69d7a8
+        attachTimePicker();
+        $('#expiry_time').on('focus, click', attachTimePicker);
     };
 
     function attachTimePicker() {
