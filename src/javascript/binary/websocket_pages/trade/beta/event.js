--- conflicted
+++ resolved
@@ -357,37 +357,18 @@
         /*
          * attach event to purchase buttons to buy the current contract
          */
-<<<<<<< HEAD
-        if (page.client_status_detected('unwelcome')) {
-            $.each($('.purchase_button'), function() {
-                $(this).parent().addClass('button-disabled');
-            });
-        } else {
-            $('.purchase_button').on('click dblclick', function () {
-                if (isVisible(document.getElementById('confirmation_message_container'))) return;
-                var id = this.getAttribute('data-purchase-id'),
-                    askPrice = this.getAttribute('data-ask-price');
-
-                var params = { buy: id, price: askPrice, passthrough: {} };
-                Object.keys(this.attributes).forEach(function(attr) {
-                    if (attr && this.attributes[attr] && this.attributes[attr].name &&
-                        !/data\-balloon/.test(this.attributes[attr].name)) { // do not send tooltip data
-                        var m = this.attributes[attr].name.match(/data\-(.+)/);
-
-                        if (m && m[1] && m[1] !== 'purchase-id' && m[1] !== 'passthrough') {
-=======
         $('.purchase_button').on('click dblclick', function () {
             if (!page.client_status_detected('unwelcome') && !isVisible(document.getElementById('confirmation_message_container'))) {
                 var id = this.getAttribute('data-purchase-id'),
                     askPrice = this.getAttribute('data-ask-price');
 
-                var params = {buy: id, price: askPrice, passthrough: {}};
-                for (var attr in this.attributes) {
-                    if (attr && this.attributes[attr] && this.attributes[attr].name && !/data\-balloon/.test(this.attributes[attr].name)) { // do not send tooltip data
+                var params = { buy: id, price: askPrice, passthrough: {} };
+                Object.keys(this.attributes).forEach(function(attr) {
+                    if (attr && this.attributes[attr] && this.attributes[attr].name &&
+                            !/data\-balloon/.test(this.attributes[attr].name)) { // do not send tooltip data
                         var m = this.attributes[attr].name.match(/data\-(.+)/);
 
-                        if (m && m[1] && m[1] !== "purchase-id" && m[1] !== "passthrough") {
->>>>>>> 18217ee1
+                        if (m && m[1] && m[1] !== 'purchase-id' && m[1] !== 'passthrough') {
                             params.passthrough[m[1]] = this.attributes[attr].value;
                         }
                     }
