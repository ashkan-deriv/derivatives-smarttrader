const Highcharts    = require('highcharts');
const moment        = require('moment');
const commonTrading = require('../common');
const Tick          = require('../tick');
const ViewPopupUI   = require('../../user/view_popup/view_popup.ui');
const localize      = require('../../../base/localize').localize;
const isVisible     = require('../../../common_functions/common_functions').isVisible;
const addComma      = require('../../../common_functions/string_util').addComma;
require('highcharts/modules/exporting')(Highcharts);

const TickDisplay_Beta = (() => {
    'use strict';

    let number_of_ticks,
        display_symbol,
        contract_start_ms,
        contract_category,
        set_barrier,
        barrier,
        abs_barrier,
        display_decimals,
        show_contract_result,
        is_trading_page,
        contract_sentiment,
        price,
        payout,
        ticks_needed,
        x_indicators,
        chart,
        applicable_ticks,
        contract_barrier,
        contract_start_moment,
        counter,
        spots_list;

    const initialize = (data) => {
        // setting up globals
        number_of_ticks      = parseInt(data.number_of_ticks);
        display_symbol       = data.display_symbol;
        contract_start_ms    = parseInt(data.contract_start * 1000);
        contract_category    = data.contract_category;
        set_barrier          = !contract_category.match('digits');
        barrier              = data.barrier;
        abs_barrier          = data.abs_barrier;
        display_decimals     = data.display_decimals || 2;
        show_contract_result = data.show_contract_result;
        is_trading_page      = data.is_trading_page;
        contract_sentiment   = data.contract_sentiment;

        if (data.show_contract_result) {
            price = parseFloat(data.price);
            payout = parseFloat(data.payout);
        }

        const minimize = data.show_contract_result;

        setXIndicators();
        initializeChart({
            plot_from: data.previous_tick_epoch * 1000,
            plot_to  : new Date((parseInt(data.contract_start) +
                parseInt((number_of_ticks + 2) * 5)) * 1000).getTime(),
            minimize: minimize,
            width   : data.width ? data.width : undefined,
        });

        // add tooltip events to highcharts
        Highcharts.wrap(Highcharts.Tooltip.prototype, 'hide', function(proceed) {
            const tooltip = this.chart.options.tooltip;

            // Run the original proceed method
            proceed.apply(this, Array.prototype.slice.call(arguments, 1));

            if (!this.isHidden && tooltip.events && tooltip.events.hide) {
                tooltip.events.hide();
            }
        });

        Highcharts.wrap(Highcharts.Tooltip.prototype, 'refresh', function(proceed) {
            const tooltip = this.chart.options.tooltip;

<<<<<<< HEAD
            $self.set_x_indicators();
            $self.initialize_chart({
                plot_from: data.previous_tick_epoch * 1000,
                plot_to  : new Date((parseInt(data.contract_start) +
                    parseInt(($self.number_of_ticks + 2) * tick_frequency)) * 1000).getTime(),
                minimize: minimize,
                width   : data.width ? data.width : undefined,
            });
        },
        set_x_indicators: function() {
            const $self = this;

            const exit_tick_index = $self.number_of_ticks - 1;
            if ($self.contract_category.match('asian')) {
                $self.ticks_needed = $self.number_of_ticks;
                $self.x_indicators = {
                    _0: { label: 'Entry Spot', id: 'start_tick' },
                };
                $self.x_indicators[`_${exit_tick_index}`] = {
                    label: 'Exit Spot',
                    id   : 'exit_tick',
                };
            } else if ($self.contract_category.match('callput')) {
                $self.ticks_needed = $self.number_of_ticks + 1;
                $self.x_indicators = {
                    _0: { label: 'Entry Spot', id: 'entry_tick' },
                };
                $self.x_indicators[`_${$self.number_of_ticks}`] = {
                    label: 'Exit Spot',
                    id   : 'exit_tick',
                };
            } else if ($self.contract_category.match('digits')) {
                $self.ticks_needed = $self.number_of_ticks;
                $self.x_indicators = {
                    _0: { label: 'Tick 1', id: 'start_tick' },
                };
                $self.x_indicators[`_${exit_tick_index}`] = {
                    label: `Tick ${$self.number_of_ticks}`,
                    id   : 'last_tick',
                };
            } else {
                $self.x_indicators = {};
=======
            // Run the original proceed method
            proceed.apply(this, Array.prototype.slice.call(arguments, 1));

            if (tooltip.events && tooltip.events.show) {
                tooltip.events.show(this.chart.hoverPoints);
>>>>>>> b20617f2
            }
        });
    };

    const setXIndicators = () => {
        const exit_tick_index = number_of_ticks - 1;
        if (contract_category.match('asian')) {
            ticks_needed = number_of_ticks;
            x_indicators = {
                _0: { label: 'Entry Spot', id: 'start_tick' },
            };
            x_indicators['_' + exit_tick_index] = {
                label: 'Exit Spot',
                id   : 'exit_tick',
            };
        } else if (contract_category.match('callput')) {
            ticks_needed = number_of_ticks + 1;
            x_indicators = {
                _0: { label: 'Entry Spot', id: 'entry_tick' },
            };
            x_indicators['_' + number_of_ticks] = {
                label: 'Exit Spot',
                id   : 'exit_tick',
            };
        } else if (contract_category.match('digits')) {
            ticks_needed = number_of_ticks;
            x_indicators = {
                _0: { label: 'Tick 1', id: 'start_tick' },
            };
            x_indicators['_' + exit_tick_index] = {
                label: 'Tick ' + number_of_ticks,
                id   : 'last_tick',
            };
        } else {
            x_indicators = {};
        }
    };

    const initializeChart = (config) => {
        const is_start_on_first_tick = contract_category.match('digits|asian');

        const chart_options = {
            chart: {
                type           : 'line',
                renderTo       : 'tick_chart',
                width          : config.width ? config.width : (config.minimize ? 394 : null),
                height         : config.minimize ? 120 : null,
                backgroundColor: null,
                events         : { load: plot(config.plot_from, config.plot_to) },
                marginLeft     : 20,
            },
            credits: { enabled: false },
            tooltip: {
                formatter: function() {
                    const new_y = this.y.toFixed(display_decimals);
                    const mom = moment.utc(applicable_ticks[this.x].epoch * 1000).format('dddd, MMM D, HH:mm:ss');
                    return mom + '<br/>' + display_symbol + ' ' + new_y;
                },
                crosshairs: [true],
            },
            xAxis: {
                type          : 'linear',
                min           : 0,
                max           : ticks_needed - 0.5,
                tickInterval  : 1,
                showFirstLabel: !!is_start_on_first_tick,

                labels: {
                    autoRotation: false,
                    formatter   : function() { return this.value + (is_start_on_first_tick ? 1 : 0); },
                },
                crosshair: {
                    color : '#E98024',
                    zIndex: 1,
                },
                title: {
                    text: localize('Tick'),
                },
            },
            yAxis: {
                opposite: false,
                title   : '',

                labels: {
                    align: 'left',
                    x    : 0,
                },
            },
            series: [{
                data: [],
            }],
            title    : '',
            exporting: { enabled: false, enableImages: false },
            legend   : { enabled: false },
        };
        // Trading page's chart
        const showValues = (tick, time, this_price) => {
            $('#contract_purchase_profit_list').find('#chart-values')
                .css('display', 'flex').end()
                .find('#contract-values')
                .css('display', 'none');
            $('#chart_values_tick_value').text(tick);
            $('#chart_values_time_value').text(time);
            $('#chart_values_price_value').text(this_price);
        };
        if (is_trading_page) {
            $.extend(true, chart_options, {
                chart: {
                    marginBottom: 25,
                },
                tooltip: {
<<<<<<< HEAD
                    formatter: function () {
                        const that = this;
                        const new_y = that.y.toFixed($self.display_decimals);
                        const mom = moment.utc($self.applicable_ticks[that.x].epoch * 1000).format('dddd, MMM D, HH:mm:ss');
                        return `${mom}<br/>${$self.display_symbol} ${new_y}`;
=======
                    style: { display: 'none' },

                    formatter: function() {
                        const time = moment.utc(applicable_ticks[this.x].epoch * 1000).format('HH:mm:ss');
                        const this_price = addComma(this.y, display_decimals);
                        showValues(+this.x + (is_start_on_first_tick ? 1 : 0), time, this_price);
                    },
                    events: {
                        hide: () => {
                            $('#contract_purchase_profit_list').find('#chart-values').hide().end()
                                .find(' #contract-values')
                                .show();
                        },
>>>>>>> b20617f2
                    },
                },
                xAxis: {
                    title: {
                        text: '',
                    },
                    crosshair: {
                        width: 30,
                    },
                    tickWidth: 0,
                },
                yAxis: {
                    gridLineWidth: 0,
                    labels       : {
                        enabled: false,
                    },
                },
                series: [{
                    color    : '#2a3052',
                    lineWidth: 1,
                }],
            });
        }
        chart = new Highcharts.Chart(chart_options);
        Highcharts.setOptions({
            lang: { thousandsSep: ',' },
        });
    };

    const applyChartBackgroundColor = (tick) => {
        if (!show_contract_result) {
            return;
        }
        const chart_container = $('#tick_chart');
        if (contract_sentiment === 'up') {
            if (tick.quote > contract_barrier) {
                chart_container.css('background-color', 'rgba(46,136,54,0.198039)');
            } else {
                chart_container.css('background-color', 'rgba(204,0,0,0.098039)');
            }
        } else if (contract_sentiment === 'down') {
            if (tick.quote < contract_barrier) {
                chart_container.css('background-color', 'rgba(46,136,54,0.198039)');
            } else {
                chart_container.css('background-color', 'rgba(204,0,0,0.098039)');
            }
        }
    };

    const addBarrier = () => {
        if (!set_barrier) {
            return;
        }

        const barrier_type = contract_category.match('asian') ? 'asian' : 'static';
        const line_color   = is_trading_page ? '#6b8fb9' : 'green';
        const line_width   = is_trading_page ? 1 : 2;

        if (barrier_type === 'static') {
            const barrier_tick = applicable_ticks[0];

<<<<<<< HEAD
                if ($self.barrier) {
                    let final_barrier = barrier_tick.quote + parseFloat($self.barrier);
                    // sometimes due to rounding issues, result is 1.009999 while it should
                    // be 1.01
                    final_barrier = Number(`${Math.round(`${final_barrier}e${$self.display_decimals}`)}e-${$self.display_decimals}`);
=======
            if (barrier) {
                let final_barrier = barrier_tick.quote + parseFloat(barrier);
                // sometimes due to rounding issues, result is 1.009999 while it should
                // be 1.01
                final_barrier = Number(Math.round(final_barrier + 'e' + display_decimals) + 'e-' + display_decimals);
>>>>>>> b20617f2

                barrier_tick.quote = final_barrier;
            } else if (abs_barrier) {
                barrier_tick.quote = parseFloat(abs_barrier);
            }

<<<<<<< HEAD
                $self.chart.yAxis[0].addPlotLine({
                    id    : 'tick-barrier',
                    value : barrier_tick.quote,
                    color : line_color,
                    width : line_width,
                    zIndex: 2,
                    label : {
                        text : $self.is_trading_page ? '' : `Barrier (${barrier_tick.quote})`,
                        align: 'center',
                    },
                });
=======
            chart.yAxis[0].addPlotLine({
                id    : 'tick-barrier',
                value : barrier_tick.quote,
                color : line_color,
                width : line_width,
                zIndex: 2,
                label : {
                    text : is_trading_page ? '' : 'Barrier (' + barrier_tick.quote + ')',
                    align: 'center',
                },
            });
>>>>>>> b20617f2

            contract_barrier = barrier_tick.quote;
            set_barrier = false;
        }

<<<<<<< HEAD
            if (barrier_type === 'asian') {
                let total = 0;
                for (let i = 0; i < $self.applicable_ticks.length; i++) {
                    total += parseFloat($self.applicable_ticks[i].quote);
                }
                let calc_barrier =  total / $self.applicable_ticks.length;
                calc_barrier = calc_barrier.toFixed(parseInt($self.display_decimals) + 1); // round calculated barrier

                $self.chart.yAxis[0].removePlotLine('tick-barrier');
                $self.chart.yAxis[0].addPlotLine({
                    id    : 'tick-barrier',
                    value : calc_barrier,
                    color : line_color,
                    width : line_width,
                    zIndex: 2,
                    label : {
                        text : $self.is_trading_page ? '' : `Average (${calc_barrier})`,
                        align: 'center',
                    },
                });
                $self.contract_barrier = calc_barrier;
=======
        if (barrier_type === 'asian') {
            let total = 0;
            for (let i = 0; i < applicable_ticks.length; i++) {
                total += parseFloat(applicable_ticks[i].quote);
>>>>>>> b20617f2
            }
            let calc_barrier =  total / applicable_ticks.length;
            calc_barrier = calc_barrier.toFixed(parseInt(display_decimals) + 1); // round calculated barrier

            chart.yAxis[0].removePlotLine('tick-barrier');
            chart.yAxis[0].addPlotLine({
                id    : 'tick-barrier',
                value : calc_barrier,
                color : line_color,
                width : line_width,
                zIndex: 2,
                label : {
                    text : is_trading_page ? '' : 'Average (' + calc_barrier + ')',
                    align: 'center',
                },
            });
            contract_barrier = calc_barrier;
        }
        const purchase_barrier = document.getElementById('contract_purchase_barrier');
        if (contract_barrier && purchase_barrier) {
            commonTrading.labelValue(purchase_barrier, localize('Barrier'), addComma(contract_barrier, display_decimals), true);
        }
    };

    const add = (indicator) => {
        chart.xAxis[0].addPlotLine({
            value : indicator.index,
            id    : indicator.id,
            label : { text: indicator.label, x: /start_tick|entry_tick/.test(indicator.id) ? -15 : 5 },
            color : '#e98024',
            width : 2,
            zIndex: 2,
        });
    };

    const evaluateContractOutcome = () => {
        if (!contract_barrier) {
            return; // can't do anything without barrier
        }

        const exit_tick_index = applicable_ticks.length - 1;
        const exit_spot = applicable_ticks[exit_tick_index].quote;

        if (contract_sentiment === 'up') {
            if (exit_spot > contract_barrier) {
                win();
            } else {
                lose();
            }
        } else if (contract_sentiment === 'down') {
            if (exit_spot < contract_barrier) {
                win();
            } else {
                lose();
            }
        }
    };

    const win = () => {
        const profit = payout - price;
        updateUI(payout, profit, localize('This contract won'));
    };

    const lose = () => {
        updateUI(0, -price, localize('This contract lost'));
    };

    const plot = () => {
        contract_start_moment = moment(contract_start_ms).utc();
        counter = 0;
        applicable_ticks = [];
    };

    const updateUI = (final_price, pnl, contract_status) => {
        commonTrading.updatePurchaseStatus_Beta(final_price, final_price - pnl, contract_status);
    };

    const socketSend = (req) => {
        if (!req.hasOwnProperty('passthrough')) {
            req.passthrough = {};
        }
        req.passthrough.dispatch_to = 'ViewTickDisplay';
        BinarySocket.send(req);
    };

    const dispatch = (data) => {
        const tick_chart = document.getElementById('tick_chart');

        if (!tick_chart || !isVisible(tick_chart) || !data || (!data.tick && !data.history)) {
            return;
        }

        if (window.subscribe && data.tick && document.getElementById('sell_content_wrapper')) {
            if (data.echo_req.hasOwnProperty('passthrough') && data.echo_req.passthrough.dispatch_to === 'ViewChart') return;
            window.responseID = data.tick.id;
            ViewPopupUI.storeSubscriptionID(window.responseID);
        }

        let epoches,
            spots2,
            chart_display_decimals;
        if (document.getElementById('sell_content_wrapper')) {
            if (data.tick && document.getElementById('sell_content_wrapper')) {
                Tick.details(data);
                if (!chart_display_decimals) {
                    chart_display_decimals = data.tick.quote.split('.')[1].length || 2;
                }
            } else if (data.history && document.getElementById('sell_content_wrapper')) {
                if (!chart_display_decimals) {
                    chart_display_decimals = data.history.prices[0].split('.')[1].length || 2;
                }
            }
            if (!window.tick_init || window.tick_init === '') {
                initialize({
                    symbol              : window.tick_underlying,
                    number_of_ticks     : window.tick_count,
                    contract_category   : ((/asian/i).test(window.tick_shortcode) ? 'asian' : (/digit/i).test(window.tick_shortcode) ? 'digits' : 'callput'),
                    longcode            : window.tick_longcode,
                    display_symbol      : window.tick_display_name,
                    contract_start      : window.tick_date_start,
                    abs_barrier         : window.abs_barrier,
                    display_decimals    : chart_display_decimals,
                    contract_sentiment  : window.contract_type === 'CALL' || window.contract_type === 'ASIANU' ? 'up' : 'down',
                    show_contract_result: 0,
                });
                spots_list = {};
                window.tick_init = 'initialized';
            }
        }
        if (data.tick) {
            spots2 = Tick.spots();
            epoches = Object.keys(spots2).sort((a, b) => a - b);
        } else if (data.history) {
            epoches = data.history.times;
        }
        if (applicable_ticks && ticks_needed && applicable_ticks.length >= ticks_needed) {
            evaluateContractOutcome();
            if (window.responseID) {
                BinarySocket.send({ forget: window.responseID });
            }
<<<<<<< HEAD
            if (tick.epoch > $self.contract_start_moment.unix() && !$self.spots_list[tick.epoch]) {
                if (!$self.chart) return;
                if (!$self.chart.series) return;
                $self.chart.series[0].addPoint([$self.counter, tick.quote], true, false);
                $self.applicable_ticks.push(tick);
                $self.spots_list[tick.epoch] = tick.quote;
                const indicator_key = `_${$self.counter}`;
                if (typeof $self.x_indicators[indicator_key] !== 'undefined') {
                    $self.x_indicators[indicator_key].index = $self.counter;
                    $self.add($self.x_indicators[indicator_key]);
=======
        } else {
            for (let d = 0; d < epoches.length; d++) {
                let tick;
                if (data.tick) {
                    tick = {
                        epoch: parseInt(epoches[d]),
                        quote: parseFloat(spots2[epoches[d]]),
                    };
                } else if (data.history) {
                    tick = {
                        epoch: parseInt(data.history.times[d]),
                        quote: parseFloat(data.history.prices[d]),
                    };
                }
                if (tick.epoch > contract_start_moment.unix() && !spots_list[tick.epoch]) {
                    if (!chart || !chart.series) return;
                    chart.series[0].addPoint([counter, tick.quote], true, false);
                    applicable_ticks.push(tick);
                    spots_list[tick.epoch] = tick.quote;
                    const indicator_key = '_' + counter;
                    if (typeof x_indicators[indicator_key] !== 'undefined') {
                        x_indicators[indicator_key].index = counter;
                        add(x_indicators[indicator_key]);
                    }
                    addBarrier();
                    applyChartBackgroundColor(tick);
                    counter++;
>>>>>>> b20617f2
                }
            }

            if (is_trading_page) {
                const is_up   = contract_sentiment === 'up';
                const min     = chart.yAxis[0].getExtremes().min;
                const max     = chart.yAxis[0].getExtremes().max;
                chart.yAxis[0].removePlotBand('win-area');
                chart.yAxis[0].addPlotBand({
                    id   : 'win-area',
                    from : is_up ? contract_barrier : min,
                    to   : is_up ? max : contract_barrier,
                    color: '#f5f8fb',
                });
                chart.yAxis[0].removePlotBand('lose-area');
                chart.yAxis[0].addPlotBand({
                    id   : 'lose-area',
                    from : is_up ? min : contract_barrier,
                    to   : is_up ? contract_barrier : max,
                    color: '#ffffff',
                });
            }
        }
    };

    const updateChart = (data, contract) => {
        window.subscribe = 'false';
        if (contract) {
            window.tick_underlying = contract.underlying;
            window.tick_count = contract.tick_count;
            window.tick_longcode = contract.longcode;
            window.tick_display_name = contract.display_name;
            window.tick_date_start = contract.date_start;
            window.abs_barrier = contract.barrier;
            window.tick_shortcode = contract.shortcode;
            window.contract_type = contract.contract_type;
            window.tick_init = '';
            const request = {
                ticks_history: contract.underlying,
                start        : contract.date_start,
                end          : 'latest',
            };
            if (contract.current_spot_time < contract.date_expiry) {
                request.subscribe = 1;
                window.subscribe  = 'true';
            } else {
                request.end = contract.date_expiry;
            }
            socketSend(request);
        } else {
            dispatch(data);
        }
    };

    return {
        init       : initialize,
        updateChart: updateChart,
        resetSpots : () => { spots_list = {}; },
    };
})();

module.exports = TickDisplay_Beta;<|MERGE_RESOLUTION|>--- conflicted
+++ resolved
@@ -78,56 +78,11 @@
         Highcharts.wrap(Highcharts.Tooltip.prototype, 'refresh', function(proceed) {
             const tooltip = this.chart.options.tooltip;
 
-<<<<<<< HEAD
-            $self.set_x_indicators();
-            $self.initialize_chart({
-                plot_from: data.previous_tick_epoch * 1000,
-                plot_to  : new Date((parseInt(data.contract_start) +
-                    parseInt(($self.number_of_ticks + 2) * tick_frequency)) * 1000).getTime(),
-                minimize: minimize,
-                width   : data.width ? data.width : undefined,
-            });
-        },
-        set_x_indicators: function() {
-            const $self = this;
-
-            const exit_tick_index = $self.number_of_ticks - 1;
-            if ($self.contract_category.match('asian')) {
-                $self.ticks_needed = $self.number_of_ticks;
-                $self.x_indicators = {
-                    _0: { label: 'Entry Spot', id: 'start_tick' },
-                };
-                $self.x_indicators[`_${exit_tick_index}`] = {
-                    label: 'Exit Spot',
-                    id   : 'exit_tick',
-                };
-            } else if ($self.contract_category.match('callput')) {
-                $self.ticks_needed = $self.number_of_ticks + 1;
-                $self.x_indicators = {
-                    _0: { label: 'Entry Spot', id: 'entry_tick' },
-                };
-                $self.x_indicators[`_${$self.number_of_ticks}`] = {
-                    label: 'Exit Spot',
-                    id   : 'exit_tick',
-                };
-            } else if ($self.contract_category.match('digits')) {
-                $self.ticks_needed = $self.number_of_ticks;
-                $self.x_indicators = {
-                    _0: { label: 'Tick 1', id: 'start_tick' },
-                };
-                $self.x_indicators[`_${exit_tick_index}`] = {
-                    label: `Tick ${$self.number_of_ticks}`,
-                    id   : 'last_tick',
-                };
-            } else {
-                $self.x_indicators = {};
-=======
             // Run the original proceed method
             proceed.apply(this, Array.prototype.slice.call(arguments, 1));
 
             if (tooltip.events && tooltip.events.show) {
                 tooltip.events.show(this.chart.hoverPoints);
->>>>>>> b20617f2
             }
         });
     };
@@ -139,7 +94,7 @@
             x_indicators = {
                 _0: { label: 'Entry Spot', id: 'start_tick' },
             };
-            x_indicators['_' + exit_tick_index] = {
+            x_indicators[`_${exit_tick_index}`] = {
                 label: 'Exit Spot',
                 id   : 'exit_tick',
             };
@@ -148,7 +103,7 @@
             x_indicators = {
                 _0: { label: 'Entry Spot', id: 'entry_tick' },
             };
-            x_indicators['_' + number_of_ticks] = {
+            x_indicators[`_${number_of_ticks}`] = {
                 label: 'Exit Spot',
                 id   : 'exit_tick',
             };
@@ -157,8 +112,8 @@
             x_indicators = {
                 _0: { label: 'Tick 1', id: 'start_tick' },
             };
-            x_indicators['_' + exit_tick_index] = {
-                label: 'Tick ' + number_of_ticks,
+            x_indicators[`_${exit_tick_index}`] = {
+                label: `Tick ${number_of_ticks}`,
                 id   : 'last_tick',
             };
         } else {
@@ -184,7 +139,7 @@
                 formatter: function() {
                     const new_y = this.y.toFixed(display_decimals);
                     const mom = moment.utc(applicable_ticks[this.x].epoch * 1000).format('dddd, MMM D, HH:mm:ss');
-                    return mom + '<br/>' + display_symbol + ' ' + new_y;
+                    return `${mom}<br/>${display_symbol} ${new_y}`;
                 },
                 crosshairs: [true],
             },
@@ -239,13 +194,6 @@
                     marginBottom: 25,
                 },
                 tooltip: {
-<<<<<<< HEAD
-                    formatter: function () {
-                        const that = this;
-                        const new_y = that.y.toFixed($self.display_decimals);
-                        const mom = moment.utc($self.applicable_ticks[that.x].epoch * 1000).format('dddd, MMM D, HH:mm:ss');
-                        return `${mom}<br/>${$self.display_symbol} ${new_y}`;
-=======
                     style: { display: 'none' },
 
                     formatter: function() {
@@ -259,7 +207,6 @@
                                 .find(' #contract-values')
                                 .show();
                         },
->>>>>>> b20617f2
                     },
                 },
                 xAxis: {
@@ -321,38 +268,17 @@
         if (barrier_type === 'static') {
             const barrier_tick = applicable_ticks[0];
 
-<<<<<<< HEAD
-                if ($self.barrier) {
-                    let final_barrier = barrier_tick.quote + parseFloat($self.barrier);
-                    // sometimes due to rounding issues, result is 1.009999 while it should
-                    // be 1.01
-                    final_barrier = Number(`${Math.round(`${final_barrier}e${$self.display_decimals}`)}e-${$self.display_decimals}`);
-=======
             if (barrier) {
                 let final_barrier = barrier_tick.quote + parseFloat(barrier);
                 // sometimes due to rounding issues, result is 1.009999 while it should
                 // be 1.01
-                final_barrier = Number(Math.round(final_barrier + 'e' + display_decimals) + 'e-' + display_decimals);
->>>>>>> b20617f2
+                final_barrier = Number(`${Math.round(`${final_barrier}e${display_decimals}`)}e-${display_decimals}`);
 
                 barrier_tick.quote = final_barrier;
             } else if (abs_barrier) {
                 barrier_tick.quote = parseFloat(abs_barrier);
             }
 
-<<<<<<< HEAD
-                $self.chart.yAxis[0].addPlotLine({
-                    id    : 'tick-barrier',
-                    value : barrier_tick.quote,
-                    color : line_color,
-                    width : line_width,
-                    zIndex: 2,
-                    label : {
-                        text : $self.is_trading_page ? '' : `Barrier (${barrier_tick.quote})`,
-                        align: 'center',
-                    },
-                });
-=======
             chart.yAxis[0].addPlotLine({
                 id    : 'tick-barrier',
                 value : barrier_tick.quote,
@@ -360,44 +286,19 @@
                 width : line_width,
                 zIndex: 2,
                 label : {
-                    text : is_trading_page ? '' : 'Barrier (' + barrier_tick.quote + ')',
+                    text : is_trading_page ? '' : `Barrier (${barrier_tick.quote})`,
                     align: 'center',
                 },
             });
->>>>>>> b20617f2
 
             contract_barrier = barrier_tick.quote;
             set_barrier = false;
         }
 
-<<<<<<< HEAD
-            if (barrier_type === 'asian') {
-                let total = 0;
-                for (let i = 0; i < $self.applicable_ticks.length; i++) {
-                    total += parseFloat($self.applicable_ticks[i].quote);
-                }
-                let calc_barrier =  total / $self.applicable_ticks.length;
-                calc_barrier = calc_barrier.toFixed(parseInt($self.display_decimals) + 1); // round calculated barrier
-
-                $self.chart.yAxis[0].removePlotLine('tick-barrier');
-                $self.chart.yAxis[0].addPlotLine({
-                    id    : 'tick-barrier',
-                    value : calc_barrier,
-                    color : line_color,
-                    width : line_width,
-                    zIndex: 2,
-                    label : {
-                        text : $self.is_trading_page ? '' : `Average (${calc_barrier})`,
-                        align: 'center',
-                    },
-                });
-                $self.contract_barrier = calc_barrier;
-=======
         if (barrier_type === 'asian') {
             let total = 0;
             for (let i = 0; i < applicable_ticks.length; i++) {
                 total += parseFloat(applicable_ticks[i].quote);
->>>>>>> b20617f2
             }
             let calc_barrier =  total / applicable_ticks.length;
             calc_barrier = calc_barrier.toFixed(parseInt(display_decimals) + 1); // round calculated barrier
@@ -410,7 +311,7 @@
                 width : line_width,
                 zIndex: 2,
                 label : {
-                    text : is_trading_page ? '' : 'Average (' + calc_barrier + ')',
+                    text : is_trading_page ? '' : `Average (${calc_barrier})`,
                     align: 'center',
                 },
             });
@@ -538,18 +439,6 @@
             if (window.responseID) {
                 BinarySocket.send({ forget: window.responseID });
             }
-<<<<<<< HEAD
-            if (tick.epoch > $self.contract_start_moment.unix() && !$self.spots_list[tick.epoch]) {
-                if (!$self.chart) return;
-                if (!$self.chart.series) return;
-                $self.chart.series[0].addPoint([$self.counter, tick.quote], true, false);
-                $self.applicable_ticks.push(tick);
-                $self.spots_list[tick.epoch] = tick.quote;
-                const indicator_key = `_${$self.counter}`;
-                if (typeof $self.x_indicators[indicator_key] !== 'undefined') {
-                    $self.x_indicators[indicator_key].index = $self.counter;
-                    $self.add($self.x_indicators[indicator_key]);
-=======
         } else {
             for (let d = 0; d < epoches.length; d++) {
                 let tick;
@@ -569,7 +458,7 @@
                     chart.series[0].addPoint([counter, tick.quote], true, false);
                     applicable_ticks.push(tick);
                     spots_list[tick.epoch] = tick.quote;
-                    const indicator_key = '_' + counter;
+                    const indicator_key = `_${counter}`;
                     if (typeof x_indicators[indicator_key] !== 'undefined') {
                         x_indicators[indicator_key].index = counter;
                         add(x_indicators[indicator_key]);
@@ -577,7 +466,6 @@
                     addBarrier();
                     applyChartBackgroundColor(tick);
                     counter++;
->>>>>>> b20617f2
                 }
             }
 
