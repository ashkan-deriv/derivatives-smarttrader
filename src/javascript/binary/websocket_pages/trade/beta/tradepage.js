const TradingAnalysis_Beta      = require('./analysis');
const TradingEvents_Beta        = require('./event');
const Message_Beta              = require('./message');
const Price_Beta                = require('./price');
const forgetTradingStreams_Beta = require('./process').forgetTradingStreams_Beta;
const commonTrading             = require('../common');
const displayCurrencies         = require('../currency');
const Defaults                  = require('../defaults');
const Notifications             = require('../notifications');
const Symbols                   = require('../symbols');
const PortfolioInit             = require('../../user/account/portfolio/portfolio.init');
const ViewPopup                 = require('../../user/view_popup/view_popup');
const BinaryPjax                = require('../../../base/binary_pjax');
const State                     = require('../../../base/storage').State;
const jpClient                  = require('../../../common_functions/country_base').jpClient;
const Guide                     = require('../../../common_functions/guide');
const ResizeSensor              = require('../../../../lib/resize-sensor');

const TradePage_Beta = (() => {
    'use strict';

    let events_initialized = 0;
    State.remove('is_beta_trading');

    const onLoad = () => {
        const is_jp_client = jpClient();
        if (is_jp_client) {
            BinaryPjax.load('multi_barriers_trading');
            return;
        }
        State.set('is_beta_trading', true);
        BinarySocket.init({
            onmessage: (msg) => {
                Message_Beta.process(msg);
            },
            onopen: () => {
                Notifications.hide('CONNECTION_ERROR');
            },
        });
        Price_Beta.clearFormId();
        if (events_initialized === 0) {
            events_initialized = 1;
            TradingEvents_Beta.init();
        }

        BinarySocket.send({ payout_currencies: 1 }).then(() => {
            displayCurrencies();
            Symbols.getSymbols(1);
        });

        if (document.getElementById('websocket_form')) {
            commonTrading.addEventListenerForm();
            if (!is_jp_client) {
                new ResizeSensor($('.col-left .content-tab-container, #contract_prices_container'), adjustAnalysisColumnHeight);
                new ResizeSensor($('.col-right'), moreTabsHandler);
            }
        }

        // Walktrough Guide
        Guide.init({
            script: 'trading',
        });
        TradingAnalysis_Beta.bindAnalysisTabEvent();

        ViewPopup.viewButtonOnClick('#contract_confirmation_container');
    };

    const adjustAnalysisColumnHeight = () => {
        let sum_height = 0;
        if (window.innerWidth > 767) {
            $('.col-left').children().each(function() {
                if ($(this).is(':visible')) sum_height += $(this).outerHeight(true);
            });
        } else {
            sum_height = 'auto';
        }
        $('#trading_analysis_content').height(sum_height);
    };

    const moreTabsHandler = ($ul) => {
        if (!$ul) $ul = $('#analysis_tabs');
        const see_more_class  = 'see-more';
        const more_tabs_class = 'more-tabs';
        const max_width       = $ul.outerWidth();
        let total_width = 0;

        // add seeMore tab
<<<<<<< HEAD
        let $seeMore = $ul.find(`li.${seeMoreClass}`);
        if ($seeMore.length === 0) {
            $seeMore = $('<li/>', { class: `tm-li ${seeMoreClass}` }).append($('<a/>', { class: 'tm-a', href: `${'java'}${'script:;'}` })
                .append($('<span/>', { class: 'caret-down' })));
            $ul.append($seeMore);
=======
        let $see_more = $ul.find('li.' + see_more_class);
        if ($see_more.length === 0) {
            $see_more = $('<li class="tm-li ' + see_more_class + '"><a class="tm-a" href="javascript:;"><span class="caret-down"></span></a></li>');
            $ul.append($see_more);
>>>>>>> b20617f2
        }
        $see_more.removeClass('active');

        // add moreTabs container
<<<<<<< HEAD
        let $moreTabs = $ul.find(`.${moreTabsClass}`);
        if ($moreTabs.length === 0) {
            $moreTabs = $('<div/>', { class: moreTabsClass }).appendTo($seeMore);
=======
        let $more_tabs = $ul.find('.' + more_tabs_class);
        if ($more_tabs.length === 0) {
            $more_tabs = $('<div class="' + more_tabs_class + '" />').appendTo($see_more);
>>>>>>> b20617f2
        } else {
            $more_tabs.find('>li').each((index, tab) => {
                $(tab).insertBefore($see_more);
            });
        }
        $more_tabs.css('top', $ul.find('li:visible').outerHeight() - 1).unbind('click').click(() => { hideDropDown('fast'); });

        // move additional tabs to moreTabs
        const $visible_tabs = $ul.find('>li:visible');
        $visible_tabs.each((index, tab) => {
            total_width += $(tab).outerWidth(true);
        });
<<<<<<< HEAD
        let resultWidth = totalWidth;
        while (resultWidth >= maxWidth) {
            const $thisTab = $ul.find(`>li:not(.${seeMoreClass}):visible`).last();
            resultWidth -= $thisTab.outerWidth(true);
            $thisTab.prependTo($moreTabs);
=======
        let result_width = total_width;
        while (result_width >= max_width) {
            const $thisTab = $ul.find('>li:not(.' + see_more_class + '):visible').last();
            result_width -= $thisTab.outerWidth(true);
            $thisTab.prependTo($more_tabs);
>>>>>>> b20617f2
        }

        if ($more_tabs.children().length === 0) {
            $see_more.hide();
            return;
        }

        $see_more.show();
        if ($more_tabs.find('>li.active').length > 0) {
            $see_more.addClass('active');
        }

        // drop down behaviour
        const showDropDown = () => {
            $more_tabs.slideDown();
            if ($see_more.find('.over').length === 0) {
                $('<div/>', { class: 'over' }).insertBefore($see_more.find('>a'));
                $see_more.find('.over').width($see_more.width());
            }
            $see_more.addClass('open');
        };
        const hideDropDown = (duration) => {
            $more_tabs.slideUp(duration || 400, () => {
                $see_more.removeClass('open');
            });
        };
        let timeout;
        $see_more.find('> a').unbind('click').on('click', (e) => {
            e.stopPropagation();
            if ($more_tabs.is(':visible')) {
                hideDropDown();
                clearTimeout(timeout);
            } else {
                clearTimeout(timeout);
                showDropDown();
                timeout = setTimeout(() => {
                    hideDropDown();
                    clearTimeout(timeout);
                }, 3000);
            }
        });
        $(document).unbind('click').on('click', () => { hideDropDown(); });

        $more_tabs.mouseenter(() => {
            clearTimeout(timeout);
        });

        $more_tabs.mouseleave(() => {
            clearTimeout(timeout);
            timeout = setTimeout(() => {
                hideDropDown();
            }, 1000);
        });
    };

    const reload = () => {
        sessionStorage.removeItem('underlying');
        window.location.reload();
    };

    const onUnload = () => {
        State.remove('is_beta_trading');
        events_initialized = 0;
        forgetTradingStreams_Beta();
        BinarySocket.clear();
        Defaults.clear();
        PortfolioInit.onUnload();
        commonTrading.chartFrameCleanup();
    };

    const onDisconnect = () => {
        commonTrading.showPriceOverlay();
        commonTrading.showFormOverlay();
        commonTrading.chartFrameCleanup();
        commonTrading.clean();
        onLoad();
    };

    return {
        onLoad      : onLoad,
        reload      : reload,
        onUnload    : onUnload,
        onDisconnect: onDisconnect,
    };
})();

module.exports = TradePage_Beta;<|MERGE_RESOLUTION|>--- conflicted
+++ resolved
@@ -85,31 +85,18 @@
         let total_width = 0;
 
         // add seeMore tab
-<<<<<<< HEAD
-        let $seeMore = $ul.find(`li.${seeMoreClass}`);
-        if ($seeMore.length === 0) {
-            $seeMore = $('<li/>', { class: `tm-li ${seeMoreClass}` }).append($('<a/>', { class: 'tm-a', href: `${'java'}${'script:;'}` })
+        let $see_more = $ul.find(`li.${see_more_class}`);
+        if ($see_more.length === 0) {
+            $see_more = $('<li/>', { class: `tm-li ${see_more_class}` }).append($('<a/>', { class: 'tm-a', href: `${'java'}${'script:;'}` })
                 .append($('<span/>', { class: 'caret-down' })));
-            $ul.append($seeMore);
-=======
-        let $see_more = $ul.find('li.' + see_more_class);
-        if ($see_more.length === 0) {
-            $see_more = $('<li class="tm-li ' + see_more_class + '"><a class="tm-a" href="javascript:;"><span class="caret-down"></span></a></li>');
             $ul.append($see_more);
->>>>>>> b20617f2
         }
         $see_more.removeClass('active');
 
         // add moreTabs container
-<<<<<<< HEAD
-        let $moreTabs = $ul.find(`.${moreTabsClass}`);
-        if ($moreTabs.length === 0) {
-            $moreTabs = $('<div/>', { class: moreTabsClass }).appendTo($seeMore);
-=======
-        let $more_tabs = $ul.find('.' + more_tabs_class);
+        let $more_tabs = $ul.find(`.${more_tabs_class}`);
         if ($more_tabs.length === 0) {
-            $more_tabs = $('<div class="' + more_tabs_class + '" />').appendTo($see_more);
->>>>>>> b20617f2
+            $more_tabs = $('<div/>', { class: more_tabs_class }).appendTo($see_more);
         } else {
             $more_tabs.find('>li').each((index, tab) => {
                 $(tab).insertBefore($see_more);
@@ -122,19 +109,11 @@
         $visible_tabs.each((index, tab) => {
             total_width += $(tab).outerWidth(true);
         });
-<<<<<<< HEAD
-        let resultWidth = totalWidth;
-        while (resultWidth >= maxWidth) {
-            const $thisTab = $ul.find(`>li:not(.${seeMoreClass}):visible`).last();
-            resultWidth -= $thisTab.outerWidth(true);
-            $thisTab.prependTo($moreTabs);
-=======
         let result_width = total_width;
         while (result_width >= max_width) {
-            const $thisTab = $ul.find('>li:not(.' + see_more_class + '):visible').last();
+            const $thisTab = $ul.find(`>li:not(.${see_more_class}):visible`).last();
             result_width -= $thisTab.outerWidth(true);
             $thisTab.prependTo($more_tabs);
->>>>>>> b20617f2
         }
 
         if ($more_tabs.children().length === 0) {
