<<<<<<< HEAD
var japanese_client = require('../../../common_functions/country_base').japanese_client;
var MBContract  = require('../../mb_trade/mb_contract').MBContract;
var ViewPopupUI = require('../../user/view_popup/view_popup_ui').ViewPopupUI;
var State       = require('../../../base/storage').State;
var localize    = require('../../../base/localize').localize;
var template    = require('../../../base/utility').template;
var HighchartUI = require('./highchart_ui').HighchartUI;
var Highcharts  = require('highcharts/highstock');
=======
const japanese_client = require('../../../common_functions/country_base').japanese_client;
const MBContract      = require('../../mb_trade/mb_contract').MBContract;
const ViewPopupUI     = require('../../user/view_popup/view_popup_ui').ViewPopupUI;
const State           = require('../../../base/storage').State;
const localize        = require('../../../base/localize').localize;
const Highcharts      = require('highcharts/highstock');
>>>>>>> 79016008
require('highcharts/modules/exporting')(Highcharts);

const Highchart = (function() {
    let chart,
        options,
        chart_forget,
        responseID,
        contract,
        contract_ended,
        contracts_for_send,
        history_send,
        entry_tick_barrier_drawn,
        initialized,
        chart_delayed,
        chart_subscribed,
        request,
        min_point,
        max_point,
        start_time,
        purchase_time,
        now_time,
        end_time,
        entry_tick_time,
        is_sold,
        sell_time,
        sell_spot_time,
        is_settleable,
        exit_tick_time,
        exit_time,
        underlying;
<<<<<<< HEAD

    function init_once() {
=======
        // i;
    const init_once = function() {
>>>>>>> 79016008
        chart = '';
        initialized = false;
        chart_delayed = false;
        chart_subscribed = false;
        chart_forget = false;
        contract_ended = false;
        contracts_for_send = false;
        history_send = false;
        entry_tick_barrier_drawn = false;
    };

    // initiate the chart for the first time only, send it ticks or candles data
<<<<<<< HEAD
    function init_chart(init_options) {
        var data = [];
        var type = '';
        var i;

        var history = '',
            candles = '';
        if (init_options.history) { // init_options.history indicates line chart
            type = 'line';
            history = init_options.history;
            var times = history.times;
            var prices = history.prices;
=======
    const init_chart = function(init_options) {
        let data = [],
            type = '',
            i;

        const lbl_start_time = '<div style="margin-bottom:3px;margin-left:10px;height:0;width:20px;border:0;border-bottom:2px;border-style:solid;border-color:#E98024;display:inline-block"></div> ' + localize('Start time') + ' ';
        const lbl_entry_spot = '<div style="margin-left:10px;display:inline-block;border:3px solid orange;border-radius:6px;width:4px;height:4px;"></div> ' + localize('Entry spot') + ' ';
        const lbl_exit_spot = '<div style="margin-left:10px;display:inline-block;background-color:orange;border-radius:6px;width:10px;height:10px;"></div> ' + localize('Exit spot') + ' ';
        const lbl_end_time = '<div style="margin-bottom: 3px;margin-left:10px;height:0;width:20px;border:0;border-bottom:2px;border-style:dashed;border-color:#E98024;display:inline-block"></div> ' + localize('End time') + ' ';
        const lbl_delay = '<span style="display:block;text-align:center;margin-bottom:0.2em;color:red"> ' + localize('Charting for this underlying is delayed') + ' </span>';
        // init_options.history indicates line chart
        if (init_options.history) {
            type = 'line';
            const history = init_options.history;
            const times = history.times;
            const prices = history.prices;
>>>>>>> 79016008
            if (chart_delayed) {
                for (i = 0; i < times.length; ++i) {
                    push_ticks(times[i], prices[i]);
                }
            } else if (min_point && max_point) {
                var current_time;
                for (i = 0; i < times.length; ++i) {
                    current_time = parseInt(times[i]);
                    if (current_time >= min_point && current_time <= max_point) {
                        // only display the first tick before entry spot and one tick after exit spot
                        // as well as the set of ticks between them
                        push_ticks(current_time, prices[i]);
                    }
                }
            }
        } else if (init_options.candles) { // init_options.candles indicates candle chart
            candles = init_options.candles;
            type = 'candlestick';
            data = candles.map(function(c) {
                return [c.epoch * 1000, c.open * 1, c.high * 1, c.low * 1, c.close * 1];
            });
        }
<<<<<<< HEAD

        function push_ticks(time, price) {
            data.push([parseInt(time) * 1000, price * 1]);
        }

=======
        const title = localize(init_options.title);
>>>>>>> 79016008
        // element where chart is to be displayed
        const el = document.getElementById('analysis_live_chart');
        if (!el) return null;

<<<<<<< HEAD
        var JPClient = japanese_client();
        HighchartUI.set_labels(chart_delayed);
        HighchartUI.set_chart_options({
            height    : el.parentElement.offsetHeight,
            title     : localize(init_options.title),
            JPClient  : JPClient,
            decimals  : history ? history.prices[0] : candles[0].open,
            type      : type,
            data      : data,
            entry_time: entry_tick_time ? entry_tick_time * 1000 : start_time * 1000,
            exit_time : exit_time ? exit_time * 1000 : null,
        });

        // display comma after every three digits instead of space
        Highcharts.setOptions(HighchartUI.get_highchart_options(JPClient));

        if (!el) return null;
        // eslint-disable-next-line new-cap
        var new_chart = Highcharts.stockChart(el, HighchartUI.get_chart_options());
=======
        const chartOptions = {
            chart: {
                type           : 'line',
                renderTo       : el,
                backgroundColor: null, /* make background transparent */
                height         : el.parentElement.offsetHeight > 450 ? el.parentElement.offsetHeight : 450,
            },
            title: {
                text : title,
                style: { fontSize: '16px' },
            },
            credits: {
                enabled: false,
            },
            tooltip: {
                xDateFormat: (japanese_client() ? '%Y/%m/%d, %H:%M:%S' : '%A, %b %e, %H:%M:%S GMT'),
            },
            xAxis: {
                type       : 'datetime',
                categories : null,
                startOnTick: false,
                endOnTick  : false,
                // min indicates where to start displaying the chart
                min        : min_point ? min_point * 1000 : null,
                // max indicates where to stop displaying the chart
                // max        : max_point ? max_point * 1000 : null,
                labels     : { overflow: 'justify', format: '{value:%H:%M:%S}' },
            },
            yAxis: {
                labels: { align: 'left', x: 0, y: -2 },
                title : '',
            },
            series: [{
                name : title,
                data : data,
                type : type,
                // zones are used to display color of the line
                zones: [{
                    // make the line grey until it reaches entry time or start time if entry spot time is not yet known
                    value: entry_tick_time ? entry_tick_time * 1000 : start_time * 1000,
                    color: '#ccc',
                }, {
                    // make the line default color until exit time is reached
                    value: exit_time * 1000 || null,
                    color: '',
                }, {
                    // make the line grey again after trade ended
                    color: '#ccc',
                }],
                zoneAxis: 'x',
            }],
            exporting: { enabled: false, enableImages: false },
            legend   : { enabled: false },
            navigator: {
                enabled           : true,
                adaptToUpdatedData: true,
            },
            plotOptions: {
                line: {
                    marker: {
                        radius : 2,
                        enabled: true,
                    },
                },
                candlestick: {
                    lineColor  : 'black',
                    color      : 'red',
                    upColor    : 'green',
                    upLineColor: 'black',
                    shadow     : true,
                },
            },
            rangeSelector: { enabled: false },
        };

        // display comma after every three digits instead of space
        Highcharts.setOptions({
            global: {
                timezoneOffset: japanese_client() ? -9 * 60 : 0, // Converting chart time to JST.
            },
            lang: { thousandsSep: ',' },
        });

        // display a guide for clients to know how we are marking entry and exit spots
        if (init_options.history) {
            const txt = lbl_start_time + lbl_entry_spot + lbl_exit_spot + lbl_end_time;
            chartOptions.subtitle = {
                text   : (chart_delayed ? lbl_delay : '') + txt,
                align  : 'center',
                useHTML: true,
            };
            chartOptions.tooltip.valueDecimals = init_options.history.prices[0].split('.')[1].length || 3;
        } else if (init_options.candles) {
            chartOptions.subtitle = {
                text   : chart_delayed ? lbl_delay + lbl_start_time + lbl_end_time : lbl_start_time + lbl_end_time,
                align  : 'center',
                useHTML: true,
            };
            chartOptions.tooltip.valueDecimals = init_options.candles[0].open.split('.')[1].length || 3;
        }

        if (!el) return null;
        // eslint-disable-next-line new-cap
        const new_chart = Highcharts.stockChart(el, chartOptions);
>>>>>>> 79016008
        initialized = true;

        return new_chart;
    };

    // this is used to draw lines such as start and end times
<<<<<<< HEAD
    var addPlotLineX = function(params) {
        chart.xAxis[0].addPlotLine(HighchartUI.get_plotline_options(params, 'x'));
        if (user_sold()) {
            HighchartUI.replace_exit_label_with_sell(chart.subtitle.element);
=======
    const addPlotLineX = function(params) {
        chart.xAxis[0].addPlotLine({
            value    : params.value,
            id       : params.id || params.value,
            label    : { text: params.label || '', x: params.text_left ? -15 : 5 },
            color    : params.color || '#e98024',
            zIndex   : 2,
            width    : params.width || 2,
            dashStyle: params.dashStyle || 'Solid',
        });
        if (sell_time && sell_time < end_time) {
            const subtitle = chart.subtitle.element,
                subtitle_length = subtitle.childNodes.length,
                textnode = document.createTextNode(' '  + localize('Sell time') + ' ');
            for (let i = 0; i < subtitle_length; i++) {
                if (/End time/.test(subtitle.childNodes[i].nodeValue)) {
                    const item = subtitle.childNodes[i];
                    subtitle.replaceChild(textnode, item);
                }
            }
>>>>>>> 79016008
        }
    };

    // this is used to draw lines such as barrier
<<<<<<< HEAD
    var addPlotLineY = function(params) {
        chart.yAxis[0].addPlotLine(HighchartUI.get_plotline_options(params, 'y'));
=======
    const addPlotLineY = function(params) {
        chart.yAxis[0].addPlotLine({
            id       : params.id || params.label,
            value    : params.value,
            label    : { text: params.label, align: 'center' },
            color    : params.color || 'green',
            zIndex   : 1,
            width    : 2,
            dashStyle: params.dashStyle || 'Solid',
        });
>>>>>>> 79016008
    };

    // since these values are used in almost every function, make them easy to initialize
    const initialize_values = function() {
        start_time      = parseInt(contract.date_start);
        purchase_time   = parseInt(contract.purchase_time);
        now_time        = parseInt(contract.current_spot_time);
        end_time        = parseInt(contract.date_expiry);
        entry_tick_time = parseInt(contract.entry_tick_time);
        is_sold         = contract.is_sold;
        sell_time       = parseInt(contract.sell_time);
        sell_spot_time  = parseInt(contract.sell_spot_time);
        is_settleable   = contract.is_settleable;
        exit_tick_time  = parseInt(contract.exit_tick_time);
        exit_time       = parseInt(is_sold && sell_time < end_time ? sell_spot_time : exit_tick_time || end_time);
        underlying      = contract.underlying;
    };

    // use this instead of BinarySocket.send to avoid overriding the on-message function of trading page
    const socketSend = function(req) {
        if (!req) return;
        if (!req.hasOwnProperty('passthrough')) {
            req.passthrough = {};
        }
        // send dispatch_to to help socket.js forward the correct response back to here
        req.passthrough.dispatch_to = 'ViewChartWS';
        BinarySocket.send(req);
    };

<<<<<<< HEAD
    var dispatch = function(response) {
        var type  = response.msg_type,
            error = response.error;
        if (type === 'contracts_for' && (!error || (error.code && error.code === 'InvalidSymbol'))) {
            delayed_chart(response.contracts_for);
        } else if (/(history|candles|tick|ohlc)/.test(type) && !error) {
=======
    const dispatch = function(response) {
        const type = response.msg_type,
            error = response.error;
        let i;
        if (type === 'contracts_for' && (!error || (error && error.code && error.code === 'InvalidSymbol'))) {
            if (response.contracts_for && response.contracts_for.feed_license) {
                handle_delay(response.contracts_for.feed_license);
                save_feed_license(response.echo_req.contracts_for, response.contracts_for.feed_license);
            }
            show_entry_error();
        } else if ((type === 'history' || type === 'candles' || type === 'tick' || type === 'ohlc') && !error) {
>>>>>>> 79016008
            responseID = response[type].id;
            // send view popup the response ID so view popup can forget the calls if it's closed before contract ends
            if (responseID) ViewPopupUI.storeSubscriptionID(responseID, 'chart');
            options = { title: contract.display_name };
            options[type] = response[type];
            var history = response.history,
                candles = response.candles,
                tick    = response.tick,
                ohlc    = response.ohlc;
            if (history || candles) {
                var length = (history ? history.times : candles).length;
                if (length === 0) {
                    HighchartUI.show_error('missing');
                    return;
                }
                if (history) {
                    var history_times = history.times;
                    get_min_history(history_times);
                    get_max_history(history_times);
                } else if (candles) {
                    get_min_candle(candles);
                    get_max_candle(candles);
                }
                // only initialize chart if it hasn't already been initialized
                if (!chart && !initialized) {
                    chart = init_chart(options);
                    if (!chart) return;

                    if (purchase_time !== start_time) draw_line_x(purchase_time, localize('Purchase Time'), '', '', '#7cb5ec');

                    // second condition is used to make sure contracts that have purchase time
                    // but are sold before the start time don't show start time
                    if (!is_sold || (is_sold && sell_time && sell_time > start_time)) {
                        draw_line_x(start_time);
                    }

<<<<<<< HEAD
=======
                    // const duration = calculate_granularity(end_time, now_time, purchase_time, start_time)[1];

>>>>>>> 79016008
                    // show end time before contract ends if duration of contract is less than one day
                    // second OR condition is used so we don't draw end time again if there is sell time before
                    // commenting this for now as max is not set as expected in new version of chart
                    /* if (
                        end_time - (start_time || purchase_time) <= 24 * 60 * 60 &&
                        (!is_sold || (is_sold && !user_sold()))
                    ) {
                        draw_line_x(end_time, '', 'textLeft', 'Dash');
                    } */
                }
                if (is_sold || is_settleable) {
                    // reset_max();
                    reselect_exit_time();
                    end_contract();
                }
            } else if ((tick || ohlc) && !chart_forget) {
                if (chart && chart.series) {
                    update_chart(options);
                }
            }
            if (entry_tick_time) {
                select_entry_tick_barrier();
            }
            forget_streams();
        } else if (type === 'ticks_history' && error) {
            HighchartUI.show_error('', error.message);
        }
    };

    const show_chart = function(proposal_contract, update) {
        contract = proposal_contract;
        initialize_values();
        if (!update) {
            init_once();
        }
        if (!chart && !history_send) {
            request_data(update || '');
        } else if (chart && entry_tick_time) {
            select_entry_tick_barrier();
        }
        if (chart && (is_sold || is_settleable)) {
            // reset_max();
            reselect_exit_time();
            end_contract();
        }
        forget_streams();
    };

<<<<<<< HEAD
    function request_data(update) {
        var calculateGranularity = calculate_granularity(exit_time, now_time, purchase_time, start_time);
        var granularity = calculateGranularity[0],
=======
    const show_error = function(type, message) {
        const el = document.getElementById('analysis_live_chart');
        if (!el) return;
        if (type === 'missing') {
            el.innerHTML = '<p class="error-msg">' + localize('Ticks history returned an empty array.') + '</p>';
        } else {
            el.innerHTML = '<p class="error-msg">' + message + '</p>';
        }
    };

    const request_data = function(update) {
        const calculateGranularity = calculate_granularity(exit_time, now_time, purchase_time, start_time);
        const granularity = calculateGranularity[0],
>>>>>>> 79016008
            duration    = calculateGranularity[1],
            margin      = granularity === 0 ? Math.max(300, (30 * duration) / (60 * 60) || 0) : 3 * granularity;

        request = {
            ticks_history    : underlying,
            start            : ((purchase_time || start_time) - margin).toFixed(0), /* load more ticks first */
            end              : end_time ? (end_time + margin).toFixed(0) : 'latest',
            style            : granularity === 0 ? 'ticks' : 'candles',
            count            : 4999, /* maximum number of ticks possible */
            adjust_start_time: 1,
        };

        if (is_sold && sell_time < end_time) {
            request.end = sell_spot_time ? (parseInt(sell_spot_time) + margin).toFixed(0) : 'latest';
        }

        if (granularity !== 0) {
            request.granularity = granularity;
        }

        if (!is_settleable && !sell_spot_time && (window.time.valueOf() / 1000) < end_time && !chart_subscribed) {
            request.subscribe = 1;
        }

<<<<<<< HEAD
        var contracts_response = State.get('is_mb_trading') ? MBContract.getContractsResponse() : window.contracts_for,
            stored_delay = sessionStorage.getItem('license.' + underlying);

        if (contracts_response && contracts_response.echo_req.contracts_for === underlying) {
            delayed_chart(contracts_response);
        } else if (stored_delay) {
            handle_delay(stored_delay);
=======
        const contracts_response = State.get('is_mb_trading') ? MBContract.getContractsResponse() : window.contracts_for;

        if (contracts_response && contracts_response.echo_req.contracts_for === underlying) {
            const license = contracts_response.contracts_for.feed_license;
            if (contracts_response.contracts_for && license) {
                handle_delay(license);
                save_feed_license(contracts_response.echo_req.contracts_for, license);
            }
            show_entry_error();
        } else if (sessionStorage.getItem('license.' + underlying)) {
            handle_delay(sessionStorage.getItem('license.' + underlying));
>>>>>>> 79016008
            show_entry_error();
        } else if (!contracts_for_send && update === '') {
            socketSend({ contracts_for: underlying });
            contracts_for_send = true;
        }
    };

<<<<<<< HEAD
    function delayed_chart(contracts_response) {
        if (contracts_response.contracts_for && contracts_response.contracts_for.feed_license) {
            var license = contracts_response.contracts_for.feed_license;
            handle_delay(license);
            save_feed_license(contracts_response.echo_req.contracts_for, license);
        }
        show_entry_error();
    }

    function show_entry_error() {
        if (!entry_tick_time && !chart_delayed && start_time && window.time.unix() >= parseInt(start_time)) {
            HighchartUI.show_error('', localize('Waiting for entry tick.'));
=======
    const show_entry_error = function() {
        if (!entry_tick_time && chart_delayed === false && start_time && window.time.unix() >= parseInt(start_time)) {
            show_error('', localize('Waiting for entry tick.'));
>>>>>>> 79016008
        } else if (!history_send) {
            history_send = true;
            if (request.subscribe) chart_subscribed = true;
            socketSend(request);
        }
    };

    const handle_delay = function(feed_license) {
        if (feed_license !== 'realtime') {
            if (!is_settleable) {
                request.end = 'latest';
            }
            delete request.subscribe;
            chart_delayed = true;
        }
    };

    // we have to update the color zones with the correct entry_tick_time
    // and barrier value
<<<<<<< HEAD
    function select_entry_tick_barrier() {
        if (chart && entry_tick_time && !entry_tick_barrier_drawn) {
            entry_tick_barrier_drawn = true;
=======
    const select_entry_tick_barrier = function() {
        if (entry_tick_time && chart && !entry_tick_barrier_drawn) {
>>>>>>> 79016008
            select_entry_tick(entry_tick_time);
            if (chart) {
                draw_barrier();
                chart.series[0].zones[0].value = entry_tick_time * 1000;
                redraw_chart();
            }
        }
    };

    // update color zone of exit time
    const reselect_exit_time = function() {
        if (chart && exit_time) {
            chart.series[0].zones[1].value = exit_time * 1000;
            redraw_chart();
        }
    };

<<<<<<< HEAD
    function redraw_chart() {
        // force to redraw:
        chart.isDirty = true;
        chart.redraw();
    }
=======
    // const to = function set an orange circle on the entry tick
    const select_entry_tick = function(value) {
        value = parseInt(value);
        if (value && (options.history || options.tick) && chart) {
            const firstIndex = Object.keys(chart.series[0].data)[0];
            for (let i = firstIndex; i < chart.series[0].data.length; i++) {
                if (value * 1000 === chart.series[0].data[i].x) {
                    chart.series[0].data[i].update({ marker: { fillColor: '#fff', lineColor: 'orange', lineWidth: 3, radius: 4, states: { hover: { fillColor: '#fff', lineColor: 'orange', lineWidth: 3, radius: 4 } } } });
                    return;
                }
            }
        }
    };
>>>>>>> 79016008

    const draw_barrier = function() {
        if (chart.yAxis[0].plotLinesAndBands.length === 0) {
            var barrier = contract.barrier,
                high_barrier = contract.high_barrier,
                low_barrier = contract.low_barrier;
            if (barrier) {
                addPlotLineY({ id: 'barrier',      value: barrier * 1,      label: template(localize('Barrier ([_1])'), [barrier]),           dashStyle: 'Dot' });
            } else if (high_barrier && low_barrier) {
                addPlotLineY({ id: 'high_barrier', value: high_barrier * 1, label: template(localize('High Barrier ([_1])'), [high_barrier]), dashStyle: 'Dot' });
                addPlotLineY({ id: 'low_barrier',  value: low_barrier * 1,  label: template(localize('Low Barrier ([_1])'), [low_barrier]),   dashStyle: 'Dot' });
            }
        }
    }

    // function to set an orange circle on the entry tick
    function select_entry_tick(value) {
        var i;
        if (chart && value && (options.history || options.tick)) {
            var firstIndex = Object.keys(chart.series[0].data)[0],
                data = chart.series[0].data,
                current_data;
            for (i = firstIndex; i < data.length; i++) {
                current_data = data[i];
                update_marker(value, current_data, '#ffffff');
            }
        }
    };

<<<<<<< HEAD
    // function to set an orange circle on the exit tick
    function select_exit_tick(value) {
        var i;
        if (chart && value && (options.tick || options.history)) {
            var data = chart.series[0].data,
                current_data;
            for (i = data.length - 1; i >= 0; i--) {
                current_data = data[i];
                update_marker(value, current_data, 'orange');
=======
    // const to = function set an orange circle on the exit tick
    const select_exit_tick = function(value) {
        value = parseInt(value);
        if (value && (options.tick || options.history)) {
            for (let i = chart.series[0].data.length - 1; i >= 0; i--) {
                if (value * 1000 === chart.series[0].data[i].x) {
                    chart.series[0].data[i].update({ marker: { fillColor: 'orange', lineColor: 'orange', lineWidth: 3, radius: 4, states: { hover: { fillColor: 'orange', lineColor: 'orange', lineWidth: 3, radius: 4 } } } });
                    return;
                }
>>>>>>> 79016008
            }
        }
    };

<<<<<<< HEAD
    function update_marker(value, current_data, color) {
        if (value * 1000 === current_data.x) {
            current_data.update({ marker: { fillColor: color, lineColor: 'orange', lineWidth: 3, radius: 4, states: { hover: { fillColor: color, lineColor: 'orange', lineWidth: 3, radius: 4 } } } });
        }
    }


    // commenting this for now as setting max does not work as expected with the new chart
    /* function reset_max() {
        if (chart && user_sold()) {
            chart.xAxis[0].setExtremes(min_point ? min_point * 1000 : null, (parseInt(sell_time) + 3) * 1000);
        }
    } */

    // calculate where to display the minimum value of the x-axis of the chart for line chart
    function get_min_history(history_times) {
        var i,
            history_times_length = history_times.length,
            history_times_int;
        for (i = 0; i < history_times_length; i++) {
            history_times_int = parseInt(history_times[i]);
            if (
                (
                    entry_tick_time && history_times_int === entry_tick_time
                ) ||
                (
                    purchase_time &&
                    start_time > purchase_time &&
                    history_times_int === purchase_time
                ) ||
                (
                    history_times_int < purchase_time &&
                    parseInt(history_times[(i === history_times_length - 1 ? i : i + 1)]) > purchase_time
                )
            ) {
                // set the chart to display from the tick before entry_tick_time or purchase_time
                min_point = parseInt(history_times[(i === 0 ? i : i - 1)]);
                break;
            }
        }
        if (!min_point) min_point = parseInt(history_times[0]);
    }

    // calculate where to display the maximum value of the x-axis of the chart for line chart
    function get_max_history(history_times) {
        var i,
            end = end_time;
=======
    const reset_max = function() {
        if (sell_time && sell_time < end_time && chart) {
            chart.xAxis[0].setExtremes(min_point ? min_point * 1000 : null, (parseInt(sell_time) + 3) * 1000);
        }
    };

    // calculate where to display the maximum value of the x-axis of the chart for line chart
    const get_max_history = function(response) {
        let end;
>>>>>>> 79016008
        if (sell_spot_time && sell_time < end_time) {
            end = sell_spot_time;
        } else if (exit_tick_time) {
            end = exit_tick_time;
        }
<<<<<<< HEAD

        var history_times_length = history_times.length;
        if (is_settleable || is_sold) {
            for (i = history_times_length - 1; i >= 0; i--) {
                if (parseInt(history_times[i]) === end) {
                    max_point = parseInt(history_times[i === history_times_length - 1 ? i : i + 1]);
=======
        if (response.history && response.history.times && (is_settleable || is_sold)) {
            for (let i = response.history.times.length - 1; i >= 0; i--) {
                if (parseInt(response.history.times[i]) === parseInt(end)) {
                    max_point = parseInt(response.history.times[i === response.history.times.length - 1 ? i : i + 1]);
>>>>>>> 79016008
                    break;
                }
            }
        }
        set_max_for_delayed_chart(history_times, history_times_length);
    }

    // calculate where to display the minimum value of the x-axis of the chart for candle
    function get_min_candle(candles) {
        var i,
            candles_length = candles.length,
            current_candle;
        for (i = 1; i < candles_length; i++) {
            current_candle = candles[i];
            if (candle_before_time(entry_tick_time) || candle_before_time(purchase_time)) {
                // set the chart to display from the candle before entry_tick_time or purchase_time
                min_point = parseInt(candles[i - 1].epoch);
                break;
            }
        }
        function candle_before_time(value) {
            return (value && current_candle &&
                parseInt(current_candle.epoch) <= value &&
                candles[(i === candles_length - 1 ? i : i + 1)].epoch > value
            );
        }
    };

    // calculate where to display the maximum value of the x-axis of the chart for candle
<<<<<<< HEAD
    function get_max_candle(candles) {
        var end = sell_spot_time && sell_time < end_time ? sell_spot_time : end_time,
            i,
            candle_length = candles.length;
        if (is_settleable || is_sold) {
            for (i = candle_length - 2; i >= 0; i--) {
                var current_candle = candles[i],
                    next_candle = candles[i + 1];
                if (!current_candle) return;
                if (parseInt(next_candle.epoch) < end) {
                    max_point = end_time;
                    break;
                }
                if (parseInt(current_candle.epoch) <= end && parseInt(next_candle.epoch) > end) {
                    max_point = parseInt(next_candle.epoch);
=======
    const get_max_candle = function(response) {
        let end;
        if (sell_spot_time && sell_time < end_time) { end = sell_spot_time; } else { end = end_time; }
        if (is_settleable || is_sold) {
            for (let i = response.candles.length - 2; i >= 0; i--) {
                if (
                    response.candles[i] &&
                    parseInt(response.candles[i].epoch) <= end &&
                    parseInt(response.candles[i + 1].epoch) > end
                ) {
                    max_point = parseInt(response.candles[i + 1].epoch);
>>>>>>> 79016008
                    break;
                }
            }
        }
        set_max_for_delayed_chart(candles, candle_length);
    }

    function set_max_for_delayed_chart(array, array_length) {
        if (chart_delayed) {
            var last_epoch = parseInt(array[array_length - 1].epoch);
            if (last_epoch > start_time) {
                max_point = last_epoch;
            } else {
                max_point = start_time;
            }
        }
<<<<<<< HEAD
        if (!max_point) max_point = end_time;
    }

    function draw_line_x(valueTime, labelName, textLeft, dash, color) {
        if (chart) {
            addPlotLineX({
                value    : valueTime * 1000,
                label    : labelName || '',
                textLeft : textLeft === 'textLeft',
                dashStyle: dash || '',
                color    : color || '',
            });
        }
    }
=======
    };

    const draw_line_x = function(valueTime, labelName, textLeft, dash, color) {
        if (!chart) return;
        const req = {
            value: valueTime * 1000,
        };
        if (labelName && labelName !== '') req.label = labelName;
        if (textLeft === 'textLeft') req.text_left = true;
        if (dash && dash !== '') req.dashStyle = dash;
        if (color) req.color = color;
        addPlotLineX(req);
    };
>>>>>>> 79016008

    // const to = function draw the last line needed and forget the streams
    // also sets the exit tick
    const end_contract = function() {
        if (chart) {
            draw_line_x((user_sold() ? sell_time : end_time), '', 'textLeft', 'Dash');
            if (sell_spot_time && sell_spot_time < end_time && sell_spot_time >= start_time) {
                select_exit_tick(sell_spot_time);
            } else if (exit_tick_time) {
                select_exit_tick(exit_tick_time);
            }
            if (!contract.sell_spot && !contract.exit_tick) {
                if ($('#waiting_exit_tick').length === 0) {
                    $('#trade_details_message').append('<div id="waiting_exit_tick">' + localize('Waiting for exit tick.') + '</div>');
                }
            } else {
                $('#waiting_exit_tick').remove();
            }
        }
        if (!contract_ended) {
            forget_streams();
            contract_ended = true;
        }
    };

    const forget_streams = function() {
        if (
            chart &&
            !chart_forget &&
            (is_sold || is_settleable) &&
            responseID &&
            chart.series &&
            chart.series[0].data.length >= 1
        ) {
<<<<<<< HEAD
            var data = chart.series[0].data;
            var last = parseInt(data[data.length - 1].x);
            if (last > (end_time * 1000) || last > (sell_time * 1000)) {
=======
            const last = chart.series[0].data[chart.series[0].data.length - 1];
            if (parseInt(last.x) > end_time * 1000 || parseInt(last.x) > sell_time * 1000) {
>>>>>>> 79016008
                socketSend({ forget: responseID });
                chart_forget = true;
            }
        }
    };

<<<<<<< HEAD
    function calculate_granularity(end, now, purchase, start) {
        var duration = Math.min(end, now) - (purchase || start);
        var granularity;
              // days * hours * minutes * seconds
        if      (duration <=           60 * 60) granularity = 0;     // less than 1 hour
        else if (duration <=       2 * 60 * 60) granularity = 120;   // 2 hours
        else if (duration <=       6 * 60 * 60) granularity = 600;   // 6 hours
        else if (duration <=      24 * 60 * 60) granularity = 900;   // 1 day
        else if (duration <=  5 * 24 * 60 * 60) granularity = 3600;  // 5 days
        else if (duration <= 30 * 24 * 60 * 60) granularity = 14400; // 30 days
        else                                    granularity = 86400; // more than 30 days
=======
    const calculate_granularity = function(end, now, purchase, start) {
        const duration = Math.min(end * 1, now) - (purchase || start);
        let granularity = 0;
        if (duration <= 60 * 60)                granularity = 0;     // 1 hour
        else if (duration <= 2  * 60 * 60)      granularity = 120;   // 2 hours
        else if (duration <= 6  * 60 * 60)      granularity = 600;   // 6 hours
        else if (duration <= 24 * 60 * 60)      granularity = 900;   // 1 day
        else if (duration <= 24 * 5 * 60 * 60)  granularity = 3600;  // 5 days
        else if (duration <= 24 * 30 * 60 * 60) granularity = 14400; // 30 days
        else granularity = 86400; // more than 30 days
>>>>>>> 79016008

        return [granularity, duration];
    };

    // add the new data to the chart
    const update_chart = function(update_options) {
        const granularity = calculate_granularity(exit_time, now_time, purchase_time, start_time)[0];
        const series = chart.series[0];
        if (granularity === 0) {
            var data = update_options.tick;
            chart.series[0].addPoint([data.epoch * 1000, data.quote * 1]);
        } else {
            const c = update_options.ohlc;
            const last = series.data[series.data.length - 1];
            if (!c || !last) return;
            const ohlc = [c.open_time * 1000, c.open * 1, c.high * 1, c.low * 1, c.close * 1];

            if (last.x !== ohlc[0]) {
                series.addPoint(ohlc, true, true);
            } else {
                last.update(ohlc, true);
            }
        }
    };

    const save_feed_license = function(save_contract, license) {
        const regex = new RegExp('license.' + contract);
        let match_found = false;

        for (let i = 0; i < sessionStorage.length; i++) {
            if (regex.test(sessionStorage.key(i))) {
                match_found = true;
                break;
            }
        }

        if (!match_found) {
            sessionStorage.setItem('license.' + save_contract, license);
        }
    };

    function user_sold() {
        return sell_time && sell_time < end_time;
    }

    return {
        show_chart: show_chart,
        dispatch  : dispatch,
    };
})();

module.exports = {
    Highchart: Highchart,
};<|MERGE_RESOLUTION|>--- conflicted
+++ resolved
@@ -1,20 +1,11 @@
-<<<<<<< HEAD
-var japanese_client = require('../../../common_functions/country_base').japanese_client;
-var MBContract  = require('../../mb_trade/mb_contract').MBContract;
-var ViewPopupUI = require('../../user/view_popup/view_popup_ui').ViewPopupUI;
-var State       = require('../../../base/storage').State;
-var localize    = require('../../../base/localize').localize;
-var template    = require('../../../base/utility').template;
-var HighchartUI = require('./highchart_ui').HighchartUI;
-var Highcharts  = require('highcharts/highstock');
-=======
 const japanese_client = require('../../../common_functions/country_base').japanese_client;
-const MBContract      = require('../../mb_trade/mb_contract').MBContract;
-const ViewPopupUI     = require('../../user/view_popup/view_popup_ui').ViewPopupUI;
-const State           = require('../../../base/storage').State;
-const localize        = require('../../../base/localize').localize;
-const Highcharts      = require('highcharts/highstock');
->>>>>>> 79016008
+const MBContract  = require('../../mb_trade/mb_contract').MBContract;
+const ViewPopupUI = require('../../user/view_popup/view_popup_ui').ViewPopupUI;
+const State       = require('../../../base/storage').State;
+const localize    = require('../../../base/localize').localize;
+const template    = require('../../../base/utility').template;
+const HighchartUI = require('./highchart_ui').HighchartUI;
+const Highcharts  = require('highcharts/highstock');
 require('highcharts/modules/exporting')(Highcharts);
 
 const Highchart = (function() {
@@ -45,13 +36,8 @@
         exit_tick_time,
         exit_time,
         underlying;
-<<<<<<< HEAD
-
-    function init_once() {
-=======
-        // i;
+
     const init_once = function() {
->>>>>>> 79016008
         chart = '';
         initialized = false;
         chart_delayed = false;
@@ -64,43 +50,28 @@
     };
 
     // initiate the chart for the first time only, send it ticks or candles data
-<<<<<<< HEAD
-    function init_chart(init_options) {
-        var data = [];
-        var type = '';
-        var i;
-
-        var history = '',
+    const init_chart = function(init_options) {
+        let data = [],
+            type = '',
+            i;
+
+        const push_ticks = function(time, price) {
+            data.push([parseInt(time) * 1000, price * 1]);
+        };
+
+        let history = '',
             candles = '';
         if (init_options.history) { // init_options.history indicates line chart
             type = 'line';
             history = init_options.history;
-            var times = history.times;
-            var prices = history.prices;
-=======
-    const init_chart = function(init_options) {
-        let data = [],
-            type = '',
-            i;
-
-        const lbl_start_time = '<div style="margin-bottom:3px;margin-left:10px;height:0;width:20px;border:0;border-bottom:2px;border-style:solid;border-color:#E98024;display:inline-block"></div> ' + localize('Start time') + ' ';
-        const lbl_entry_spot = '<div style="margin-left:10px;display:inline-block;border:3px solid orange;border-radius:6px;width:4px;height:4px;"></div> ' + localize('Entry spot') + ' ';
-        const lbl_exit_spot = '<div style="margin-left:10px;display:inline-block;background-color:orange;border-radius:6px;width:10px;height:10px;"></div> ' + localize('Exit spot') + ' ';
-        const lbl_end_time = '<div style="margin-bottom: 3px;margin-left:10px;height:0;width:20px;border:0;border-bottom:2px;border-style:dashed;border-color:#E98024;display:inline-block"></div> ' + localize('End time') + ' ';
-        const lbl_delay = '<span style="display:block;text-align:center;margin-bottom:0.2em;color:red"> ' + localize('Charting for this underlying is delayed') + ' </span>';
-        // init_options.history indicates line chart
-        if (init_options.history) {
-            type = 'line';
-            const history = init_options.history;
             const times = history.times;
             const prices = history.prices;
->>>>>>> 79016008
             if (chart_delayed) {
                 for (i = 0; i < times.length; ++i) {
                     push_ticks(times[i], prices[i]);
                 }
             } else if (min_point && max_point) {
-                var current_time;
+                let current_time;
                 for (i = 0; i < times.length; ++i) {
                     current_time = parseInt(times[i]);
                     if (current_time >= min_point && current_time <= max_point) {
@@ -117,21 +88,12 @@
                 return [c.epoch * 1000, c.open * 1, c.high * 1, c.low * 1, c.close * 1];
             });
         }
-<<<<<<< HEAD
-
-        function push_ticks(time, price) {
-            data.push([parseInt(time) * 1000, price * 1]);
-        }
-
-=======
-        const title = localize(init_options.title);
->>>>>>> 79016008
+
         // element where chart is to be displayed
         const el = document.getElementById('analysis_live_chart');
         if (!el) return null;
 
-<<<<<<< HEAD
-        var JPClient = japanese_client();
+        const JPClient = japanese_client();
         HighchartUI.set_labels(chart_delayed);
         HighchartUI.set_chart_options({
             height    : el.parentElement.offsetHeight,
@@ -149,165 +111,23 @@
 
         if (!el) return null;
         // eslint-disable-next-line new-cap
-        var new_chart = Highcharts.stockChart(el, HighchartUI.get_chart_options());
-=======
-        const chartOptions = {
-            chart: {
-                type           : 'line',
-                renderTo       : el,
-                backgroundColor: null, /* make background transparent */
-                height         : el.parentElement.offsetHeight > 450 ? el.parentElement.offsetHeight : 450,
-            },
-            title: {
-                text : title,
-                style: { fontSize: '16px' },
-            },
-            credits: {
-                enabled: false,
-            },
-            tooltip: {
-                xDateFormat: (japanese_client() ? '%Y/%m/%d, %H:%M:%S' : '%A, %b %e, %H:%M:%S GMT'),
-            },
-            xAxis: {
-                type       : 'datetime',
-                categories : null,
-                startOnTick: false,
-                endOnTick  : false,
-                // min indicates where to start displaying the chart
-                min        : min_point ? min_point * 1000 : null,
-                // max indicates where to stop displaying the chart
-                // max        : max_point ? max_point * 1000 : null,
-                labels     : { overflow: 'justify', format: '{value:%H:%M:%S}' },
-            },
-            yAxis: {
-                labels: { align: 'left', x: 0, y: -2 },
-                title : '',
-            },
-            series: [{
-                name : title,
-                data : data,
-                type : type,
-                // zones are used to display color of the line
-                zones: [{
-                    // make the line grey until it reaches entry time or start time if entry spot time is not yet known
-                    value: entry_tick_time ? entry_tick_time * 1000 : start_time * 1000,
-                    color: '#ccc',
-                }, {
-                    // make the line default color until exit time is reached
-                    value: exit_time * 1000 || null,
-                    color: '',
-                }, {
-                    // make the line grey again after trade ended
-                    color: '#ccc',
-                }],
-                zoneAxis: 'x',
-            }],
-            exporting: { enabled: false, enableImages: false },
-            legend   : { enabled: false },
-            navigator: {
-                enabled           : true,
-                adaptToUpdatedData: true,
-            },
-            plotOptions: {
-                line: {
-                    marker: {
-                        radius : 2,
-                        enabled: true,
-                    },
-                },
-                candlestick: {
-                    lineColor  : 'black',
-                    color      : 'red',
-                    upColor    : 'green',
-                    upLineColor: 'black',
-                    shadow     : true,
-                },
-            },
-            rangeSelector: { enabled: false },
-        };
-
-        // display comma after every three digits instead of space
-        Highcharts.setOptions({
-            global: {
-                timezoneOffset: japanese_client() ? -9 * 60 : 0, // Converting chart time to JST.
-            },
-            lang: { thousandsSep: ',' },
-        });
-
-        // display a guide for clients to know how we are marking entry and exit spots
-        if (init_options.history) {
-            const txt = lbl_start_time + lbl_entry_spot + lbl_exit_spot + lbl_end_time;
-            chartOptions.subtitle = {
-                text   : (chart_delayed ? lbl_delay : '') + txt,
-                align  : 'center',
-                useHTML: true,
-            };
-            chartOptions.tooltip.valueDecimals = init_options.history.prices[0].split('.')[1].length || 3;
-        } else if (init_options.candles) {
-            chartOptions.subtitle = {
-                text   : chart_delayed ? lbl_delay + lbl_start_time + lbl_end_time : lbl_start_time + lbl_end_time,
-                align  : 'center',
-                useHTML: true,
-            };
-            chartOptions.tooltip.valueDecimals = init_options.candles[0].open.split('.')[1].length || 3;
-        }
-
-        if (!el) return null;
-        // eslint-disable-next-line new-cap
-        const new_chart = Highcharts.stockChart(el, chartOptions);
->>>>>>> 79016008
+        const new_chart = Highcharts.stockChart(el, HighchartUI.get_chart_options());
         initialized = true;
 
         return new_chart;
     };
 
     // this is used to draw lines such as start and end times
-<<<<<<< HEAD
-    var addPlotLineX = function(params) {
+    const addPlotLineX = function(params) {
         chart.xAxis[0].addPlotLine(HighchartUI.get_plotline_options(params, 'x'));
         if (user_sold()) {
             HighchartUI.replace_exit_label_with_sell(chart.subtitle.element);
-=======
-    const addPlotLineX = function(params) {
-        chart.xAxis[0].addPlotLine({
-            value    : params.value,
-            id       : params.id || params.value,
-            label    : { text: params.label || '', x: params.text_left ? -15 : 5 },
-            color    : params.color || '#e98024',
-            zIndex   : 2,
-            width    : params.width || 2,
-            dashStyle: params.dashStyle || 'Solid',
-        });
-        if (sell_time && sell_time < end_time) {
-            const subtitle = chart.subtitle.element,
-                subtitle_length = subtitle.childNodes.length,
-                textnode = document.createTextNode(' '  + localize('Sell time') + ' ');
-            for (let i = 0; i < subtitle_length; i++) {
-                if (/End time/.test(subtitle.childNodes[i].nodeValue)) {
-                    const item = subtitle.childNodes[i];
-                    subtitle.replaceChild(textnode, item);
-                }
-            }
->>>>>>> 79016008
         }
     };
 
     // this is used to draw lines such as barrier
-<<<<<<< HEAD
-    var addPlotLineY = function(params) {
+    const addPlotLineY = function(params) {
         chart.yAxis[0].addPlotLine(HighchartUI.get_plotline_options(params, 'y'));
-=======
-    const addPlotLineY = function(params) {
-        chart.yAxis[0].addPlotLine({
-            id       : params.id || params.label,
-            value    : params.value,
-            label    : { text: params.label, align: 'center' },
-            color    : params.color || 'green',
-            zIndex   : 1,
-            width    : 2,
-            dashStyle: params.dashStyle || 'Solid',
-        });
->>>>>>> 79016008
     };
 
     // since these values are used in almost every function, make them easy to initialize
@@ -337,43 +157,29 @@
         BinarySocket.send(req);
     };
 
-<<<<<<< HEAD
-    var dispatch = function(response) {
-        var type  = response.msg_type,
+    const dispatch = function(response) {
+        const type  = response.msg_type,
             error = response.error;
         if (type === 'contracts_for' && (!error || (error.code && error.code === 'InvalidSymbol'))) {
             delayed_chart(response.contracts_for);
         } else if (/(history|candles|tick|ohlc)/.test(type) && !error) {
-=======
-    const dispatch = function(response) {
-        const type = response.msg_type,
-            error = response.error;
-        let i;
-        if (type === 'contracts_for' && (!error || (error && error.code && error.code === 'InvalidSymbol'))) {
-            if (response.contracts_for && response.contracts_for.feed_license) {
-                handle_delay(response.contracts_for.feed_license);
-                save_feed_license(response.echo_req.contracts_for, response.contracts_for.feed_license);
-            }
-            show_entry_error();
-        } else if ((type === 'history' || type === 'candles' || type === 'tick' || type === 'ohlc') && !error) {
->>>>>>> 79016008
             responseID = response[type].id;
             // send view popup the response ID so view popup can forget the calls if it's closed before contract ends
             if (responseID) ViewPopupUI.storeSubscriptionID(responseID, 'chart');
             options = { title: contract.display_name };
             options[type] = response[type];
-            var history = response.history,
+            const history = response.history,
                 candles = response.candles,
                 tick    = response.tick,
                 ohlc    = response.ohlc;
             if (history || candles) {
-                var length = (history ? history.times : candles).length;
+                const length = (history ? history.times : candles).length;
                 if (length === 0) {
                     HighchartUI.show_error('missing');
                     return;
                 }
                 if (history) {
-                    var history_times = history.times;
+                    const history_times = history.times;
                     get_min_history(history_times);
                     get_max_history(history_times);
                 } else if (candles) {
@@ -393,11 +199,6 @@
                         draw_line_x(start_time);
                     }
 
-<<<<<<< HEAD
-=======
-                    // const duration = calculate_granularity(end_time, now_time, purchase_time, start_time)[1];
-
->>>>>>> 79016008
                     // show end time before contract ends if duration of contract is less than one day
                     // second OR condition is used so we don't draw end time again if there is sell time before
                     // commenting this for now as max is not set as expected in new version of chart
@@ -446,25 +247,9 @@
         forget_streams();
     };
 
-<<<<<<< HEAD
-    function request_data(update) {
-        var calculateGranularity = calculate_granularity(exit_time, now_time, purchase_time, start_time);
-        var granularity = calculateGranularity[0],
-=======
-    const show_error = function(type, message) {
-        const el = document.getElementById('analysis_live_chart');
-        if (!el) return;
-        if (type === 'missing') {
-            el.innerHTML = '<p class="error-msg">' + localize('Ticks history returned an empty array.') + '</p>';
-        } else {
-            el.innerHTML = '<p class="error-msg">' + message + '</p>';
-        }
-    };
-
     const request_data = function(update) {
         const calculateGranularity = calculate_granularity(exit_time, now_time, purchase_time, start_time);
         const granularity = calculateGranularity[0],
->>>>>>> 79016008
             duration    = calculateGranularity[1],
             margin      = granularity === 0 ? Math.max(300, (30 * duration) / (60 * 60) || 0) : 3 * granularity;
 
@@ -489,27 +274,13 @@
             request.subscribe = 1;
         }
 
-<<<<<<< HEAD
-        var contracts_response = State.get('is_mb_trading') ? MBContract.getContractsResponse() : window.contracts_for,
+        const contracts_response = State.get('is_mb_trading') ? MBContract.getContractsResponse() : window.contracts_for,
             stored_delay = sessionStorage.getItem('license.' + underlying);
 
         if (contracts_response && contracts_response.echo_req.contracts_for === underlying) {
             delayed_chart(contracts_response);
         } else if (stored_delay) {
             handle_delay(stored_delay);
-=======
-        const contracts_response = State.get('is_mb_trading') ? MBContract.getContractsResponse() : window.contracts_for;
-
-        if (contracts_response && contracts_response.echo_req.contracts_for === underlying) {
-            const license = contracts_response.contracts_for.feed_license;
-            if (contracts_response.contracts_for && license) {
-                handle_delay(license);
-                save_feed_license(contracts_response.echo_req.contracts_for, license);
-            }
-            show_entry_error();
-        } else if (sessionStorage.getItem('license.' + underlying)) {
-            handle_delay(sessionStorage.getItem('license.' + underlying));
->>>>>>> 79016008
             show_entry_error();
         } else if (!contracts_for_send && update === '') {
             socketSend({ contracts_for: underlying });
@@ -517,24 +288,18 @@
         }
     };
 
-<<<<<<< HEAD
-    function delayed_chart(contracts_response) {
+    const delayed_chart = function(contracts_response) {
         if (contracts_response.contracts_for && contracts_response.contracts_for.feed_license) {
-            var license = contracts_response.contracts_for.feed_license;
+            const license = contracts_response.contracts_for.feed_license;
             handle_delay(license);
             save_feed_license(contracts_response.echo_req.contracts_for, license);
         }
         show_entry_error();
-    }
-
-    function show_entry_error() {
+    };
+
+    const show_entry_error = function() {
         if (!entry_tick_time && !chart_delayed && start_time && window.time.unix() >= parseInt(start_time)) {
             HighchartUI.show_error('', localize('Waiting for entry tick.'));
-=======
-    const show_entry_error = function() {
-        if (!entry_tick_time && chart_delayed === false && start_time && window.time.unix() >= parseInt(start_time)) {
-            show_error('', localize('Waiting for entry tick.'));
->>>>>>> 79016008
         } else if (!history_send) {
             history_send = true;
             if (request.subscribe) chart_subscribed = true;
@@ -554,14 +319,9 @@
 
     // we have to update the color zones with the correct entry_tick_time
     // and barrier value
-<<<<<<< HEAD
-    function select_entry_tick_barrier() {
+    const select_entry_tick_barrier = function() {
         if (chart && entry_tick_time && !entry_tick_barrier_drawn) {
             entry_tick_barrier_drawn = true;
-=======
-    const select_entry_tick_barrier = function() {
-        if (entry_tick_time && chart && !entry_tick_barrier_drawn) {
->>>>>>> 79016008
             select_entry_tick(entry_tick_time);
             if (chart) {
                 draw_barrier();
@@ -579,31 +339,15 @@
         }
     };
 
-<<<<<<< HEAD
-    function redraw_chart() {
+    const redraw_chart = function() {
         // force to redraw:
         chart.isDirty = true;
         chart.redraw();
-    }
-=======
-    // const to = function set an orange circle on the entry tick
-    const select_entry_tick = function(value) {
-        value = parseInt(value);
-        if (value && (options.history || options.tick) && chart) {
-            const firstIndex = Object.keys(chart.series[0].data)[0];
-            for (let i = firstIndex; i < chart.series[0].data.length; i++) {
-                if (value * 1000 === chart.series[0].data[i].x) {
-                    chart.series[0].data[i].update({ marker: { fillColor: '#fff', lineColor: 'orange', lineWidth: 3, radius: 4, states: { hover: { fillColor: '#fff', lineColor: 'orange', lineWidth: 3, radius: 4 } } } });
-                    return;
-                }
-            }
-        }
-    };
->>>>>>> 79016008
+    };
 
     const draw_barrier = function() {
         if (chart.yAxis[0].plotLinesAndBands.length === 0) {
-            var barrier = contract.barrier,
+            const barrier = contract.barrier,
                 high_barrier = contract.high_barrier,
                 low_barrier = contract.low_barrier;
             if (barrier) {
@@ -613,53 +357,38 @@
                 addPlotLineY({ id: 'low_barrier',  value: low_barrier * 1,  label: template(localize('Low Barrier ([_1])'), [low_barrier]),   dashStyle: 'Dot' });
             }
         }
-    }
+    };
 
     // function to set an orange circle on the entry tick
-    function select_entry_tick(value) {
-        var i;
+    const select_entry_tick = function(value) {
         if (chart && value && (options.history || options.tick)) {
-            var firstIndex = Object.keys(chart.series[0].data)[0],
-                data = chart.series[0].data,
-                current_data;
-            for (i = firstIndex; i < data.length; i++) {
+            const firstIndex = Object.keys(chart.series[0].data)[0],
+                data = chart.series[0].data;
+            let current_data;
+            for (let i = firstIndex; i < data.length; i++) {
                 current_data = data[i];
                 update_marker(value, current_data, '#ffffff');
             }
         }
     };
 
-<<<<<<< HEAD
     // function to set an orange circle on the exit tick
-    function select_exit_tick(value) {
-        var i;
+    const select_exit_tick = function(value) {
         if (chart && value && (options.tick || options.history)) {
-            var data = chart.series[0].data,
-                current_data;
-            for (i = data.length - 1; i >= 0; i--) {
+            const data = chart.series[0].data;
+            let current_data;
+            for (let i = data.length - 1; i >= 0; i--) {
                 current_data = data[i];
                 update_marker(value, current_data, 'orange');
-=======
-    // const to = function set an orange circle on the exit tick
-    const select_exit_tick = function(value) {
-        value = parseInt(value);
-        if (value && (options.tick || options.history)) {
-            for (let i = chart.series[0].data.length - 1; i >= 0; i--) {
-                if (value * 1000 === chart.series[0].data[i].x) {
-                    chart.series[0].data[i].update({ marker: { fillColor: 'orange', lineColor: 'orange', lineWidth: 3, radius: 4, states: { hover: { fillColor: 'orange', lineColor: 'orange', lineWidth: 3, radius: 4 } } } });
-                    return;
-                }
->>>>>>> 79016008
-            }
-        }
-    };
-
-<<<<<<< HEAD
-    function update_marker(value, current_data, color) {
+            }
+        }
+    };
+
+    const update_marker = function(value, current_data, color) {
         if (value * 1000 === current_data.x) {
             current_data.update({ marker: { fillColor: color, lineColor: 'orange', lineWidth: 3, radius: 4, states: { hover: { fillColor: color, lineColor: 'orange', lineWidth: 3, radius: 4 } } } });
         }
-    }
+    };
 
 
     // commenting this for now as setting max does not work as expected with the new chart
@@ -670,11 +399,10 @@
     } */
 
     // calculate where to display the minimum value of the x-axis of the chart for line chart
-    function get_min_history(history_times) {
-        var i,
-            history_times_length = history_times.length,
-            history_times_int;
-        for (i = 0; i < history_times_length; i++) {
+    const get_min_history = function(history_times) {
+        const history_times_length = history_times.length;
+        let history_times_int;
+        for (let i = 0; i < history_times_length; i++) {
             history_times_int = parseInt(history_times[i]);
             if (
                 (
@@ -696,53 +424,40 @@
             }
         }
         if (!min_point) min_point = parseInt(history_times[0]);
-    }
+    };
 
     // calculate where to display the maximum value of the x-axis of the chart for line chart
-    function get_max_history(history_times) {
-        var i,
-            end = end_time;
-=======
-    const reset_max = function() {
-        if (sell_time && sell_time < end_time && chart) {
-            chart.xAxis[0].setExtremes(min_point ? min_point * 1000 : null, (parseInt(sell_time) + 3) * 1000);
-        }
-    };
-
-    // calculate where to display the maximum value of the x-axis of the chart for line chart
-    const get_max_history = function(response) {
-        let end;
->>>>>>> 79016008
+    const get_max_history = function(history_times) {
+        let end = end_time;
         if (sell_spot_time && sell_time < end_time) {
             end = sell_spot_time;
         } else if (exit_tick_time) {
             end = exit_tick_time;
         }
-<<<<<<< HEAD
-
-        var history_times_length = history_times.length;
+
+        const history_times_length = history_times.length;
         if (is_settleable || is_sold) {
-            for (i = history_times_length - 1; i >= 0; i--) {
+            for (let i = history_times_length - 1; i >= 0; i--) {
                 if (parseInt(history_times[i]) === end) {
                     max_point = parseInt(history_times[i === history_times_length - 1 ? i : i + 1]);
-=======
-        if (response.history && response.history.times && (is_settleable || is_sold)) {
-            for (let i = response.history.times.length - 1; i >= 0; i--) {
-                if (parseInt(response.history.times[i]) === parseInt(end)) {
-                    max_point = parseInt(response.history.times[i === response.history.times.length - 1 ? i : i + 1]);
->>>>>>> 79016008
                     break;
                 }
             }
         }
         set_max_for_delayed_chart(history_times, history_times_length);
-    }
+    };
 
     // calculate where to display the minimum value of the x-axis of the chart for candle
-    function get_min_candle(candles) {
-        var i,
-            candles_length = candles.length,
+    const get_min_candle = function(candles) {
+        const candle_before_time = function(value) {
+            return (value && current_candle &&
+                parseInt(current_candle.epoch) <= value &&
+                candles[(i === candles_length - 1 ? i : i + 1)].epoch > value
+            );
+        };
+        let i,
             current_candle;
+        const candles_length = candles.length;
         for (i = 1; i < candles_length; i++) {
             current_candle = candles[i];
             if (candle_before_time(entry_tick_time) || candle_before_time(purchase_time)) {
@@ -751,24 +466,18 @@
                 break;
             }
         }
-        function candle_before_time(value) {
-            return (value && current_candle &&
-                parseInt(current_candle.epoch) <= value &&
-                candles[(i === candles_length - 1 ? i : i + 1)].epoch > value
-            );
-        }
     };
 
     // calculate where to display the maximum value of the x-axis of the chart for candle
-<<<<<<< HEAD
-    function get_max_candle(candles) {
-        var end = sell_spot_time && sell_time < end_time ? sell_spot_time : end_time,
-            i,
+    const get_max_candle = function(candles) {
+        const end = sell_spot_time && sell_time < end_time ? sell_spot_time : end_time,
             candle_length = candles.length;
+        let current_candle,
+            next_candle;
         if (is_settleable || is_sold) {
-            for (i = candle_length - 2; i >= 0; i--) {
-                var current_candle = candles[i],
-                    next_candle = candles[i + 1];
+            for (let i = candle_length - 2; i >= 0; i--) {
+                current_candle = candles[i];
+                next_candle = candles[i + 1];
                 if (!current_candle) return;
                 if (parseInt(next_candle.epoch) < end) {
                     max_point = end_time;
@@ -776,40 +485,26 @@
                 }
                 if (parseInt(current_candle.epoch) <= end && parseInt(next_candle.epoch) > end) {
                     max_point = parseInt(next_candle.epoch);
-=======
-    const get_max_candle = function(response) {
-        let end;
-        if (sell_spot_time && sell_time < end_time) { end = sell_spot_time; } else { end = end_time; }
-        if (is_settleable || is_sold) {
-            for (let i = response.candles.length - 2; i >= 0; i--) {
-                if (
-                    response.candles[i] &&
-                    parseInt(response.candles[i].epoch) <= end &&
-                    parseInt(response.candles[i + 1].epoch) > end
-                ) {
-                    max_point = parseInt(response.candles[i + 1].epoch);
->>>>>>> 79016008
                     break;
                 }
             }
         }
         set_max_for_delayed_chart(candles, candle_length);
-    }
-
-    function set_max_for_delayed_chart(array, array_length) {
+    };
+
+    const set_max_for_delayed_chart = function(array, array_length) {
         if (chart_delayed) {
-            var last_epoch = parseInt(array[array_length - 1].epoch);
+            const last_epoch = parseInt(array[array_length - 1].epoch);
             if (last_epoch > start_time) {
                 max_point = last_epoch;
             } else {
                 max_point = start_time;
             }
         }
-<<<<<<< HEAD
         if (!max_point) max_point = end_time;
-    }
-
-    function draw_line_x(valueTime, labelName, textLeft, dash, color) {
+    };
+
+    const draw_line_x = function(valueTime, labelName, textLeft, dash, color) {
         if (chart) {
             addPlotLineX({
                 value    : valueTime * 1000,
@@ -819,22 +514,7 @@
                 color    : color || '',
             });
         }
-    }
-=======
-    };
-
-    const draw_line_x = function(valueTime, labelName, textLeft, dash, color) {
-        if (!chart) return;
-        const req = {
-            value: valueTime * 1000,
-        };
-        if (labelName && labelName !== '') req.label = labelName;
-        if (textLeft === 'textLeft') req.text_left = true;
-        if (dash && dash !== '') req.dashStyle = dash;
-        if (color) req.color = color;
-        addPlotLineX(req);
-    };
->>>>>>> 79016008
+    };
 
     // const to = function draw the last line needed and forget the streams
     // also sets the exit tick
@@ -869,24 +549,18 @@
             chart.series &&
             chart.series[0].data.length >= 1
         ) {
-<<<<<<< HEAD
-            var data = chart.series[0].data;
-            var last = parseInt(data[data.length - 1].x);
+            const data = chart.series[0].data;
+            const last = parseInt(data[data.length - 1].x);
             if (last > (end_time * 1000) || last > (sell_time * 1000)) {
-=======
-            const last = chart.series[0].data[chart.series[0].data.length - 1];
-            if (parseInt(last.x) > end_time * 1000 || parseInt(last.x) > sell_time * 1000) {
->>>>>>> 79016008
                 socketSend({ forget: responseID });
                 chart_forget = true;
             }
         }
     };
 
-<<<<<<< HEAD
-    function calculate_granularity(end, now, purchase, start) {
-        var duration = Math.min(end, now) - (purchase || start);
-        var granularity;
+    const calculate_granularity = function(end, now, purchase, start) {
+        const duration = Math.min(end, now) - (purchase || start);
+        let granularity;
               // days * hours * minutes * seconds
         if      (duration <=           60 * 60) granularity = 0;     // less than 1 hour
         else if (duration <=       2 * 60 * 60) granularity = 120;   // 2 hours
@@ -895,18 +569,6 @@
         else if (duration <=  5 * 24 * 60 * 60) granularity = 3600;  // 5 days
         else if (duration <= 30 * 24 * 60 * 60) granularity = 14400; // 30 days
         else                                    granularity = 86400; // more than 30 days
-=======
-    const calculate_granularity = function(end, now, purchase, start) {
-        const duration = Math.min(end * 1, now) - (purchase || start);
-        let granularity = 0;
-        if (duration <= 60 * 60)                granularity = 0;     // 1 hour
-        else if (duration <= 2  * 60 * 60)      granularity = 120;   // 2 hours
-        else if (duration <= 6  * 60 * 60)      granularity = 600;   // 6 hours
-        else if (duration <= 24 * 60 * 60)      granularity = 900;   // 1 day
-        else if (duration <= 24 * 5 * 60 * 60)  granularity = 3600;  // 5 days
-        else if (duration <= 24 * 30 * 60 * 60) granularity = 14400; // 30 days
-        else granularity = 86400; // more than 30 days
->>>>>>> 79016008
 
         return [granularity, duration];
     };
@@ -916,7 +578,7 @@
         const granularity = calculate_granularity(exit_time, now_time, purchase_time, start_time)[0];
         const series = chart.series[0];
         if (granularity === 0) {
-            var data = update_options.tick;
+            const data = update_options.tick;
             chart.series[0].addPoint([data.epoch * 1000, data.quote * 1]);
         } else {
             const c = update_options.ohlc;
@@ -948,9 +610,9 @@
         }
     };
 
-    function user_sold() {
+    const user_sold = function() {
         return sell_time && sell_time < end_time;
-    }
+    };
 
     return {
         show_chart: show_chart,
