--- conflicted
+++ resolved
@@ -458,21 +458,6 @@
 
     const draw_line_x = function(valueTime, labelName, textLeft, dash, color) {
         if (chart) {
-<<<<<<< HEAD
-            if (sell_time && sell_time < end_time) {
-                draw_line_x(sell_time, '', 'textLeft', 'Dash');
-            } else if (sell_time && sell_time >= end_time) {
-                draw_line_x(end_time, '', 'textLeft', 'Dash');
-            }
-            if (sell_spot_time && sell_spot_time < end_time && sell_spot_time >= start_time) {
-                remove_message('waiting_exit_tick');
-                select_exit_tick(sell_spot_time);
-            } else if (exit_tick_time) {
-                remove_message('waiting_exit_tick');
-                select_exit_tick(exit_tick_time);
-            } else {
-                show_message('Waiting for exit tick.');
-=======
             addPlotLine({
                 value    : valueTime * 1000,
                 label    : labelName || '',
@@ -492,7 +477,6 @@
                 select_tick(sell_spot_time, 'exit');
             } else if (exit_tick_time) {
                 select_tick(exit_tick_time, 'exit');
->>>>>>> 4462eb6e
             }
             if (!contract.sell_spot && !contract.exit_tick) {
                 if ($('#waiting_exit_tick').length === 0) {
@@ -508,20 +492,7 @@
         }
     };
 
-<<<<<<< HEAD
-    function remove_message(id) {
-        $('#' + id).remove();
-    }
-
-    function show_message(message) {
-        if ($('#waiting_exit_tick').length !== 0) return;
-        $('#trade_details_message').append('<div id="waiting_exit_tick">' + page.text.localize(message) + '</div>');
-    }
-
-    function forget_streams() {
-=======
     const forget_streams = function() {
->>>>>>> 4462eb6e
         if (
             chart &&
             !is_chart_forget &&
@@ -554,32 +525,18 @@
         return [granularity, duration];
     };
 
-<<<<<<< HEAD
-    // add the new data to the chart
-    function update_chart(update_options) {
-        var granularity = calculate_granularity(exit_time, now_time, purchase_time, start_time)[0];
-        var series = chart.series[0];
-=======
     // add new data points to the chart
     const update_chart = function(update_options) {
         const granularity = calculate_granularity()[0];
         const series = chart.series[0];
->>>>>>> 4462eb6e
         if (granularity === 0) {
             const data = update_options.tick;
             chart.series[0].addPoint({ x: data.epoch * 1000, y: data.quote * 1 });
         } else {
-<<<<<<< HEAD
-            var c = update_options.ohlc;
-            var last = series.data[series.data.length - 1];
-            if (!c || !last) return;
-            var ohlc = [c.open_time * 1000, c.open * 1, c.high * 1, c.low * 1, c.close * 1];
-=======
             const c = update_options.ohlc;
             const last = series.data[series.data.length - 1];
             if (!c || !last) return;
             const ohlc = [c.open_time * 1000, c.open * 1, c.high * 1, c.low * 1, c.close * 1];
->>>>>>> 4462eb6e
 
             if (last.x !== ohlc[0]) {
                 series.addPoint(ohlc, true, true);
