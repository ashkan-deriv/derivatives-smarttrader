const japanese_client = require('../../../common_functions/country_base').japanese_client;
const MBContract      = require('../../mb_trade/mb_contract').MBContract;
const ViewPopupUI     = require('../../user/view_popup/view_popup_ui').ViewPopupUI;
const State           = require('../../../base/storage').State;
const localize        = require('../../../base/localize').localize;
const Highcharts      = require('highcharts/highstock');
require('highcharts/modules/exporting')(Highcharts);

const Highchart = (function() {
    let chart,
        options,
        chart_forget,
        responseID,
        contract,
        contract_ended,
        contracts_for_send,
        history_send,
        entry_tick_barrier_drawn,
        initialized,
        chart_delayed,
        chart_subscribed,
        request,
        min_point,
        max_point,
        start_time,
        purchase_time,
        now_time,
        end_time,
        entry_tick_time,
        is_sold,
        sell_time,
        sell_spot_time,
        is_settleable,
        exit_tick_time,
        // entry_spot,
        exit_time,
        underlying;
        // i;
    const init_once = function() {
        chart = '';
        initialized = false;
        chart_delayed = false;
        chart_subscribed = false;
        chart_forget = false;
        contract_ended = false;
        contracts_for_send = false;
        history_send = false;
        entry_tick_barrier_drawn = false;
    };

    // initiate the chart for the first time only, send it ticks or candles data
    const init_chart = function(init_options) {
        let data = [],
            type = '',
            i;

        const lbl_start_time = '<div style="margin-bottom:3px;margin-left:10px;height:0;width:20px;border:0;border-bottom:2px;border-style:solid;border-color:#E98024;display:inline-block"></div> ' + localize('Start time') + ' ';
        const lbl_entry_spot = '<div style="margin-left:10px;display:inline-block;border:3px solid orange;border-radius:6px;width:4px;height:4px;"></div> ' + localize('Entry spot') + ' ';
        const lbl_exit_spot = '<div style="margin-left:10px;display:inline-block;background-color:orange;border-radius:6px;width:10px;height:10px;"></div> ' + localize('Exit spot') + ' ';
        const lbl_end_time = '<div style="margin-bottom: 3px;margin-left:10px;height:0;width:20px;border:0;border-bottom:2px;border-style:dashed;border-color:#E98024;display:inline-block"></div> ' + localize('End time') + ' ';
        const lbl_delay = '<span style="display:block;text-align:center;margin-bottom:0.2em;color:red"> ' + localize('Charting for this underlying is delayed') + ' </span>';
        // init_options.history indicates line chart
        if (init_options.history) {
            type = 'line';
            const history = init_options.history;
            const times = history.times;
            const prices = history.prices;
            if (chart_delayed) {
                for (i = 0; i < times.length; ++i) {
                    data.push([parseInt(times[i]) * 1000, prices[i] * 1]);
                }
            } else if (min_point && max_point) {
                for (i = 0; i < times.length; ++i) {
                    if (parseInt(times[i]) >= min_point && parseInt(times[i]) <= max_point) {
                        // only display the first tick before entry spot and one tick after exit spot
                        // as well as the set of ticks between them
                        data.push([parseInt(times[i]) * 1000, prices[i] * 1]);
                    }
                }
            }
        }
        // init_options.candles indicates candle chart
        if (init_options.candles) {
            type = 'candlestick';
            data = init_options.candles.map(function(c) {
                return [c.epoch * 1000, c.open * 1, c.high * 1, c.low * 1, c.close * 1];
            });
        }
        const title = localize(init_options.title);
        // element where chart is to be displayed
        const el = document.getElementById('analysis_live_chart');
        if (!el) return null;

        const chartOptions = {
            chart: {
                type           : 'line',
                renderTo       : el,
                backgroundColor: null, /* make background transparent */
                height         : el.parentElement.offsetHeight > 450 ? el.parentElement.offsetHeight : 450,
            },
            title: {
                text : title,
                style: { fontSize: '16px' },
            },
            credits: {
                enabled: false,
            },
            tooltip: {
                xDateFormat: (japanese_client() ? '%Y/%m/%d, %H:%M:%S' : '%A, %b %e, %H:%M:%S GMT'),
            },
            xAxis: {
                type       : 'datetime',
                categories : null,
                startOnTick: false,
                endOnTick  : false,
                // min indicates where to start displaying the chart
                min        : min_point ? min_point * 1000 : null,
                // max indicates where to stop displaying the chart
                // max        : max_point ? max_point * 1000 : null,
                labels     : { overflow: 'justify', format: '{value:%H:%M:%S}' },
            },
            yAxis: {
                labels: { align: 'left', x: 0, y: -2 },
                title : '',
            },
            series: [{
                name : title,
                data : data,
                type : type,
                // zones are used to display color of the line
                zones: [{
                    // make the line grey until it reaches entry time or start time if entry spot time is not yet known
                    value: entry_tick_time ? entry_tick_time * 1000 : start_time * 1000,
                    color: '#ccc',
                }, {
                    // make the line default color until exit time is reached
                    value: exit_time * 1000 || null,
                    color: '',
                }, {
                    // make the line grey again after trade ended
                    color: '#ccc',
                }],
                zoneAxis: 'x',
            }],
            exporting: { enabled: false, enableImages: false },
            legend   : { enabled: false },
            navigator: {
                enabled           : true,
                adaptToUpdatedData: true,
            },
            plotOptions: {
                line: {
                    marker: {
                        radius : 2,
                        enabled: true,
                    },
                },
                candlestick: {
                    lineColor  : 'black',
                    color      : 'red',
                    upColor    : 'green',
                    upLineColor: 'black',
                    shadow     : true,
                },
            },
            rangeSelector: { enabled: false },
        };

        // display comma after every three digits instead of space
        Highcharts.setOptions({
            global: {
                timezoneOffset: japanese_client() ? -9 * 60 : 0, // Converting chart time to JST.
            },
            lang: { thousandsSep: ',' },
        });

        // display a guide for clients to know how we are marking entry and exit spots
        if (init_options.history) {
            const txt = lbl_start_time + lbl_entry_spot + lbl_exit_spot + lbl_end_time;
            chartOptions.subtitle = {
                text   : (chart_delayed ? lbl_delay : '') + txt,
                align  : 'center',
                useHTML: true,
            };
            chartOptions.tooltip.valueDecimals = init_options.history.prices[0].split('.')[1].length || 3;
        } else if (init_options.candles) {
            chartOptions.subtitle = {
                text   : chart_delayed ? lbl_delay + lbl_start_time + lbl_end_time : lbl_start_time + lbl_end_time,
                align  : 'center',
                useHTML: true,
            };
            chartOptions.tooltip.valueDecimals = init_options.candles[0].open.split('.')[1].length || 3;
        }

        if (!el) return null;
        // eslint-disable-next-line new-cap
        const new_chart = Highcharts.stockChart(el, chartOptions);
        initialized = true;

        return new_chart;
    };

    // this is used to draw lines such as start and end times
    const addPlotLineX = function(params) {
        chart.xAxis[0].addPlotLine({
            value    : params.value,
            id       : params.id || params.value,
            label    : { text: params.label || '', x: params.text_left ? -15 : 5 },
            color    : params.color || '#e98024',
            zIndex   : 2,
            width    : params.width || 2,
            dashStyle: params.dashStyle || 'Solid',
        });
        if (sell_time && sell_time < end_time) {
            const subtitle = chart.subtitle.element,
                subtitle_length = subtitle.childNodes.length,
                textnode = document.createTextNode(' '  + localize('Sell time') + ' ');
            for (let i = 0; i < subtitle_length; i++) {
                if (/End time/.test(subtitle.childNodes[i].nodeValue)) {
                    const item = subtitle.childNodes[i];
                    subtitle.replaceChild(textnode, item);
                }
            }
        }
    };

    // this is used to draw lines such as barrier
    const addPlotLineY = function(params) {
        chart.yAxis[0].addPlotLine({
            id       : params.id || params.label,
            value    : params.value,
            label    : { text: params.label, align: 'center' },
            color    : params.color || 'green',
            zIndex   : 1,
            width    : 2,
            dashStyle: params.dashStyle || 'Solid',
        });
    };

    // since these values are used in almost every function, make them easy to initialize
    const initialize_values = function() {
        start_time      = parseInt(contract.date_start);
        purchase_time   = parseInt(contract.purchase_time);
        now_time        = parseInt(contract.current_spot_time);
        end_time        = parseInt(contract.date_expiry);
        entry_tick_time = parseInt(contract.entry_tick_time);
        is_sold         = contract.is_sold;
        sell_time       = parseInt(contract.sell_time);
        sell_spot_time  = parseInt(contract.sell_spot_time);
        is_settleable   = contract.is_settleable;
        exit_tick_time  = parseInt(contract.exit_tick_time);
        exit_time       = is_sold && sell_time < end_time ? sell_spot_time : exit_tick_time || end_time;
        underlying      = contract.underlying;
    };

    // use this instead of BinarySocket.send to avoid overriding the on-message function of trading page
    const socketSend = function(req) {
        if (!req) return;
        if (!req.hasOwnProperty('passthrough')) {
            req.passthrough = {};
        }
        // send dispatch_to to help socket.js forward the correct response back to here
        req.passthrough.dispatch_to = 'ViewChartWS';
        BinarySocket.send(req);
    };

    const dispatch = function(response) {
        const type = response.msg_type,
            error = response.error;
        let i;
        if (type === 'contracts_for' && (!error || (error && error.code && error.code === 'InvalidSymbol'))) {
            if (response.contracts_for && response.contracts_for.feed_license) {
                handle_delay(response.contracts_for.feed_license);
                save_feed_license(response.echo_req.contracts_for, response.contracts_for.feed_license);
            }
            show_entry_error();
        } else if ((type === 'history' || type === 'candles' || type === 'tick' || type === 'ohlc') && !error) {
            responseID = response[type].id;
            // send view popup the response ID so view popup can forget the calls if it's closed before contract ends
            if (responseID) ViewPopupUI.storeSubscriptionID(responseID, 'chart');
            options = { title: contract.display_name };
            if (response.history || response.candles) {
                if (response.history) {
                    options.history = response.history;
                    if (options.history.times.length === 0) {
                        show_error('missing');
                        return;
                    }
                    if (response.history.times) {
                        for (i = 0; i < response.history.times.length; i++) {
                            if (entry_tick_time && parseInt(response.history.times[i]) === parseInt(entry_tick_time)) {
                                // set the chart to display from the tick before entry_tick_time
                                min_point = parseInt(response.history.times[(i === 0 ? i : i - 1)]);
                                break;
                            } else if (
                                (
                                 purchase_time &&
                                 start_time > parseInt(purchase_time) &&
                                 parseInt(response.history.times[i]) === parseInt(purchase_time)
                                ) ||
                                (
                                 parseInt(response.history.times[i]) < parseInt(purchase_time) &&
                                 parseInt(response.history.times[
                                     (i === response.history.times.length - 1 ? i : i + 1)
                                 ]) > parseInt(purchase_time)
                                )
                            ) {
                                // set the chart to display from the tick before purchase_time
                                min_point = parseInt(response.history.times[(i === 0 ? i : i - 1)]);
                                break;
                            }
                        }
                        if (!min_point) min_point = parseInt(response.history.times[0]);
                    }
                    get_max_history(response);
                } else if (response.candles) {
                    options.candles = response.candles;
                    if (options.candles.length === 0) {
                        show_error('missing');
                        return;
                    }
                    for (i = 1; i < response.candles.length; i++) {
                        if (
                            entry_tick_time && response.candles[i] &&
                            parseInt(response.candles[i].epoch) <= parseInt(entry_tick_time) &&
                            response.candles[
                                (i === response.candles.length - 1 ? i : i + 1)
                             ].epoch > parseInt(entry_tick_time)
                        ) {
                            // set the chart to display from the candle before entry_tick_time
                            min_point = parseInt(response.candles[i - 1].epoch);
                            break;
                        } else if (
                            purchase_time &&
                            response.candles[i] &&
                            parseInt(response.candles[i].epoch) <= parseInt(purchase_time) &&
                            response.candles[
                                (i === response.candles.length - 1 ? i : i + 1)
                             ].epoch > parseInt(purchase_time)
                        ) {
                            // set the chart to display from the candle before purchase_time
                            min_point = parseInt(response.candles[i - 1].epoch);
                            break;
                        }
                    }
                    get_max_candle(response);
                }
                // only initialize chart if it hasn't already been initialized
                if (!chart && !initialized) {
                    chart = init_chart(options);
                    if (!chart) return;

                    if (purchase_time !== start_time) draw_line_x(purchase_time, localize('Purchase Time'), '', '', '#7cb5ec');

                    // second condition is used to make sure contracts that have purchase time
                    // but are sold before the start time don't show start time
                    if (!is_sold || (is_sold && sell_time && sell_time > start_time)) {
                        draw_line_x(start_time);
                    }

                    // const duration = calculate_granularity(end_time, now_time, purchase_time, start_time)[1];

                    // show end time before contract ends if duration of contract is less than one day
                    // second OR condition is used so we don't draw end time again if there is sell time before
                    if (
                        end_time - (start_time || purchase_time) <= 24 * 60 * 60 &&
                        (!is_sold || (is_sold && sell_time && sell_time >= end_time))
                    ) {
                        draw_line_x(end_time, '', 'textLeft', 'Dash');
                    }
                }
                if (is_sold || is_settleable) {
                    reset_max();
                    reselect_exit_time();
                    end_contract();
                }
            } else if ((response.tick || response.ohlc) && !chart_forget) {
                if (response.tick) {
                    options.tick = response.tick;
                } else if (response.ohlc) {
                    options.ohlc = response.ohlc;
                }
                if (chart && chart.series) {
                    update_chart(options);
                }
            }
            if (entry_tick_time) {
                select_entry_tick_barrier();
            }
            forget_streams();
        } else if (type === 'ticks_history' && error) {
            show_error('', error.message);
        }
    };

    const show_chart = function(proposal_contract, update) {
        contract = proposal_contract;
        initialize_values();
        if (!update) {
            init_once();
        }
        if (!chart && !history_send) {
            request_data(update || '');
        } else if (entry_tick_time && chart) {
            select_entry_tick_barrier();
        }
        if ((is_sold || is_settleable) && chart) {
            reset_max();
            reselect_exit_time();
            end_contract();
        }
        forget_streams();
    };

    const show_error = function(type, message) {
        const el = document.getElementById('analysis_live_chart');
        if (!el) return;
        if (type === 'missing') {
            el.innerHTML = '<p class="error-msg">' + localize('Ticks history returned an empty array.') + '</p>';
        } else {
            el.innerHTML = '<p class="error-msg">' + message + '</p>';
        }
    };

    const request_data = function(update) {
        const calculateGranularity = calculate_granularity(exit_time, now_time, purchase_time, start_time);
        const granularity = calculateGranularity[0],
            duration    = calculateGranularity[1],
            margin      = granularity === 0 ? Math.max(300, (30 * duration) / (60 * 60) || 0) : 3 * granularity;

        request = {
            ticks_history    : underlying,
            start            : (parseInt(purchase_time || start_time) - margin).toFixed(0), /* load more ticks first */
            end              : end_time ? (parseInt(end_time) + margin).toFixed(0) : 'latest',
            style            : 'ticks',
            count            : 4999, /* maximum number of ticks possible */
            adjust_start_time: 1,
        };

        if (is_sold && sell_time < end_time) {
            request.end = sell_spot_time ? (parseInt(sell_spot_time) + margin).toFixed(0) : 'latest';
        }

        if (granularity !== 0) {
            request.granularity = granularity;
            request.style = 'candles';
        }

        if (!is_settleable && !sell_spot_time && (window.time.valueOf() / 1000) < end_time && !chart_subscribed) {
            request.subscribe = 1;
        }

        const contracts_response = State.get('is_mb_trading') ? MBContract.getContractsResponse() : window.contracts_for;

        if (contracts_response && contracts_response.echo_req.contracts_for === underlying) {
            const license = contracts_response.contracts_for.feed_license;
            if (contracts_response.contracts_for && license) {
                handle_delay(license);
                save_feed_license(contracts_response.echo_req.contracts_for, license);
            }
            show_entry_error();
        } else if (sessionStorage.getItem('license.' + underlying)) {
            handle_delay(sessionStorage.getItem('license.' + underlying));
            show_entry_error();
        } else if (!contracts_for_send && update === '') {
            socketSend({ contracts_for: underlying });
            contracts_for_send = true;
        }
    };

    const show_entry_error = function() {
        if (!entry_tick_time && chart_delayed === false && start_time && window.time.unix() >= parseInt(start_time)) {
            show_error('', localize('Waiting for entry tick.'));
        } else if (!history_send) {
            history_send = true;
            if (request.subscribe) chart_subscribed = true;
            socketSend(request);
        }
    };

    const handle_delay = function(feed_license) {
        if (feed_license !== 'realtime') {
            if (!is_settleable) {
                request.end = 'latest';
            }
            delete request.subscribe;
            chart_delayed = true;
        }
    };

    // we have to update the color zones with the correct entry_tick_time
    // and barrier value
    const select_entry_tick_barrier = function() {
        if (entry_tick_time && chart && !entry_tick_barrier_drawn) {
            select_entry_tick(entry_tick_time);
            if (chart) {
                draw_barrier();
                chart.series[0].zones[0].value = parseInt(entry_tick_time) * 1000;
                // force to redraw:
                chart.isDirty = true;
                chart.redraw();
            }
            entry_tick_barrier_drawn = true;
        }
    };

    // update color zone of exit time
    const reselect_exit_time = function() {
        if (chart && exit_time) {
            chart.series[0].zones[1].value = parseInt(exit_time) * 1000;
            // force to redraw:
            chart.isDirty = true;
            chart.redraw();
        }
    };

    // const to = function set an orange circle on the entry tick
    const select_entry_tick = function(value) {
        value = parseInt(value);
        if (value && (options.history || options.tick) && chart) {
            const firstIndex = Object.keys(chart.series[0].data)[0];
            for (let i = firstIndex; i < chart.series[0].data.length; i++) {
                if (value * 1000 === chart.series[0].data[i].x) {
                    chart.series[0].data[i].update({ marker: { fillColor: '#fff', lineColor: 'orange', lineWidth: 3, radius: 4, states: { hover: { fillColor: '#fff', lineColor: 'orange', lineWidth: 3, radius: 4 } } } });
                    return;
                }
            }
        }
    };

    const draw_barrier = function() {
        if (chart.yAxis[0].plotLinesAndBands.length === 0) {
            if (contract.barrier) {
                addPlotLineY({ id: 'barrier', value: contract.barrier * 1, label: localize('Barrier ([_1])').replace('[_1]', contract.barrier), dashStyle: 'Dot' });
            } else if (contract.high_barrier && contract.low_barrier) {
                addPlotLineY({ id: 'high_barrier', value: contract.high_barrier * 1, label: localize('High Barrier ([_1])').replace('[_1]', contract.high_barrier), dashStyle: 'Dot' });
                addPlotLineY({ id: 'low_barrier', value: contract.low_barrier * 1, label: localize('Low Barrier ([_1])').replace('[_1]', contract.low_barrier), dashStyle: 'Dot' });
            }
        }
    };

    // const to = function set an orange circle on the exit tick
    const select_exit_tick = function(value) {
        value = parseInt(value);
        if (value && (options.tick || options.history)) {
            for (let i = chart.series[0].data.length - 1; i >= 0; i--) {
                if (value * 1000 === chart.series[0].data[i].x) {
                    chart.series[0].data[i].update({ marker: { fillColor: 'orange', lineColor: 'orange', lineWidth: 3, radius: 4, states: { hover: { fillColor: 'orange', lineColor: 'orange', lineWidth: 3, radius: 4 } } } });
                    return;
                }
            }
        }
    };

    const reset_max = function() {
        if (sell_time && sell_time < end_time && chart) {
            chart.xAxis[0].setExtremes(min_point ? min_point * 1000 : null, (parseInt(sell_time) + 3) * 1000);
        }
    };

    // calculate where to display the maximum value of the x-axis of the chart for line chart
    const get_max_history = function(response) {
        let end;
        if (sell_spot_time && sell_time < end_time) {
            end = sell_spot_time;
        } else if (exit_tick_time) {
            end = exit_tick_time;
        } else {
            end = end_time;
        }
        if (response.history && response.history.times && (is_settleable || is_sold)) {
            for (let i = response.history.times.length - 1; i >= 0; i--) {
                if (parseInt(response.history.times[i]) === parseInt(end)) {
                    max_point = parseInt(response.history.times[i === response.history.times.length - 1 ? i : i + 1]);
                    break;
                }
            }
        } else if (chart_delayed) {
            if (parseInt(response.history.times[response.history.times.length - 1]) > start_time) {
                max_point = parseInt(response.history.times[response.history.times.length - 1]);
            } else {
                max_point = start_time;
            }
        } else {
            max_point = end_time;
        }
    };

    // calculate where to display the maximum value of the x-axis of the chart for candle
    const get_max_candle = function(response) {
        let end;
        if (sell_spot_time && sell_time < end_time) { end = sell_spot_time; } else { end = end_time; }
        if (is_settleable || is_sold) {
            for (let i = response.candles.length - 2; i >= 0; i--) {
                if (
                    response.candles[i] &&
                    parseInt(response.candles[i].epoch) <= end &&
                    parseInt(response.candles[i + 1].epoch) > end
                ) {
                    max_point = parseInt(response.candles[i + 1].epoch);
                    break;
                }
            }
        } else if (chart_delayed) {
            if (parseInt(response.candles[response.candles.length - 1].epoch) > start_time) {
                max_point = parseInt(response.candles[response.candles.length - 1].epoch);
            } else {
                max_point = start_time;
            }
        } else {
            max_point = end_time;
        }
    };

    const draw_line_x = function(valueTime, labelName, textLeft, dash, color) {
        if (!chart) return;
        const req = {
            value: valueTime * 1000,
        };
        if (labelName && labelName !== '') req.label = labelName;
        if (textLeft === 'textLeft') req.text_left = true;
        if (dash && dash !== '') req.dashStyle = dash;
        if (color) req.color = color;
        addPlotLineX(req);
    };

    // const to = function draw the last line needed and forget the streams
    // also sets the exit tick
    const end_contract = function() {
        if (chart) {
            if (sell_time && sell_time < end_time) {
                draw_line_x(sell_time, '', 'textLeft', 'Dash');
            } else if (sell_time && sell_time >= end_time) {
                draw_line_x(end_time, '', 'textLeft', 'Dash');
            }
            if (sell_spot_time && sell_spot_time < end_time && sell_spot_time >= start_time) {
                select_exit_tick(sell_spot_time);
            } else if (exit_tick_time) {
                select_exit_tick(exit_tick_time);
            }
            if (!contract.sell_spot && !contract.exit_tick) {
                if ($('#waiting_exit_tick').length === 0) {
                    $('#trade_details_message').append('<div id="waiting_exit_tick">' + localize('Waiting for exit tick.') + '</div>');
                }
            } else {
                $('#waiting_exit_tick').remove();
            }
        }
        if (!contract_ended) {
            forget_streams();
            contract_ended = true;
        }
    };

    const forget_streams = function() {
        if (
            chart &&
            chart.series &&
            chart.series[0].data.length >= 1 &&
            !chart_forget &&
            (is_sold || is_settleable) &&
            responseID
        ) {
            const last = chart.series[0].data[chart.series[0].data.length - 1];
            if (parseInt(last.x) > end_time * 1000 || parseInt(last.x) > sell_time * 1000) {
                socketSend({ forget: responseID });
                chart_forget = true;
            }
        }
    };

    const calculate_granularity = function(end, now, purchase, start) {
        const duration = Math.min(end * 1, now) - (purchase || start);
        let granularity = 0;
        if (duration <= 60 * 60)                granularity = 0;     // 1 hour
        else if (duration <= 2  * 60 * 60)      granularity = 120;   // 2 hours
        else if (duration <= 6  * 60 * 60)      granularity = 600;   // 6 hours
        else if (duration <= 24 * 60 * 60)      granularity = 900;   // 1 day
        else if (duration <= 24 * 5 * 60 * 60)  granularity = 3600;  // 5 days
        else if (duration <= 24 * 30 * 60 * 60) granularity = 14400; // 30 days
        else granularity = 86400; // more than 30 days

        return [granularity, duration];
    };

    // add the new data to the chart
<<<<<<< HEAD
    const update_chart = function(update_options) {
        const granularity = calculate_granularity(exit_time, now_time, purchase_time, start_time)[0];
        const series = chart.series[0];
        const last = series.data[series.data.length - 1];
        if (granularity === 0) {
            chart.series[0].addPoint([update_options.tick.epoch * 1000, update_options.tick.quote * 1]);
        } else {
            const c = update_options.ohlc;
            if (!c) return;
            const ohlc = [c.open_time * 1000, c.open * 1, c.high * 1, c.low * 1, c.close * 1];
=======
    function update_chart(update_options) {
        var granularity = calculate_granularity(exit_time, now_time, purchase_time, start_time)[0];
        var series = chart.series[0];
        if (granularity === 0) {
            chart.series[0].addPoint([update_options.tick.epoch * 1000, update_options.tick.quote * 1]);
        } else {
            var c = update_options.ohlc;
            var last = series.data[series.data.length - 1];
            if (!c || !last) return;
            var ohlc = [c.open_time * 1000, c.open * 1, c.high * 1, c.low * 1, c.close * 1];
>>>>>>> cf77be5e

            if (last.x !== ohlc[0]) {
                series.addPoint(ohlc, true, true);
            } else {
                last.update(ohlc, true);
            }
        }
    };

    const save_feed_license = function(save_contract, license) {
        const regex = new RegExp('license.' + contract);
        let match_found = false;

        for (let i = 0; i < sessionStorage.length; i++) {
            if (regex.test(sessionStorage.key(i))) {
                match_found = true;
                break;
            }
        }

        if (!match_found) {
            sessionStorage.setItem('license.' + save_contract, license);
        }
    };

    return {
        show_chart: show_chart,
        dispatch  : dispatch,
    };
})();

module.exports = {
    Highchart: Highchart,
};<|MERGE_RESOLUTION|>--- conflicted
+++ resolved
@@ -684,29 +684,16 @@
     };
 
     // add the new data to the chart
-<<<<<<< HEAD
     const update_chart = function(update_options) {
         const granularity = calculate_granularity(exit_time, now_time, purchase_time, start_time)[0];
         const series = chart.series[0];
-        const last = series.data[series.data.length - 1];
         if (granularity === 0) {
             chart.series[0].addPoint([update_options.tick.epoch * 1000, update_options.tick.quote * 1]);
         } else {
             const c = update_options.ohlc;
-            if (!c) return;
+            const last = series.data[series.data.length - 1];
+            if (!c || !last) return;
             const ohlc = [c.open_time * 1000, c.open * 1, c.high * 1, c.low * 1, c.close * 1];
-=======
-    function update_chart(update_options) {
-        var granularity = calculate_granularity(exit_time, now_time, purchase_time, start_time)[0];
-        var series = chart.series[0];
-        if (granularity === 0) {
-            chart.series[0].addPoint([update_options.tick.epoch * 1000, update_options.tick.quote * 1]);
-        } else {
-            var c = update_options.ohlc;
-            var last = series.data[series.data.length - 1];
-            if (!c || !last) return;
-            var ohlc = [c.open_time * 1000, c.open * 1, c.high * 1, c.low * 1, c.close * 1];
->>>>>>> cf77be5e
 
             if (last.x !== ohlc[0]) {
                 series.addPoint(ohlc, true, true);
