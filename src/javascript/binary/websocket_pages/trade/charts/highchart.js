const Highcharts  = require('highcharts/highstock');
const HighchartUI = require('./highchart.ui');
const MBContract  = require('../../mb_trade/mb_contract');
const ViewPopupUI = require('../../user/view_popup/view_popup.ui');
const localize    = require('../../../base/localize').localize;
const State       = require('../../../base/storage').State;
const jpClient    = require('../../../common_functions/country_base').jpClient;
require('highcharts/modules/exporting')(Highcharts);

const Highchart = (() => {
    let chart,
        options,
        response_id,
        contract,
        request,
        min_point,
        max_point;

    let start_time,
        purchase_time,
        now_time,
        end_time,
        entry_tick_time,
        is_sold,
        sell_time,
        sell_spot_time,
        is_settleable,
        exit_tick_time,
        exit_time,
        underlying;

    let is_initialized,
        is_chart_delayed,
        is_chart_subscribed,
        is_chart_forget,
        is_contracts_for_send,
        is_history_send,
        is_entry_tick_barrier_selected;

    const initOnce = () => {
        chart = options = response_id = contract = request = min_point = max_point = '';

        is_initialized = is_chart_delayed = is_chart_subscribed = is_chart_forget =
        is_contracts_for_send = is_history_send = is_entry_tick_barrier_selected = false;
    };

    const initializeValues = () => {
        start_time      = parseInt(contract.date_start);
        purchase_time   = parseInt(contract.purchase_time);
        now_time        = parseInt(contract.current_spot_time);
        end_time        = parseInt(contract.date_expiry);
        entry_tick_time = parseInt(contract.entry_tick_time);
        is_sold         = contract.is_sold;
        sell_time       = parseInt(contract.sell_time);
        sell_spot_time  = parseInt(contract.sell_spot_time);
        is_settleable   = contract.is_settleable;
        exit_tick_time  = parseInt(contract.exit_tick_time);
        exit_time       = parseInt(is_sold && sell_time < end_time ? sell_spot_time : exit_tick_time || end_time);
        underlying      = contract.underlying;
    };

    // initialize the chart only once with ticks or candles data
    const initChart = (init_options) => {
        let data = [],
            type = '',
            i;

        const pushTicks = (time, price) => {
            // we need to add the marker as we are pushing the data points
            // since for large arrays, data doesn't get pushed to series[0].data
            // and we can't update markers if data is empty
            time = parseInt(time);
            const is_match_entry = time === entry_tick_time;
            const is_match_exit = time === exit_tick_time;
            const tick_type = is_match_entry ? 'entry' : 'exit';
            data.push({
                x     : time * 1000,
                y     : price * 1,
                marker: is_match_entry || is_match_exit ? HighchartUI.getMarkerObject(tick_type) : '',
            });
        };

        let history = '',
            candles = '';
        if (init_options.history) { // indicates line chart
            type = 'line';
            history = init_options.history;
            const times = history.times;
            const prices = history.prices;
            if (is_chart_delayed) {
                for (i = 0; i < times.length; ++i) {
                    pushTicks(times[i], prices[i]);
                }
            } else if (min_point && max_point) {
                let current_time;
                for (i = 0; i < times.length; ++i) {
                    current_time = parseInt(times[i]);
                    // only display the first tick before entry spot and one tick after exit spot
                    // as well as the set of ticks between them
                    if (current_time >= min_point && current_time <= max_point) {
                        pushTicks(current_time, prices[i]);
                    }
                }
            }
        } else if (init_options.candles) { // indicates candle chart
            candles = init_options.candles;
            type = 'candlestick';
            data = candles.map(c => [c.epoch * 1000, c.open * 1, c.high * 1, c.low * 1, c.close * 1]);
        }

        // element where chart is to be displayed
        const el = document.getElementById('analysis_live_chart');
        if (!el) return null;

        const JPClient = jpClient();
        HighchartUI.setLabels(is_chart_delayed);
        HighchartUI.setCartOptions({
            height    : el.parentElement.offsetHeight,
            title     : localize(init_options.title),
            JPClient  : JPClient,
            decimals  : history ? history.prices[0] : candles[0].open,
            type      : type,
            data      : data,
            entry_time: entry_tick_time ? entry_tick_time * 1000 : start_time * 1000,
            exit_time : exit_time ? exit_time * 1000 : null,
            user_sold : userSold(),
        });
        Highcharts.setOptions(HighchartUI.getChartOptions(JPClient));

        if (!el) return null;
        const new_chart = Highcharts.StockChart(el, HighchartUI.getChartOptions());
        is_initialized = true;
        return new_chart;
    };

    // type 'x' is used to draw lines such as start and end times
    // type 'y' is used to draw lines such as barrier
<<<<<<< HEAD
    const addPlotLine = function(params, type) {
        chart[(`${type}Axis`)][0].addPlotLine(HighchartUI.get_plotline_options(params, type));
        if (user_sold()) {
            HighchartUI.replace_exit_label_with_sell(chart.subtitle.element);
=======
    const addPlotLine = (params, type) => {
        chart[(type + 'Axis')][0].addPlotLine(HighchartUI.getPlotlineOptions(params, type));
        if (userSold()) {
            HighchartUI.replaceExitLabelWithSell(chart.subtitle.element);
>>>>>>> b20617f2
        }
    };

    // use this instead of BinarySocket.send to avoid overriding the onmessage of trading page
    const socketSend = (req) => {
        if (!req) return;
        if (!req.hasOwnProperty('passthrough')) {
            req.passthrough = {};
        }
        // send dispatch_to to help socket.js forward the correct response back to here
        req.passthrough.dispatch_to = 'ViewChart';
        BinarySocket.send(req);
    };

    const dispatch = (response) => {
        const type  = response.msg_type;
        const error = response.error;
        if (type === 'contracts_for' && (!error || (error.code && error.code === 'InvalidSymbol'))) {
            delayedChart(response);
        } else if (/(history|candles|tick|ohlc)/.test(type) && !error) {
            response_id = response[type].id;
            // send view popup the response ID so view popup can forget the calls if it's closed before contract ends
            if (response_id) ViewPopupUI.storeSubscriptionID(response_id, 'chart');
            options = { title: contract.display_name };
            options[type] = response[type];
            const history = response.history;
            const candles = response.candles;
            const tick    = response.tick;
            const ohlc    = response.ohlc;
            if (history || candles) {
                const length = (history ? history.times : candles).length;
                if (length === 0) {
                    HighchartUI.showError('missing');
                    return;
                }
                if (history) {
                    const history_times = history.times;
                    getMinHistory(history_times);
                    getMaxHistory(history_times);
                } else if (candles) {
                    getMinCandle(candles);
                    getMaxCandle(candles);
                }
                // only initialize chart if it hasn't already been initialized
                if (!chart && !is_initialized) {
                    chart = initChart(options);
                    if (!chart) return;

                    if (purchase_time !== start_time) drawLineX(purchase_time, localize('Purchase Time'), '', '', '#7cb5ec');

                    // second condition is used to make sure contracts that have purchase time
                    // but are sold before the start time don't show start time
                    if (!is_sold || (is_sold && sell_time && sell_time > start_time)) {
                        drawLineX(start_time);
                    }
                }
            } else if ((tick || ohlc) && !is_chart_forget) {
                if (chart && chart.series) {
                    updateChart(options);
                }
            }
            if (entry_tick_time && !is_entry_tick_barrier_selected) {
                selectEntryTickBarrier();
            }
            if ((is_sold || is_settleable)) {
                updateZone('exit');
                endContract();
            }
        } else if (type === 'ticks_history' && error) {
            HighchartUI.showError('', error.message);
        }
    };

    const showChart = (proposal_contract, update) => {
        contract = proposal_contract;
        initializeValues();
        if (!update) {
            initOnce();
        }
        if (!chart && !is_history_send) {
            requestData(update || '');
        } else if (chart && entry_tick_time && !is_entry_tick_barrier_selected) {
            selectEntryTickBarrier();
        }
        if (chart && (is_sold || is_settleable)) {
            updateZone('exit');
            endContract();
        }
    };

    const requestData = (update) => {
        const calculate_granularity = calculateGranularity();
        const granularity = calculate_granularity[0];
        const duration    = calculate_granularity[1];
        const margin      = granularity === 0 ? Math.max(300, (30 * duration) / (60 * 60) || 0) : 3 * granularity;

        request = {
            ticks_history    : underlying,
            start            : ((purchase_time || start_time) - margin).toFixed(0), /* load more ticks first */
            end              : end_time ? (end_time + margin).toFixed(0) : 'latest',
            style            : granularity === 0 ? 'ticks' : 'candles',
            count            : 4999, /* maximum number of ticks possible */
            adjust_start_time: 1,
        };

        if (is_sold && sell_time < end_time) {
            request.end = sell_spot_time ? (parseInt(sell_spot_time) + margin).toFixed(0) : 'latest';
        }

        // switch start and end if start is after end
        if (!isNaN(request.end) && request.start > request.end) {
            request.end = [request.start, request.start = request.end][0];
        }

        if (granularity !== 0) {
            request.granularity = granularity;
        }

        if (!is_settleable && !sell_spot_time && (window.time.valueOf() / 1000) < end_time && !is_chart_subscribed) {
            request.subscribe = 1;
        }

<<<<<<< HEAD
        const contracts_response = State.get('is_mb_trading') ? MBContract.getContractsResponse() : window.contracts_for,
            stored_delay = sessionStorage.getItem(`license.${underlying}`);
=======
        const contracts_response = State.get('is_mb_trading') ? MBContract.getContractsResponse() : window.contracts_for;
        const stored_delay = sessionStorage.getItem('license.' + underlying);
>>>>>>> b20617f2

        if (contracts_response && contracts_response.echo_req.contracts_for === underlying) {
            delayedChart(contracts_response);
        } else if (stored_delay) {
            handleDelay(stored_delay);
            showEntryError();
        } else if (!is_contracts_for_send && update === '') {
            socketSend({ contracts_for: underlying });
            is_contracts_for_send = true;
        }
    };

    const delayedChart = (contracts_response) => {
        if (contracts_response.contracts_for && contracts_response.contracts_for.feed_license) {
            const license = contracts_response.contracts_for.feed_license;
            handleDelay(license);
            saveFeedLicense(contracts_response.echo_req.contracts_for, license);
        }
        showEntryError();
    };

    const showEntryError = () => {
        if (!entry_tick_time && !is_chart_delayed && start_time && window.time.unix() >= parseInt(start_time)) {
            HighchartUI.showError('', localize('Waiting for entry tick.'));
        } else if (!is_history_send) {
            is_history_send = true;
            if (request.subscribe) is_chart_subscribed = true;
            socketSend(request);
        }
    };

    const handleDelay = (feed_license) => {
        if (feed_license !== 'realtime') {
            if (!is_settleable) {
                request.end = 'latest';
            }
            delete request.subscribe;
            is_chart_delayed = true;
        }
    };

    // update the color zones with the correct entry_tick_time and draw barrier
    const selectEntryTickBarrier = () => {
        if (chart && entry_tick_time && !is_entry_tick_barrier_selected) {
            is_entry_tick_barrier_selected = true;
            drawBarrier();
            updateZone('entry');
            selectTick(entry_tick_time, 'entry');
        }
    };

    const updateZone = (type) => {
        if (chart && type && !userSold()) {
            const value = type === 'entry' ? entry_tick_time : exit_time;
            chart.series[0].zones[(type === 'entry' ? 0 : 1)].value = value * 1000;
        }
    };

    const drawBarrier = () => {
        if (chart.yAxis[0].plotLinesAndBands.length === 0) {
            const barrier = contract.barrier;
            const high_barrier = contract.high_barrier;
            const low_barrier  = contract.low_barrier;
            if (barrier) {
                addPlotLine({ id: 'barrier',      value: barrier * 1,      label: localize('Barrier ([_1])', [barrier]),           dashStyle: 'Dot' }, 'y');
            } else if (high_barrier && low_barrier) {
                addPlotLine({ id: 'high_barrier', value: high_barrier * 1, label: localize('High Barrier ([_1])', [high_barrier]), dashStyle: 'Dot' }, 'y');
                addPlotLine({ id: 'low_barrier',  value: low_barrier * 1,  label: localize('Low Barrier ([_1])', [low_barrier]),   dashStyle: 'Dot' }, 'y');
            }
        }
    };

    // set an orange circle on the entry/exit tick
    const selectTick = (value, tick_type) => {
        if (chart && value && tick_type && (options.tick || options.history) &&
            chart.series[0].data.length !== 0) {
            const data = chart.series[0].data;
            if (!data || data.length === 0) return;
            let current_data;
            for (let i = data.length - 1; i >= 0; i--) {
                current_data = data[i];
                if (current_data && current_data.x && value * 1000 === current_data.x) {
                    current_data.update({ marker: HighchartUI.getMarkerObject(tick_type) });
                }
            }
        }
    };

    // calculate where to display the minimum value of the x-axis of the chart for line chart
    const getMinHistory = (history_times) => {
        const history_times_length = history_times.length;
        let history_times_int;
        for (let i = 0; i < history_times_length; i++) {
            history_times_int = parseInt(history_times[i]);
            if (
                (
                    entry_tick_time && history_times_int === entry_tick_time
                ) ||
                (
                    purchase_time &&
                    start_time > purchase_time &&
                    history_times_int === purchase_time
                ) ||
                (
                    history_times_int < purchase_time &&
                    parseInt(history_times[(i === history_times_length - 1 ? i : i + 1)]) > purchase_time
                )
            ) {
                // set the chart to display from the tick before entry_tick_time or purchase_time
                min_point = parseInt(history_times[(i === 0 ? i : i - 1)]);
                break;
            }
        }
        if (!min_point) min_point = parseInt(history_times[0]);
    };

    // calculate where to display the maximum value of the x-axis of the chart for line chart
    const getMaxHistory = (history_times) => {
        let end = end_time;
        if (sell_spot_time && sell_time < end_time) {
            end = sell_spot_time;
        } else if (exit_tick_time) {
            end = exit_tick_time;
        }

        const history_times_length = history_times.length;
        if (is_settleable || is_sold) {
            for (let i = history_times_length - 1; i >= 0; i--) {
                if (parseInt(history_times[i]) === end) {
                    max_point = parseInt(history_times[i === history_times_length - 1 ? i : i + 1]);
                    break;
                }
            }
        }
        setMaxForDelayedChart(history_times, history_times_length);
    };

    // calculate where to display the minimum value of the x-axis of the chart for candle
    const getMinCandle = (candles) => {
        const candle_before_time = value => (
            value && current_candle &&
            parseInt(current_candle.epoch) <= value &&
            candles[(i === candles_length - 1 ? i : i + 1)].epoch > value
        );
        let i,
            current_candle;
        const candles_length = candles.length;
        for (i = 1; i < candles_length; i++) {
            current_candle = candles[i];
            if (candle_before_time(entry_tick_time) || candle_before_time(purchase_time)) {
                // set the chart to display from the candle before entry_tick_time or purchase_time
                min_point = parseInt(candles[i - 1].epoch);
                break;
            }
        }
    };

    // calculate where to display the maximum value of the x-axis of the chart for candle
    const getMaxCandle = (candles) => {
        const end = sell_spot_time && sell_time < end_time ? sell_spot_time : end_time;
        const candle_length = candles.length;
        let current_candle,
            next_candle;
        if (is_settleable || is_sold) {
            for (let i = candle_length - 2; i >= 0; i--) {
                current_candle = candles[i];
                next_candle = candles[i + 1];
                if (!current_candle) return;
                if (parseInt(next_candle.epoch) < end) {
                    max_point = end_time;
                    break;
                }
                if (parseInt(current_candle.epoch) <= end && parseInt(next_candle.epoch) > end) {
                    max_point = parseInt(next_candle.epoch);
                    break;
                }
            }
        }
        setMaxForDelayedChart(candles, candle_length);
    };

    const setMaxForDelayedChart = (array, array_length) => {
        if (is_chart_delayed) {
            const last_epoch = parseInt(array[array_length - 1].epoch);
            if (last_epoch > start_time) {
                max_point = last_epoch;
            } else {
                max_point = start_time;
            }
        }
        if (!max_point) max_point = end_time;
    };

    const drawLineX = (value_time, label_name, text_left, dash, color) => {
        if (chart) {
            addPlotLine({
                value    : value_time * 1000,
                label    : label_name || '',
                textLeft : text_left === 'textLeft',
                dashStyle: dash || '',
                color    : color || '',
            }, 'x');
        }
    };

    // draw the last line, mark the exit tick, and forget the streams
    const endContract = () => {
        if (chart) {
            drawLineX((userSold() ? sell_time : end_time), '', 'textLeft', 'Dash');
            if (exit_tick_time) {
                selectTick(exit_tick_time, 'exit');
            }
            if (!contract.sell_spot && !contract.exit_tick) {
                if ($('#waiting_exit_tick').length === 0) {
                    $('#trade_details_message').append($('<div/>', { id: 'waiting_exit_tick', text: localize('Waiting for exit tick.') }));
                }
            } else {
                $('#waiting_exit_tick').remove();
            }
        }
        if (!is_chart_forget) {
            forgetStreams();
        }
    };

    const forgetStreams = () => {
        if (
            chart &&
            (is_sold || is_settleable) &&
            response_id &&
            chart.series &&
            chart.series[0].options.data.length > 0
        ) {
            const data = chart.series[0].options.data;
            const last_data = data[data.length - 1];
            const last = parseInt(last_data.x || last_data[0]);
            if (last > (end_time * 1000) || last > (sell_time * 1000)) {
                socketSend({ forget: response_id });
                is_chart_forget = true;
            }
        }
    };

    const calculateGranularity = () => {
        const duration = Math.min(exit_time, now_time) - (purchase_time || start_time);
        let granularity;
              // days * hours * minutes * seconds
        if      (duration <=            60 * 60) granularity = 0;     // less than 1 hour
        else if (duration <=        2 * 60 * 60) granularity = 120;   // 2 hours
        else if (duration <=        6 * 60 * 60) granularity = 600;   // 6 hours
        else if (duration <=       24 * 60 * 60) granularity = 900;   // 1 day
        else if (duration <=   5 * 24 * 60 * 60) granularity = 3600;  // 5 days
        else if (duration <=  30 * 24 * 60 * 60) granularity = 14400; // 30 days
        else                                     granularity = 86400; // more than 30 days

        return [granularity, duration];
    };

    // add new data points to the chart
    const updateChart = (update_options) => {
        const granularity = calculateGranularity()[0];
        const series = chart.series[0];
        if (granularity === 0) {
            const data = update_options.tick;
            chart.series[0].addPoint({ x: data.epoch * 1000, y: data.quote * 1 });
        } else {
            const c = update_options.ohlc;
            const last = series.data[series.data.length - 1];
            if (!c || !last) return;
            const ohlc = [c.open_time * 1000, c.open * 1, c.high * 1, c.low * 1, c.close * 1];

            if (last.x !== ohlc[0]) {
                series.addPoint(ohlc, true, true);
            } else {
                last.update(ohlc, true);
            }
        }
    };

<<<<<<< HEAD
    const save_feed_license = function(save_contract, license) {
        const regex = new RegExp(`license.${contract}`);
=======
    const saveFeedLicense = (save_contract, license) => {
        const regex = new RegExp('license.' + contract);
>>>>>>> b20617f2
        let match_found = false;

        for (let i = 0; i < sessionStorage.length; i++) {
            if (regex.test(sessionStorage.key(i))) {
                match_found = true;
                break;
            }
        }

        if (!match_found) {
            sessionStorage.setItem(`license.${save_contract}`, license);
        }
    };

    const userSold = () => sell_time && sell_time < end_time;

    return {
        showChart: showChart,
        dispatch : dispatch,
    };
})();

module.exports = Highchart;<|MERGE_RESOLUTION|>--- conflicted
+++ resolved
@@ -135,17 +135,10 @@
 
     // type 'x' is used to draw lines such as start and end times
     // type 'y' is used to draw lines such as barrier
-<<<<<<< HEAD
-    const addPlotLine = function(params, type) {
-        chart[(`${type}Axis`)][0].addPlotLine(HighchartUI.get_plotline_options(params, type));
-        if (user_sold()) {
-            HighchartUI.replace_exit_label_with_sell(chart.subtitle.element);
-=======
     const addPlotLine = (params, type) => {
-        chart[(type + 'Axis')][0].addPlotLine(HighchartUI.getPlotlineOptions(params, type));
+        chart[(`${type}Axis`)][0].addPlotLine(HighchartUI.getPlotlineOptions(params, type));
         if (userSold()) {
             HighchartUI.replaceExitLabelWithSell(chart.subtitle.element);
->>>>>>> b20617f2
         }
     };
 
@@ -268,13 +261,8 @@
             request.subscribe = 1;
         }
 
-<<<<<<< HEAD
-        const contracts_response = State.get('is_mb_trading') ? MBContract.getContractsResponse() : window.contracts_for,
-            stored_delay = sessionStorage.getItem(`license.${underlying}`);
-=======
         const contracts_response = State.get('is_mb_trading') ? MBContract.getContractsResponse() : window.contracts_for;
-        const stored_delay = sessionStorage.getItem('license.' + underlying);
->>>>>>> b20617f2
+        const stored_delay = sessionStorage.getItem(`license.${underlying}`);
 
         if (contracts_response && contracts_response.echo_req.contracts_for === underlying) {
             delayedChart(contracts_response);
@@ -554,13 +542,8 @@
         }
     };
 
-<<<<<<< HEAD
-    const save_feed_license = function(save_contract, license) {
+    const saveFeedLicense = (save_contract, license) => {
         const regex = new RegExp(`license.${contract}`);
-=======
-    const saveFeedLicense = (save_contract, license) => {
-        const regex = new RegExp('license.' + contract);
->>>>>>> b20617f2
         let match_found = false;
 
         for (let i = 0; i < sessionStorage.length; i++) {
