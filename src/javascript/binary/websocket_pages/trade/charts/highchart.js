const Highcharts   = require('highstock-release');
const HighchartUI  = require('./highchart.ui');
const MBContract   = require('../../mb_trade/mb_contract');
const MBDefaults   = require('../../mb_trade/mb_defaults');
const Defaults     = require('../../trade/defaults');
const GetTicks     = require('../../trade/get_ticks');
const BinarySocket = require('../../socket');
const ViewPopupUI  = require('../../user/view_popup/view_popup.ui');
const localize     = require('../../../base/localize').localize;
const State        = require('../../../base/storage').State;
const jpClient     = require('../../../common_functions/country_base').jpClient;
<<<<<<< HEAD
const formatMoney  = require('../../../common_functions/currency').formatMoney;
require('highstock-release/modules/exporting')(Highcharts);
=======
const addComma     = require('../../../common_functions/currency').addComma;
require('highcharts/modules/exporting')(Highcharts);
>>>>>>> d3259988

const Highchart = (() => {
    let chart,
        options,
        response_id,
        contract,
        request,
        min_point,
        max_point,
        lines_drawn;

    let start_time,
        purchase_time,
        now_time,
        end_time,
        entry_tick_time,
        is_sold,
        sell_time,
        sell_spot_time,
        is_settleable,
        exit_tick_time,
        exit_time,
        underlying,
        margin;

    let is_initialized,
        is_chart_delayed,
        is_chart_subscribed,
        stop_streaming,
        is_contracts_for_send,
        is_history_send,
        is_entry_tick_barrier_selected,
        is_response_id_set;

    const initOnce = () => {
        chart = options = response_id = contract = request = min_point = max_point = '';
        lines_drawn = [];

        is_initialized = is_chart_delayed = is_chart_subscribed = stop_streaming = is_response_id_set =
            is_contracts_for_send = is_history_send = is_entry_tick_barrier_selected = false;
    };

    const initializeValues = () => {
        start_time      = parseInt(contract.date_start);
        purchase_time   = parseInt(contract.purchase_time);
        now_time        = parseInt(contract.current_spot_time);
        end_time        = parseInt(contract.date_expiry);
        entry_tick_time = parseInt(contract.entry_tick_time);
        is_sold         = contract.is_sold;
        sell_time       = parseInt(contract.sell_time);
        sell_spot_time  = parseInt(contract.sell_spot_time);
        is_settleable   = contract.is_settleable;
        exit_tick_time  = parseInt(contract.exit_tick_time);
        exit_time       = parseInt(is_sold && sell_time < end_time ? sell_spot_time : exit_tick_time || end_time);
        underlying      = contract.underlying;
    };

    // initialize the chart only once with ticks or candles data
    const initChart = (init_options) => {
        let data = [],
            type = '',
            i;

        const pushTicks = (time, price) => {
            // we need to add the marker as we are pushing the data points
            // since for large arrays, data doesn't get pushed to series[0].data
            // and we can't update markers if data is empty
            time = parseInt(time);
            const is_match_entry = time === entry_tick_time;
            const is_match_exit = time === exit_tick_time;
            const tick_type = is_match_entry ? 'entry' : 'exit';
            data.push({
                x     : time * 1000,
                y     : price * 1,
                marker: is_match_entry || is_match_exit ? HighchartUI.getMarkerObject(tick_type) : '',
            });
        };

        let history = '',
            candles = '';
        if (init_options.history) { // indicates line chart
            type = 'line';
            history = init_options.history;
            const times = history.times;
            const prices = history.prices;
            if (is_chart_delayed) {
                for (i = 0; i < times.length; ++i) {
                    pushTicks(times[i], prices[i]);
                }
            } else if (min_point && max_point) {
                let current_time;
                for (i = 0; i < times.length; ++i) {
                    current_time = parseInt(times[i]);
                    // only display the first tick before entry spot and one tick after exit spot
                    // as well as the set of ticks between them
                    if (current_time >= min_point && current_time <= max_point) {
                        pushTicks(current_time, prices[i]);
                    }
                }
            }
        } else if (init_options.candles) { // indicates candle chart
            candles = init_options.candles;
            type = 'candlestick';
            data = candles.map(c => [c.epoch * 1000, c.open * 1, c.high * 1, c.low * 1, c.close * 1]);
        }

        // element where chart is to be displayed
        const el = document.getElementById('analysis_live_chart');
        if (!el) return null;

        const JPClient = jpClient();
        HighchartUI.setLabels(is_chart_delayed);
        HighchartUI.setChartOptions({
            height    : el.parentElement.offsetHeight,
            title     : localize(init_options.title),
            JPClient  : JPClient,
            decimals  : history ? history.prices[0] : candles[0].open,
            type      : type,
            data      : data,
            entry_time: entry_tick_time ? entry_tick_time * 1000 : start_time * 1000,
            exit_time : exit_time ? exit_time * 1000 : null,
            user_sold : userSold(),
        });
        Highcharts.setOptions(HighchartUI.getHighchartOptions(JPClient));

        if (!el) return null;
        const new_chart = Highcharts.StockChart(el, HighchartUI.getChartOptions());
        is_initialized = true;
        return new_chart;
    };

    // type 'x' is used to draw lines such as start and end times
    // type 'y' is used to draw lines such as barrier
    const addPlotLine = (params, type) => {
        chart[(`${type}Axis`)][0].addPlotLine(HighchartUI.getPlotlineOptions(params, type));
        if (userSold()) {
            HighchartUI.replaceExitLabelWithSell(chart.subtitle.element);
        }
    };

    const handleResponse = (response) => {
        const type  = response.msg_type;
        const error = response.error;
        if (/(history|candles|tick|ohlc)/.test(type) && !error) {
            options = { title: contract.display_name };
            options[type] = response[type];
            const history = response.history;
            const candles = response.candles;
            const tick    = response.tick;
            const ohlc    = response.ohlc;
            response_id = response[type].id;
            // send view popup the response ID so view popup can forget the calls if it's closed before contract ends
            if (response_id && !is_response_id_set) {
                if (State.get('is_trading') || State.get('is_mb_trading') || State.get('is_beta_trading')) {
                    const page_underlying = State.get('is_mb_trading') ? MBDefaults.get('underlying') : Defaults.get('underlying');
                    if (page_underlying !== (tick || ohlc).symbol) {
                        ViewPopupUI.storeSubscriptionID(response_id, true);
                        ViewPopupUI.setStreamFunction();
                    } else {
                        ViewPopupUI.setStreamFunction(GetTicks.request);
                    }
                } else {
                    ViewPopupUI.storeSubscriptionID(response_id, true);
                }
                is_response_id_set = true;
            }
            if (history || candles) {
                const length = (history ? history.times : candles).length;
                if (length === 0) {
                    HighchartUI.showError('missing');
                    return;
                }
                if (history) {
                    const history_times = history.times;
                    getMinHistory(history_times);
                    getMaxHistory(history_times);
                } else if (candles) {
                    getMinCandle(candles);
                    getMaxCandle(candles);
                }
                // only initialize chart if it hasn't already been initialized
                if (!chart && !is_initialized) {
                    chart = initChart(options);
                    if (!chart) return;

                    if (purchase_time !== start_time) {
                        drawLineX({
                            value: purchase_time,
                            label: localize('Purchase Time'),
                            color: '#7cb5ec',
                        });
                    }

                    // second condition is used to make sure contracts that have purchase time
                    // but are sold before the start time don't show start time
                    if (!is_sold || (is_sold && sell_time && sell_time > start_time)) {
                        drawLineX({ value: start_time });
                    }
                }
            } else if ((tick || ohlc) && !stop_streaming) {
                if (chart && chart.series) {
                    updateChart(options);
                }
            }
            if (entry_tick_time && !is_entry_tick_barrier_selected) {
                selectEntryTickBarrier();
            }
            if ((is_sold || is_settleable)) {
                updateZone('exit');
                endContract();
            }
        } else if (type === 'ticks_history' && error) {
            HighchartUI.showError('', error.message);
        }
    };

    const showChart = (proposal_contract, update) => {
        contract = proposal_contract;
        initializeValues();
        if (!update) {
            initOnce();
        }
        if (!chart && !is_history_send) {
            requestData(update || '');
        } else if (chart && entry_tick_time && !is_entry_tick_barrier_selected) {
            selectEntryTickBarrier();
        }
        if (chart && (is_sold || is_settleable)) {
            updateZone('exit');
            endContract();
        }
    };

    const requestData = (update) => {
        const calculate_granularity = calculateGranularity();
        const granularity = calculate_granularity[0];
        const duration    = calculate_granularity[1];
        margin = granularity === 0 ? Math.max(300, (30 * duration) / (60 * 60) || 0) : 3 * granularity;

        request = {
            ticks_history    : underlying,
            start            : ((purchase_time || start_time) - margin).toFixed(0), /* load more ticks first */
            end              : end_time ? (end_time + margin).toFixed(0) : 'latest',
            style            : granularity === 0 ? 'ticks' : 'candles',
            count            : 4999, /* maximum number of ticks possible */
            adjust_start_time: 1,
        };

        if (is_sold && sell_time < end_time) {
            request.end = sell_spot_time ? (parseInt(sell_spot_time) + margin).toFixed(0) : 'latest';
        }

        // switch start and end if start is after end
        if (!isNaN(request.end) && request.start > request.end) {
            request.end = [request.start, request.start = request.end][0];
        }

        if (granularity !== 0) {
            request.granularity = granularity;
        }

        if (!is_settleable && !sell_spot_time && (window.time.valueOf() / 1000) < end_time && !is_chart_subscribed) {
            request.subscribe = 1;
        }

        const contracts_response = State.get('is_mb_trading') ? MBContract.getContractsResponse() : State.get(['response', 'contracts_for']);
        const stored_delay = sessionStorage.getItem(`license.${underlying}`);

        if (contracts_response && contracts_response.echo_req.contracts_for === underlying) {
            delayedChart(contracts_response);
        } else if (stored_delay) {
            handleDelay(stored_delay);
            sendTickRequest();
        } else if (!is_contracts_for_send && update === '') {
            BinarySocket.send({ contracts_for: underlying }).then((response) => {
                const error = response.error;
                if ((!error || (error.code && error.code === 'InvalidSymbol'))) {
                    delayedChart(response);
                }
            });
            is_contracts_for_send = true;
        }
    };

    const delayedChart = (contracts_response) => {
        if (contracts_response.contracts_for && contracts_response.contracts_for.feed_license) {
            const license = contracts_response.contracts_for.feed_license;
            handleDelay(license);
            saveFeedLicense(contracts_response.echo_req.contracts_for, license);
        }
        sendTickRequest();
    };

    const sendTickRequest = () => {
        if (!entry_tick_time && !is_chart_delayed && start_time && window.time.unix() >= parseInt(start_time)) {
            HighchartUI.showError('', localize('Waiting for entry tick.'));
        } else if (!is_history_send) {
            is_history_send = true;
            if (request.subscribe) is_chart_subscribed = true;
            // BinarySocket.send(request, { callback: handleResponse });
            GetTicks.request('', request, handleResponse);
        }
    };

    const handleDelay = (feed_license) => {
        if (feed_license !== 'realtime') {
            if (!is_settleable) {
                request.end = 'latest';
            }
            delete request.subscribe;
            is_chart_delayed = true;
        }
    };

    // update the color zones with the correct entry_tick_time and draw barrier
    const selectEntryTickBarrier = () => {
        if (chart && entry_tick_time && !is_entry_tick_barrier_selected) {
            is_entry_tick_barrier_selected = true;
            drawBarrier();
            updateZone('entry');
            selectTick(entry_tick_time, 'entry');
        }
    };

    const updateZone = (type) => {
        if (chart && type && !userSold()) {
            const value = type === 'entry' ? entry_tick_time : exit_time;
            chart.series[0].zones[(type === 'entry' ? 0 : 1)].value = value * 1000;
        }
    };

    const drawBarrier = () => {
        if (chart.yAxis[0].plotLinesAndBands.length === 0) {
            const barrier = contract.barrier;
            const high_barrier = contract.high_barrier;
            const low_barrier  = contract.low_barrier;
            if (barrier) {
                addPlotLine({ id: 'barrier',      value: barrier * 1,      label: localize('Barrier ([_1])', [addComma(barrier)]),           dashStyle: 'Dot' }, 'y');
            } else if (high_barrier && low_barrier) {
                addPlotLine({ id: 'high_barrier', value: high_barrier * 1, label: localize('High Barrier ([_1])', [addComma(high_barrier)]), dashStyle: 'Dot' }, 'y');
                addPlotLine({ id: 'low_barrier',  value: low_barrier * 1,  label: localize('Low Barrier ([_1])', [addComma(low_barrier)]),   dashStyle: 'Dot' }, 'y');
            }
        }
    };

    // set an orange circle on the entry/exit tick
    const selectTick = (value, tick_type) => {
        if (chart && value && tick_type && (options.tick || options.history) &&
            chart.series[0].data.length !== 0) {
            const data = chart.series[0].data;
            if (!data || data.length === 0) return;
            let current_data;
            for (let i = data.length - 1; i >= 0; i--) {
                current_data = data[i];
                if (current_data && current_data.x && value * 1000 === current_data.x) {
                    current_data.update({ marker: HighchartUI.getMarkerObject(tick_type) });
                }
            }
        }
    };

    // calculate where to display the minimum value of the x-axis of the chart for line chart
    const getMinHistory = (history_times) => {
        const history_times_length = history_times.length;
        let history_times_int;
        for (let i = 0; i < history_times_length; i++) {
            history_times_int = parseInt(history_times[i]);
            if (
                (
                    entry_tick_time && history_times_int === entry_tick_time
                ) ||
                (
                    purchase_time &&
                    start_time > purchase_time &&
                    history_times_int === purchase_time
                ) ||
                (
                    history_times_int < purchase_time &&
                    parseInt(history_times[(i === history_times_length - 1 ? i : i + 1)]) > purchase_time
                )
            ) {
                // set the chart to display from the tick before entry_tick_time or purchase_time
                min_point = parseInt(history_times[(i === 0 ? i : i - 1)]);
                break;
            }
        }
        if (!min_point) min_point = parseInt(history_times[0]);
    };

    // calculate where to display the maximum value of the x-axis of the chart for line chart
    const getMaxHistory = (history_times) => {
        let end = end_time;
        if (sell_spot_time && (sell_time || sell_spot_time) < end_time) {
            end = sell_spot_time;
        } else if (exit_tick_time) {
            end = exit_tick_time;
        }

        const history_times_length = history_times.length;
        if (is_settleable || is_sold) {
            for (let i = history_times_length - 1; i >= 0; i--) {
                if (parseInt(history_times[i]) === end) {
                    max_point = parseInt(history_times[i === history_times_length - 1 ? i : i + 1]);
                    break;
                }
            }
        }
        setMaxForDelayedChart(history_times, history_times_length);
    };

    // calculate where to display the minimum value of the x-axis of the chart for candle
    const getMinCandle = (candles) => {
        const candle_before_time = value => (
            value && current_candle &&
            parseInt(current_candle.epoch) <= value &&
            candles[(i === candles_length - 1 ? i : i + 1)].epoch > value
        );
        let i,
            current_candle;
        const candles_length = candles.length;
        for (i = 1; i < candles_length; i++) {
            current_candle = candles[i];
            if (candle_before_time(entry_tick_time) || candle_before_time(purchase_time)) {
                // set the chart to display from the candle before entry_tick_time or purchase_time
                min_point = parseInt(candles[i - 1].epoch);
                break;
            }
        }
    };

    // calculate where to display the maximum value of the x-axis of the chart for candle
    const getMaxCandle = (candles) => {
        const end = sell_spot_time && sell_time < end_time ? sell_spot_time : end_time;
        const candle_length = candles.length;
        let current_candle,
            next_candle;
        if (is_settleable || is_sold) {
            for (let i = candle_length - 2; i >= 0; i--) {
                current_candle = candles[i];
                next_candle = candles[i + 1];
                if (!current_candle) return;
                if (parseInt(next_candle.epoch) < end) {
                    max_point = end_time;
                    break;
                }
                if (parseInt(current_candle.epoch) <= end && parseInt(next_candle.epoch) > end) {
                    max_point = parseInt(next_candle.epoch);
                    break;
                }
            }
        }
        setMaxForDelayedChart(candles, candle_length);
    };

    const setMaxForDelayedChart = (array, array_length) => {
        if (is_chart_delayed) {
            const last_epoch = parseInt(array[array_length - 1].epoch);
            if (last_epoch > start_time) {
                max_point = last_epoch;
            } else {
                max_point = start_time;
            }
        }
        if (!max_point) max_point = end_time;
    };

    const drawLineX = (properties) => {
        if (chart && properties.value && !(new RegExp(properties.value).test(lines_drawn))) {
            addPlotLine({
                value    : properties.value * 1000,
                label    : properties.label || '',
                textLeft : properties.text_left === 'textLeft',
                dashStyle: properties.dash_style || '',
                color    : properties.color || '',
            }, 'x');
            lines_drawn.push(properties.value);
        }
    };

    // draw the last line, mark the exit tick, and forget the streams
    const endContract = () => {
        if (chart && !stop_streaming) {
            drawLineX({
                value     : (userSold() ? sell_time : end_time),
                text_left : 'textLeft',
                dash_style: 'Dash',
            });
            if (exit_tick_time) {
                selectTick(exit_tick_time, 'exit');
            }
            if (!contract.sell_spot && !contract.exit_tick) {
                if ($('#waiting_exit_tick').length === 0) {
                    $('#trade_details_message').append($('<div/>', { id: 'waiting_exit_tick', text: localize('Waiting for exit tick.') }));
                }
            } else {
                $('#waiting_exit_tick').remove();
            }
            setStopStreaming();
        }
    };

    const setStopStreaming = () => {
        if (chart && (is_sold || is_settleable) &&
            chart.series && chart.series[0].options.data.length > 0) {
            const data = chart.series[0].options.data;
            let last_data = data[data.length - 1];
            let i = 2;
            while (last_data.y === null) {
                last_data = data[data.length - i];
                i++;
            }
            const last = parseInt(last_data.x || last_data[0]);
            if (last > (end_time * 1000) || last > ((sell_time || sell_spot_time) * 1000)) {
                stop_streaming = true;
            } else {
                // add a null point if the last tick is before end time to bring end time line into view
                const time = userSold() ? (sell_time || sell_spot_time) : end_time;
                chart.series[0].addPoint({ x: ((time || window.time.unix()) + margin) * 1000, y: null });
            }
        }
    };

    const calculateGranularity = () => {
        const duration = Math.min(exit_time, now_time) - (purchase_time || start_time);
        let granularity;
        // days * hours * minutes * seconds
        if      (duration <=            60 * 60) granularity = 0;     // less than 1 hour
        else if (duration <=        2 * 60 * 60) granularity = 120;   // 2 hours
        else if (duration <=        6 * 60 * 60) granularity = 600;   // 6 hours
        else if (duration <=       24 * 60 * 60) granularity = 900;   // 1 day
        else if (duration <=   5 * 24 * 60 * 60) granularity = 3600;  // 5 days
        else if (duration <=  30 * 24 * 60 * 60) granularity = 14400; // 30 days
        else                                     granularity = 86400; // more than 30 days

        return [granularity, duration];
    };

    // add new data points to the chart
    const updateChart = (update_options) => {
        const granularity = calculateGranularity()[0];
        const series = chart.series[0];
        if (granularity === 0) {
            const data = update_options.tick;
            chart.series[0].addPoint({ x: data.epoch * 1000, y: data.quote * 1 });
        } else {
            const c = update_options.ohlc;
            const last = series.data[series.data.length - 1];
            if (!c || !last) return;
            const ohlc = [c.open_time * 1000, c.open * 1, c.high * 1, c.low * 1, c.close * 1];

            if (last.x !== ohlc[0]) {
                series.addPoint(ohlc, true, true);
            } else {
                last.update(ohlc, true);
            }
        }
    };

    const saveFeedLicense = (save_contract, license) => {
        const regex = new RegExp(`license.${contract}`);
        let match_found = false;

        for (let i = 0; i < sessionStorage.length; i++) {
            if (regex.test(sessionStorage.key(i))) {
                match_found = true;
                break;
            }
        }

        if (!match_found) {
            sessionStorage.setItem(`license.${save_contract}`, license);
        }
    };

    const userSold = () => (
        (sell_time && sell_time < end_time) || (!sell_time && sell_spot_time && sell_spot_time < end_time)
    );

    return {
        showChart: showChart,
    };
})();

module.exports = Highchart;<|MERGE_RESOLUTION|>--- conflicted
+++ resolved
@@ -9,13 +9,8 @@
 const localize     = require('../../../base/localize').localize;
 const State        = require('../../../base/storage').State;
 const jpClient     = require('../../../common_functions/country_base').jpClient;
-<<<<<<< HEAD
-const formatMoney  = require('../../../common_functions/currency').formatMoney;
+const addComma     = require('../../../common_functions/currency').addComma;
 require('highstock-release/modules/exporting')(Highcharts);
-=======
-const addComma     = require('../../../common_functions/currency').addComma;
-require('highcharts/modules/exporting')(Highcharts);
->>>>>>> d3259988
 
 const Highchart = (() => {
     let chart,
