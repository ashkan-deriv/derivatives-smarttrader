const TradingAnalysis   = require('./analysis').TradingAnalysis;
const Notifications     = require('./notifications').Notifications;
const Purchase          = require('./purchase').Purchase;
const Tick              = require('./tick').Tick;
const processActiveSymbols = require('./process').processActiveSymbols;
const processContract      = require('./process').processContract;
const forgetTradingStreams = require('./process').forgetTradingStreams;
const processTick          = require('./process').processTick;
const processProposal      = require('./process').processProposal;
const processTradingTimes  = require('./process').processTradingTimes;
<<<<<<< HEAD
const PortfolioInit   = require('../user/account/portfolio/portfolio.init');
const ProfitTableInit = require('../user/account/profit_table/profit_table.init');
const StatementInit   = require('../user/account/statement/statement.init');
const State           = require('../../base/storage').State;
const GTM             = require('../../base/gtm');
const Client          = require('../../base/client');
=======
const PortfolioWS   = require('../user/account/portfolio/portfolio.init');
const State         = require('../../base/storage').State;
const GTM           = require('../../base/gtm');
>>>>>>> 6a9b1509

/*
 * This Message object process the response from server and fire
 * events based on type of response
 */
const Message = (function () {
    'use strict';

    const process = function (msg) {
        const response = JSON.parse(msg.data);
        if (!State.get('is_trading')) {
            forgetTradingStreams();
            return;
        }
        if (response) {
            const type = response.msg_type;
            if (type === 'active_symbols') {
                processActiveSymbols(response);
            } else if (type === 'contracts_for') {
                Notifications.hide('CONNECTION_ERROR');
                processContract(response);
                window.contracts_for = response;
            } else if (type === 'proposal') {
                processProposal(response);
            } else if (type === 'buy') {
                Purchase.display(response);
                GTM.pushPurchaseData(response);
            } else if (type === 'tick') {
                processTick(response);
            } else if (type === 'history') {
                const digit_info = TradingAnalysis.digit_info();
                if (response.req_id === 1 || response.req_id === 2) {
                    digit_info.show_chart(response.echo_req.ticks_history, response.history.prices);
                } else                    {
                    Tick.processHistory(response);
                }
            } else if (type === 'trading_times') {
                processTradingTimes(response);
<<<<<<< HEAD
            } else if (type === 'statement') {
                StatementInit.statementHandler(response);
            } else if (type === 'profit_table') {
                ProfitTableInit.profitTableHandler(response);
=======
>>>>>>> 6a9b1509
            } else if (type === 'error') {
                $('.error-msg').text(response.error.message);
            } else if (type === 'portfolio') {
                PortfolioInit.updatePortfolio(response);
            } else if (type === 'proposal_open_contract') {
                PortfolioInit.updateIndicative(response);
            } else if (type === 'transaction') {
                PortfolioInit.transactionResponseHandler(response);
            }
        } else {
            console.log('some error occured');
        }
    };

    return {
        process: process,
    };
})();

module.exports = {
    Message: Message,
};<|MERGE_RESOLUTION|>--- conflicted
+++ resolved
@@ -8,18 +8,9 @@
 const processTick          = require('./process').processTick;
 const processProposal      = require('./process').processProposal;
 const processTradingTimes  = require('./process').processTradingTimes;
-<<<<<<< HEAD
-const PortfolioInit   = require('../user/account/portfolio/portfolio.init');
-const ProfitTableInit = require('../user/account/profit_table/profit_table.init');
-const StatementInit   = require('../user/account/statement/statement.init');
-const State           = require('../../base/storage').State;
-const GTM             = require('../../base/gtm');
-const Client          = require('../../base/client');
-=======
-const PortfolioWS   = require('../user/account/portfolio/portfolio.init');
+const PortfolioInit = require('../user/account/portfolio/portfolio.init');
 const State         = require('../../base/storage').State;
 const GTM           = require('../../base/gtm');
->>>>>>> 6a9b1509
 
 /*
  * This Message object process the response from server and fire
@@ -58,13 +49,6 @@
                 }
             } else if (type === 'trading_times') {
                 processTradingTimes(response);
-<<<<<<< HEAD
-            } else if (type === 'statement') {
-                StatementInit.statementHandler(response);
-            } else if (type === 'profit_table') {
-                ProfitTableInit.profitTableHandler(response);
-=======
->>>>>>> 6a9b1509
             } else if (type === 'error') {
                 $('.error-msg').text(response.error.message);
             } else if (type === 'portfolio') {
