const moment                    = require('moment');
const TradingAnalysis           = require('./analysis');
const Barriers                  = require('./barriers');
const DigitInfo                 = require('./charts/digit_info');
const commonTrading             = require('./common');
const processTradingTimesAnswer = require('./common_independent').processTradingTimesAnswer;
const Contract                  = require('./contract');
const Defaults                  = require('./defaults');
const Durations                 = require('./duration');
const Price                     = require('./price');
const Purchase                  = require('./purchase');
const setFormPlaceholderContent = require('./set_values').setFormPlaceholderContent;
const StartDates                = require('./starttime').StartDates;
const Symbols                   = require('./symbols');
const Tick                      = require('./tick');
const TickDisplay               = require('./tick_trade');
const localize                  = require('../../base/localize').localize;
const State                     = require('../../base/storage').State;
const elementInnerHtml          = require('../../common_functions/common_functions').elementInnerHtml;
const elementTextContent        = require('../../common_functions/common_functions').elementTextContent;

const Process = (() => {
    'use strict';

    /*
     * This function process the active symbols to get markets
     * and underlying list
     */
    const processActiveSymbols = (data) => {
        // populate the Symbols object
        Symbols.details(data);

        const market = commonTrading.getDefaultMarket();

        // store the market
        Defaults.set('market', market);

        commonTrading.displayMarkets('contract_markets', Symbols.markets(), market);
        processMarket();
    };


    /*
     * Function to call when market has changed
     */
    const processMarket = (flag) => {
        // we can get market from sessionStorage as allowed market
        // is already set when this is called
        let market = Defaults.get('market'),
            symbol = Defaults.get('underlying');
        const update_page = Symbols.needpageUpdate() || flag;

        // change to default market if query string contains an invalid market
        if (!market || !Symbols.underlyings()[market]) {
            market = commonTrading.getDefaultMarket();
            Defaults.set('market', market);
        }
        if (update_page && (!symbol || !Symbols.underlyings()[market][symbol])) {
            symbol = undefined;
        }
        commonTrading.displayUnderlyings('underlying', Symbols.underlyings()[market], symbol);

        if (update_page) {
            processMarketUnderlying();
        }
    };

    /*
     * Function to call when underlying has changed
     */
    const processMarketUnderlying = () => {
        const underlying_element = document.getElementById('underlying');
        if (!underlying_element) {
            return;
        }

        if (underlying_element.selectedIndex < 0) {
            underlying_element.selectedIndex = 0;
        }
        const underlying = underlying_element.value;
        Defaults.set('underlying', underlying);

        commonTrading.showFormOverlay();

        // forget the old tick id i.e. close the old tick stream
        processForgetTicks();
        // get ticks for current underlying
        Tick.request(underlying);

        Tick.clean();

        commonTrading.updateWarmChart();

        BinarySocket.clearTimeouts();

        Contract.getContracts(underlying);

        commonTrading.displayTooltip(Defaults.get('market'), underlying);
    };

    /*
     * Function to display contract form for current underlying
     */
    const processContract = (contracts) => {
        if (contracts.hasOwnProperty('error') && contracts.error.code === 'InvalidSymbol') {
            Price.processForgetProposals();
            const container          = document.getElementById('contract_confirmation_container');
            const message_container  = document.getElementById('confirmation_message');
            const confirmation_error = document.getElementById('confirmation_error');
            const contracts_list     = document.getElementById('contracts_list');
            container.style.display = 'block';
            contracts_list.style.display = 'none';
            message_container.hide();
            confirmation_error.show();
            elementInnerHtml(confirmation_error, contracts.error.message + ' <a href="javascript:;" onclick="sessionStorage.removeItem(\'underlying\'); window.location.reload();">' + localize('Please reload the page') + '</a>');
            return;
        }

        window.chartAllowed = !(contracts.contracts_for && contracts.contracts_for.feed_license && contracts.contracts_for.feed_license === 'chartonly');

        document.getElementById('trading_socket_container').classList.add('show');
        const init_logo = document.getElementById('trading_init_progress');
        if (init_logo.style.display !== 'none') {
            init_logo.style.display = 'none';
            Defaults.update();
        }

        Contract.setContracts(contracts);

<<<<<<< HEAD
    if (contracts.hasOwnProperty('error') && contracts.error.code === 'InvalidSymbol') {
        Price.processForgetProposals();
        const container = document.getElementById('contract_confirmation_container'),
            message_container = document.getElementById('confirmation_message'),
            confirmation_error = document.getElementById('confirmation_error'),
            contracts_list = document.getElementById('contracts_list');
        container.style.display = 'block';
        contracts_list.style.display = 'none';
        message_container.hide();
        confirmation_error.show();
        elementInnerHtml(confirmation_error, `${contracts.error.message} <a href="javascript:;" onclick="sessionStorage.removeItem('underlying'); window.location.reload();">${localize('Please reload the page')}</a>`);
        return;
    }

    window.chartAllowed = !(contracts.contracts_for && contracts.contracts_for.feed_license && contracts.contracts_for.feed_license === 'chartonly');

    document.getElementById('trading_socket_container').classList.add('show');
    const init_logo = document.getElementById('trading_init_progress');
    if (init_logo.style.display !== 'none') {
        init_logo.style.display = 'none';
        Defaults.update();
    }

    Contract.setContracts(contracts);

    const contract_categories = Contract.contractForms();
    let formname;
    if (Defaults.get('formname') && contract_categories && contract_categories[Defaults.get('formname')]) {
        formname = Defaults.get('formname');
    } else {
        const tree = getContractCategoryTree(contract_categories);
        if (tree[0]) {
            if (typeof tree[0] === 'object') {
                formname = tree[0][1][0];
            } else {
                formname = tree[0];
=======
        const contract_categories = Contract.contractForms();
        let formname;
        if (Defaults.get('formname') && contract_categories && contract_categories[Defaults.get('formname')]) {
            formname = Defaults.get('formname');
        } else {
            const tree = commonTrading.getContractCategoryTree(contract_categories);
            if (tree[0]) {
                if (typeof tree[0] === 'object') {
                    formname = tree[0][1][0];
                } else {
                    formname = tree[0];
                }
>>>>>>> b20617f2
            }
        }

        // set form to session storage
        Defaults.set('formname', formname);

        // change the form placeholder content as per current form (used for mobile menu)
        setFormPlaceholderContent(formname);

        commonTrading.displayContractForms('contract_form_name_nav', contract_categories, formname);

        processContractForm();

        TradingAnalysis.request();

        commonTrading.hideFormOverlay();
    };

    const processContractForm = () => {
        Contract.details(sessionStorage.getItem('formname'));

        StartDates.display();

        displayPrediction();

        displaySpreads();

        let r1;
        if (State.get('is_start_dates_displayed') && Defaults.get('date_start') && Defaults.get('date_start') !== 'now') {
            r1 = Durations.onStartDateChange(Defaults.get('date_start'));
            if (!r1 || Defaults.get('expiry_type') === 'endtime') Durations.display();
        } else {
            Durations.display();
        }

        if (Defaults.get('amount')) $('#amount').val(Defaults.get('amount'));
        else Defaults.set('amount', document.getElementById('amount').value);
        if (Defaults.get('amount_type')) commonTrading.selectOption(Defaults.get('amount_type'), document.getElementById('amount_type'));
        else Defaults.set('amount_type', document.getElementById('amount_type').value);
        if (Defaults.get('currency')) commonTrading.selectOption(Defaults.get('currency'), document.getElementById('currency'));

        const expiry_type = Defaults.get('expiry_type') || 'duration';
        const make_price_request = onExpiryTypeChange(expiry_type);

        if (make_price_request >= 0) {
            Price.processPriceRequest();
        }

        if (Defaults.get('formname') === 'spreads') {
            Defaults.remove('expiry_type', 'duration_amount', 'duration_units', 'expiry_date', 'expiry_time', 'amount', 'amount_type');
        } else {
            Defaults.remove('amount_per_point', 'stop_type', 'stop_loss', 'stop_profit');
        }
<<<<<<< HEAD
    } else {
        predictionElement.hide();
        Defaults.remove('prediction');
    }
}

function displaySpreads() {
    const amountType = document.getElementById('amount_type'),
        amountPerPointLabel = document.getElementById('amount_per_point_label'),
        amount = document.getElementById('amount'),
        amountPerPoint = document.getElementById('amount_per_point'),
        spreadContainer = document.getElementById('spread_element_container'),
        stopTypeDollarLabel = document.getElementById('stop_type_dollar_label'),
        expiryTypeRow = document.getElementById('expiry_row');

    if (sessionStorage.getItem('formname') === 'spreads') {
        amountType.hide();
        amount.hide();
        expiryTypeRow.hide();
        amountPerPointLabel.show();
        amountPerPoint.show();
        spreadContainer.show();
        elementTextContent(stopTypeDollarLabel, document.getElementById('currency').value || Defaults.get('currency'));
        if (Defaults.get('stop_type')) {
            const el = document.querySelectorAll(`input[name="stop_type"][value="${Defaults.get('stop_type')}"]`);
            if (el) {
                el[0].setAttribute('checked', 'checked');
=======
    };

    const displayPrediction = () => {
        const prediction_element = document.getElementById('prediction_row');
        if (Contract.form() === 'digits' && sessionStorage.getItem('formname') !== 'evenodd') {
            prediction_element.show();
            if (Defaults.get('prediction')) {
                commonTrading.selectOption(Defaults.get('prediction'), document.getElementById('prediction'));
            } else {
                Defaults.set('prediction', document.getElementById('prediction').value);
>>>>>>> b20617f2
            }
        } else {
            prediction_element.hide();
            Defaults.remove('prediction');
        }
    };

    const displaySpreads = () => {
        const amount_type            = document.getElementById('amount_type');
        const amount_per_point_label = document.getElementById('amount_per_point_label');
        const amount                 = document.getElementById('amount');
        const amount_per_point       = document.getElementById('amount_per_point');
        const spread_container       = document.getElementById('spread_element_container');
        const stop_type_dollar_label = document.getElementById('stop_type_dollar_label');
        const expiry_type_row        = document.getElementById('expiry_row');

        if (sessionStorage.getItem('formname') === 'spreads') {
            amount_type.hide();
            amount.hide();
            expiry_type_row.hide();
            amount_per_point_label.show();
            amount_per_point.show();
            spread_container.show();
            elementTextContent(stop_type_dollar_label, document.getElementById('currency').value || Defaults.get('currency'));
            if (Defaults.get('stop_type')) {
                const el = document.querySelectorAll('input[name="stop_type"][value="' + Defaults.get('stop_type') + '"]');
                if (el) {
                    el[0].setAttribute('checked', 'checked');
                }
            } else {
                Defaults.set('stop_type', document.getElementById('stop_type_points').checked ? 'point' : 'dollar');
            }
            if (Defaults.get('amount_per_point')) amount_per_point.value = Defaults.get('amount_per_point');
            else Defaults.set('amount_per_point', amount_per_point.value);
            if (Defaults.get('stop_loss')) document.getElementById('stop_loss').value = Defaults.get('stop_loss');
            else Defaults.set('stop_loss', document.getElementById('stop_loss').value);
            if (Defaults.get('stop_profit')) document.getElementById('stop_profit').value = Defaults.get('stop_profit');
            else Defaults.set('stop_profit', document.getElementById('stop_profit').value);
        } else {
            amount_per_point_label.hide();
            amount_per_point.hide();
            spread_container.hide();
            expiry_type_row.show();
            amount_type.show();
            amount.show();
        }
    };

    const forgetTradingStreams = () => {
        Price.processForgetProposals();
        processForgetTicks();
    };

    /*
     * cancel the current tick stream
     * this need to be invoked before makin
     */
    const processForgetTicks = () => {
        BinarySocket.send({
            forget_all: 'ticks',
        });
    };

    /*
     * Function to process ticks stream
     */
    const processTick = (tick) => {
        const symbol = sessionStorage.getItem('underlying');
        if (tick.echo_req.ticks === symbol || (tick.tick && tick.tick.symbol === symbol)) {
            Tick.details(tick);
            Tick.display();
            if (tick.tick) {
                DigitInfo.updateChart(tick);
            }
            TickDisplay.updateChart(tick);
            Purchase.updateSpotList();
            if (!Barriers.isBarrierUpdated()) {
                Barriers.display();
                Barriers.setBarrierUpdate(true);
            }
            commonTrading.updateWarmChart();
        } else {
            DigitInfo.updateChart(tick);
        }
    };

    const processProposal = (response) => {
        const form_id = Price.getFormId();
        if (response.echo_req && response.echo_req !== null && response.echo_req.passthrough &&
            response.echo_req.passthrough.form_id === form_id) {
            commonTrading.hideOverlayContainer();
            Price.display(response, Contract.contractType()[Contract.form()]);
            commonTrading.hidePriceOverlay();
        }
    };

    const processTradingTimes = (response) => {
        processTradingTimesAnswer(response);
        Price.processPriceRequest();
    };

<<<<<<< HEAD
    const form_id = Price.getFormId();
    if (response.echo_req && response.echo_req !== null && response.echo_req.passthrough &&
        response.echo_req.passthrough.form_id === form_id) {
        hideOverlayContainer();
        Price.display(response, Contract.contractType()[Contract.form()]);
        hidePriceOverlay();
    }
}

function processTradingTimes(response) {
    processTradingTimesAnswer(response);
    Price.processPriceRequest();
}

function onExpiryTypeChange(value) {
    const $expiry_type = $('#expiry_type');
    if (!value || !$expiry_type.find(`option[value=${value}]`).length) {
        value = 'duration';
    }
    $expiry_type.val(value);

    let make_price_request = 0;
    if (value === 'endtime') {
        Durations.displayEndTime();
        if (Defaults.get('expiry_date')) {
            Durations.selectEndDate(moment(Defaults.get('expiry_date')));
            make_price_request = -1;
=======
    const onExpiryTypeChange = (value) => {
        const $expiry_type = $('#expiry_type');
        if (!value || !$expiry_type.find('option[value=' + value + ']').length) {
            value = 'duration';
>>>>>>> b20617f2
        }
        $expiry_type.val(value);

        let make_price_request = 0;
        if (value === 'endtime') {
            Durations.displayEndTime();
            if (Defaults.get('expiry_date')) {
                Durations.selectEndDate(moment(Defaults.get('expiry_date')));
                make_price_request = -1;
            }
            Defaults.remove('duration_units', 'duration_amount');
        } else {
            StartDates.enable();
            Durations.display();
            if (Defaults.get('duration_units')) {
                onDurationUnitChange(Defaults.get('duration_units'));
            }
            const duration_amount = Defaults.get('duration_amount');
            if (duration_amount && duration_amount > $('#duration_minimum').text()) {
                $('#duration_amount').val(duration_amount);
            }
            make_price_request = 1;
            Defaults.remove('expiry_date', 'expiry_time', 'end_date');
            Durations.validateMinDurationAmount();
        }

        return make_price_request;
    };

    const onDurationUnitChange = (value) => {
        const $duration_units = $('#duration_units');
        if (!value || !$duration_units.find('option[value=' + value + ']').length) {
            return 0;
        }
<<<<<<< HEAD
        make_price_request = 1;
        Defaults.remove('expiry_date', 'expiry_time', 'end_date');
        Durations.validateMinDurationAmount();
    }

    return make_price_request;
}

function onDurationUnitChange(value) {
    const $duration_units = $('#duration_units');
    if (!value || !$duration_units.find(`option[value=${value}]`).length) {
        return 0;
    }

    $duration_units.val(value);
    Defaults.set('duration_units', value);

    Durations.select_unit(value);
    Durations.populate();

    return 1;
}

module.exports = {
    processActiveSymbols: processActiveSymbols,
    processMarket       : processMarket,
    processContract     : processContract,
    processContractForm : processContractForm,
    forgetTradingStreams: forgetTradingStreams,
    processForgetTicks  : processForgetTicks,
    processTick         : processTick,
    processProposal     : processProposal,
    processTradingTimes : processTradingTimes,
    onExpiryTypeChange  : onExpiryTypeChange,
    onDurationUnitChange: onDurationUnitChange,
};
=======

        $duration_units.val(value);
        Defaults.set('duration_units', value);

        Durations.selectUnit(value);
        Durations.populate();

        return 1;
    };

    return {
        processActiveSymbols: processActiveSymbols,
        processMarket       : processMarket,
        processContract     : processContract,
        processContractForm : processContractForm,
        forgetTradingStreams: forgetTradingStreams,
        processForgetTicks  : processForgetTicks,
        processTick         : processTick,
        processProposal     : processProposal,
        processTradingTimes : processTradingTimes,
        onExpiryTypeChange  : onExpiryTypeChange,
        onDurationUnitChange: onDurationUnitChange,
    };
})();

module.exports = Process;
>>>>>>> b20617f2
<|MERGE_RESOLUTION|>--- conflicted
+++ resolved
@@ -112,7 +112,7 @@
             contracts_list.style.display = 'none';
             message_container.hide();
             confirmation_error.show();
-            elementInnerHtml(confirmation_error, contracts.error.message + ' <a href="javascript:;" onclick="sessionStorage.removeItem(\'underlying\'); window.location.reload();">' + localize('Please reload the page') + '</a>');
+            elementInnerHtml(confirmation_error, `${contracts.error.message} <a href="javascript:;" onclick="sessionStorage.removeItem('underlying'); window.location.reload();">${localize('Please reload the page')}</a>`);
             return;
         }
 
@@ -127,44 +127,6 @@
 
         Contract.setContracts(contracts);
 
-<<<<<<< HEAD
-    if (contracts.hasOwnProperty('error') && contracts.error.code === 'InvalidSymbol') {
-        Price.processForgetProposals();
-        const container = document.getElementById('contract_confirmation_container'),
-            message_container = document.getElementById('confirmation_message'),
-            confirmation_error = document.getElementById('confirmation_error'),
-            contracts_list = document.getElementById('contracts_list');
-        container.style.display = 'block';
-        contracts_list.style.display = 'none';
-        message_container.hide();
-        confirmation_error.show();
-        elementInnerHtml(confirmation_error, `${contracts.error.message} <a href="javascript:;" onclick="sessionStorage.removeItem('underlying'); window.location.reload();">${localize('Please reload the page')}</a>`);
-        return;
-    }
-
-    window.chartAllowed = !(contracts.contracts_for && contracts.contracts_for.feed_license && contracts.contracts_for.feed_license === 'chartonly');
-
-    document.getElementById('trading_socket_container').classList.add('show');
-    const init_logo = document.getElementById('trading_init_progress');
-    if (init_logo.style.display !== 'none') {
-        init_logo.style.display = 'none';
-        Defaults.update();
-    }
-
-    Contract.setContracts(contracts);
-
-    const contract_categories = Contract.contractForms();
-    let formname;
-    if (Defaults.get('formname') && contract_categories && contract_categories[Defaults.get('formname')]) {
-        formname = Defaults.get('formname');
-    } else {
-        const tree = getContractCategoryTree(contract_categories);
-        if (tree[0]) {
-            if (typeof tree[0] === 'object') {
-                formname = tree[0][1][0];
-            } else {
-                formname = tree[0];
-=======
         const contract_categories = Contract.contractForms();
         let formname;
         if (Defaults.get('formname') && contract_categories && contract_categories[Defaults.get('formname')]) {
@@ -177,7 +139,6 @@
                 } else {
                     formname = tree[0];
                 }
->>>>>>> b20617f2
             }
         }
 
@@ -231,35 +192,6 @@
         } else {
             Defaults.remove('amount_per_point', 'stop_type', 'stop_loss', 'stop_profit');
         }
-<<<<<<< HEAD
-    } else {
-        predictionElement.hide();
-        Defaults.remove('prediction');
-    }
-}
-
-function displaySpreads() {
-    const amountType = document.getElementById('amount_type'),
-        amountPerPointLabel = document.getElementById('amount_per_point_label'),
-        amount = document.getElementById('amount'),
-        amountPerPoint = document.getElementById('amount_per_point'),
-        spreadContainer = document.getElementById('spread_element_container'),
-        stopTypeDollarLabel = document.getElementById('stop_type_dollar_label'),
-        expiryTypeRow = document.getElementById('expiry_row');
-
-    if (sessionStorage.getItem('formname') === 'spreads') {
-        amountType.hide();
-        amount.hide();
-        expiryTypeRow.hide();
-        amountPerPointLabel.show();
-        amountPerPoint.show();
-        spreadContainer.show();
-        elementTextContent(stopTypeDollarLabel, document.getElementById('currency').value || Defaults.get('currency'));
-        if (Defaults.get('stop_type')) {
-            const el = document.querySelectorAll(`input[name="stop_type"][value="${Defaults.get('stop_type')}"]`);
-            if (el) {
-                el[0].setAttribute('checked', 'checked');
-=======
     };
 
     const displayPrediction = () => {
@@ -270,7 +202,6 @@
                 commonTrading.selectOption(Defaults.get('prediction'), document.getElementById('prediction'));
             } else {
                 Defaults.set('prediction', document.getElementById('prediction').value);
->>>>>>> b20617f2
             }
         } else {
             prediction_element.hide();
@@ -296,7 +227,7 @@
             spread_container.show();
             elementTextContent(stop_type_dollar_label, document.getElementById('currency').value || Defaults.get('currency'));
             if (Defaults.get('stop_type')) {
-                const el = document.querySelectorAll('input[name="stop_type"][value="' + Defaults.get('stop_type') + '"]');
+                const el = document.querySelectorAll(`input[name="stop_type"][value="${Defaults.get('stop_type')}"]`);
                 if (el) {
                     el[0].setAttribute('checked', 'checked');
                 }
@@ -372,40 +303,10 @@
         Price.processPriceRequest();
     };
 
-<<<<<<< HEAD
-    const form_id = Price.getFormId();
-    if (response.echo_req && response.echo_req !== null && response.echo_req.passthrough &&
-        response.echo_req.passthrough.form_id === form_id) {
-        hideOverlayContainer();
-        Price.display(response, Contract.contractType()[Contract.form()]);
-        hidePriceOverlay();
-    }
-}
-
-function processTradingTimes(response) {
-    processTradingTimesAnswer(response);
-    Price.processPriceRequest();
-}
-
-function onExpiryTypeChange(value) {
-    const $expiry_type = $('#expiry_type');
-    if (!value || !$expiry_type.find(`option[value=${value}]`).length) {
-        value = 'duration';
-    }
-    $expiry_type.val(value);
-
-    let make_price_request = 0;
-    if (value === 'endtime') {
-        Durations.displayEndTime();
-        if (Defaults.get('expiry_date')) {
-            Durations.selectEndDate(moment(Defaults.get('expiry_date')));
-            make_price_request = -1;
-=======
     const onExpiryTypeChange = (value) => {
         const $expiry_type = $('#expiry_type');
-        if (!value || !$expiry_type.find('option[value=' + value + ']').length) {
+        if (!value || !$expiry_type.find(`option[value=${value}]`).length) {
             value = 'duration';
->>>>>>> b20617f2
         }
         $expiry_type.val(value);
 
@@ -437,47 +338,9 @@
 
     const onDurationUnitChange = (value) => {
         const $duration_units = $('#duration_units');
-        if (!value || !$duration_units.find('option[value=' + value + ']').length) {
+        if (!value || !$duration_units.find(`option[value=${value}]`).length) {
             return 0;
         }
-<<<<<<< HEAD
-        make_price_request = 1;
-        Defaults.remove('expiry_date', 'expiry_time', 'end_date');
-        Durations.validateMinDurationAmount();
-    }
-
-    return make_price_request;
-}
-
-function onDurationUnitChange(value) {
-    const $duration_units = $('#duration_units');
-    if (!value || !$duration_units.find(`option[value=${value}]`).length) {
-        return 0;
-    }
-
-    $duration_units.val(value);
-    Defaults.set('duration_units', value);
-
-    Durations.select_unit(value);
-    Durations.populate();
-
-    return 1;
-}
-
-module.exports = {
-    processActiveSymbols: processActiveSymbols,
-    processMarket       : processMarket,
-    processContract     : processContract,
-    processContractForm : processContractForm,
-    forgetTradingStreams: forgetTradingStreams,
-    processForgetTicks  : processForgetTicks,
-    processTick         : processTick,
-    processProposal     : processProposal,
-    processTradingTimes : processTradingTimes,
-    onExpiryTypeChange  : onExpiryTypeChange,
-    onDurationUnitChange: onDurationUnitChange,
-};
-=======
 
         $duration_units.val(value);
         Defaults.set('duration_units', value);
@@ -503,5 +366,4 @@
     };
 })();
 
-module.exports = Process;
->>>>>>> b20617f2
+module.exports = Process;