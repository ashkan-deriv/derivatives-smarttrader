--- conflicted
+++ resolved
@@ -118,14 +118,9 @@
  */
 function processContract(contracts) {
     'use strict';
-<<<<<<< HEAD
-    if(contracts.hasOwnProperty('error') && contracts.error.code === 'InvalidSymbol') {
+
+    if (contracts.hasOwnProperty('error') && contracts.error.code === 'InvalidSymbol') {
         Price.processForgetProposals();
-=======
-
-    if (contracts.hasOwnProperty('error') && contracts.error.code === 'InvalidSymbol') {
-        processForgetProposals();
->>>>>>> b56325b0
         var container = document.getElementById('contract_confirmation_container'),
             message_container = document.getElementById('confirmation_message'),
             confirmation_error = document.getElementById('confirmation_error'),
@@ -279,63 +274,6 @@
     Price.processForgetProposals();
     processForgetTicks();
 }
-<<<<<<< HEAD
-=======
-/*
- * Function to request for cancelling the current price proposal
- */
-function processForgetProposals() {
-    'use strict';
-
-    showPriceOverlay();
-    BinarySocket.send({
-        forget_all: 'proposal',
-    });
-    Price.clearMapping();
-}
-
-/*
- * Function to process and calculate price based on current form
- * parameters or change in form parameters
- */
-function processPriceRequest() {
-    'use strict';
-
-    Price.incrFormId();
-    processForgetProposals();
-    showPriceOverlay();
-    var types = Contract.contractType()[Contract.form()];
-    if (Contract.form() === 'digits') {
-        switch (sessionStorage.getItem('formname')) {
-            case 'matchdiff':
-                types = {
-                    DIGITMATCH: 1,
-                    DIGITDIFF : 1,
-                };
-                break;
-            case 'evenodd':
-                types = {
-                    DIGITEVEN: 1,
-                    DIGITODD : 1,
-                };
-                break;
-            case 'overunder':
-                types = {
-                    DIGITOVER : 1,
-                    DIGITUNDER: 1,
-                };
-                break;
-            default:
-                break;
-        }
-    }
-    Object.keys(types).forEach(function(typeOfContract) {
-        if (types.hasOwnProperty(typeOfContract)) {
-            BinarySocket.send(Price.proposal(typeOfContract));
-        }
-    });
-}
->>>>>>> b56325b0
 
 /*
  * Function to cancel the current tick stream
@@ -407,7 +345,6 @@
         }
         Defaults.remove('duration_units', 'duration_amount');
     } else {
-<<<<<<< HEAD
         StartDates.enable();
         Durations.display();
         if (Defaults.get('duration_units')) {
@@ -420,19 +357,13 @@
         make_price_request = 1;
         Defaults.remove('expiry_date', 'expiry_time', 'end_date');
         Durations.validateMinDurationAmount();
-=======
-        showPriceOverlay();
-        BinarySocket.send({
-            trading_times: date,
-        });
->>>>>>> b56325b0
     }
 
     return make_price_request;
 }
 
-var onDurationUnitChange = function(value){
-    if(!value || !$('#duration_units').find('option[value='+value+']').length){
+var onDurationUnitChange = function(value) {
+    if (!value || !$('#duration_units').find('option[value=' + value + ']').length) {
         return 0;
     }
 
@@ -446,30 +377,15 @@
 };
 
 module.exports = {
-<<<<<<< HEAD
     processActiveSymbols: processActiveSymbols,
-    processMarket: processMarket,
-    processContract: processContract,
-    processContractForm: processContractForm,
+    processMarket       : processMarket,
+    processContract     : processContract,
+    processContractForm : processContractForm,
     forgetTradingStreams: forgetTradingStreams,
-    processForgetTicks: processForgetTicks,
-    processTick: processTick,
-    processProposal: processProposal,
-    processTradingTimes: processTradingTimes,
-    onExpiryTypeChange: onExpiryTypeChange,
+    processForgetTicks  : processForgetTicks,
+    processTick         : processTick,
+    processProposal     : processProposal,
+    processTradingTimes : processTradingTimes,
+    onExpiryTypeChange  : onExpiryTypeChange,
     onDurationUnitChange: onDurationUnitChange,
-=======
-    processActiveSymbols      : processActiveSymbols,
-    processMarket             : processMarket,
-    processContract           : processContract,
-    processContractForm       : processContractForm,
-    forgetTradingStreams      : forgetTradingStreams,
-    processForgetProposals    : processForgetProposals,
-    processPriceRequest       : processPriceRequest,
-    processForgetTicks        : processForgetTicks,
-    processTick               : processTick,
-    processProposal           : processProposal,
-    processTradingTimesRequest: processTradingTimesRequest,
-    processTradingTimes       : processTradingTimes,
->>>>>>> b56325b0
 };