const BinarySocket         = require('./socket');
const updateBalance        = require('./user/update_balance');
const Client               = require('../base/client');
const Clock                = require('../base/clock');
const GTM                  = require('../base/gtm');
const Header               = require('../base/header');
const Login                = require('../base/login');
const getPropertyValue     = require('../base/utility').getPropertyValue;
const jpResidence          = require('../common_functions/country_base').jpResidence;
const SessionDurationLimit = require('../common_functions/session_duration_limit');
const Cookies              = require('../../lib/js-cookie');

const BinarySocketGeneral = (() => {
    'use strict';

    const onOpen = (is_ready) => {
        Header.hideNotification();
        if (is_ready) {
            if (!Login.isLoginPages()) {
                Client.validateLoginid();
                BinarySocket.send({ website_status: 1, subscribe: 1 });
            }
            Clock.startClock();
        }
    };

    const onMessage = (response) => {
        Header.hideNotification('CONNECTION_ERROR');
        let is_available;
        switch (response.msg_type) {
            case 'website_status':
                is_available = /^up$/i.test(getPropertyValue(response, ['website_status', 'site_status']));
                if (is_available && !BinarySocket.availability()) {
                    window.location.reload();
                } else if (!is_available) {
                    Header.displayNotification(response.website_status.message, true);
                }
                BinarySocket.availability(is_available);
                break;
            case 'authorize':
                if (response.error) {
                    const is_active_tab = sessionStorage.getItem('active_tab') === '1';
                    if (getPropertyValue(response, ['error', 'code']) === 'SelfExclusion' && is_active_tab) {
                        sessionStorage.removeItem('active_tab');
                        window.alert(response.error.message);
                    }
                    Client.sendLogoutRequest(is_active_tab);
                } else if (response.authorize.loginid !== Cookies.get('loginid')) {
                    Client.sendLogoutRequest(true);
                } else {
                    if (!Login.isLoginPages()) {
                        Client.responseAuthorize(response);
                        BinarySocket.send({ balance: 1, subscribe: 1 });
                        BinarySocket.send({ get_settings: 1 });
                        BinarySocket.send({ get_account_status: 1 });
                        BinarySocket.send({ payout_currencies: 1 });
                        BinarySocket.send({ mt5_login_list: 1 });
                        setResidence(response.authorize.country || Cookies.get('residence'));
                        if (!Client.get('is_virtual')) {
                            BinarySocket.send({ get_self_exclusion: 1 });
<<<<<<< HEAD
=======
                            if (!jpResidence()) {
                                // TODO: remove this when back-end adds it as a status to get_account_status
                                BinarySocket.send({ get_financial_assessment: 1 });
                            }
>>>>>>> 25a0461f
                        }
                    }
                    BinarySocket.sendBuffered();
                }
                break;
            case 'balance':
                updateBalance(response);
                break;
            case 'logout':
                Client.doLogout(response);
                break;
            case 'landing_company':
                Header.upgradeMessageVisibility();
                if (!response.error) {
                    // Header.metatraderMenuItemVisibility(response); // to be uncommented once MetaTrader launched
                    const company = Client.currentLandingCompany();
                    if (company) {
                        Client.set('default_currency', company.legal_default_currency);
                    }
                }
                break;
            case 'get_self_exclusion':
                SessionDurationLimit.exclusionResponseHandler(response);
                break;
            case 'payout_currencies':
                Client.set('currencies', response.payout_currencies.join(','));
                break;
            case 'get_settings':
                if (response.get_settings) {
                    setResidence(response.get_settings.country_code);
                    GTM.eventHandler(response.get_settings);
                    if (response.get_settings.is_authenticated_payment_agent) {
                        $('#topMenuPaymentAgent').setVisibility(1);
                    }
                    Client.set('first_name', response.get_settings.first_name);
                }
                break;
            // no default
        }
    };

    const setResidence = (residence) => {
        if (residence) {
            Client.setCookie('residence', residence);
            Client.set('residence', residence);
            BinarySocket.send({ landing_company: residence });
        }
    };

    const initOptions = () => ({
        onOpen      : onOpen,
        onMessage   : onMessage,
        notify      : Header.displayNotification,
        is_logged_in: Client.isLoggedIn(),
    });

    return {
        initOptions: initOptions,
    };
})();

module.exports = BinarySocketGeneral;<|MERGE_RESOLUTION|>--- conflicted
+++ resolved
@@ -6,7 +6,6 @@
 const Header               = require('../base/header');
 const Login                = require('../base/login');
 const getPropertyValue     = require('../base/utility').getPropertyValue;
-const jpResidence          = require('../common_functions/country_base').jpResidence;
 const SessionDurationLimit = require('../common_functions/session_duration_limit');
 const Cookies              = require('../../lib/js-cookie');
 
@@ -58,13 +57,6 @@
                         setResidence(response.authorize.country || Cookies.get('residence'));
                         if (!Client.get('is_virtual')) {
                             BinarySocket.send({ get_self_exclusion: 1 });
-<<<<<<< HEAD
-=======
-                            if (!jpResidence()) {
-                                // TODO: remove this when back-end adds it as a status to get_account_status
-                                BinarySocket.send({ get_financial_assessment: 1 });
-                            }
->>>>>>> 25a0461f
                         }
                     }
                     BinarySocket.sendBuffered();
