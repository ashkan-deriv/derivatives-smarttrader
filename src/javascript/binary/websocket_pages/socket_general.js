--- conflicted
+++ resolved
@@ -62,20 +62,16 @@
                             BinarySocket.send({ get_self_exclusion: 1 });
                         }
                         BinarySocket.sendBuffered();
+                        if (/bch/i.test(response.authorize.currency) && !Client.get('accepted_bch')) {
+                            showPopup({
+                                url        : urlFor('user/warning'),
+                                form_id    : '#frm_warning',
+                                content_id : '#warning_content',
+                                validations: [{ selector: '#chk_accept', validations: [['req', { hide_asterisk: true }]] }],
+                                onAccept   : () => { Client.set('accepted_bch', 1); },
+                            });
+                        }
                     }
-<<<<<<< HEAD
-=======
-                    BinarySocket.sendBuffered();
-                    if (/bch/i.test(response.authorize.currency) && !Client.get('accepted_bch')) {
-                        showPopup({
-                            url        : urlFor('user/warning'),
-                            form_id    : '#frm_warning',
-                            content_id : '#warning_content',
-                            validations: [{ selector: '#chk_accept', validations: [['req', { hide_asterisk: true }]] }],
-                            onAccept   : () => { Client.set('accepted_bch', 1); },
-                        });
-                    }
->>>>>>> 80fe6dbf
                 }
                 break;
             case 'balance':
