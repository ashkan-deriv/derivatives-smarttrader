--- conflicted
+++ resolved
@@ -5,13 +5,8 @@
 const PaymentAgentWithdrawWS        = require('./cashier/payment_agent_withdrawws').PaymentAgentWithdrawWS;
 const AssetIndexUI                  = require('./resources/asset_index/asset_indexws.ui').AssetIndexUI;
 const MarketTimesUI                 = require('./resources/market_times/market_timesws.ui').MarketTimesUI;
-<<<<<<< HEAD
-const AuthenticateWS                = require('./user/account/authenticate').AuthenticateWS;
+const AuthenticateWS                = require('./user/account/authenticate');
 const ChangePassword                = require('./user/account/change_password');
-=======
-const AuthenticateWS                = require('./user/account/authenticate');
-const PasswordWS                    = require('./user/account/change_password').PasswordWS;
->>>>>>> 5bafdb25
 const PaymentAgentTransferSocket    = require('./user/account/payment_agent_transfer').PaymentAgentTransferSocket;
 const PortfolioWS                   = require('./user/account/portfolio/portfolio.init').PortfolioWS;
 const ProfitTableWS                 = require('./user/account/profit_table/profit_table.init').ProfitTableWS;
