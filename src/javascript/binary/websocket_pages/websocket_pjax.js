--- conflicted
+++ resolved
@@ -47,17 +47,18 @@
     };
 });
 
-<<<<<<< HEAD
 pjax_config_page_require_auth("user/settings/api_tokenws", function() {
     return {
         onLoad: function() {
             APITokenWS.init();
-=======
+        }
+    };
+});
+
 pjax_config_page_require_auth("user/settings/self_exclusionws", function() {
     return {
         onLoad: function() {
             SelfExclusionWS.init();
->>>>>>> 2f5f9573
         }
     };
 });
