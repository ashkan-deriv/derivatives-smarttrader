--- conflicted
+++ resolved
@@ -23,11 +23,7 @@
         updated_amount = addComma(updated_amount);
         const symbol = map_currency[currency_value];
 
-<<<<<<< HEAD
-        money = symbol ? sign + symbol + updatedAmount : `${currency_value} ${updatedAmount}`;
-=======
-        money = symbol ? sign + symbol + updated_amount : currency_value + ' ' + updated_amount;
->>>>>>> b20617f2
+        money = symbol ? sign + symbol + updated_amount : `${currency_value} ${updated_amount}`;
     }
     return money;
 };
