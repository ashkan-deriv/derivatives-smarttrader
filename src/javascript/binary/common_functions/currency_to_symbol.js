--- conflicted
+++ resolved
@@ -73,15 +73,9 @@
 );
 
 module.exports = {
-<<<<<<< HEAD
     formatMoney        : formatMoney,
     formatCurrency     : currency => map_currency[currency],
     isCryptocurrency   : isCryptocurrency,
+    getDecimalPlaces   : getDecimalPlaces,
     getCryptocurrencies: () => cryptocurrencies,
-=======
-    formatMoney     : formatMoney,
-    formatCurrency  : currency => map_currency[currency],
-    isCryptocurrency: isCryptocurrency,
-    getDecimalPlaces: getDecimalPlaces,
->>>>>>> 6a299613
 };