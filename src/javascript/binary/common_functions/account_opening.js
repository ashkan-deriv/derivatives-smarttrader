const generateBirthDate    = require('./attach_dom/birth_date_picker');
const BinaryPjax           = require('../base/binary_pjax');
const localize             = require('../base/localize').localize;
const Client               = require('../base/client').Client;
const State                = require('../base/storage').State;
const appendTextValueChild = require('../common_functions/common_functions').appendTextValueChild;
const FormManager          = require('../common_functions/form_manager');
const Cookies              = require('../../lib/js-cookie');
require('select2');

const redirectCookie = function() {
    if (Client.get('has_real')) {
        BinaryPjax.load('trading');
        return true;
    }
    return false;
};

const redirectAccount = function() {
    BinarySocket.wait('landing_company').then((response) => {
        const isVirtual = Client.get('is_virtual');
        const landing_company = response.landing_company;

        // redirect client to correct account opening page if needed
        if (!State.get('is_financial_opening') &&
            ((!isVirtual && Client.can_upgrade_gaming_to_financial(landing_company)) ||
            Client.can_upgrade_virtual_to_financial(landing_company))) {
            BinaryPjax.load('new_account/maltainvestws');
            return false;
<<<<<<< HEAD
        } else if (!State.get('is_japan_opening') && Client.can_upgrade_virtual_to_japan(landing_company) && isVirtual) {
            BinaryPjax.load('new_account/japanws');
=======
        }
        if (!State.get('is_japan_opening') && isVirtual && Client.can_upgrade_virtual_to_japan(landing_company)) {
            window.location.href = url_for('new_account/japanws');
>>>>>>> 46977e02
            return false;
        }
        return true;
    });
};

const populateForm = (formID, getValidations) => {
    getResidence();
    BinarySocket.send({ states_list: Client.get('residence') }).then(data => handleState(data.states_list, formID, getValidations));
    generateBirthDate();
};

const getResidence = () => {
    BinarySocket.send({ residence_list: 1 }).then(response => handleResidenceList(response.residence_list));
};

const handleResidenceList = (residence_list) => {
    const obj_residence_el = {
        residence     : document.getElementById('residence'),
        place_of_birth: document.getElementById('place_of_birth'),
        tax_residence : document.getElementById('tax_residence'),
    };
    Object.keys(obj_residence_el).forEach(function (key) {
        if (obj_residence_el[key] === null || obj_residence_el[key].childElementCount !== 0) {
            delete obj_residence_el[key];
        }
    });
    if (obj_residence_el.length === 0) return;
    const phoneElement   = document.getElementById('phone');
    const residenceValue = Client.get('residence');
    let text,
        value;
    if (residence_list.length > 0) {
        for (let j = 0; j < residence_list.length; j++) {
            const residence = residence_list[j];
            text = residence.text;
            value = residence.value;
            appendIfExist(obj_residence_el, text, value, residence.disabled ? 'disabled' : undefined);

            if (residenceValue !== 'jp' && phoneElement && phoneElement.value === '' && residence.phone_idd && residenceValue === residence.value) {
                phoneElement.value = '+' + residence.phone_idd;
            }
        }
        if (obj_residence_el.tax_residence) {
            $('#tax_residence').select2()
                .val(residenceValue).trigger('change')
                .removeClass('invisible');
        }
        if (residenceValue) {
            if (obj_residence_el.residence) {
                obj_residence_el.residence.value = residenceValue;
            }
            if (obj_residence_el.place_of_birth) {
                obj_residence_el.place_of_birth.value = residenceValue || '';
            }
        } else {
            BinarySocket.wait('website_status').then(data => handleWebsiteStatus(data.website_status));
        }
    }
};

const handleWebsiteStatus = (website_status) => {
    if (!website_status) return;
    const clients_country = website_status.clients_country;
    if (!clients_country) return;
    const $residence = $('#residence');

    // set residence value to client's country, detected by IP address from back-end
    const $clients_country = $residence.find('option[value="' + clients_country + '"]');
    if (!$clients_country.attr('disabled')) {
        $clients_country.prop('selected', true);
    }
    $residence.removeClass('invisible');
};

const handleState = (states_list, formID, getValidations) => {
    BinarySocket.wait('get_settings').then((response) => {
        let $address_state = $('#address_state');

        $address_state.empty();

        const client_state = response.get_settings.address_state;

        if (states_list && states_list.length > 0) {
            states_list.forEach(function(state) {
                $address_state.append($('<option/>', { value: state.value, text: state.text }));
            });
            if (client_state) {
                $address_state.val(client_state);
            }
        } else {
            $address_state.replaceWith($('<input/>', { id: 'address_state', name: 'address_state', type: 'text', maxlength: '35' }));
            $address_state = $('#address_state');
            if (client_state) {
                $address_state.text(client_state);
            }
        }
        $address_state.parent().parent().show();

        if (formID && typeof getValidations === 'function') {
            FormManager.init(formID, getValidations());
        }
    });
};

const appendIfExist = (object_el, text, value, disabled) => {
    let object_el_key;
    Object.keys(object_el).forEach(function(key) {
        object_el_key = object_el[key];
        if (object_el_key) {
            appendTextValueChild(object_el_key, text, value, disabled && key === 'residence' ? disabled : undefined);
        }
    });
};

const handleNewAccount = function(response, message_type) {
    if (response.error) {
        const errorMessage = response.error.message;
        $('#submit-message').empty();
        $('#client_message').find('.notice-msg').text(response.msg_type === 'sanity_check' ? localize('There was some invalid character in an input field.') : errorMessage).end()
            .removeClass('invisible');
    } else {
        Client.process_new_account(Client.get('email'), response[message_type].client_id, response[message_type].oauth_token, false);
    }
};

const commonValidations = () => {
    const req = [
        { selector: '#salutation',         validations: ['req'] },
        { selector: '#first_name',         validations: ['req', ['length', { min: 2, max: 30 }], 'letter_symbol'] },
        { selector: '#last_name',          validations: ['req', ['length', { min: 2, max: 30 }], 'letter_symbol'] },
        { selector: '#date_of_birth',      validations: ['req'] },
        { selector: '#address_line_1',     validations: ['req', 'general'] },
        { selector: '#address_line_2',     validations: ['general'] },
        { selector: '#address_city',       validations: ['req', 'letter_symbol'] },
        { selector: '#address_state',      validations: $('#address_state').prop('nodeName') === 'SELECT' ? '' : ['letter_symbol'], request_field: 'address_state' },
        { selector: '#address_postcode',   validations: ['postcode'] },
        { selector: '#phone',              validations: ['req', 'phone', ['min', { min: 6, max: 35 }]] },
        { selector: '#secret_question',    validations: ['req'] },
        { selector: '#secret_answer',      validations: ['req', 'letter_symbol', ['min', { min: 4, max: 50 }]] },
        { selector: '#tnc',                validations: [['req', { message: localize('Please accept the terms and conditions.') }]], exclude_request: 1 },

        { request_field: 'residence', value: Client.get('residence') },
    ];

    if (Cookies.get('affiliate_tracking')) {
        req.push({ request_field: 'affiliate_token', value: Cookies.getJSON('affiliate_tracking').t });
    }

    return req;
};

const selectCheckboxValidation = (formID) => {
    const validations = [];
    let validation,
        id;
    $(formID).find('select, input[type=checkbox]').each(function () {
        id = $(this).attr('id');
        if (id !== 'tnc') {
            validation = { selector: `#${id}`, validations: ['req'] };
            if (id === 'not_pep') {
                validation.exclude_request = 1;
            }
            validations.push(validation);
        }
    });
    return validations;
};

module.exports = {
    redirectAccount : redirectAccount,
    populateForm    : populateForm,
    getResidence    : getResidence,
    redirectCookie  : redirectCookie,
    handleNewAccount: handleNewAccount,

    commonValidations       : commonValidations,
    selectCheckboxValidation: selectCheckboxValidation,
};<|MERGE_RESOLUTION|>--- conflicted
+++ resolved
@@ -27,14 +27,9 @@
             Client.can_upgrade_virtual_to_financial(landing_company))) {
             BinaryPjax.load('new_account/maltainvestws');
             return false;
-<<<<<<< HEAD
-        } else if (!State.get('is_japan_opening') && Client.can_upgrade_virtual_to_japan(landing_company) && isVirtual) {
+        }
+        if (!State.get('is_japan_opening') && isVirtual && Client.can_upgrade_virtual_to_japan(landing_company)) {
             BinaryPjax.load('new_account/japanws');
-=======
-        }
-        if (!State.get('is_japan_opening') && isVirtual && Client.can_upgrade_virtual_to_japan(landing_company)) {
-            window.location.href = url_for('new_account/japanws');
->>>>>>> 46977e02
             return false;
         }
         return true;
