--- conflicted
+++ resolved
@@ -78,7 +78,7 @@
 };
 
 var handleResidence = function() {
-<<<<<<< HEAD
+    generateBirthDate();
     BinarySocket.init({
         onmessage: function(msg) {
             var select;
@@ -108,7 +108,6 @@
                     residenceDisabled.insertAfter('#move-residence-back');
                     $('#error-residence').insertAfter('#residence-disabled');
                     residenceDisabled.attr('disabled', 'disabled');
-                    generateBirthDate();
                     generateState();
                     $('#real-form').show();
                 }
@@ -172,67 +171,6 @@
                     var val = response.get_financial_assessment[key];
                     $('#' + key).val(val);
                 });
-=======
-  generateBirthDate();
-  BinarySocket.init({
-    onmessage: function(msg){
-      var select;
-      var response = JSON.parse(msg.data);
-      var type = response.msg_type;
-      var residenceDisabled = $('#residence-disabled');
-      if (type === 'set_settings') {
-        var errorElement = document.getElementById('error-residence');
-        if (response.hasOwnProperty('error')) {
-          if (response.error.message) {
-            errorElement.innerHTML = response.error.message;
-            errorElement.setAttribute('style', 'display:block');
-          }
-          return;
-        } else {
-          errorElement.setAttribute('style', 'display:none');
-          BinarySocket.send({landing_company: page.client.residence});
-          return;
-        }
-      } else if (type === 'landing_company') {
-        Cookies.set('residence', page.client.residence, {domain: '.' + document.domain.split('.').slice(-2).join('.'), path: '/'});
-        if ( ((page.client.can_upgrade_gaming_to_financial(response.landing_company) && !page.client.is_virtual()) || page.client.can_upgrade_virtual_to_financial(response.landing_company) ) && !/maltainvestws/.test(window.location.href)) {
-          window.location.href = page.url.url_for('new_account/maltainvestws');
-          return;
-        } else if (page.client.can_upgrade_virtual_to_japan(response.landing_company) && page.client.is_virtual() && !/japanws/.test(window.location.href)) {
-          window.location.href = page.url.url_for('new_account/japanws');
-          return;
-        } else if (!$('#real-form').is(':visible')) {
-          BinarySocket.send({residence_list:1});
-          $('#residence-form').hide();
-          residenceDisabled.insertAfter('#move-residence-back');
-          $('#error-residence').insertAfter('#residence-disabled');
-          residenceDisabled.attr('disabled', 'disabled');
-          generateState();
-          $('#real-form').show();
-          return;
-        }
-      } else if (type === 'states_list') {
-        select = document.getElementById('address-state');
-        var states_list = response.states_list;
-        for (var i = 0; i < states_list.length; i++) {
-            appendTextValueChild(select, states_list[i].text, states_list[i].value);
-        }
-        select.parentNode.parentNode.show();
-        if (window.state) {
-          select.value = window.state;
-        }
-        return;
-      } else if (type === 'residence_list'){
-        select = document.getElementById('residence-disabled') || document.getElementById('residence');
-        var phoneElement   = document.getElementById('tel'),
-            residenceValue = page.client.residence,
-            residence_list = response.residence_list;
-        if (residence_list.length > 0){
-          for (var j = 0; j < residence_list.length; j++) {
-            var residence = residence_list[j];
-            if (select) {
-              appendTextValueChild(select, residence.text, residence.value, residence.disabled ? 'disabled' : undefined);
->>>>>>> e5137d68
             }
         },
     });
