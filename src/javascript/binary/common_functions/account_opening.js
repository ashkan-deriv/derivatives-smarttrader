<<<<<<< HEAD
var objectNotEmpty       = require('../base/utility').objectNotEmpty;
var Validate             = require('../common_functions/validation').Validate;
var Content              = require('../common_functions/content').Content;
var japanese_client      = require('../common_functions/country_base').japanese_client;
var appendTextValueChild = require('../common_functions/common_functions').appendTextValueChild;
var elementInnerHtml     = require('../common_functions/common_functions').elementInnerHtml;
var generateBirthDate    = require('./attach_dom/birth_date_dropdown').generateBirthDate;
var Cookies              = require('../../lib/js-cookie');
var moment               = require('moment');
var localize = require('../base/localize').localize;
var Client   = require('../base/client').Client;
var url_for  = require('../base/url').url_for;
=======
const generateBirthDate    = require('./attach_dom/birth_date_dropdown').generateBirthDate;
const objectNotEmpty       = require('../base/utility').objectNotEmpty;
const localize             = require('../base/localize').localize;
const Client               = require('../base/client').Client;
const url_for              = require('../base/url').url_for;
const Validate             = require('../common_functions/validation').Validate;
const Content              = require('../common_functions/content').Content;
const japanese_client      = require('../common_functions/country_base').japanese_client;
const appendTextValueChild = require('../common_functions/common_functions').appendTextValueChild;
const Cookies              = require('../../lib/js-cookie');
const moment               = require('moment');
>>>>>>> 7de87fe3

const displayAcctSettings = function(response) {
    const country = response.get_settings.country_code;
    if (country && country !== null) {
        $('#real-form').show();
        Client.set_value('residence', country);
        generateBirthDate();
        generateState();
        if (/maltainvestws/.test(window.location.pathname)) {
            const settings = response.get_settings;
            const title = document.getElementById('title'),
                fname = document.getElementById('fname'),
                lname = document.getElementById('lname'),
                dobdd = document.getElementById('dobdd'),
                dobmm = document.getElementById('dobmm'),
                dobyy = document.getElementById('dobyy');
            const inputs = document.getElementsByClassName('input-disabled');
            if (settings.salutation) {
                title.value = settings.salutation;
                fname.value = settings.first_name;
                lname.value = settings.last_name;
                const date = moment.utc(settings.date_of_birth * 1000);
                dobdd.value = date.format('DD').replace(/^0/, '');
                dobmm.value = date.format('MM');
                dobyy.value = date.format('YYYY');
                for (let i = 0; i < inputs.length; i++) {
                    inputs[i].disabled = true;
                }
                document.getElementById('address1').value = settings.address_line_1;
                document.getElementById('address2').value = settings.address_line_2;
                document.getElementById('address-town').value = settings.address_city;
                window.state = settings.address_state;
                document.getElementById('address-postcode').value = settings.address_postcode;
                document.getElementById('tel').value = settings.phone;
            } else {
                for (let j = 0; j < inputs.length; j++) {
                    inputs[j].disabled = false;
                }
            }
        }
    } else if (document.getElementById('move-residence-here') && $('#residence-form').is(':hidden')) {
        show_residence_form();
    }
};

const show_residence_form = function() {
    const residenceForm = $('#residence-form');
    const residenceDisabled = $('#residence-disabled');
    residenceDisabled.insertAfter('#move-residence-here');
    $('#error-residence').insertAfter('#residence-disabled');
    residenceDisabled.removeAttr('disabled');
    residenceForm.show();
    residenceForm.submit(function(evt) {
        evt.preventDefault();
        const residence_value = residenceDisabled.val();
        if (Validate.fieldNotEmpty(residence_value, document.getElementById('error-residence'))) {
            Client.set_cookie('residence', residence_value);
            Client.set_value('residence', residence_value);
            BinarySocket.send({ set_settings: 1, residence: residence_value });
        }
    });
};

const generateState = function() {
    const state = document.getElementById('address-state');
    if (state.length !== 0) return;
    appendTextValueChild(state, Content.localize().textSelect, '');
    if (Client.get_value('residence') !== '') {
        BinarySocket.send({ states_list: Client.get_value('residence') });
    }
};

const handleResidence = function() {
    generateBirthDate();
    BinarySocket.init({
        onmessage: function(msg) {
            let select;
            const response = JSON.parse(msg.data),
                type = response.msg_type,
                residenceDisabled = $('#residence-disabled');
            if (type === 'set_settings') {
                const errorElement = document.getElementById('error-residence');
                if (response.hasOwnProperty('error')) {
                    if (response.error.message) {
                        elementInnerHtml(errorElement, response.error.message);
                        errorElement.setAttribute('style', 'display:block');
                    }
                } else {
                    errorElement.setAttribute('style', 'display:none');
                    BinarySocket.send({ landing_company: Client.get_value('residence') });
                }
            } else if (type === 'landing_company') {
                Cookies.set('residence', Client.get_value('residence'), { domain: '.' + document.domain.split('.').slice(-2).join('.'), path: '/' });
                if (((Client.can_upgrade_gaming_to_financial(response.landing_company) && !Client.get_boolean('is_virtual')) || Client.can_upgrade_virtual_to_financial(response.landing_company)) && !/maltainvestws/.test(window.location.href)) {
                    window.location.href = url_for('new_account/maltainvestws');
                } else if (Client.can_upgrade_virtual_to_japan(response.landing_company) && Client.get_boolean('is_virtual') && !/japanws/.test(window.location.href)) {
                    window.location.href = url_for('new_account/japanws');
                } else if (!$('#real-form').is(':visible')) {
                    BinarySocket.send({ residence_list: 1 });
                    $('#residence-form').hide();
                    residenceDisabled.insertAfter('#move-residence-back');
                    $('#error-residence').insertAfter('#residence-disabled');
                    residenceDisabled.attr('disabled', 'disabled');
                    generateState();
                    $('#real-form').show();
                }
            } else if (type === 'states_list') {
                select = document.getElementById('address-state');
                const states_list = response.states_list;
                for (let i = 0; i < states_list.length; i++) {
                    appendTextValueChild(select, states_list[i].text, states_list[i].value);
                }
                select.parentNode.parentNode.show();
                if (window.state) {
                    select.value = window.state;
                }
            } else if (type === 'residence_list') {
                select = document.getElementById('residence-disabled') || document.getElementById('residence');
                const phoneElement   = document.getElementById('tel'),
                    residenceValue = Client.get_value('residence'),
                    residence_list = response.residence_list;
                if (residence_list.length > 0) {
                    for (let j = 0; j < residence_list.length; j++) {
                        const residence = residence_list[j];
                        if (select) {
                            appendTextValueChild(select, residence.text, residence.value, residence.disabled ? 'disabled' : undefined);
                        }
                        if (residenceValue !== 'jp' && phoneElement && phoneElement.value === '' && residence.phone_idd && residenceValue === residence.value) {
                            phoneElement.value = '+' + residence.phone_idd;
                        }
                    }
                    if (residenceValue && select) {
                        select.value = residenceValue;
                    }
                    if (document.getElementById('virtual-form')) {
                        BinarySocket.send({ website_status: 1 });
                    }
                }
            } else if (type === 'website_status') {
                const status  = response.website_status,
                    $residence = $('#residence');
                if (status && status.clients_country) {
                    const clientCountry = $residence.find('option[value="' + status.clients_country + '"]');
                    if (!clientCountry.attr('disabled')) {
                        clientCountry.prop('selected', true);
                    }
                    const email_consent_parent = $('#email_consent').parent().parent();
                    if (status.clients_country === 'jp' || japanese_client()) {
                        if (!document.getElementById('japan-label')) $residence.parent().append('<label id="japan-label">' + localize('Japan') + '</label>');
                        email_consent_parent.removeClass('invisible');
                    } else {
                        $residence.removeClass('invisible')
                            .on('change', function() {
                                if ($(this).val() === 'jp') {
                                    email_consent_parent.removeClass('invisible');
                                } else {
                                    email_consent_parent.addClass('invisible');
                                }
                            });
                    }
                }
            } else if (type === 'get_financial_assessment' && objectNotEmpty(response.get_financial_assessment)) {
                const keys = Object.keys(response.get_financial_assessment);
                keys.forEach(function(key) {
                    const val = response.get_financial_assessment[key];
                    $('#' + key).val(val);
                });
            }
        },
    });
};


module.exports = {
    displayAcctSettings: displayAcctSettings,
    handleResidence    : handleResidence,
};<|MERGE_RESOLUTION|>--- conflicted
+++ resolved
@@ -1,17 +1,3 @@
-<<<<<<< HEAD
-var objectNotEmpty       = require('../base/utility').objectNotEmpty;
-var Validate             = require('../common_functions/validation').Validate;
-var Content              = require('../common_functions/content').Content;
-var japanese_client      = require('../common_functions/country_base').japanese_client;
-var appendTextValueChild = require('../common_functions/common_functions').appendTextValueChild;
-var elementInnerHtml     = require('../common_functions/common_functions').elementInnerHtml;
-var generateBirthDate    = require('./attach_dom/birth_date_dropdown').generateBirthDate;
-var Cookies              = require('../../lib/js-cookie');
-var moment               = require('moment');
-var localize = require('../base/localize').localize;
-var Client   = require('../base/client').Client;
-var url_for  = require('../base/url').url_for;
-=======
 const generateBirthDate    = require('./attach_dom/birth_date_dropdown').generateBirthDate;
 const objectNotEmpty       = require('../base/utility').objectNotEmpty;
 const localize             = require('../base/localize').localize;
@@ -23,7 +9,7 @@
 const appendTextValueChild = require('../common_functions/common_functions').appendTextValueChild;
 const Cookies              = require('../../lib/js-cookie');
 const moment               = require('moment');
->>>>>>> 7de87fe3
+const elementInnerHtml     = require('../common_functions/common_functions').elementInnerHtml;
 
 const displayAcctSettings = function(response) {
     const country = response.get_settings.country_code;
