--- conflicted
+++ resolved
@@ -17,11 +17,7 @@
 var add_app_id_name = function(app_id, app_name) {
     var ref_string;
     if (app_id) {
-<<<<<<< HEAD
-        ref_string = template(text.localize('Transaction performed by [_1] (App ID: [_2])'), [(app_name ? app_name : ''), app_id]);
-=======
-        ref_string = page.text.localize('Transaction performed by') + ' ' + (app_name ? app_name : '') + ' (' + page.text.localize('App ID') + ': ' + app_id + ')';
->>>>>>> 13e32ea8
+        ref_string = template(page.text.localize('Transaction performed by [_1] (App ID: [_2])'), [(app_name ? app_name : ''), app_id]);
     }
     return ref_string;
 };
