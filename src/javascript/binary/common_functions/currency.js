--- conflicted
+++ resolved
@@ -70,13 +70,7 @@
     currencies_config = website_status.currencies_config;
 };
 
-<<<<<<< HEAD
-// TODO: replace !/fiat/ with /crypto/ etc when back-end sends it in website_status
-const isCryptocurrency = currency => !/fiat/i.test(getPropertyValue(currencies_config, [currency, 'type']));
-=======
 const isCryptocurrency = currency => /crypto/i.test(getPropertyValue(currencies_config, [currency, 'type']));
-
->>>>>>> 561d505f
 
 module.exports = {
     formatMoney     : formatMoney,
