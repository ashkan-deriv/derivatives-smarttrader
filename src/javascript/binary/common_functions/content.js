--- conflicted
+++ resolved
@@ -1,9 +1,6 @@
 var template = require('../base/utility').template;
-<<<<<<< HEAD
 var selectorExists = require('../common_functions/common_functions').selectorExists;
-=======
 var localize = require('../base/localize').localize;
->>>>>>> 2810915d
 
 var Content = (function() {
     'use strict';
@@ -134,267 +131,136 @@
         });
 
         var starTime = document.getElementById('start_time_label');
-<<<<<<< HEAD
+      
         if (selectorExists(starTime)) {
-            starTime.textContent = localize.textStartTime;
+            starTime.textContent = localized.textStartTime;
         }
 
         var minDurationTooltip = document.getElementById('duration_tooltip');
         if (selectorExists(minDurationTooltip)) {
-            minDurationTooltip.textContent = localize.textMinDuration;
-            minDurationTooltip.setAttribute('data-balloon', localize.textMinDurationTooltip);
+            minDurationTooltip.textContent = localized.textMinDuration;
+            minDurationTooltip.setAttribute('data-balloon', localized.textMinDurationTooltip);
         }
 
         var spotLabel = document.getElementById('spot_label');
         if (selectorExists(spotLabel)) {
-            spotLabel.textContent = localize.textSpot;
+            spotLabel.textContent = localized.textSpot;
         }
 
         var barrierTooltip = document.getElementById('barrier_tooltip');
         if (selectorExists(barrierTooltip)) {
-            barrierTooltip.textContent = localize.textBarrierOffset;
-            barrierTooltip.setAttribute('data-balloon', localize.textBarrierOffsetTooltip);
+            barrierTooltip.textContent = localized.textBarrierOffset;
+            barrierTooltip.setAttribute('data-balloon', localized.textBarrierOffsetTooltip);
         }
 
         var barrierSpan = document.getElementById('barrier_span');
         if (selectorExists(barrierSpan)) {
-            barrierSpan.textContent = localize.textBarrier;
+            barrierSpan.textContent = localized.textBarrier;
         }
 
         var barrierHighTooltip = document.getElementById('barrier_high_tooltip');
         if (selectorExists(barrierHighTooltip)) {
-            barrierHighTooltip.textContent = localize.textHighBarrierOffset;
-            barrierHighTooltip.setAttribute('data-balloon', localize.textBarrierOffsetTooltip);
+            barrierHighTooltip.textContent = localized.textHighBarrierOffset;
+            barrierHighTooltip.setAttribute('data-balloon', localized.textBarrierOffsetTooltip);
         }
         var barrierHighSpan = document.getElementById('barrier_high_span');
         if (selectorExists(barrierHighSpan)) {
-            barrierHighSpan.textContent = localize.textHighBarrier;
+            barrierHighSpan.textContent = localized.textHighBarrier;
         }
 
         var barrierLowTooltip = document.getElementById('barrier_low_tooltip');
         if (selectorExists(barrierLowTooltip)) {
-            barrierLowTooltip.textContent = localize.textLowBarrierOffset;
-            barrierLowTooltip.setAttribute('data-balloon', localize.textBarrierOffsetTooltip);
+            barrierLowTooltip.textContent = localized.textLowBarrierOffset;
+            barrierLowTooltip.setAttribute('data-balloon', localized.textBarrierOffsetTooltip);
         }
         var barrierLowSpan = document.getElementById('barrier_low_span');
         if (selectorExists(barrierLowSpan)) {
-            barrierLowSpan.textContent = localize.textLowBarrier;
+            barrierLowSpan.textContent = localized.textLowBarrier;
         }
 
         var predictionLabel = document.getElementById('prediction_label');
         if (selectorExists(predictionLabel)) {
-            predictionLabel.textContent = localize.textPredictionLabel;
+            predictionLabel.textContent = localized.textPredictionLabel;
         }
 
         var payoutOption = document.getElementById('payout_option');
         if (selectorExists(payoutOption)) {
-            payoutOption.textContent = localize.textPayout;
+            payoutOption.textContent = localized.textPayout;
         }
 
         var stakeOption = document.getElementById('stake_option');
         if (selectorExists(stakeOption)) {
-            stakeOption.textContent = localize.textStake;
+            stakeOption.textContent = localized.textStake;
         }
 
         var purchaseButtonTop = document.getElementById('purchase_button_top');
         if (selectorExists(purchaseButtonTop)) {
-            purchaseButtonTop.textContent = localize.textPurchase;
+            purchaseButtonTop.textContent = localized.textPurchase;
         }
 
         var purchaseButtonBottom = document.getElementById('purchase_button_bottom');
         if (selectorExists(purchaseButtonBottom)) {
-            purchaseButtonBottom.textContent = localize.textPurchase;
+            purchaseButtonBottom.textContent = localized.textPurchase;
         }
 
         var period_label = document.getElementById('period_label');
         if (selectorExists(period_label)) {
-            period_label.textContent = localize.textContractPeriod;
+            period_label.textContent = localized.textContractPeriod;
         }
 
         var amount_per_point_label = document.getElementById('amount_per_point_label');
         if (selectorExists(amount_per_point_label)) {
-            amount_per_point_label.textContent = localize.textAmountPerPoint;
+            amount_per_point_label.textContent = localized.textAmountPerPoint;
         }
 
         var stop_loss_label = document.getElementById('stop_loss_label');
         if (selectorExists(stop_loss_label)) {
-            stop_loss_label.textContent = localize.textStopLoss;
+            stop_loss_label.textContent = localized.textStopLoss;
         }
 
         var stop_profit_label = document.getElementById('stop_profit_label');
         if (selectorExists(stop_profit_label)) {
-            stop_profit_label.textContent = localize.textStopProfit;
+            stop_profit_label.textContent = localized.textStopProfit;
         }
 
         var stop_type_label = document.getElementById('stop_type_label');
         if (selectorExists(stop_type_label)) {
-            stop_type_label.textContent = localize.textStopType;
+            stop_type_label.textContent = localized.textStopType;
         }
 
         var stop_type_points = document.getElementById('stop_type_points_label');
         if (selectorExists(stop_type_points)) {
-            stop_type_points.textContent = localize.textStopTypePoints;
+            stop_type_points.textContent = localized.textStopTypePoints;
         }
 
         var indicative_barrier_tooltip = document.getElementById('indicative_barrier_tooltip');
         if (selectorExists(indicative_barrier_tooltip)) {
-            indicative_barrier_tooltip.setAttribute('data-balloon', localize.textIndicativeBarrierTooltip);
+            indicative_barrier_tooltip.setAttribute('data-balloon', localized.textIndicativeBarrierTooltip);
         }
 
         var indicative_high_barrier_tooltip = document.getElementById('indicative_high_barrier_tooltip');
         if (selectorExists(indicative_high_barrier_tooltip)) {
-            indicative_high_barrier_tooltip.setAttribute('data-balloon', localize.textIndicativeBarrierTooltip);
+            indicative_high_barrier_tooltip.setAttribute('data-balloon', localized.textIndicativeBarrierTooltip);
         }
 
         var indicative_low_barrier_tooltip = document.getElementById('indicative_low_barrier_tooltip');
         if (selectorExists(indicative_low_barrier_tooltip)) {
-            indicative_low_barrier_tooltip.setAttribute('data-balloon', localize.textIndicativeBarrierTooltip);
+            indicative_low_barrier_tooltip.setAttribute('data-balloon', localized.textIndicativeBarrierTooltip);
         }
 
         var jpbarrier_label = document.getElementById('jbarrier_label');
         if (selectorExists(jpbarrier_label)) {
-            jpbarrier_label.textContent = localize.textExercisePrice;
+            jpbarrier_label.textContent = localized.textExercisePrice;
         }
 
         var jpbarrier_high_label = document.getElementById('jbarrier_high_label');
         if (selectorExists(jpbarrier_high_label)) {
-            jpbarrier_high_label.textContent = localize.textHighBarrier;
+            jpbarrier_high_label.textContent = localized.textHighBarrier;
         }
 
         var jpbarrier_low_label = document.getElementById('jbarrier_low_label');
         if (selectorExists(jpbarrier_low_label)) {
             jpbarrier_low_label.textContent = localize.textLowBarrier;
-=======
-        if (starTime) {
-            starTime.textContent = localized.textStartTime;
-        }
-
-        var minDurationTooltip = document.getElementById('duration_tooltip');
-        if (minDurationTooltip) {
-            minDurationTooltip.textContent = localized.textMinDuration;
-            minDurationTooltip.setAttribute('data-balloon', localized.textMinDurationTooltip);
-        }
-
-        var spotLabel = document.getElementById('spot_label');
-        if (spotLabel) {
-            spotLabel.textContent = localized.textSpot;
-        }
-
-        var barrierTooltip = document.getElementById('barrier_tooltip');
-        if (barrierTooltip) {
-            barrierTooltip.textContent = localized.textBarrierOffset;
-            barrierTooltip.setAttribute('data-balloon', localized.textBarrierOffsetTooltip);
-        }
-
-        var barrierSpan = document.getElementById('barrier_span');
-        if (barrierSpan) {
-            barrierSpan.textContent = localized.textBarrier;
-        }
-
-        var barrierHighTooltip = document.getElementById('barrier_high_tooltip');
-        if (barrierHighTooltip) {
-            barrierHighTooltip.textContent = localized.textHighBarrierOffset;
-            barrierHighTooltip.setAttribute('data-balloon', localized.textBarrierOffsetTooltip);
-        }
-        var barrierHighSpan = document.getElementById('barrier_high_span');
-        if (barrierHighSpan) {
-            barrierHighSpan.textContent = localized.textHighBarrier;
-        }
-
-        var barrierLowTooltip = document.getElementById('barrier_low_tooltip');
-        if (barrierLowTooltip) {
-            barrierLowTooltip.textContent = localized.textLowBarrierOffset;
-            barrierLowTooltip.setAttribute('data-balloon', localized.textBarrierOffsetTooltip);
-        }
-        var barrierLowSpan = document.getElementById('barrier_low_span');
-        if (barrierLowSpan) {
-            barrierLowSpan.textContent = localized.textLowBarrier;
-        }
-
-        var predictionLabel = document.getElementById('prediction_label');
-        if (predictionLabel) {
-            predictionLabel.textContent = localized.textPredictionLabel;
-        }
-
-        var payoutOption = document.getElementById('payout_option');
-        if (payoutOption) {
-            payoutOption.textContent = localized.textPayout;
-        }
-
-        var stakeOption = document.getElementById('stake_option');
-        if (stakeOption) {
-            stakeOption.textContent = localized.textStake;
-        }
-
-        var purchaseButtonTop = document.getElementById('purchase_button_top');
-        if (purchaseButtonTop) {
-            purchaseButtonTop.textContent = localized.textPurchase;
-        }
-
-        var purchaseButtonBottom = document.getElementById('purchase_button_bottom');
-        if (purchaseButtonBottom) {
-            purchaseButtonBottom.textContent = localized.textPurchase;
-        }
-
-        var period_label = document.getElementById('period_label');
-        if (period_label) {
-            period_label.textContent = localized.textContractPeriod;
-        }
-
-        var amount_per_point_label = document.getElementById('amount_per_point_label');
-        if (amount_per_point_label) {
-            amount_per_point_label.textContent = localized.textAmountPerPoint;
-        }
-
-        var stop_loss_label = document.getElementById('stop_loss_label');
-        if (stop_loss_label) {
-            stop_loss_label.textContent = localized.textStopLoss;
-        }
-
-        var stop_profit_label = document.getElementById('stop_profit_label');
-        if (stop_profit_label) {
-            stop_profit_label.textContent = localized.textStopProfit;
-        }
-
-        var stop_type_label = document.getElementById('stop_type_label');
-        if (stop_type_label) {
-            stop_type_label.textContent = localized.textStopType;
-        }
-
-        var stop_type_points = document.getElementById('stop_type_points_label');
-        if (stop_type_points) {
-            stop_type_points.textContent = localized.textStopTypePoints;
-        }
-
-        var indicative_barrier_tooltip = document.getElementById('indicative_barrier_tooltip');
-        if (indicative_barrier_tooltip) {
-            indicative_barrier_tooltip.setAttribute('data-balloon', localized.textIndicativeBarrierTooltip);
-        }
-
-        var indicative_high_barrier_tooltip = document.getElementById('indicative_high_barrier_tooltip');
-        if (indicative_high_barrier_tooltip) {
-            indicative_high_barrier_tooltip.setAttribute('data-balloon', localized.textIndicativeBarrierTooltip);
-        }
-
-        var indicative_low_barrier_tooltip = document.getElementById('indicative_low_barrier_tooltip');
-        if (indicative_low_barrier_tooltip) {
-            indicative_low_barrier_tooltip.setAttribute('data-balloon', localized.textIndicativeBarrierTooltip);
-        }
-
-        var jpbarrier_label = document.getElementById('jbarrier_label');
-        if (jpbarrier_label) {
-            jpbarrier_label.textContent = localized.textExercisePrice;
-        }
-
-        var jpbarrier_high_label = document.getElementById('jbarrier_high_label');
-        if (jpbarrier_high_label) {
-            jpbarrier_high_label.textContent = localized.textHighBarrier;
-        }
-
-        var jpbarrier_low_label = document.getElementById('jbarrier_low_label');
-        if (jpbarrier_low_label) {
-            jpbarrier_low_label.textContent = localized.textLowBarrier;
->>>>>>> 2810915d
         }
     };
 
