var expect = require('chai').expect;
var format_money = require('../currency_to_symbol').format_money;


describe('format_money', function() {
<<<<<<< HEAD
    it('works as expected', function() {
        expect(format_money('USD', '123.00')).to.eq('$123.00');
        expect(format_money('GBP', '123.00')).to.eq('£123.00');
        expect(format_money('EUR', '123.00')).to.eq('€123.00');
        expect(format_money('AUD', '123.00')).to.eq('A$123.00');
        expect(format_money('JPY', '123.00')).to.eq('¥123.00');
    });
=======
	it('works as expected', function() {
		expect(format_money('USD', '123.00')).to.eq('$123.00');
		expect(format_money('GBP', '123.00')).to.eq('£123.00');
		expect(format_money('EUR', '123.00')).to.eq('€123.00');
		expect(format_money('AUD', '123.00')).to.eq('A$123.00');
		expect(format_money('JPY', '123.00')).to.eq('¥123');
                expect(format_money('JPY', '1234.00')).to.eq('¥1,234');
	});
>>>>>>> 407ec534

    it('works for unexpected currencies', function() {
        expect(format_money('WTV', '123.00')).to.eq('WTV 123.00');
    });
});<|MERGE_RESOLUTION|>--- conflicted
+++ resolved
@@ -3,24 +3,14 @@
 
 
 describe('format_money', function() {
-<<<<<<< HEAD
     it('works as expected', function() {
         expect(format_money('USD', '123.00')).to.eq('$123.00');
         expect(format_money('GBP', '123.00')).to.eq('£123.00');
         expect(format_money('EUR', '123.00')).to.eq('€123.00');
         expect(format_money('AUD', '123.00')).to.eq('A$123.00');
-        expect(format_money('JPY', '123.00')).to.eq('¥123.00');
+        expect(format_money('JPY', '123.00')).to.eq('¥123');
+        expect(format_money('JPY', '1234.00')).to.eq('¥1,234');
     });
-=======
-	it('works as expected', function() {
-		expect(format_money('USD', '123.00')).to.eq('$123.00');
-		expect(format_money('GBP', '123.00')).to.eq('£123.00');
-		expect(format_money('EUR', '123.00')).to.eq('€123.00');
-		expect(format_money('AUD', '123.00')).to.eq('A$123.00');
-		expect(format_money('JPY', '123.00')).to.eq('¥123');
-                expect(format_money('JPY', '1234.00')).to.eq('¥1,234');
-	});
->>>>>>> 407ec534
 
     it('works for unexpected currencies', function() {
         expect(format_money('WTV', '123.00')).to.eq('WTV 123.00');
