--- conflicted
+++ resolved
@@ -8,17 +8,10 @@
 
     const initForm = (form_selector, fields) => {
         const $form = $(`${form_selector}:visible`);
-<<<<<<< HEAD
         const $btn = $form.find('button[type="submit"]');
-        if ($form.length && Array.isArray(fields) && fields.length) {
-            forms[form_selector] = {
-                fields     : fields,
-                $btn_submit: $btn,
-=======
         if ($form.length) {
             forms[form_selector] = {
-                $btn_submit: $form.find('button[type="submit"]'),
->>>>>>> 9cf1724f
+                $btn_submit: $btn,
                 can_submit : true,
             };
             if (Array.isArray(fields) && fields.length) {
@@ -59,13 +52,8 @@
                     // if label, take the text
                     // if checkbox, take checked value
                     // otherwise take the value
-<<<<<<< HEAD
-                    value = current_field.value ? (typeof current_field.value === 'function' ? current_field.value() : current_field.value) :
-                        $selector.attr('data-value') || (/lbl_/.test(key) ? (current_field.value || $selector.text()) :
-=======
-                    value = field.value ? field.value :
+                    value = field.value ? (typeof field.value === 'function' ? field.value() : field.value) :
                         $selector.attr('data-value') || (/lbl_/.test(key) ? (field.value || $selector.text()) :
->>>>>>> 9cf1724f
                             $selector.is(':checkbox') ? ($selector.is(':checked') ? 1 : 0) :
                                 Array.isArray(val) ? val.join(',') : (val || ''));
 
