var Client = require('../base/client').Client;

var RiskClassification = (function() {
    'use strict';

    var showRiskClassificationPopUp = function (content) {
        if ($('#risk_classification').length > 0) {
            return;
        }
        var lightboxDiv = $("<div id='risk_classification' class='lightbox'></div>");

        var wrapper = $('<div></div>');
        wrapper = wrapper.append(content);
        wrapper = $('<div></div>').append(wrapper);
        wrapper.appendTo(lightboxDiv);
        lightboxDiv.appendTo('body');
    };

    var cleanup = function () {
        localStorage.removeItem('risk_classification');
        localStorage.removeItem('risk_classification.response');
        $('#risk_classification').remove();
<<<<<<< HEAD
        if (sessionStorage.getItem('check_tnc')) {
            Client.check_tnc();
        }
=======
        page.client.check_tnc();
>>>>>>> bb06d02c
    };

    return {
        showRiskClassificationPopUp: showRiskClassificationPopUp,
        cleanup                    : cleanup,
    };
})();

module.exports = {
    RiskClassification: RiskClassification,
};<|MERGE_RESOLUTION|>--- conflicted
+++ resolved
@@ -20,13 +20,7 @@
         localStorage.removeItem('risk_classification');
         localStorage.removeItem('risk_classification.response');
         $('#risk_classification').remove();
-<<<<<<< HEAD
-        if (sessionStorage.getItem('check_tnc')) {
-            Client.check_tnc();
-        }
-=======
-        page.client.check_tnc();
->>>>>>> bb06d02c
+        Client.check_tnc();
     };
 
     return {
