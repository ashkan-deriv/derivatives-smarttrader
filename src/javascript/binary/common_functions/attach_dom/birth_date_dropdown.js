var japanese_client = require('../country_base').japanese_client;

function generateBirthDate() {
    var days    = document.getElementById('dobdd'),
        months  = document.getElementById('dobmm'),
        year    = document.getElementById('dobyy');

    if (!days || document.getElementById('dobdd').length > 1) return;

    // days
    dropDownNumbers(days, 1, 31);
    // months
    dropDownMonths(months, 1, 12);
<<<<<<< HEAD
    var currentYear = new Date().getFullYear();
    var startYear = currentYear - 100;
    var endYear = currentYear - 17;
    // years
=======
    //years
    var currentYear = new Date().getFullYear(),
        startYear = currentYear - 100,
        endYear   = currentYear - 17;
>>>>>>> e5137d68
    dropDownNumbers(year, startYear, endYear);

    if (japanese_client()) {
<<<<<<< HEAD
        days.options[0].innerHTML = page.text.localize('Day');
        months.options[0].innerHTML = page.text.localize('Month');
        year.options[0].innerHTML = page.text.localize('Year');
=======
      days.options[0].innerHTML   = page.text.localize('Day');
      months.options[0].innerHTML = page.text.localize('Month');
      year.options[0].innerHTML   = page.text.localize('Year');
>>>>>>> e5137d68
    }
}

// append numbers to a drop down menu, eg 1-30
function dropDownNumbers(select, startNum, endNum) {
    select.appendChild(document.createElement('option'));

    for (var i = startNum; i <= endNum; i++) {
        var option = document.createElement('option');
        option.text = i;
        option.value = i;
        select.appendChild(option);
    }
}

function dropDownMonths(select, startNum, endNum) {
    var months = [
        page.text.localize('Jan'),
        page.text.localize('Feb'),
        page.text.localize('Mar'),
        page.text.localize('Apr'),
        page.text.localize('May'),
        page.text.localize('Jun'),
        page.text.localize('Jul'),
        page.text.localize('Aug'),
        page.text.localize('Sep'),
        page.text.localize('Oct'),
        page.text.localize('Nov'),
        page.text.localize('Dec'),
    ];
    select.appendChild(document.createElement('option'));
    for (var i = startNum; i <= endNum; i++) {
        var option = document.createElement('option');
        if (i <= '9') {
            option.value = '0' + i;
        } else {
            option.value = i;
        }
        for (var j = i; j <= i; j++) {
            option.text = months[j - 1];
        }
        select.appendChild(option);
    }
}

module.exports = {
    generateBirthDate: generateBirthDate,
};<|MERGE_RESOLUTION|>--- conflicted
+++ resolved
@@ -1,9 +1,9 @@
 var japanese_client = require('../country_base').japanese_client;
 
 function generateBirthDate() {
-    var days    = document.getElementById('dobdd'),
-        months  = document.getElementById('dobmm'),
-        year    = document.getElementById('dobyy');
+    var days   = document.getElementById('dobdd'),
+        months = document.getElementById('dobmm'),
+        year   = document.getElementById('dobyy');
 
     if (!days || document.getElementById('dobdd').length > 1) return;
 
@@ -11,29 +11,16 @@
     dropDownNumbers(days, 1, 31);
     // months
     dropDownMonths(months, 1, 12);
-<<<<<<< HEAD
-    var currentYear = new Date().getFullYear();
-    var startYear = currentYear - 100;
-    var endYear = currentYear - 17;
     // years
-=======
-    //years
     var currentYear = new Date().getFullYear(),
         startYear = currentYear - 100,
         endYear   = currentYear - 17;
->>>>>>> e5137d68
     dropDownNumbers(year, startYear, endYear);
 
     if (japanese_client()) {
-<<<<<<< HEAD
-        days.options[0].innerHTML = page.text.localize('Day');
+        days.options[0].innerHTML   = page.text.localize('Day');
         months.options[0].innerHTML = page.text.localize('Month');
-        year.options[0].innerHTML = page.text.localize('Year');
-=======
-      days.options[0].innerHTML   = page.text.localize('Day');
-      months.options[0].innerHTML = page.text.localize('Month');
-      year.options[0].innerHTML   = page.text.localize('Year');
->>>>>>> e5137d68
+        year.options[0].innerHTML   = page.text.localize('Year');
     }
 }
 
