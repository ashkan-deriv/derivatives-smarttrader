--- conflicted
+++ resolved
@@ -1,13 +1,7 @@
-<<<<<<< HEAD
-const DatePicker       = require('../../components/date_picker');
-const toISOFormat      = require('../string_util').toISOFormat;
-const dateValueChanged = require('../common_functions').dateValueChanged;
-=======
->>>>>>> bf951383
 const moment           = require('moment');
 const dateValueChanged = require('../common_functions').dateValueChanged;
 const toISOFormat      = require('../string_util').toISOFormat;
-const DatePicker       = require('../../components/date_picker').DatePicker;
+const DatePicker       = require('../../components/date_picker');
 
 const generateBirthDate = () => {
     const date_of_birth = '#date_of_birth';
