const localize  = require('../base/localize').localize;
const EnjoyHint = require('../../lib/guide.enjoyhint');
const Cookies   = require('../../lib/js-cookie');

/*
 *  This is developed to simplify the usage of enjoyhint (https://github.com/xbsoftware/enjoyhint)
 *
 *  How to Implement in a page:
 *  1. Add the button element to the template: <div id="guideBtn"></div>
 *  2. Add the js initialization call, having the customized parameters: Guide.init({script : 'trading'});
 *  3. Add the script data to getScript() method
 */

const Guide = (() => {
    let opt,
        cookie_name,
        btn_next,
        btn_finish;

    const init = (options) => {
        opt = {
            script        : '',      // the script name in scripts
            autoStart     : false,   // false: start by button click
            guideBtnID    : '#guideBtn',
            btnText       : localize('Walkthrough Guide'),  // guide start button's text
            blink_class   : 'highlight',
            blink_inDelay : 1000,
            blink_outDelay: 1000,
            blink_interval: 3000,    // 0: continous blinking (blink_inDelay + blink_outDelay)
            blink_count   : 0,        // 0: infinite
        };
        $.extend(true, opt, options);

<<<<<<< HEAD
        cookieName = 'hide_guide';
        btnNext    = { className: 'button', html: $('<span/>', { text: localize('Next') }) };
        btnFinish  = { className: 'button btnFinish', html: $('<span/>', { text: localize('Finish') }) };
=======
        cookie_name = 'hide_guide';
        btn_next    = { className: 'button', html: '<span>' + localize('Next') + '</span>' };
        btn_finish  = { className: 'button btnFinish', html: '<span>' + localize('Finish') + '</span>' };
>>>>>>> b20617f2

        if ($(opt.guideBtnID).length === 0) {
            console.warn(`Could not find the button placeholder: <div id="${opt.guideBtnID}"></div>`);
            return;
        }

        if (opt.script.length === 0) {
            console.warn('"script" name should be specified');
            return;
        }

        if (isDisabled()) {
            $(opt.guideBtnID).remove();
            return;
        }

        makeButton();
    };

    /*
     *  do not show the guide button if its close (X) has been clicked before
     */
    const isDisabled = () => {
        const disabled = Cookies.get(cookie_name);
        return !!disabled && $.inArray(opt.script, disabled.split(',')) >= 0;
    };

    /*
     *  handle the guide button appearance using a cookie for all scripts
     */
    const setDisabled = () => {
        if (!isDisabled()) {
<<<<<<< HEAD
            const disabled = Cookies.get(cookieName);
            Cookies.set(cookieName, (!disabled ? opt.script : `${disabled},${opt.script}`));
=======
            const disabled = Cookies.get(cookie_name);
            Cookies.set(cookie_name, (!disabled ? opt.script : disabled + ',' + opt.script));
>>>>>>> b20617f2
        }
    };

    /*
     *  generate the button's html
     */
    const makeButton = () => {
        if ($(opt.guideBtnID).children().length > 0) {
            return;
        }

        $(opt.guideBtnID)
            .addClass('gr-hide-m pulser')
            .append($('<span/>', { class: 'close', text: 'X' }))
            .append($('<strong/>'));
        $(`${opt.guideBtnID} strong`).html(`<span></span>${opt.btnText}`);

        setEvents();
    };

    /*
     *  both buttons' click event
     */
    const setEvents = () => {
        $(`${opt.guideBtnID} strong`).click(() => {
            const enjoyhint_instance = new EnjoyHint({});
            enjoyhint_instance.setScript(getScript(opt.script));
            enjoyhint_instance.runScript();
        });

        if (opt.autoStart) {
            $(opt.guideBtnID).click();
        }

        // Hide button
        $(`${opt.guideBtnID} span.close`).click(() => {
            setDisabled();
            $(opt.guideBtnID).remove();
        });
    };

    /*
     *  each page's script
     */
    const getScript = (script_name) => {
        if (script_name !== 'trading') {
            return null;
        }
        return [
            {
                selector   : '#contract_markets',
<<<<<<< HEAD
                description: `<h1>${localize('Step')} 1</h1>${localize('Select your market')}`,
                event_type : 'next',
                nextButton : btnNext,
            },
            {
                selector   : '#underlying',
                description: `<h1>${localize('Step')} 2</h1>${localize('Select your underlying asset')}`,
                event_type : 'next',
                nextButton : btnNext,
            },
            {
                selector   : '#contract_form_name_nav',
                description: `<h1>${localize('Step')} 3</h1>${localize('Select your trade type')}`,
                event_type : 'next',
                nextButton : btnNext,
            },
            {
                selector   : '#websocket_form',
                description: `<h1>${localize('Step')} 4</h1>${localize('Adjust trade parameters')}`,
                event_type : 'next',
                nextButton : btnNext,
            },
            {
                selector   : '#contracts_list',
                description: `<h1>${localize('Step')} 5</h1>${localize('Predict the direction<br />and purchase')}`,
                event_type : 'next',
                nextButton : btnFinish,
=======
                description: '<h1>' + localize('Step') + ' 1</h1>' +
                                localize('Select your market'),
                event_type: 'next',
                nextButton: btn_next,
            },
            {
                selector   : '#underlying',
                description: '<h1>' + localize('Step') + ' 2</h1>' +
                                localize('Select your underlying asset'),
                event_type: 'next',
                nextButton: btn_next,
            },
            {
                selector   : '#contract_form_name_nav',
                description: '<h1>' + localize('Step') + ' 3</h1>' +
                                localize('Select your trade type'),
                event_type: 'next',
                nextButton: btn_next,
            },
            {
                selector   : '#websocket_form',
                description: '<h1>' + localize('Step') + ' 4</h1>' +
                                localize('Adjust trade parameters'),
                event_type: 'next',
                nextButton: btn_next,
            },
            {
                selector   : '#contracts_list',
                description: '<h1>' + localize('Step') + ' 5</h1>' +
                                localize('Predict the direction<br />and purchase'),
                event_type: 'next',
                nextButton: btn_finish,
>>>>>>> b20617f2
            },
        ];
    };


    return {
        init: init,
    };
})();

module.exports = Guide;<|MERGE_RESOLUTION|>--- conflicted
+++ resolved
@@ -31,15 +31,9 @@
         };
         $.extend(true, opt, options);
 
-<<<<<<< HEAD
-        cookieName = 'hide_guide';
-        btnNext    = { className: 'button', html: $('<span/>', { text: localize('Next') }) };
-        btnFinish  = { className: 'button btnFinish', html: $('<span/>', { text: localize('Finish') }) };
-=======
         cookie_name = 'hide_guide';
-        btn_next    = { className: 'button', html: '<span>' + localize('Next') + '</span>' };
-        btn_finish  = { className: 'button btnFinish', html: '<span>' + localize('Finish') + '</span>' };
->>>>>>> b20617f2
+        btn_next    = { className: 'button', html: $('<span/>', { text: localize('Next') }) };
+        btn_finish  = { className: 'button btnFinish', html: $('<span/>', { text: localize('Finish') }) };
 
         if ($(opt.guideBtnID).length === 0) {
             console.warn(`Could not find the button placeholder: <div id="${opt.guideBtnID}"></div>`);
@@ -72,13 +66,8 @@
      */
     const setDisabled = () => {
         if (!isDisabled()) {
-<<<<<<< HEAD
-            const disabled = Cookies.get(cookieName);
-            Cookies.set(cookieName, (!disabled ? opt.script : `${disabled},${opt.script}`));
-=======
             const disabled = Cookies.get(cookie_name);
-            Cookies.set(cookie_name, (!disabled ? opt.script : disabled + ',' + opt.script));
->>>>>>> b20617f2
+            Cookies.set(cookie_name, (!disabled ? opt.script : `${disabled},${opt.script}`));
         }
     };
 
@@ -130,68 +119,33 @@
         return [
             {
                 selector   : '#contract_markets',
-<<<<<<< HEAD
                 description: `<h1>${localize('Step')} 1</h1>${localize('Select your market')}`,
                 event_type : 'next',
-                nextButton : btnNext,
+                nextButton : btn_next,
             },
             {
                 selector   : '#underlying',
                 description: `<h1>${localize('Step')} 2</h1>${localize('Select your underlying asset')}`,
                 event_type : 'next',
-                nextButton : btnNext,
+                nextButton : btn_next,
             },
             {
                 selector   : '#contract_form_name_nav',
                 description: `<h1>${localize('Step')} 3</h1>${localize('Select your trade type')}`,
                 event_type : 'next',
-                nextButton : btnNext,
+                nextButton : btn_next,
             },
             {
                 selector   : '#websocket_form',
                 description: `<h1>${localize('Step')} 4</h1>${localize('Adjust trade parameters')}`,
                 event_type : 'next',
-                nextButton : btnNext,
+                nextButton : btn_next,
             },
             {
                 selector   : '#contracts_list',
                 description: `<h1>${localize('Step')} 5</h1>${localize('Predict the direction<br />and purchase')}`,
                 event_type : 'next',
-                nextButton : btnFinish,
-=======
-                description: '<h1>' + localize('Step') + ' 1</h1>' +
-                                localize('Select your market'),
-                event_type: 'next',
-                nextButton: btn_next,
-            },
-            {
-                selector   : '#underlying',
-                description: '<h1>' + localize('Step') + ' 2</h1>' +
-                                localize('Select your underlying asset'),
-                event_type: 'next',
-                nextButton: btn_next,
-            },
-            {
-                selector   : '#contract_form_name_nav',
-                description: '<h1>' + localize('Step') + ' 3</h1>' +
-                                localize('Select your trade type'),
-                event_type: 'next',
-                nextButton: btn_next,
-            },
-            {
-                selector   : '#websocket_form',
-                description: '<h1>' + localize('Step') + ' 4</h1>' +
-                                localize('Adjust trade parameters'),
-                event_type: 'next',
-                nextButton: btn_next,
-            },
-            {
-                selector   : '#contracts_list',
-                description: '<h1>' + localize('Step') + ' 5</h1>' +
-                                localize('Predict the direction<br />and purchase'),
-                event_type: 'next',
-                nextButton: btn_finish,
->>>>>>> b20617f2
+                nextButton : btn_finish,
             },
         ];
     };
