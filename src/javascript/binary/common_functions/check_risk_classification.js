--- conflicted
+++ resolved
@@ -1,18 +1,10 @@
-<<<<<<< HEAD
-const BinaryPjax            = require('../base/binary_pjax');
-const Client                = require('../base/client').Client;
-const State                 = require('../base/storage').State;
-const url_for               = require('../base/url').url_for;
-const RiskClassification    = require('../common_functions/risk_classification').RiskClassification;
-const FinancialAssessment   = require('../websocket_pages/user/account/settings/financial_assessment');
-=======
+const BinaryPjax          = require('../base/binary_pjax');
+const Client              = require('../base/client').Client;
+const State               = require('../base/storage').State;
+const url_for             = require('../base/url').url_for;
+const objectNotEmpty      = require('../base/utility').objectNotEmpty;
 const RiskClassification  = require('../common_functions/risk_classification').RiskClassification;
 const FinancialAssessment = require('../websocket_pages/user/account/settings/financial_assessment');
-const objectNotEmpty      = require('../base/utility').objectNotEmpty;
-const Client  = require('../base/client').Client;
-const State   = require('../base/storage').State;
-const url_for = require('../base/url').url_for;
->>>>>>> 7af28cb9
 
 function check_risk_classification() {
     BinarySocket.wait('get_financial_assessment').then(() => {
