<<<<<<< HEAD
const Password              = require('./check_password');
const addComma              = require('./currency').addComma;
const compareBigUnsignedInt = require('./string_util').compareBigUnsignedInt;
const localize              = require('../base/localize').localize;
const urlParam              = require('../base/url').param;
const isEmptyObject         = require('../base/utility').isEmptyObject;
=======
const Client                = require('../base/client');
const localize              = require('../base/localize').localize;
const urlParam              = require('../base/url').param;
const isEmptyObject         = require('../base/utility').isEmptyObject;
const addComma              = require('../common_functions/currency').addComma;
const getDecimalPlaces      = require('../common_functions/currency').getDecimalPlaces;
const compareBigUnsignedInt = require('../common_functions/string_util').compareBigUnsignedInt;
>>>>>>> e8d0e898

const Validation = (() => {
    const forms        = {};
    const error_class  = 'error-msg';
    const hidden_class = 'invisible';

    const events_map = {
        input   : 'input change',
        select  : 'change',
        checkbox: 'change',
    };

    const getFieldType = ($field) => {
        let type = null;
        if ($field.length) {
            type = $field.attr('type') === 'checkbox' ? 'checkbox' : $field.get(0).localName;
        }
        return type;
    };

    const isChecked = field => field.$.is(':checked') ? '1' : '';

    const getFieldValue = (field) => {
        const value = field.type === 'checkbox' ? isChecked(field) : field.$.val();
        return value || '';
    };

    const initForm = (form_selector, fields, needs_token) => {
        const $form = $(`${form_selector}:visible`);

        if (needs_token) {
            const token = urlParam('token') || '';
            if (!validEmailToken(token)) {
                $form.replaceWith($('<div/>', { class: error_class, text: localize('Verification code is wrong. Please use the link sent to your email.') }));
                return;
            }
        }

        if ($form.length) {
            forms[form_selector] = { $form };
            if (Array.isArray(fields) && fields.length) {
                forms[form_selector].fields = fields;
                const $btn_submit           = $form.find('button[type="submit"]');

                let has_required = false;
                fields.forEach((field) => {
                    field.$ = $form.find(field.selector);
                    if (!field.$.length || !field.validations) return;

                    field.type = getFieldType($(field.$[0])); // also handles multiple results
                    field.form = form_selector;
                    if (field.msg_element) {
                        field.$error = $form.find(field.msg_element);
                    } else {
                        const $parent = field.$.parent();
                        // Add indicator to required fields
                        if (field.validations.find(v => /^req$/.test(v) && (isEmptyObject(v[1]) || !v[1].hide_asterisk))) {
                            let $label = $parent.parent().find('label');
                            if (!$label.length) $label = $parent.find('label');
                            if ($label.length && $label.find('span.required_field_asterisk').length === 0) {
                                $($label[0]).append($('<span/>', { class: 'required_field_asterisk', text: '*' }));
                                has_required = true;
                            }
                        }
                        if ($parent.find(`div.${error_class}`).length === 0) {
                            $parent.append($('<div/>', { class: `${error_class} ${hidden_class}` }));
                        }
                        field.$error = $parent.find(`.${error_class}`);
                    }

                    const event = events_map[field.type];
                    if (event) {
                        field.$.unbind(event).on(event, () => {
                            checkField(field);
                            if (field.re_check_field) {
                                checkField(forms[form_selector].fields.find(fld => (
                                    fld.selector === field.re_check_field
                                )));
                            }
                        });
                    }
                });
                if (has_required && $form.find('.required_field_asterisk.no-margin').length === 0) {
                    $btn_submit.parent().append($('<p/>', { class: 'hint' })
                        .append($('<span/>', { class: 'required_field_asterisk no-margin', text: '*' })).append($('<span/>', { text: ` ${localize('Indicates required field')}` })));
                }
            }
        }
    };

    // ------------------------------
    // ----- Validation Methods -----
    // ------------------------------
    const validRequired     = (value, options, field) => {
        if ((typeof value === 'string' ? value.trim() : value).length) return true;
        // else
        validators_map.req.message = field.type === 'checkbox' ? 'Please select the checkbox.' : 'This field is required.';
        return false;
    };
    const validEmail        = value => /^[a-zA-Z0-9_.+-]+@[a-zA-Z0-9.-]+\.[a-zA-Z]{2,63}$/.test(value);
    const validPassword     = (value, options, field) => {
        if (/(?=.*[a-z])(?=.*[A-Z])(?=.*\d)[a-zA-Z\d]+/.test(value)) {
            Password.checkPassword(field.selector);
            return true;
        }
        // else
        return false;
    };
    const validLetterSymbol = value => !/[`~!@#$%^&*)(_=+[}{\]\\/";:?><,|\d]+/.test(value);
    const validGeneral      = value => !/[`~!@#$%^&*)(_=+[}{\]\\/";:?><|]+/.test(value);
    const validAddress      = value => !/[`~!#$%^&*)(_=+[}{\]\\";:?><|]+/.test(value);
    const validPostCode     = value => /^[a-zA-Z\d-\s]*$/.test(value);
    const validPhone        = value => /^\+?[0-9\s]*$/.test(value);
    const validRegular      = (value, options) => options.regex.test(value);
    const validEmailToken   = value => value.trim().length === 8;

    const validCompare  = (value, options) => value === $(options.to).val();
    const validNotEqual = (value, options) => value !== $(options.to).val();
    const validMin      = (value, options) => (options.min ? value.trim().length >= options.min : true);
    const validLength   = (value, options) => (
        (options.min ? value.trim().length >= options.min : true) &&
        (options.max ? value.trim().length <= options.max : true)
    );

    const validNumber = (value, options) => {
        if (options.allow_empty && value.length === 0) {
            return true;
        }

        let is_ok   = true;
        let message = '';

        if (!(options.type === 'float' ? /^\d+(\.\d+)?$/ : /^\d+$/).test(value) || !$.isNumeric(value)) {
            is_ok   = false;
            message = localize('Should be a valid number');
        } else if (options.type === 'float' && options.decimals &&
            !(new RegExp(`^\\d+(\\.\\d{${options.decimals.replace(/ /g, '')}})?$`).test(value))) {
            is_ok   = false;
            message = localize('Only [_1] decimal points are allowed.', [options.decimals]);
        } else if ('min' in options && 'max' in options && +options.min === +options.max && +value !== +options.min) {
            is_ok   = false;
            message = localize('Should be [_1]', [addComma(options.min, options.format_money ? getDecimalPlaces(Client.get('currency')) : undefined )]);
        } else if ('min' in options && 'max' in options && (+value < +options.min || isMoreThanMax(value, options))) {
            is_ok   = false;
            message = localize('Should be between [_1] and [_2]', [addComma(options.min, options.format_money ? getDecimalPlaces(Client.get('currency')) : undefined ), addComma(options.max, options.format_money ? getDecimalPlaces(Client.get('currency')) : undefined )]);
        } else if ('min' in options && +value < +options.min) {
            is_ok   = false;
            message = localize('Should be more than [_1]', [addComma(options.min, options.format_money ? getDecimalPlaces(Client.get('currency')) : undefined )]);
        } else if ('max' in options && isMoreThanMax(value, options)) {
            is_ok   = false;
            message = localize('Should be less than [_1]', [addComma(options.max, options.format_money ? getDecimalPlaces(Client.get('currency')) : undefined)]);
        }

        validators_map.number.message = message;
        return is_ok;
    };

    const isMoreThanMax = (value, options) =>
        (options.type === 'float' ? +value > +options.max : compareBigUnsignedInt(value, options.max) === 1);

    const validators_map = {
        req          : { func: validRequired,     message: '' },
        email        : { func: validEmail,        message: 'Invalid email address' },
        password     : { func: validPassword,     message: 'Password should have lower and uppercase letters with numbers.' },
        general      : { func: validGeneral,      message: 'Only letters, numbers, space, hyphen, period, and apostrophe are allowed.' },
        address      : { func: validAddress,      message: 'Only letters, numbers, space, hyphen, period, and apostrophe are allowed.' },
        letter_symbol: { func: validLetterSymbol, message: 'Only letters, space, hyphen, period, and apostrophe are allowed.' },
        postcode     : { func: validPostCode,     message: 'Only letters, numbers, space, and hyphen are allowed.' },
        phone        : { func: validPhone,        message: 'Only numbers and spaces are allowed.' },
        compare      : { func: validCompare,      message: 'The two passwords that you entered do not match.' },
        not_equal    : { func: validNotEqual,     message: '[_1] and [_2] cannot be the same.' },
        min          : { func: validMin,          message: 'Minimum of [_1] characters required.' },
        length       : { func: validLength,       message: 'You should enter [_1] characters.' },
        number       : { func: validNumber,       message: '' },
        regular      : { func: validRegular,      message: '' },
    };

    const pass_length = type => ({ min: (/^mt$/.test(type) ? 8 : 6), max: 25 });

    // --------------------
    // ----- Validate -----
    // --------------------
    const checkField = (field) => {
        if (!field.$.is(':visible') || !field.validations) return true;
        let all_is_ok = true;
        let message   = '';

        field.validations.some((valid) => {
            if (!valid) return false; // check next validation
            let type;
            let options = {};

            if (typeof valid === 'string') {
                type = valid;
            } else {
                type    = valid[0];
                options = valid[1];
            }

            if (type === 'password' && !validLength(getFieldValue(field), pass_length(options))) {
                field.is_ok = false;
                type        = 'length';
                options     = pass_length(options);
            } else {
                const validator = (type === 'custom' ? options.func : validators_map[type].func);
                field.is_ok = validator(getFieldValue(field), options, field);
            }

            if (!field.is_ok) {
                message = options.message || validators_map[type].message;
                if (type === 'length') {
                    message = localize(message, [options.min === options.max ? options.min : `${options.min}-${options.max}`]);
                } else if (type === 'min') {
                    message = localize(message, [options.min]);
                } else if (type === 'not_equal') {
                    message = localize(message, [localize(options.name1), localize(options.name2)]);
                }
                all_is_ok = false;
                return true; // break on the first error found
            }
            return false; // check next validation
        });

        if (!all_is_ok) {
            showError(field, message);
        } else {
            clearError(field);
        }

        return all_is_ok;
    };

    const clearError = (field) => {
        if (field.$error && field.$error.length) {
            field.$error.setVisibility(0);
        }
    };

    const showError = (field, message) => {
        clearError(field);
        Password.removeCheck(field.selector);
        field.$error.text(localize(message)).setVisibility(1);
    };

    const validate = (form_selector) => {
        const form = forms[form_selector];
        if (!form.fields) return true;
        form.is_ok = true;
        form.fields.forEach((field) => {
            if (!checkField(field)) {
                if (form.is_ok && !field.no_scroll) { // first error
                    $.scrollTo(field.$, 500, { offset: -10 });
                }
                form.is_ok = false;
            }
        });
        return form.is_ok;
    };

    return {
        validate,
        validEmailToken,

        init: initForm,
    };
})();

module.exports = Validation;<|MERGE_RESOLUTION|>--- conflicted
+++ resolved
@@ -1,19 +1,11 @@
-<<<<<<< HEAD
 const Password              = require('./check_password');
 const addComma              = require('./currency').addComma;
+const getDecimalPlaces      = require('./currency').getDecimalPlaces;
 const compareBigUnsignedInt = require('./string_util').compareBigUnsignedInt;
-const localize              = require('../base/localize').localize;
-const urlParam              = require('../base/url').param;
-const isEmptyObject         = require('../base/utility').isEmptyObject;
-=======
 const Client                = require('../base/client');
 const localize              = require('../base/localize').localize;
 const urlParam              = require('../base/url').param;
 const isEmptyObject         = require('../base/utility').isEmptyObject;
-const addComma              = require('../common_functions/currency').addComma;
-const getDecimalPlaces      = require('../common_functions/currency').getDecimalPlaces;
-const compareBigUnsignedInt = require('../common_functions/string_util').compareBigUnsignedInt;
->>>>>>> e8d0e898
 
 const Validation = (() => {
     const forms        = {};
