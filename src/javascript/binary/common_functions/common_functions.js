var Cookies = require('../../lib/js-cookie');

var email_rot13 = function(str) {
    return str.replace(/[a-zA-Z]/g, function(c) {
        var c2 = c.charCodeAt(0) + 13;
        return String.fromCharCode((c <= 'Z' ? 90 : 122) >= c2 ? c2 : c2 - 26);
    });
};

// returns true if internet explorer browser
var isIE = function() {
    return /(msie|trident|edge)/i.test(window.navigator.userAgent) && !window.opera;
};

// hide and show hedging value if trading purpose is set to hedging
var detect_hedging = function($purpose, $hedging) {
    $purpose.change(function() {
        if ($purpose.val() === 'Hedging') {
            $hedging.removeClass('invisible');
        } else if ($hedging.is(':visible')) {
            $hedging.addClass('invisible');
        }
    });
};

var jqueryuiTabsToDropdown = function($container) {
    var $ddl = $('<select/>');
    $container.find('li a').each(function() {
        $ddl.append($('<option/>', { text: $(this).text(), value: $(this).attr('href') }));
    });
    $ddl.change(function() {
        $container.find('li a[href="' + $(this).val() + '"]').click();
    });
    return $ddl;
};

// use function to generate elements and append them
// element is select and element to append is option
var appendTextValueChild = function(element, text, value, disabled, el_class) {
    var option = document.createElement('option');
    option.text = text;
    if (value) {
        option.value = value;
    }
    if (disabled === 'disabled') {
        option.setAttribute('disabled', 'disabled');
    }
    if (el_class) {
        option.className = el_class;
    }
    element.appendChild(option);
};

var isValidDate = function(day, month, year) {
    // Assume not leap year by default (note zero index for Jan)
    var daysInMonth = [31, 28, 31, 30, 31, 30, 31, 31, 30, 31, 30, 31];

    // If evenly divisible by 4 and not evenly divisible by 100,
    // or is evenly divisible by 400, then a leap year
    if (((year % 4 === 0) && (year % 100 !== 0)) || (year % 400 === 0)) {
        daysInMonth[1] = 29;
    }
    return day <= daysInMonth[--month];
};

/*
 * function to check if element is visible or not
 *
 * alternative to jquery $('#id').is(':visible')
 */
var isVisible = function(elem) {
    'use strict';

    if (!elem || (elem.offsetWidth === 0 && elem.offsetHeight === 0)) {
        return false;
    }

    return true;
};


/*
 * function to check if browser supports the type date/time
 * send a wrong val in case browser 'pretends' to support
 */
function checkInput(type, wrongVal) {
    var input = document.createElement('input');
    input.setAttribute('type', type);
    input.setAttribute('value', wrongVal);
    return (input.value !== wrongVal);
}

/*
 * function to check if new date is selected using native picker
 * if yes, update the data-value. if no, return false.
 */
function dateValueChanged(element, type) {
    if (element.getAttribute('type') === type) {
        if (element.getAttribute('data-value') === element.value) {
            return false;
        }
        element.setAttribute('data-value', element.value);
    }
    return true;
}

module.exports = {
<<<<<<< HEAD
    getLoginToken         : function() { return Cookies.get('login'); },
    email_rot13           : email_rot13,
    isIE                  : isIE,
    detect_hedging        : detect_hedging,
    jqueryuiTabsToDropdown: jqueryuiTabsToDropdown,
    appendTextValueChild  : appendTextValueChild,
    isValidDate           : isValidDate,
    isVisible             : isVisible,
=======
    getLoginToken          : function() { return Cookies.get('login'); },
    email_rot13            : email_rot13,
    isIE                   : isIE,
    detect_hedging         : detect_hedging,
    jqueryuiTabsToDropdown : jqueryuiTabsToDropdown,
    appendTextValueChild   : appendTextValueChild,
    isValidDate            : isValidDate,
    isVisible              : isVisible,
    checkInput             : checkInput,
    dateValueChanged       : dateValueChanged,
>>>>>>> 06981dfb
};<|MERGE_RESOLUTION|>--- conflicted
+++ resolved
@@ -105,7 +105,6 @@
 }
 
 module.exports = {
-<<<<<<< HEAD
     getLoginToken         : function() { return Cookies.get('login'); },
     email_rot13           : email_rot13,
     isIE                  : isIE,
@@ -114,16 +113,6 @@
     appendTextValueChild  : appendTextValueChild,
     isValidDate           : isValidDate,
     isVisible             : isVisible,
-=======
-    getLoginToken          : function() { return Cookies.get('login'); },
-    email_rot13            : email_rot13,
-    isIE                   : isIE,
-    detect_hedging         : detect_hedging,
-    jqueryuiTabsToDropdown : jqueryuiTabsToDropdown,
-    appendTextValueChild   : appendTextValueChild,
-    isValidDate            : isValidDate,
-    isVisible              : isVisible,
-    checkInput             : checkInput,
-    dateValueChanged       : dateValueChanged,
->>>>>>> 06981dfb
+    checkInput            : checkInput,
+    dateValueChanged      : dateValueChanged,
 };