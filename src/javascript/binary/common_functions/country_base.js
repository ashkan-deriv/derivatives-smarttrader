var Cookies = require('../../lib/js-cookie');
var Login = require('../base/login').Login;

function checkClientsCountry() {
    var clients_country = localStorage.getItem('clients_country');
    if (clients_country) {
        if (clients_country === 'jp') {
            limitLanguage('JA');
        } else if (clients_country === 'id') {
            limitLanguage('ID');
        } else {
            $('#language_select').show();
        }
    } else {
<<<<<<< HEAD
        BinarySocket.init();
        BinarySocket.send({ website_status: '1' });
=======
      $('.languages').show();
>>>>>>> daa9004f
    }
}

function limitLanguage(lang) {
<<<<<<< HEAD
    if (page.language() !== lang && !Login.is_login_pages()) {
        window.location.href = page.url_for_language(lang);
    }
    if (document.getElementById('language_select')) {
        $('#language_select').remove();
        $('#gmt-clock').removeClass();
        $('#gmt-clock').addClass('gr-6 gr-12-m');
        $('#contact-us').removeClass();
        $('#contact-us').addClass('gr-6 gr-hide-m');
    }
=======
  if (page.language() !== lang && !Login.is_login_pages()) {
    window.location.href = page.url_for_language(lang);
  }
  if (document.getElementById('select_language')) {
    $('.languages').remove();
    $('#gmt-clock').removeClass();
    $('#gmt-clock').addClass('gr-6 gr-12-m');
    $('#contact-us').removeClass();
    $('#contact-us').addClass('gr-6 gr-hide-m');
  }
>>>>>>> daa9004f
}

function japanese_client() {
    // handle for test case
    if (typeof window === 'undefined') return false;
    return (page.language().toLowerCase() === 'ja' || (Cookies.get('residence') === 'jp') || localStorage.getItem('clients_country') === 'jp');
}

module.exports = {
    checkClientsCountry: checkClientsCountry,
    japanese_client    : japanese_client,
};<|MERGE_RESOLUTION|>--- conflicted
+++ resolved
@@ -9,42 +9,25 @@
         } else if (clients_country === 'id') {
             limitLanguage('ID');
         } else {
-            $('#language_select').show();
+            $('#languages').show();
         }
     } else {
-<<<<<<< HEAD
         BinarySocket.init();
         BinarySocket.send({ website_status: '1' });
-=======
-      $('.languages').show();
->>>>>>> daa9004f
     }
 }
 
 function limitLanguage(lang) {
-<<<<<<< HEAD
     if (page.language() !== lang && !Login.is_login_pages()) {
         window.location.href = page.url_for_language(lang);
     }
-    if (document.getElementById('language_select')) {
-        $('#language_select').remove();
+    if (document.getElementById('select_language')) {
+        $('.languages').remove();
         $('#gmt-clock').removeClass();
         $('#gmt-clock').addClass('gr-6 gr-12-m');
         $('#contact-us').removeClass();
         $('#contact-us').addClass('gr-6 gr-hide-m');
     }
-=======
-  if (page.language() !== lang && !Login.is_login_pages()) {
-    window.location.href = page.url_for_language(lang);
-  }
-  if (document.getElementById('select_language')) {
-    $('.languages').remove();
-    $('#gmt-clock').removeClass();
-    $('#gmt-clock').addClass('gr-6 gr-12-m');
-    $('#contact-us').removeClass();
-    $('#contact-us').addClass('gr-6 gr-hide-m');
-  }
->>>>>>> daa9004f
 }
 
 function japanese_client() {
