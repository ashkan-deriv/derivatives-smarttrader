--- conflicted
+++ resolved
@@ -1,11 +1,7 @@
-<<<<<<< HEAD
-var Content      = require('./content').Content;
 var elementTextContent = require('../common_functions/common_functions').elementTextContent;
 var elementInnerHtml = require('../common_functions/common_functions').elementInnerHtml;
-=======
 var Content  = require('./content').Content;
 var localize = require('../base/localize').localize;
->>>>>>> 2810915d
 
 var Validate = (function() {
     var errorCounter = 0;
@@ -35,17 +31,10 @@
                 allText += parClass[i].textContent;
             }
             if (!re.test(allText)) {
-<<<<<<< HEAD
-                elementInnerHtml(par.innerHTML + ' ' + text);
+                elementInnerHtml(par.innerHTML + ' ' + message);
             }
         } else {
-            elementInnerHtml(par.innerHTML, text);
-=======
-                par.innerHTML = par.innerHTML + ' ' + message;
-            }
-        } else {
-            par.innerHTML = message;
->>>>>>> 2810915d
+            elementInnerHtml(par.innerHTML, message);
         }
         error.appendChild(par);
         displayErrorMessage(error);
@@ -66,11 +55,7 @@
             displayErrorMessage(error);
             return true;
         } else if (!validateEmail(email)) {
-<<<<<<< HEAD
-            elementTextContent(error, Content.errorMessage('valid', page.text.localize('email address')));
-=======
-            error.textContent = Content.errorMessage('valid', localize('email address'));
->>>>>>> 2810915d
+            elementTextContent(error, Content.errorMessage('valid', localize('email address')));
             displayErrorMessage(error);
             return true;
         }
@@ -85,11 +70,7 @@
             displayErrorMessage(error);
             return true;
         } else if (!validateToken(token)) {
-<<<<<<< HEAD
-            elementTextContent(error, Content.errorMessage('valid', page.text.localize('verification token')));
-=======
-            error.textContent = Content.errorMessage('valid', localize('verification token'));
->>>>>>> 2810915d
+            elementTextContent(error, Content.errorMessage('valid', localize('verification token')));
             displayErrorMessage(error);
             return true;
         }
