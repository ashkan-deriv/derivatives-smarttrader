<<<<<<< HEAD
// var testPassword = require('./passwordmeter').testPassword;
var Content = require('./content').Content;
var localize = require('../base/localize').localize;
=======
var Content      = require('./content').Content;
>>>>>>> b33648b4

var Validate = (function() {
    var errorCounter = 0;

  // give DOM element of error to display
    function displayErrorMessage(error) {
        error.setAttribute('style', 'display:block');
    }

  // give DOM element or error to hide
    function hideErrorMessage(error) {
        error.setAttribute('style', 'display:none');
        var errorMessage = $('.error-message-password');
        if (errorMessage) {
            errorMessage.remove();
        }
    }

    function handleError(error, message) {
        var par = document.createElement('p'),
            re = new RegExp(message),
            allText = '';
        par.className = 'error-message-password';
        var parClass = $('.' + par.className);
        if (parClass.length > 1) {
            for (var i = 0; i < parClass.length; i++) {
                allText += parClass[i].textContent;
            }
            if (!re.test(allText)) {
                par.innerHTML = par.innerHTML + ' ' + message;
            }
        } else {
            par.innerHTML = message;
        }
        error.appendChild(par);
        displayErrorMessage(error);
    }

  // check validity of token
    function validateToken(token) {
        if (token.length === 48) {
            return true;
        }
        return false;
    }

  // give error message for invalid email, needs DOM element of error and value of email
    function errorMessageEmail(email, error) {
        if (email === '') {
            error.textContent = Content.errorMessage('req');
            displayErrorMessage(error);
            return true;
        } else if (!validateEmail(email)) {
            error.textContent = Content.errorMessage('valid', localize('email address'));
            displayErrorMessage(error);
            return true;
        }
        hideErrorMessage(error);
        return false;
    }

  // give error message for invalid verification token, needs DOM element of error and value of verification token
    function errorMessageToken(token, error) {
        if (token === '') {
            error.textContent = Content.errorMessage('req');
            displayErrorMessage(error);
            return true;
        } else if (!validateToken(token)) {
            error.textContent = Content.errorMessage('valid', localize('verification token'));
            displayErrorMessage(error);
            return true;
        }
        hideErrorMessage(error);
        return false;
    }

    function passwordNotEmpty(password, error) {
        if (!/^.+$/.test(password)) {
            handleError(error, Content.errorMessage('req'));
            return errorCounter++;
        }
        return true;
    }

    function fieldNotEmpty(field, error) {
        if (!/^.+$/.test(field)) {
            error.textContent = Content.errorMessage('req');
            displayErrorMessage(error);
            return errorCounter++;
        }
        return true;
    }

    function passwordMatching(password, rPassword, rError) {
        if (password !== rPassword) {
            rError.textContent = Content.localize().textPasswordsNotMatching;
            displayErrorMessage(rError);
            return errorCounter++;
        }
        return true;
    }

    function passwordLength(password, error) {
        if (password.length < 6 || password.length > 25) {
            handleError(error, Content.errorMessage('range', '6-25'));
            return errorCounter++;
        }
        return true;
    }

    function passwordChars(password, error) {
        if (/[0-9]+/.test(password) && /[A-Z]+/.test(password) && /[a-z]+/.test(password)) {
            return true;
        }
        handleError(error, localize('Password should have lower and uppercase letters with numbers.'));
        return errorCounter++;
    }

    function isPasswordValid(password, error) {
        if (!/^[!-~]+$/.test(password)) {
            handleError(error, Content.errorMessage('valid', Content.localize().textPassword));
            return errorCounter++;
        }
        return true;
    }

  /* function passwordStrong(password, error){
    if (testPassword(password)[0] < 20) {
      displayErrorMessage(error);
      return errorCounter++;
    }
    return true;
  }*/

  // give error message for invalid password, needs value of password, repeat of password, and DOM element of error
  /**
   *
   * @param password      password
   * @param rPassword     confirm password
   * @param error         dom to show error for password (not jquery!)
   * @param rError        dom to show error for confirm password (not jquery!)
   * @returns {boolean}
     */
    function errorMessagePassword(password, rPassword, error, rError) {
        hideErrorMessage(error);
        hideErrorMessage(rError);
        errorCounter = 0;

        if (passwordNotEmpty(password, error) === true) {
            passwordLength(password, error);
            passwordChars(password, error);
            isPasswordValid(password, error);
            if (fieldNotEmpty(rPassword, rError) === true) {
                passwordMatching(password, rPassword, rError);
            }
        } else {
            fieldNotEmpty(rPassword, rError);
        }

        if (errorCounter === 0) {
            return true;
        }
        return false;
    }

    function errorMessageResidence(residence, error) {
        hideErrorMessage(error);
        if (residence === '') {
            error.textContent = Content.errorMessage('req');
            displayErrorMessage(error);
            return true;
        }
        return false;
    }

    return {
        displayErrorMessage  : displayErrorMessage,
        hideErrorMessage     : hideErrorMessage,
        errorMessageEmail    : errorMessageEmail,
        errorMessagePassword : errorMessagePassword,
        fieldNotEmpty        : fieldNotEmpty,
        errorMessageResidence: errorMessageResidence,
        errorMessageToken    : errorMessageToken,
    };
})();

function validateEmail(mail) {
    if (/^[a-zA-Z0-9_.+-]+@[a-zA-Z0-9.-]+\.[a-zA-Z]{2,63}$/.test(mail)) {
        return true;
    }
    return false;
}

function passwordValid(password) {
    if (password.length > 25) {
        return false;
    }

    var r = /^(?=.*\d)(?=.*[a-z])(?=.*[A-Z]).{6,25}$/;
    return r.test(password);
}

/**
 * Use this if you want to separate validation logic with UI
 * Use Validate.errorMessagePassword if you want to handle UI with validation together
 * @param password      password
 * @returns {Array}     array of error message, can be empty
 */
function showPasswordError(password) {
    var errMsgs = [];
    if (password.length < 6 || password.length > 25) {
        errMsgs.push(Content.errorMessage('range', '6-25'));
    }

    var hasUpperLowerDigitRegex = /(?=.*\d)(?=.*[a-z])(?=.*[A-Z])/;
    if (!hasUpperLowerDigitRegex.test(password)) {
        errMsgs.push(localize('Password should have lower and uppercase letters with numbers.'));
    }

    return errMsgs;
}

module.exports = {
    Validate         : Validate,
    validateEmail    : validateEmail,
    passwordValid    : passwordValid,
    showPasswordError: showPasswordError,
};<|MERGE_RESOLUTION|>--- conflicted
+++ resolved
@@ -1,10 +1,5 @@
-<<<<<<< HEAD
-// var testPassword = require('./passwordmeter').testPassword;
-var Content = require('./content').Content;
+var Content  = require('./content').Content;
 var localize = require('../base/localize').localize;
-=======
-var Content      = require('./content').Content;
->>>>>>> b33648b4
 
 var Validate = (function() {
     var errorCounter = 0;
@@ -131,14 +126,6 @@
         return true;
     }
 
-  /* function passwordStrong(password, error){
-    if (testPassword(password)[0] < 20) {
-      displayErrorMessage(error);
-      return errorCounter++;
-    }
-    return true;
-  }*/
-
   // give error message for invalid password, needs value of password, repeat of password, and DOM element of error
   /**
    *
