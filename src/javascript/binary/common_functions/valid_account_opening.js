--- conflicted
+++ resolved
@@ -1,14 +1,3 @@
-<<<<<<< HEAD
-var Validate    = require('./validation').Validate;
-var isValidDate = require('./common_functions').isValidDate;
-var elementInnerHtml = require('./common_functions').elementInnerHtml;
-var Content     = require('./content').Content;
-var Cookies     = require('../../lib/js-cookie');
-var localize    = require('../base/localize').localize;
-var Client      = require('../base/client').Client;
-var Contents    = require('../base/contents').Contents;
-var url_for     = require('../base/url').url_for;
-=======
 const Validate    = require('./validation').Validate;
 const isValidDate = require('./common_functions').isValidDate;
 const Content     = require('./content').Content;
@@ -17,7 +6,7 @@
 const Client      = require('../base/client').Client;
 const Contents    = require('../base/contents').Contents;
 const url_for     = require('../base/url').url_for;
->>>>>>> 7de87fe3
+const elementInnerHtml = require('./common_functions').elementInnerHtml;
 
 const ValidAccountOpening = (function() {
     const redirectCookie = function() {
@@ -52,13 +41,9 @@
                 $('#financial-form').remove();
                 $('#financial-risk').remove();
             }
-<<<<<<< HEAD
-            var error = document.getElementsByClassName('notice-msg')[0];
+
+            const error = document.getElementsByClassName('notice-msg')[0];
             elementInnerHtml(error, (response.msg_type === 'sanity_check') ? localize('There was some invalid character in an input field.') : errorMessage);
-=======
-            const error = document.getElementsByClassName('notice-msg')[0];
->>>>>>> 7de87fe3
-            error.innerHTML = (response.msg_type === 'sanity_check') ? localize('There was some invalid character in an input field.') : errorMessage;
             error.parentNode.parentNode.parentNode.setAttribute('style', 'display:block');
         } else if (Cookies.get('residence') === 'jp') {
             window.location.href = url_for('new_account/knowledge_testws');
