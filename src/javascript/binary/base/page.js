var getAppId = require('../../config').getAppId;
var clock_started = false;

var SessionStore, LocalStore;
if (isStorageSupported(window.localStorage)) {
    LocalStore = new Store(window.localStorage);
}

if (isStorageSupported(window.sessionStorage)) {
    if (!LocalStore) {
        LocalStore = new Store(window.sessionStorage);
    }
    SessionStore = new Store(window.sessionStorage);
}

if (!SessionStore || !LocalStore) {
    if (!LocalStore) {
        LocalStore = new InScriptStore();
    }
    if (!SessionStore) {
        SessionStore = new InScriptStore();
    }
}

var TUser = (function () {
    var data = {};
    return {
        extend: function(ext) { $.extend(data, ext); },
        set: function(a) { data = a; },
        get: function() { return data; }
    };
})();

// texts_json should be available
// make texts object as Localizable
var texts = {};
for (var key in texts_json) {
    if (texts_json.hasOwnProperty(key)) {
        texts[key] = new Localizable(texts_json[key]);
    }
}

var GTM = (function() {
    "use strict";

    var gtm_applicable = function() {
        return (getAppId() === '1');
    };

    var gtm_data_layer_info = function(data) {
        var data_layer_info = {
            language  : page.language(),
            pageTitle : page_title(),
            pjax      : page.is_loaded_by_pjax,
            url       : document.URL,
            event     : 'page_load',
        };
        if(page.client.is_logged_in) {
            data_layer_info['visitorId'] = page.client.loginid;
        }

        $.extend(true, data_layer_info, data);

        var event = data_layer_info.event;
        delete data_layer_info['event'];

        return {
            data : data_layer_info,
            event: event,
        };
    };

    var push_data_layer = function(data) {
        if (!gtm_applicable()) return;
        if(!(/logged_inws/i).test(window.location.pathname)) {
            var info = gtm_data_layer_info(data && typeof(data) === 'object' ? data : null);
            dataLayer[0] = info.data;
            dataLayer.push(info.data);
            dataLayer.push({"event": info.event});
        }
    };

    var page_title = function() {
        var t = /^.+[:-]\s*(.+)$/.exec(document.title);
        return t && t[1] ? t[1] : document.title;
    };

    var event_handler = function(get_settings) {
        if (!gtm_applicable()) return;
        var is_login      = localStorage.getItem('GTM_login')      === '1',
            is_newaccount = localStorage.getItem('GTM_newaccount') === '1';
        if(!is_login && !is_newaccount) {
            return;
        }

        localStorage.removeItem('GTM_login');
        localStorage.removeItem('GTM_newaccount');

        var affiliateToken = Cookies.getJSON('affiliate_tracking');
        if (affiliateToken) {
            GTM.push_data_layer({'bom_affiliate_token': affiliateToken.t});
        }

        var data = {
            'visitorId'   : page.client.loginid,
            'bom_country' : get_settings.country,
            'bom_email'   : get_settings.email,
            'url'         : window.location.href,
            'bom_today'   : Math.floor(Date.now() / 1000),
            'event'       : is_newaccount ? 'new_account' : 'log_in'
        };
        if(is_newaccount) {
            data['bom_date_joined'] = data['bom_today'];
        }
        if(!page.client.is_virtual()) {
            data['bom_age']       = parseInt((moment().unix() - get_settings.date_of_birth) / 31557600);
            data['bom_firstname'] = get_settings.first_name;
            data['bom_lastname']  = get_settings.last_name;
            data['bom_phone']     = get_settings.phone;
        }
        GTM.push_data_layer(data);
    };

    var push_purchase_data = function(response) {
        if (!gtm_applicable() || page.client.is_virtual()) return;
        var req = response.echo_req.passthrough,
            buy = response.buy;
        if (!buy) return;
        var data = {
            'event'              : 'buy_contract',
            'visitorId'          : page.client.loginid,
            'bom_symbol'         : req.symbol,
            'bom_market'         : document.getElementById('contract_markets').value,
            'bom_currency'       : req.currency,
            'bom_contract_type'  : req.contract_type,
            'bom_contract_id'    : buy.contract_id,
            'bom_transaction_id' : buy.transaction_id,
            'bom_buy_price'      : buy.buy_price,
            'bom_payout'         : buy.payout,
        };
        // Spread contracts
        if (/spread/i.test(req.contract_type)) {
            $.extend(data, {
                'bom_stop_type'         : req.stop_type,
                'bom_amount_per_point'  : buy.amount_per_point,
                'bom_stop_loss_level'   : buy.stop_loss_level,
                'bom_stop_profit_level' : buy.stop_profit_level,
            });
        } else {
            $.extend(data, {
                'bom_amount'      : req.amount,
                'bom_basis'       : req.basis,
                'bom_expiry_type' : document.getElementById('expiry_type').value,
            });
            if(data.bom_expiry_type === 'duration') {
                $.extend(data, {
                    'bom_duration'      : req.duration,
                    'bom_duration_unit' : req.duration_unit,
                });
            }
            if(isVisible(document.getElementById('barrier'))) {
                data['bom_barrier'] = req.barrier;
            } else if(isVisible(document.getElementById('barrier_high'))) {
                data['bom_barrier_high'] = req.barrier;
                data['bom_barrier_low']  = req.barrier2;
            }
            if(isVisible(document.getElementById('prediction'))) {
                data['bom_prediction']  = req.barrier;
            }
        }

        GTM.push_data_layer(data);
    };

    var set_login_flag = function() {
        if (!gtm_applicable()) return;
        localStorage.setItem('GTM_login', '1');
    };

    var set_newaccount_flag = function() {
        if (!gtm_applicable()) return;
        localStorage.setItem('GTM_newaccount', '1');
    };

    return {
        push_data_layer     : push_data_layer,
        event_handler       : event_handler,
        push_purchase_data  : push_purchase_data,
        set_login_flag      : set_login_flag,
        set_newaccount_flag : set_newaccount_flag,
    };
}());

var User = function() {
    this.email   = Cookies.get('email');
    this.loginid = Cookies.get('loginid');
    this.loginid_array = parseLoginIDList(Cookies.get('loginid_list') || '');
    this.is_logged_in = !!(
        this.loginid &&
        this.loginid_array.length > 0 &&
        localStorage.getItem('client.tokens')
    );
};

var Client = function() {
    this.loginid      = Cookies.get('loginid');
    this.residence    = Cookies.get('residence');
    this.is_logged_in = !!(this.loginid && this.loginid.length > 0 && localStorage.getItem('client.tokens'));
};

Client.prototype = {
    show_login_if_logout: function(shouldReplacePageContents) {
        if (!this.is_logged_in && shouldReplacePageContents) {
            $('#content > .container').addClass('center-text')
                .html($('<p/>', {class: 'notice-msg', html: page.text.localize('Please [_1] to view this page', [
                        '<a class="login_link" href="javascript:;">' + page.text.localize('login') + '</a>'
                    ])}));
            $('.login_link').click(function(){Login.redirect_to_login();});
        }
        return !this.is_logged_in;
    },
    redirect_if_is_virtual: function(redirectPage) {
        var is_virtual = this.is_virtual();
        if(is_virtual) {
            window.location.href = page.url.url_for(redirectPage || '');
        }
        return is_virtual;
    },
    redirect_if_login: function() {
        if(page.client.is_logged_in) {
            window.location.href = page.url.default_redirect_url();
        }
        return page.client.is_logged_in;
    },
    is_virtual: function() {
        return this.get_storage_value('is_virtual') === '1';
    },
    require_reality_check: function() {
        return this.get_storage_value('has_reality_check') === '1';
    },
    get_storage_value: function(key) {
        return LocalStore.get('client.' + key) || '';
    },
    set_storage_value: function(key, value) {
        return LocalStore.set('client.' + key, value);
    },
    check_storage_values: function(origin) {
        var is_ok = true;

        if(!this.get_storage_value('is_virtual') && TUser.get().hasOwnProperty('is_virtual')) {
            this.set_storage_value('is_virtual', TUser.get().is_virtual);
        }

        // currencies
        if(!this.get_storage_value('currencies')) {
            BinarySocket.send({
                'payout_currencies': 1,
                'passthrough': {
                    'handler': 'page.client',
                    'origin' : origin || ''
                }
            });
            is_ok = false;
        }

        if(this.is_logged_in) {
            if(
                !this.get_storage_value('is_virtual') &&
                Cookies.get('residence') &&
                !this.get_storage_value('has_reality_check')
            ) {
                BinarySocket.send({
                    'landing_company': Cookies.get('residence'),
                    'passthrough': {
                        'handler': 'page.client',
                        'origin' : origin || ''
                    }
                });
                is_ok = false;
            }
        }

        // website TNC version
        if(!LocalStore.get('website.tnc_version')) {
            BinarySocket.send({'website_status': 1});
        }

        return is_ok;
    },
    response_payout_currencies: function(response) {
        if (!response.hasOwnProperty('error')) {
            this.set_storage_value('currencies', response.payout_currencies.join(','));
            if(response.echo_req.hasOwnProperty('passthrough') && response.echo_req.passthrough.origin === 'attributes.restore.currency') {
                BetForm.attributes.restore.currency();
            }
        }
    },
    response_landing_company: function(response) {
        if (!response.hasOwnProperty('error')) {
            var has_reality_check = response.has_reality_check;
            this.set_storage_value('has_reality_check', has_reality_check);
        }
    },
    response_authorize: function(response) {
        page.client.set_storage_value('session_start', parseInt(moment().valueOf() / 1000));
        TUser.set(response.authorize);
        if(!Cookies.get('email')) this.set_cookie('email', response.authorize.email);
        this.set_storage_value('is_virtual', TUser.get().is_virtual);
        this.check_storage_values();
        page.contents.activate_by_client_type();
        page.contents.activate_by_login();
    },
    check_tnc: function() {
        if (/user\/tnc_approvalws/.test(window.location.href) || /terms\-and\-conditions/.test(window.location.href)) return;
        if(!page.client.is_virtual() && new RegExp(page.client.loginid).test(sessionStorage.getItem('check_tnc'))) {
            var client_tnc_status   = this.get_storage_value('tnc_status'),
                website_tnc_version = LocalStore.get('website.tnc_version');
            if(client_tnc_status && website_tnc_version) {
                if(client_tnc_status !== website_tnc_version) {
                    sessionStorage.setItem('tnc_redirect', window.location.href);
                    window.location.href = page.url.url_for('user/tnc_approvalws');
                }
            }
        }
    },
    clear_storage_values: function() {
        var that  = this;
        var items = ['currencies', 'landing_company_name', 'is_virtual',
                     'has_reality_check', 'tnc_status', 'session_duration_limit', 'session_start'];
        items.forEach(function(item) {
            that.set_storage_value(item, '');
        });
        localStorage.removeItem('website.tnc_version');
        sessionStorage.setItem('currencies', '');
    },
    update_storage_values: function() {
        this.clear_storage_values();
        this.check_storage_values();
    },
    send_logout_request: function(showLoginPage) {
        if(showLoginPage) {
            sessionStorage.setItem('showLoginPage', 1);
        }
        BinarySocket.send({'logout': '1'});
    },
    get_token: function(loginid) {
        var token,
            tokens = page.client.get_storage_value('tokens');
        if(loginid && tokens) {
            tokensObj = JSON.parse(tokens);
            if(tokensObj.hasOwnProperty(loginid) && tokensObj[loginid]) {
                token = tokensObj[loginid];
            }
        }
        return token;
    },
    add_token: function(loginid, token) {
        if(!loginid || !token || this.get_token(loginid)) {
            return false;
        }
        var tokens = page.client.get_storage_value('tokens');
        var tokensObj = tokens && tokens.length > 0 ? JSON.parse(tokens) : {};
        tokensObj[loginid] = token;
        this.set_storage_value('tokens', JSON.stringify(tokensObj));
    },
    set_cookie: function(cookieName, Value, domain) {
        var cookie_expire = new Date();
        cookie_expire.setDate(cookie_expire.getDate() + 60);
        var cookie = new CookieStorage(cookieName, domain);
        cookie.write(Value, cookie_expire, true);
    },
    process_new_account: function(email, loginid, token, is_virtual) {
        if(!email || !loginid || !token) {
            return;
        }
        // save token
        this.add_token(loginid, token);
        // set cookies
        this.set_cookie('email'       , email);
        this.set_cookie('login'       , token);
        this.set_cookie('loginid'     , loginid);
        this.set_cookie('loginid_list', is_virtual ? loginid + ':V:E' : loginid + ':R:E' + '+' + Cookies.get('loginid_list'));
        // set local storage
        GTM.set_newaccount_flag();
        localStorage.setItem('active_loginid', loginid);
        window.location.href = page.url.default_redirect_url();
    },
    can_upgrade_gaming_to_financial: function(data) {
        return (data.hasOwnProperty('financial_company') && data.financial_company.shortcode === 'maltainvest');
    },
    can_upgrade_virtual_to_financial: function(data) {
        return (data.hasOwnProperty('financial_company') && !data.hasOwnProperty('gaming_company') && data.financial_company.shortcode === 'maltainvest');
    },
    can_upgrade_virtual_to_japan: function(data) {
        return (data.hasOwnProperty('financial_company') && !data.hasOwnProperty('gaming_company') && data.financial_company.shortcode === 'japan');
    }
};

var URL = function (url) { // jshint ignore:line
    this.is_valid = true;
    this.history_supported = window.history && window.history.pushState;
    if(typeof url !== 'undefined') {
        this.location = $('<a>', { href: decodeURIComponent(url) } )[0];
    } else {
        this.location = window.location;
    }
};

URL.prototype = {
    url_for: function(path, params) {
        if(!path) {
            path = '';
        }
        else if (path.length > 0 && path[0] === '/') {
            path = path.substr(1);
        }
        var lang = page.language().toLowerCase(),
            url  = window.location.href;
        return url.substring(0, url.indexOf('/' + lang + '/') + lang.length + 2) + (path || 'home') + '.html' + (params ? '?' + params : '');
    },
    url_for_static: function(path) {
        if(!path) {
            path = '';
        }
        else if (path.length > 0 && path[0] === '/') {
            path = path.substr(1);
        }

        var staticHost = window.staticHost;
        if(!staticHost || staticHost.length === 0) {
            staticHost = $('script[src*="binary.min.js"],script[src*="binary.js"]').attr('src');

            if(staticHost && staticHost.length > 0) {
                staticHost = staticHost.substr(0, staticHost.indexOf('/js/') + 1);
            }
            else {
                staticHost = 'https://www.binary.com/';
            }

            window.staticHost = staticHost;
        }

        return staticHost + path;
    },
    reset: function() {
        this.location = window.location;
        this._param_hash = undefined;
        this.is_valid = true;
        $(this).trigger("change", [ this ]);
    },
    invalidate: function() {
        this.is_valid = false;
    },
    update: function(url) {
        var state_info = { container: 'content', url: url, useClass: 'pjaxload' };
        if(this.history_supported) {
            history.pushState(state_info, '', url);
            this.reset();
        }
        this.is_valid = true;
    },
    param: function(name) {
        var param_hash= this.params_hash();
        return param_hash[name];
    },
    replaceQueryParam: function (param, newval, search) {
      var regex = new RegExp("([?;&])" + param + "[^&;]*[;&]?");
      var query = search.replace(regex, "$1").replace(/&$/, '');
      return (query.length > 2 ? query + "&" : "?") + (newval ? param + "=" + newval : '');
    },
    param_if_valid: function(name) {
        if(this.is_valid) {
           return this.param(name);
        }
        return;
    },
    path_matches: function(url) {
        var this_pathname = this.location.pathname,
            url_pathname  = url.location.pathname;
        return (this_pathname == url_pathname || '/' + this_pathname == url_pathname);
    },
    params_hash_to_string: function(params) {
        return Object.keys(params)
            .map(function(key) { return key + '=' + params[key]; })
            .join('&');
    },
    is_in: function(url) {
        if(this.path_matches(url)) {
            var this_params = this.params();
            var param_count = this_params.length;
            var match_count = 0;
            while(param_count--) {
                if(url.param(this_params[param_count][0]) == this_params[param_count][1]) {
                    match_count++;
                }
            }
            if(match_count == this_params.length) {
                return true;
            }
        }

        return false;
    },
    params_hash: function() {
        if(!this._param_hash) {
            this._param_hash = {};
            var params = this.params();
            var param = params.length;
            while(param--) {
                if(params[param][0]) {
                    this._param_hash[params[param][0]] = params[param][1];
                }
            }
        }
        return this._param_hash;
    },
    params: function() {
        var params = [];
        var parsed = this.location.search.substr(1).split('&');
        var p_l = parsed.length;
        while(p_l--) {
            var param = parsed[p_l].split('=');
            params.push(param);
        }
        return params;
    },
    default_redirect_url: function() {
        return this.url_for(japanese_client() ? 'jptrading' : 'trading');
    },
};

var Menu = function(url) {
    this.page_url = url;
    var that = this;
    $(this.page_url).on('change', function() { that.activate(); });
};

Menu.prototype = {
    on_unload: function() {
        this.reset();
    },
    activate: function() {
        $('#menu-top li').removeClass('active');
        this.hide_main_menu();

        var active = this.active_menu_top();
        var trading = japanese_client() ? $('#main-navigation-jptrading') : $('#main-navigation-trading');
        if(active) {
            active.addClass('active');
            if(page.client.is_logged_in || trading.is(active)) {
                this.show_main_menu();
            }
        } else {
            var is_trading_submenu = /\/cashier|\/resources/.test(window.location.pathname);
            if(!/\/home/.test(window.location.pathname)) {
                if (!page.client.is_logged_in && is_trading_submenu) {
                    trading.addClass('active');
                    this.show_main_menu();
                } else if (page.client.is_logged_in) {
                    this.show_main_menu();
                }
            }
        }
    },
    show_main_menu: function() {
        $("#main-menu").removeClass('hidden');
        this.activate_main_menu();
    },
    hide_main_menu: function() {
        $("#main-menu").addClass('hidden');
    },
    activate_main_menu: function() {
        //First unset everything.
        $("#main-menu li.item").removeClass('active');
        $("#main-menu li.item").removeClass('hover');
        $("#main-menu li.sub_item a").removeClass('a-active');

        var active = this.active_main_menu();
        if(active.subitem) {
            active.subitem.addClass('a-active');
        }

        if(active.item) {
            active.item.addClass('active');
            active.item.addClass('hover');
        }

        this.on_mouse_hover(active.item);
    },
    reset: function() {
        $("#main-menu .item").unbind();
        $("#main-menu").unbind();
    },
    on_mouse_hover: function(active_item) {
        $("#main-menu .item").on( 'mouseenter', function() {
            $("#main-menu li.item").removeClass('hover');
            $(this).addClass('hover');
        });

        $("#main-menu").on('mouseleave', function() {
            $("#main-menu li.item").removeClass('hover');
            if(active_item)
                active_item.addClass('hover');
        });
    },
    active_menu_top: function() {
        var active;
        var path = window.location.pathname;
        $('#menu-top li a').each(function() {
            if(path.indexOf(this.pathname.replace(/\.html/i, '')) >= 0) {
                active = $(this).closest('li');
            }
        });

        return active;
    },
    active_main_menu: function() {
        var page_url = this.page_url;
        if(/cashier/i.test(page_url.location.href)) {
            page_url = new URL($('#topMenuCashier a').attr('href'));
        }

        var item;
        var subitem;

        //Is something selected in main items list
        $("#main-menu .items a").each(function () {
            var url = new URL($(this).attr('href'));
            if(url.is_in(page_url)) {
                item = $(this).closest('.item');
            }
        });

        $("#main-menu .sub_items a").each(function(){
            var link_href = $(this).attr('href');
            if (link_href) {
                var url = new URL(link_href);
                if(url.is_in(page_url)) {
                    item = $(this).closest('.item');
                    subitem = $(this);
                }
            }
        });

        return { item: item, subitem: subitem };
    },
    check_payment_agent: function(is_authenticated_payment_agent) {
        if(is_authenticated_payment_agent) {
            $('#topMenuPaymentAgent').removeClass('invisible');
        }
    }
};

var Header = function(params) {
    this.user = params['user'];
    this.client = params['client'];
    this.menu = new Menu(params['url']);
};

Header.prototype = {
    on_load: function() {
        this.show_or_hide_login_form();
        this.logout_handler();
        this.check_risk_classification();
        if (!$('body').hasClass('BlueTopBack')) {
          checkClientsCountry();
        }
        if(page.client.is_logged_in) {
            $('ul#menu-top').addClass('smaller-font');
        }
    },
    on_unload: function() {
        this.menu.reset();
    },
    animate_disappear: function(element) {
        element.animate({'opacity':0}, 100, function() {
            element.css('visibility', 'hidden');
        });
    },
    animate_appear: function(element) {
        element.css('visibility', 'visible')
               .animate({'opacity': 1}, 100);
    },
    show_or_hide_login_form: function() {
        if (!this.user.is_logged_in || !this.client.is_logged_in) return;
        var all_accounts = $('#all-accounts');
        var that = this;
        $('.nav-menu').unbind('click').on('click', function(event){
            event.stopPropagation();
            if (all_accounts.css('opacity') == 1 ) {
                that.animate_disappear(all_accounts);
            } else {
                that.animate_appear(all_accounts);
            }
        });
        $(document).unbind('click'). on('click', function(){
            that.animate_disappear(all_accounts);
        });
        var loginid_select = '';
        var loginid_array = this.user.loginid_array;
        for (var i=0; i < loginid_array.length; i++) {
            var login = loginid_array[i];
            if (login.disabled) continue;

            var curr_id = login.id;
            var type = 'Virtual';
            if (login.real) {
                if (login.financial)          type = 'Investment';
                else if (login.non_financial) type = 'Gaming';
                else                          type = 'Real';
            }
            type = type + ' Account';

            // default account
            if (curr_id == this.client.loginid) {
                $('.account-type').html(page.text.localize(type));
                $('.account-id').html(curr_id);
            } else {
                loginid_select += '<a href="#" value="' + curr_id + '"><li>' + page.text.localize(type) + '<div>' + curr_id + '</div>' +
                                  '</li></a>' + '<div class="separator-line-thin-gray"></div>';
            }
        }
        $(".login-id-list").html(loginid_select);
    },
    start_clock_ws: function() {
        function getTime() {
            clock_started = true;
            BinarySocket.send({'time': 1,'passthrough': {'client_time': moment().valueOf()}});
        }
        this.run = function() {
            setInterval(getTime, 30000);
        };

        this.run();
        getTime();
        return;
    },
    time_counter : function(response) {
        if (isNaN(response.echo_req.passthrough.client_time) || response.error) {
            page.header.start_clock_ws();
            return;
        }
        clearTimeout(window.HeaderTimeUpdateTimeOutRef);
        var that = this;
        var clock = $('#gmt-clock');
        var start_timestamp = response.time;
        var pass = response.echo_req.passthrough.client_time;

        that.client_time_at_response = moment().valueOf();
        that.server_time_at_response = ((start_timestamp * 1000) + (that.client_time_at_response - pass));
        var update_time = function() {
            window.time = moment(that.server_time_at_response + moment().valueOf() - that.client_time_at_response).utc();
            var timeStr = window.time.format("YYYY-MM-DD HH:mm") + ' GMT';
            if(japanese_client()){
                clock.html(toJapanTimeIfNeeded(timeStr, 1, '', 1));
            } else {
                clock.html(timeStr);
                showLocalTimeOnHover('#gmt-clock');
            }
            window.HeaderTimeUpdateTimeOutRef = setTimeout(update_time, 1000);
        };
        update_time();
    },
    logout_handler : function(){
        $('a.logout').unbind('click').click(function(){
            page.client.send_logout_request();
        });
    },
    check_risk_classification: function() {
      if (localStorage.getItem('risk_classification.response') === 'high' && localStorage.getItem('risk_classification') === 'high' &&
          this.qualify_for_risk_classification()) {
            RiskClassification.renderRiskClassificationPopUp();
      }
    },
    qualify_for_risk_classification: function() {
      if (page.client.is_logged_in && !page.client.is_virtual() && page.client.residence !== 'jp' && !$('body').hasClass('BlueTopBack') && $('#assessment_form').length === 0 &&
          (localStorage.getItem('reality_check.ack') === '1' || !localStorage.getItem('reality_check.interval'))) {
              return true;
      }
      return false;
    },
    validate_cookies: function() {
        var loginid_list = Cookies.get('loginid_list');
        var loginid      = Cookies.get('loginid');
        if (!loginid || !loginid_list) return;

        var accIds = loginid_list.split('+');
        var valid_loginids = new RegExp('^(MX|MF|VRTC|MLT|CR|FOG|VRTJ|JP)[0-9]+$', 'i');

        function is_loginid_valid(login_id) {
            return login_id ?
                valid_loginids.test(login_id) :
                true;
        }

        if (!is_loginid_valid(loginid)) {
            page.client.send_logout_request();
        }

        accIds.forEach(function(acc_id) {
            if (!is_loginid_valid(acc_id.split(":")[0])) {
                page.client.send_logout_request();
            }
        });
    },
    do_logout: function(response) {
        if (response.logout !== 1) return;
        page.client.clear_storage_values();
        LocalStore.remove('client.tokens');
        LocalStore.set('reality_check.ack', 0);
        sessionStorage.removeItem('client_status');
        var cookies = ['login', 'loginid', 'loginid_list', 'email', 'settings', 'reality_check', 'affiliate_token', 'affiliate_tracking', 'residence'];
        var domains = [
            '.' + document.domain.split('.').slice(-2).join('.'),
            '.' + document.domain,
        ];

        var parent_path = window.location.pathname.split('/', 2)[1];
        if (parent_path !== '') {
            parent_path = '/' + parent_path;
        }

        cookies.forEach(function(c) {
            var regex = new RegExp(c);
            Cookies.remove(c, {path: '/', domain: domains[0]});
            Cookies.remove(c, {path: '/', domain: domains[1]});
            Cookies.remove(c);
            if (regex.test(document.cookie) && parent_path) {
                Cookies.remove(c, {path: parent_path, domain: domains[0]});
                Cookies.remove(c, {path: parent_path, domain: domains[1]});
                Cookies.remove(c, {path: parent_path});
            }
        });
        localStorage.removeItem('risk_classification');
        localStorage.removeItem('risk_classification.response');
        page.reload();
    },
};

var Contents = function(client, user) {
    this.client = client;
    this.user = user;
};

Contents.prototype = {
    on_load: function() {
        this.activate_by_client_type();
        this.activate_by_login();
        this.update_content_class();
        this.init_draggable();
    },
    on_unload: function() {
        if ($('.unbind_later').length > 0) {
            $('.unbind_later').off();
        }
    },
    has_gaming_financial_enabled: function() {
        var has_financial = false,
            has_gaming = false,
            user;
        for (var i = 0; i < page.user.loginid_array.length; i++) {
            user = page.user.loginid_array[i];
            if (user.financial && !user.disabled && !user.non_financial) {
                has_financial = true;
            } else if (!user.financial && !user.disabled && user.non_financial) {
                has_gaming = true;
            }
        }
        return has_gaming && has_financial;
    },
    activate_by_client_type: function() {
        $('.by_client_type').addClass('invisible');
        if(this.client.is_logged_in) {
            if(page.client.get_storage_value('is_virtual').length === 0) {
                return;
            }
            $('#client-logged-in').addClass('gr-centered');
            if(!page.client.is_virtual()) {
                // control-class is a fake class, only used to counteract ja-hide class
                $('.by_client_type.client_real').not((japanese_client() ? ".ja-hide" : ".control-class")).removeClass('invisible');
                $('.by_client_type.client_real').show();

                $('#topbar').addClass('primary-color-dark');
                $('#topbar').removeClass('secondary-bg-color');

                if (!/^CR/.test(this.client.loginid)) {
                    $('#payment-agent-section').addClass('invisible');
                    $('#payment-agent-section').hide();
                }

                if (this.has_gaming_financial_enabled()) {
                    $('#account-transfer-section').removeClass('invisible');
                }
            } else {
                $('.by_client_type.client_virtual').removeClass('invisible');
                $('.by_client_type.client_virtual').show();

                $('#topbar').addClass('secondary-bg-color');
                $('#topbar').removeClass('primary-color-dark');
            }
        } else {
            $('#btn_login').unbind('click').click(function(e){e.preventDefault(); Login.redirect_to_login();});

            $('.by_client_type.client_logged_out').removeClass('invisible');
            $('.by_client_type.client_logged_out').show();

            $('#topbar').removeClass('secondary-bg-color');
            $('#topbar').addClass('primary-color-dark');
        }
    },
    activate_by_login: function() {
        if(this.client.is_logged_in) {
            $('.client_logged_in').removeClass('invisible');
        }
    },
    update_content_class: function() {
        //This is required for our css to work.
        $('#content').removeClass();
        $('#content').addClass($('#content_class').html());
    },
    init_draggable: function() {
        $('.draggable').draggable();
    },
    topbar_message_visibility: function(c_config) {
        if(this.client.is_logged_in) {
            if(page.client.get_storage_value('is_virtual').length === 0 || !c_config) {
                return;
            }
            var loginid_array = this.user.loginid_array;

            var $upgrade_msg = $('.upgrademessage'),
                hiddenClass  = 'invisible';
            var hide_upgrade = function() {
                $upgrade_msg.addClass(hiddenClass);
            };
            var show_upgrade = function(url, msg) {
                $upgrade_msg.removeClass(hiddenClass)
                    .find('a').removeClass(hiddenClass)
                        .attr('href', page.url.url_for(url)).html($('<span/>', {text: page.text.localize(msg)}));
            };

            if (page.client.is_virtual()) {
                var show_upgrade_msg = true;
                var show_virtual_msg = true;
                if (localStorage.getItem('jp_test_allowed') === "1") {
                    hide_upgrade();
                    show_virtual_msg = false;
                    show_upgrade_msg = false; // do not show upgrade for user that filled up form
                } else if ($('.jp_activation_pending').length !== 0) {
                    show_upgrade_msg = false;
                }
                for (var i = 0; i < loginid_array.length; i++) {
                    if (loginid_array[i].real) {
                        hide_upgrade();
                        show_upgrade_msg = false;
                        break;
                    }
                }
                if (show_upgrade_msg) {
                    $upgrade_msg.find('> span').removeClass(hiddenClass);
                    if (page.client.can_upgrade_virtual_to_financial(c_config)) {
                        show_upgrade('new_account/maltainvestws', 'Upgrade to a Financial Account');
                    } else if (page.client.can_upgrade_virtual_to_japan(c_config)) {
                        show_upgrade('new_account/japanws', 'Upgrade to a Real Account');
                    } else {
                        show_upgrade('new_account/realws', 'Upgrade to a Real Account');
                    }
                } else if (show_virtual_msg) {
                    $upgrade_msg.removeClass(hiddenClass).find('> span').removeClass(hiddenClass + ' gr-hide-m');
                }
            } else {
                var show_financial = false;

                // also allow UK MLT client to open MF account
                if (page.client.can_upgrade_gaming_to_financial(c_config) || (this.client.residence == 'gb' && /^MLT/.test(this.client.loginid))) {
                    show_financial = true;
                    for (var j=0;j<loginid_array.length;j++) {
                        if (loginid_array[j].financial) {
                            show_financial = false;
                            break;
                        }
                    }
                }
                if (show_financial) {
                    $('#virtual-text').parent().addClass('invisible');
                    show_upgrade('new_account/maltainvestws', 'Open a Financial Account');
                } else {
                    hide_upgrade();
                }
            }
        }
    },
};

var Page = function() {
    this.is_loaded_by_pjax = false;
    config = typeof config !== 'undefined' ? config : {};
    this.user = new User();
    this.client = new Client();
    this.url = new URL();
    this.header = new Header({ user: this.user, client: this.client, url: this.url});
    this.contents = new Contents(this.client, this.user);
    this._lang = null;
    $('#logo').on('click', function() {
        load_with_pjax(page.url.url_for(page.client.is_logged_in ? japanese_client() ? 'jptrading' : 'trading' : ''));
    });
};

Page.prototype = {
    all_languages: function() {
<<<<<<< HEAD
        return ['EN', 'AR', 'DE', 'ES', 'FR', 'ID', 'IT', 'PL', 'PT', 'RU', 'TH', 'VI', 'JA', 'ZH_CN', 'ZH_TW'];
=======
        return ['EN', 'DE', 'ES', 'FR', 'ID', 'IT', 'PL', 'PT', 'RU', 'VI', 'JA', 'ZH_CN', 'ZH_TW'];
>>>>>>> e61ea56a
    },
    language_from_url: function() {
        var regex = new RegExp('^(' + this.all_languages().join('|') + ')$', 'i');
        var langs = window.location.href.split('/').slice(3);
        for (var i = 0; i < langs.length; i++) {
            var lang = langs[i];
            if (regex.test(lang)) return lang.toUpperCase();
        }
        return '';
    },
    language: function() {
        var lang = this._lang;
        if (!lang) {
            lang = (this.language_from_url() || Cookies.get('language') || 'EN').toUpperCase();
            this._lang = lang;
        }
        return lang;
    },
    on_load: function() {
        this.url.reset();
        this.localize_for(this.language());
        this.header.on_load();
        this.on_change_language();
        this.on_change_loginid();
        this.record_affiliate_exposure();
        this.contents.on_load();
        this.on_click_acc_transfer();
        this.show_authenticate_message();
        if (this.client.is_logged_in) {
            ViewBalance.init();
        } else {
            LocalStore.set('reality_check.ack', 0);
        }
        if(!Cookies.get('language')) {
            var cookie = new CookieStorage('language');
            cookie.write(this.language());
        }
        if(sessionStorage.getItem('showLoginPage')) {
            sessionStorage.removeItem('showLoginPage');
            Login.redirect_to_login();
        }
        this.check_language();
        TrafficSource.setData();
    },
    on_unload: function() {
        this.header.on_unload();
        this.contents.on_unload();
    },
    on_change_language: function() {
        var that = this;
        $('#language_select').on('change', 'select', function() {
            var language = $(this).find('option:selected').attr('class');
            var cookie = new CookieStorage('language');
            cookie.write(language);
            document.location = that.url_for_language(language);
        });
    },
    on_change_loginid: function() {
        var that = this;
        $('.login-id-list a').on('click', function(e) {
            e.preventDefault();
            $(this).attr('disabled','disabled');
            that.switch_loginid($(this).attr('value'));
        });
    },
    switch_loginid: function(loginid) {
        if(!loginid || loginid.length === 0) {
            return;
        }
        var token = page.client.get_token(loginid);
        if(!token || token.length === 0) {
            page.client.send_logout_request(true);
            return;
        }

        // cleaning the previous values
        page.client.clear_storage_values();
        sessionStorage.setItem('active_tab', '1');
        sessionStorage.removeItem('client_status');
        // set cookies: loginid, login
        page.client.set_cookie('loginid', loginid);
        page.client.set_cookie('login'  , token);
        // set local storage
        GTM.set_login_flag();
        localStorage.setItem('active_loginid', loginid);
        $('.login-id-list a').removeAttr('disabled');
        page.reload();
    },
    on_click_acc_transfer: function() {
        $('#acc_transfer_submit').on('click', function() {
            var amount = $('#acc_transfer_amount').val();
            if (!/^[0-9]+\.?[0-9]{0,2}$/.test(amount) || amount < 0.1) {
                $('#invalid_amount').removeClass('invisible');
                $('#invalid_amount').show();
                return false;
            }
            $('#acc_transfer_submit').submit();
        });
    },
    localize_for: function(language) {
        this.text = texts[language];
        moment.locale(language.toLowerCase());
    },
    url_for_language: function(lang) {
        lang = lang.trim();
        SessionStore.set('selected.language', lang.toUpperCase());
        return window.location.href.replace(new RegExp('\/' + page.language() + '\/', 'i'), '/' + lang.toLowerCase() + '/');
    },
    record_affiliate_exposure: function() {
        var token = this.url.param('t');
        if (!token || token.length !== 32) {
            return false;
        }
        var token_length = token.length;
        var is_subsidiary = /\w{1}/.test(this.url.param('s'));

        var cookie_token = Cookies.getJSON('affiliate_tracking');
        if (cookie_token) {
            //Already exposed to some other affiliate.
            if (is_subsidiary && cookie_token && cookie_token.t) {
                return false;
            }
        }

        //Record the affiliate exposure. Overwrite existing cookie, if any.
        var cookie_hash = {};
        if (token_length === 32) {
            cookie_hash["t"] = token.toString();
        }
        if (is_subsidiary) {
            cookie_hash["s"] = "1";
        }

        Cookies.set("affiliate_tracking", cookie_hash, {
            expires: 365, //expires in 365 days
            path: '/',
            domain: '.' + location.hostname.split('.').slice(-2).join('.')
        });
    },
    reload: function(forcedReload) {
        window.location.reload(forcedReload ? true : false);
    },
    check_new_release: function() { // calling this method is handled by GTM tags
        var last_reload = localStorage.getItem('new_release_reload_time');
        if(last_reload && last_reload * 1 + 10 * 60 * 1000 > moment().valueOf()) return; // prevent reload in less than 10 minutes
        var currect_hash = $('script[src*="binary.min.js"],script[src*="binary.js"]').attr('src').split('?')[1];
        var xhttp = new XMLHttpRequest();
        xhttp.onreadystatechange = function() {
            if (xhttp.readyState == 4 && xhttp.status == 200) {
                var latest_hash = xhttp.responseText;
                if(latest_hash && latest_hash !== currect_hash) {
                    localStorage.setItem('new_release_reload_time', moment().valueOf());
                    page.reload(true);
                }
            }
        };
        xhttp.open('GET', page.url.url_for_static() + 'version?' + Math.random().toString(36).slice(2), true);
        xhttp.send();
    },
    check_language: function() {
        if (page.language() === 'ID') {
          change_blog_link('id');
        }
        if (japanese_client()) {
            $('.ja-hide').addClass('invisible');
            $('.ja-show').attr('style', 'display: inline !important; visibility: visible;');
            $('.ja-show-block').attr('style', 'display: inline-block !important; visibility: visible;');
            $('.ja-no-padding').attr('style', 'padding-top: 0; padding-bottom: 0;');
            $('#regulatory-text').removeClass('gr-9 gr-7-p')
                                 .addClass('gr-12 gr-12-p');
        }
    },
    // type can take one or more params, separated by comma
    // e.g. one param = 'authenticated', two params = 'unwelcome, authenticated'
    // match_type can be `any` `all`, by default is `any`
    // should be passed when more than one param in type.
    // `any` will return true if any of the params in type are found in client status
    // `all` will return true if all of the params in type are found in client status
    client_status_detected: function(type, match_type) {
        var client_status = sessionStorage.getItem('client_status');
        if (!client_status || client_status.length === 0) return false;
        var require_auth = /\,/.test(type) ? type.split(/, */) : [type];
        client_status = client_status.split(',');
        match_type = match_type && match_type === 'all' ? 'all' : 'any';
        for (var i = 0; i < require_auth.length; i++) {
            if(match_type === 'any' && (client_status.indexOf(require_auth[i]) > -1)) return true;
            if(match_type === 'all' && (client_status.indexOf(require_auth[i]) < 0)) return false;
        }
        return (match_type === 'any' ? false : true);
    },
    show_authenticate_message: function() {
        if ($('.authenticate-msg').length !== 0) return;

        var p = $('<p/>', {class: 'authenticate-msg notice-msg'}),
            span;

        if (this.client_status_detected('unwelcome')) {
            var purchase_button = $('.purchase_button');
            if (purchase_button.length > 0 && !purchase_button.parent().hasClass('button-disabled')) {
                $.each(purchase_button, function(){
                    $(this).off('click dblclick').removeAttr('data-balloon').parent().addClass('button-disabled');
                });
            }
        }

        if (this.client_status_detected('unwelcome, cashier_locked', 'any')) {
            var if_balance_zero = $('#if-balance-zero');
            if (if_balance_zero.length > 0 && !if_balance_zero.hasClass('button-disabled')) {
                if_balance_zero.removeAttr('href').addClass('button-disabled');
            }
        }

        if (this.client_status_detected('authenticated, unwelcome', 'all')) {
            span = $('<span/>', {html: template(page.text.localize('Your account is currently suspended. Only withdrawals are now permitted. For further information, please contact [_1].', ['<a href="mailto:support@binary.com">support@binary.com</a>']))});
            $('#content > .container').prepend(p.append(span));
        }
        else if (this.client_status_detected('unwelcome')) {
            span = this.general_authentication_message();
            $('#content > .container').prepend(p.append(span));
        }
        else if (this.client_status_detected('authenticated, cashier_locked', 'all') && /cashier\.html/.test(window.location.href)) {
            span = $('<span/>', {html: template(page.text.localize('Deposits and withdrawal for your account is not allowed at this moment. Please contact [_1] to unlock it.', ['<a href="mailto:support@binary.com">support@binary.com</a>']))});
            $('#content > .container').prepend(p.append(span));
        }
        else if (this.client_status_detected('cashier_locked') && /cashier\.html/.test(window.location.href)) {
            span = this.general_authentication_message();
            $('#content > .container').prepend(p.append(span));
        }
        else if (this.client_status_detected('authenticated, withdrawal_locked', 'all') && /cashier\.html/.test(window.location.href)) {
            span = $('<span/>', {html: template(page.text.localize('Withdrawal for your account is not allowed at this moment. Please contact [_1] to unlock it.', ['<a href="mailto:support@binary.com">support@binary.com</a>']))});
            $('#content > .container').prepend(p.append(span));
        }
        else if (this.client_status_detected('withdrawal_locked') && /cashier\.html/.test(window.location.href)) {
            span = this.general_authentication_message();
            $('#content > .container').prepend(p.append(span));
        }
        return;
    },
    general_authentication_message: function() {
        var span = $('<span/>', {html: template(page.text.localize('To authenticate your account, kindly email the following to [_1]:', ['<a href="mailto:support@binary.com">support@binary.com</a>']))});
        var ul = $('<ul/>', {class: 'checked'});
        var li1 = $('<li/>', {text: page.text.localize('A scanned copy of your passport, driving licence (provisional or full) or identity card, showing your name and date of birth. Your document must be valid for at least 6 months after this date.')});
        var li2 = $('<li/>', {text: page.text.localize('A scanned copy of a utility bill or bank statement (no more than 3 months old)')});
        return span.append(ul.append(li1, li2));
    },
};

var page = new Page();

// for IE (before 10) we use a jquery plugin called jQuery.XDomainRequest. Explained here,
//http://stackoverflow.com/questions/11487216/cors-with-jquery-and-xdomainrequest-in-ie8-9
//
$(function(){
    $(document).ajaxSuccess(function () {
        var contents = new Contents(page.client, page.user);
        contents.on_load();
    });
});

var make_mobile_menu = function () {
    if ($('#mobile-menu-container').is(':visible')) {
        $('#mobile-menu').mmenu({
            position: 'right',
            zposition: 'front',
            slidingSubmenus: false,
            searchfield: true,
            onClick: {
                close: true
            },
        }, {
            selectedClass: 'active',
        });
    }
};

// LocalStorage can be used as a means of communication among
// different windows. The problem that is solved here is what
// happens if the user logs out or switches loginid in one
// window while keeping another window or tab open. This can
// lead to unintended trades. The solution is to reload the
// page in all windows after switching loginid or after logout.

// onLoad.queue does not work on the home page.
// jQuery's ready function works always.

$(document).ready(function () {
    if ($('body').hasClass('BlueTopBack')) return; // exclude BO
    // Cookies is not always available.
    // So, fall back to a more basic solution.
    var match = document.cookie.match(/\bloginid=(\w+)/);
    match = match ? match[1] : '';
    $(window).on('storage', function (jq_event) {
        switch(jq_event.originalEvent.key) {
            case 'active_loginid':
                if (jq_event.originalEvent.newValue === match) return;
                if (jq_event.originalEvent.newValue === '') {
                    // logged out
                    page.reload();
                } else if (!window['is_logging_in']) {
                    // loginid switch
                     page.reload();
                }
                break;
            case 'new_release_reload_time':
                if (jq_event.originalEvent.newValue !== jq_event.originalEvent.oldValue) {
                    page.reload(true);
                }
                break;
        }
    });

    LocalStore.set('active_loginid', match);
    var start_time;
    var time_now;
    var evt = (
        (document.webkitHidden && 'webkitvisibilitychange') ||
        (document.hidden && 'visibilitychange') ||
        null
    );
    if (!evt || !document.addEventListener) return;
    document.addEventListener(evt, function tabChanged() {
        if (!clock_started) return;
        if (document.hidden || document.webkitHidden) {
            start_time = moment().valueOf();
            time_now = page.header.time_now;
        } else {
            time_now = (time_now + (moment().valueOf() - start_time));
            page.header.time_now = time_now;
        }
    });
});


module.exports = {
    getClockStarted: function() {return clock_started;},
    page: page,
    make_mobile_menu: make_mobile_menu,
    TUser: TUser,
    texts: texts,
    GTM: GTM,
    URL: URL,
    SessionStore: SessionStore,
    LocalStore: LocalStore,
};<|MERGE_RESOLUTION|>--- conflicted
+++ resolved
@@ -1008,11 +1008,7 @@
 
 Page.prototype = {
     all_languages: function() {
-<<<<<<< HEAD
-        return ['EN', 'AR', 'DE', 'ES', 'FR', 'ID', 'IT', 'PL', 'PT', 'RU', 'TH', 'VI', 'JA', 'ZH_CN', 'ZH_TW'];
-=======
-        return ['EN', 'DE', 'ES', 'FR', 'ID', 'IT', 'PL', 'PT', 'RU', 'VI', 'JA', 'ZH_CN', 'ZH_TW'];
->>>>>>> e61ea56a
+        return ['EN', 'DE', 'ES', 'FR', 'ID', 'IT', 'PL', 'PT', 'RU', 'TH', 'VI', 'JA', 'ZH_CN', 'ZH_TW'];
     },
     language_from_url: function() {
         var regex = new RegExp('^(' + this.all_languages().join('|') + ')$', 'i');
