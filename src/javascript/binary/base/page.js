const Client            = require('./client');
const Contents          = require('./contents');
const Header            = require('./header');
const Language          = require('./language');
const Localize          = require('./localize');
const localize          = require('./localize').localize;
const Login             = require('./login');
const Menu              = require('./menu');
const LocalStore        = require('./storage').LocalStore;
const State             = require('./storage').State;
const Url               = require('./url');
const checkLanguage     = require('../common_functions/country_base').checkLanguage;
const TrafficSource     = require('../common_functions/traffic_source').TrafficSource;
const RealityCheck      = require('../websocket_pages/user/reality_check/reality_check');
const Cookies           = require('../../lib/js-cookie');
const PushNotification  = require('../../lib/push_notification');
require('../../lib/polyfills/array.includes');
require('../../lib/polyfills/string.includes');

const Page = (() => {
    'use strict';

    const init = () => {
        State.set('is_loaded_by_pjax', false);
        Client.init();
        Url.init();
        PushNotification.init();
        onDocumentReady();
    };

    const onDocumentReady = () => {
        // LocalStorage can be used as a means of communication among
        // different windows. The problem that is solved here is what
        // happens if the user logs out or switches loginid in one
        // window while keeping another window or tab open. This can
        // lead to unintended trades. The solution is to reload the
        // page in all windows after switching loginid or after logout.

        // onLoad.queue does not work on the home page.
        // jQuery's ready function works always.
        $(document).ready(function () {
            // Cookies is not always available.
            // So, fall back to a more basic solution.
            let match = document.cookie.match(/\bloginid=(\w+)/);
            match = match ? match[1] : '';
            $(window).on('storage', function (jq_event) {
                switch (jq_event.originalEvent.key) {
                    case 'active_loginid':
                        if (jq_event.originalEvent.newValue === match) return;
                        if (jq_event.originalEvent.newValue === '') {
                            // logged out
                            reload();
                        } else if (!window.is_logging_in) {
                            // loginid switch
                            reload();
                        }
                        break;
                    case 'new_release_reload_time':
                        if (jq_event.originalEvent.newValue !== jq_event.originalEvent.oldValue) {
                            reload(true);
                        }
                        break;
                    // no default
                }
            });
            LocalStore.set('active_loginid', match);
        });
    };

    const onLoad = () => {
        if (State.get('is_loaded_by_pjax')) {
            Url.reset();
        } else {
            init();
        }
        Menu.init();
        Localize.forLang(Language.get());
        Header.onLoad();
        recordAffiliateExposure();
        Contents.onLoad();
        Language.setCookie();
        RealityCheck.onLoad();
        if (sessionStorage.getItem('showLoginPage')) {
            sessionStorage.removeItem('showLoginPage');
            Login.redirectToLogin();
        }
        checkLanguage();
        TrafficSource.setData();
        endpointNotification();
        BinarySocket.init();
        showNotificationOutdatedBrowser();
        Menu.makeMobileMenu();
    };

    const onUnload = () => {
        Menu.onUnload();
        Contents.onUnload();
    };

    const recordAffiliateExposure = () => {
        const token = Url.param('t');
        if (!token || token.length !== 32) {
            return false;
        }
        const token_length = token.length;
        const is_subsidiary = /\w{1}/.test(Url.param('s'));

        const cookie_token = Cookies.getJSON('affiliate_tracking');
        if (cookie_token) {
            // Already exposed to some other affiliate.
            if (is_subsidiary && cookie_token && cookie_token.t) {
                return false;
            }
        }

        // Record the affiliate exposure. Overwrite existing cookie, if any.
        const cookie_hash = {};
        if (token_length === 32) {
            cookie_hash.t = token.toString();
        }
        if (is_subsidiary) {
            cookie_hash.s = '1';
        }

        Cookies.set('affiliate_tracking', cookie_hash, {
            expires: 365, // expires in 365 days
            path   : '/',
            domain : '.' + location.hostname.split('.').slice(-2).join('.'),
        });
        return true;
    };

    const reload = (forcedReload) => { window.location.reload(!!forcedReload); };

    const endpointNotification = () => {
        const server = localStorage.getItem('config.server_url');
        if (server && server.length > 0) {
            const message = (/www\.binary\.com/i.test(window.location.hostname) ? '' :
<<<<<<< HEAD
                        localize('This is a staging server - For testing purposes only') + ' - ') +
                    localize('The server <a href="[_1]">endpoint</a> is: [_2]', [url_for('endpoint'), server]),
                $end_note = $('#end-note');
=======
                localize('This is a staging server - For testing purposes only') + ' - ') +
                localize('The server <a href="[_1]">endpoint</a> is: [_2]', [Url.urlFor('endpoint'), server]);
            const $end_note = $('#end-note');
>>>>>>> e0808fb5
            $end_note.html(message).removeClass('invisible');
            $('#footer').css('padding-bottom', $end_note.height());
        }
    };

    const showNotificationOutdatedBrowser = () => {
        const src = '//browser-update.org/update.min.js';
        if ($(`script[src*="${src}"]`).length) return;
        window.$buoop = {
            vs : { i: 11, f: -4, o: -4, s: 9, c: -4 },
            api: 4,
            l  : Language.get().toLowerCase(),
            url: 'https://whatbrowser.org/',
        };
        $(document).ready(function() {
            $('body').append($('<script/>', { src: src }));
        });
    };

    return {
        onLoad  : onLoad,
        onUnload: onUnload,
    };
})();

module.exports = Page;<|MERGE_RESOLUTION|>--- conflicted
+++ resolved
@@ -136,15 +136,9 @@
         const server = localStorage.getItem('config.server_url');
         if (server && server.length > 0) {
             const message = (/www\.binary\.com/i.test(window.location.hostname) ? '' :
-<<<<<<< HEAD
-                        localize('This is a staging server - For testing purposes only') + ' - ') +
-                    localize('The server <a href="[_1]">endpoint</a> is: [_2]', [url_for('endpoint'), server]),
-                $end_note = $('#end-note');
-=======
                 localize('This is a staging server - For testing purposes only') + ' - ') +
                 localize('The server <a href="[_1]">endpoint</a> is: [_2]', [Url.urlFor('endpoint'), server]);
             const $end_note = $('#end-note');
->>>>>>> e0808fb5
             $end_note.html(message).removeClass('invisible');
             $('#footer').css('padding-bottom', $end_note.height());
         }
