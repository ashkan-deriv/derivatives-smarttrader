--- conflicted
+++ resolved
@@ -1211,7 +1211,6 @@
                                  .addClass('gr-12 gr-12-p');
         }
     },
-<<<<<<< HEAD
     // type can take one or more params, separated by comma
     // e.g. one param = 'authenticated', two params = 'unwelcome, authenticated'
     // match_type can be `any` `all`, by default is `any`
@@ -1285,7 +1284,6 @@
         var li2 = $('<li/>', {text: text.localize('A scanned copy of a utility bill or bank statement (no more than 3 months old)')});
         return span.append(ul.append(li1, li2));
     },
-=======
 };
 
 var page = new Page(window.page_params);
@@ -1483,5 +1481,4 @@
     Page: Page,
     SessionStore: SessionStore,
     LocalStore: LocalStore,
->>>>>>> 13e32ea8
 };