--- conflicted
+++ resolved
@@ -14,12 +14,7 @@
 const TrafficSource     = require('../common_functions/traffic_source').TrafficSource;
 const checkLanguage     = require('../common_functions/country_base').checkLanguage;
 const Cookies           = require('../../lib/js-cookie');
-<<<<<<< HEAD
-=======
-const RealityCheck      = require('../websocket_pages/user/reality_check/reality_check.init').RealityCheck;
-const RealityCheckData  = require('../websocket_pages/user/reality_check/reality_check.data').RealityCheckData;
 const PushNotification  = require('../../lib/push_notification');
->>>>>>> 0de82631
 require('../../lib/polyfills/array.includes');
 require('../../lib/polyfills/string.includes');
 
@@ -38,23 +33,6 @@
         Header.on_load();
         this.record_affiliate_exposure();
         Contents.on_load();
-        if (State.get('is_loaded_by_pjax')) {
-<<<<<<< HEAD
-            if (Client.should_redirect_tax()) {
-                return;
-            }
-            this.show_authenticate_message();
-=======
-            if (RealityCheckData.get('delay_reality_init')) {
-                RealityCheck.init();
-            } else if (RealityCheckData.get('delay_reality_check')) {
-                BinarySocket.send({ reality_check: 1 });
-            }
-        }
-        if (!Client.is_logged_in()) {
-            LocalStore.set('reality_check.ack', 0);
->>>>>>> 0de82631
-        }
         setCookieLanguage();
         if (sessionStorage.getItem('showLoginPage')) {
             sessionStorage.removeItem('showLoginPage');
