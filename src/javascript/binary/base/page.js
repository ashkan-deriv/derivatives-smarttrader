--- conflicted
+++ resolved
@@ -10,12 +10,8 @@
 const State             = require('./storage').State;
 const Url               = require('./url');
 const checkLanguage     = require('../common_functions/country_base').checkLanguage;
-<<<<<<< HEAD
+const scrollToTop       = require('../common_functions/scroll').scrollToTop;
 const TrafficSource     = require('../common_functions/traffic_source');
-=======
-const scrollToTop       = require('../common_functions/scroll').scrollToTop;
-const TrafficSource     = require('../common_functions/traffic_source').TrafficSource;
->>>>>>> bbf7b5eb
 const RealityCheck      = require('../websocket_pages/user/reality_check/reality_check');
 const Cookies           = require('../../lib/js-cookie');
 const PushNotification  = require('../../lib/push_notification');
