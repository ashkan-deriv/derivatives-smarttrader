const push_notification = require('pushwoosh-notification');
const Login             = require('./login').Login;
const template          = require('./utility').template;
const LocalStore        = require('./storage').LocalStore;
const State             = require('./storage').State;
const localizeForLang   = require('./localize').localizeForLang;
const localize          = require('./localize').localize;
const getLanguage       = require('./language').getLanguage;
const setCookieLanguage = require('./language').setCookieLanguage;
const Url               = require('./url').Url;
const url_for           = require('./url').url_for;
const url_for_static    = require('./url').url_for_static;
const Client            = require('./client').Client;
const Header            = require('./header').Header;
const Menu              = require('./menu').Menu;
const Contents          = require('./contents').Contents;
const TrafficSource     = require('../common_functions/traffic_source').TrafficSource;
const checkLanguage     = require('../common_functions/country_base').checkLanguage;
const ViewBalance       = require('../websocket_pages/user/viewbalance/viewbalance.init').ViewBalance;
const Cookies           = require('../../lib/js-cookie');
const RealityCheck      = require('../websocket_pages/user/reality_check/reality_check.init').RealityCheck;
const RealityCheckData  = require('../websocket_pages/user/reality_check/reality_check.data').RealityCheckData;
require('../../lib/polyfills/array.includes');
require('../../lib/polyfills/string.includes');

const Page = function() {
    State.set('is_loaded_by_pjax', false);
    Client.init();
    this.url = new Url();
    Menu.init(this.url);
    push_notification(url_for_static('/') + 'service-worker.js', 'web.com.pushwoosh.websiteid', 'D04E6-FA474');
};

Page.prototype = {
    on_load: function() {
        Client.set_check_tnc();
        this.url.reset();
        localizeForLang(getLanguage());
        Header.on_load();
        this.record_affiliate_exposure();
        Contents.on_load();
        if (State.get('is_loaded_by_pjax')) {
            if (Client.should_redirect_tax()) {
                return;
            }
            this.show_authenticate_message();
            if (RealityCheckData.get('delay_reality_init')) {
                RealityCheck.init();
            } else if (RealityCheckData.get('delay_reality_check')) {
                BinarySocket.send({ reality_check: 1 });
            }
        }
        if (Client.is_logged_in()) {
            ViewBalance.init();
        } else {
            LocalStore.set('reality_check.ack', 0);
        }
        setCookieLanguage();
        if (sessionStorage.getItem('showLoginPage')) {
            sessionStorage.removeItem('showLoginPage');
            Login.redirect_to_login();
        }
        checkLanguage();
        TrafficSource.setData();
        this.endpoint_notification();
        BinarySocket.init();
        this.show_notification_outdated_browser();
<<<<<<< HEAD
        push_notification()
=======
        Menu.make_mobile_menu();
>>>>>>> fe6c286c
    },
    on_unload: function() {
        Menu.on_unload();
        Contents.on_unload();
    },
    record_affiliate_exposure: function() {
        const token = this.url.param('t');
        if (!token || token.length !== 32) {
            return false;
        }
        const token_length = token.length;
        const is_subsidiary = /\w{1}/.test(this.url.param('s'));

        const cookie_token = Cookies.getJSON('affiliate_tracking');
        if (cookie_token) {
            // Already exposed to some other affiliate.
            if (is_subsidiary && cookie_token && cookie_token.t) {
                return false;
            }
        }

        // Record the affiliate exposure. Overwrite existing cookie, if any.
        const cookie_hash = {};
        if (token_length === 32) {
            cookie_hash.t = token.toString();
        }
        if (is_subsidiary) {
            cookie_hash.s = '1';
        }

        Cookies.set('affiliate_tracking', cookie_hash, {
            expires: 365, // expires in 365 days
            path   : '/',
            domain : '.' + location.hostname.split('.').slice(-2).join('.'),
        });
        return true;
    },
    reload: function(forcedReload) {
        window.location.reload(!!forcedReload);
    },
    endpoint_notification: function() {
        const server  = localStorage.getItem('config.server_url');
        if (server && server.length > 0) {
            const message = (/www\.binary\.com/i.test(window.location.hostname) ? '' :
                localize('This is a staging server - For testing purposes only') + ' - ') +
                localize('The server <a href="[_1]">endpoint</a> is: [_2]', [url_for('endpoint'), server]),
                $end_note = $('#end-note');
            $end_note.html(message).removeClass('invisible');
            $('#footer').css('padding-bottom', $end_note.height());
        }
    },
    show_authenticate_message: function() {
        if ($('.authenticate-msg').length !== 0 || /authenticatews\.html/.test(window.location.pathname)) return;

        const p = $('<p/>', { class: 'authenticate-msg notice-msg' });
        let span;

        if (Client.status_detected('unwelcome')) {
            const purchase_button = $('.purchase_button');
            if (purchase_button.length > 0 && !purchase_button.parent().hasClass('button-disabled')) {
                $.each(purchase_button, function() {
                    $(this).off('click dblclick').removeAttr('data-balloon').parent()
                        .addClass('button-disabled');
                });
            }
        }

        if (Client.status_detected('unwelcome, cashier_locked', 'any')) {
            const if_balance_zero = $('#if-balance-zero');
            if (if_balance_zero.length > 0 && !if_balance_zero.hasClass('button-disabled')) {
                if_balance_zero.removeAttr('href').addClass('button-disabled');
            }
        }

        const href = window.location.href,
            cashier_page = /cashier[\/\w]*\.html/.test(href),
            withdrawal_page = cashier_page && !/(deposit|payment_agent_listws)/.test(href);

        if (Client.status_detected('authenticated, unwelcome', 'all')) {
            span = $('<span/>', { html: template(localize('Your account is currently suspended. Only withdrawals are now permitted. For further information, please contact [_1].', ['<a href="mailto:support@binary.com">support@binary.com</a>'])) });
        } else if (Client.status_detected('unwelcome')) {
            span = this.general_authentication_message();
        } else if (Client.status_detected('authenticated, cashier_locked', 'all') && cashier_page) {
            span = $('<span/>', { html: template(localize('Deposits and withdrawal for your account is not allowed at this moment. Please contact [_1] to unlock it.', ['<a href="mailto:support@binary.com">support@binary.com</a>'])) });
        } else if (Client.status_detected('cashier_locked') && cashier_page) {
            span = this.general_authentication_message();
        } else if (Client.status_detected('authenticated, withdrawal_locked', 'all') && withdrawal_page) {
            span = $('<span/>', { html: template(localize('Withdrawal for your account is not allowed at this moment. Please contact [_1] to unlock it.', ['<a href="mailto:support@binary.com">support@binary.com</a>'])) });
        } else if (Client.status_detected('withdrawal_locked') && withdrawal_page) {
            span = this.general_authentication_message();
        }
        if (span) {
            $('#content').find('> .container').prepend(p.append(span));
        }
    },
    general_authentication_message: function() {
        const div = $('<div/>', { text: localize('Please send us the following documents in order to verify your identity and authenticate your account:') });
        const ul  = $('<ul/>',  { class: 'checked' });
        const li1 = $('<li/>',  { text: localize('Proof of identity - A scanned copy of your passport, driving license (either provisional or full), or identity card that shows your full name and date of birth.') });
        const li2 = $('<li/>',  { text: localize('Proof of address - A scanned copy of a utility bill or bank statement that\'s not more than three months old.') });
        const p   = $('<p/>',   { html: localize('If you have any questions, kindly contact our Customer Support team at <a href="mailto:[_1]">[_1]</a>.', ['support@binary.com']) });
        return div.append(ul.append(li1, li2)).append(p);
    },
    show_notification_outdated_browser: function() {
        const src = '//browser-update.org/update.min.js';
        if ($(`script[src*="${src}"]`).length) return;
        window.$buoop = {
            vs : { i: 11, f: -4, o: -4, s: 9, c: -4 },
            api: 4,
            l  : getLanguage().toLowerCase(),
            url: 'https://whatbrowser.org/',
        };
        $(document).ready(function() {
            $('body').append($('<script/>', { src: src }));
        });
    },
};

const page = new Page();

// LocalStorage can be used as a means of communication among
// different windows. The problem that is solved here is what
// happens if the user logs out or switches loginid in one
// window while keeping another window or tab open. This can
// lead to unintended trades. The solution is to reload the
// page in all windows after switching loginid or after logout.

// onLoad.queue does not work on the home page.
// jQuery's ready function works always.

$(document).ready(function () {
    // Cookies is not always available.
    // So, fall back to a more basic solution.
    let match = document.cookie.match(/\bloginid=(\w+)/);
    match = match ? match[1] : '';
    $(window).on('storage', function (jq_event) {
        switch (jq_event.originalEvent.key) {
            case 'active_loginid':
                if (jq_event.originalEvent.newValue === match) return;
                if (jq_event.originalEvent.newValue === '') {
                    // logged out
                    page.reload();
                } else if (!window.is_logging_in) {
                    // loginid switch
                    page.reload();
                }
                break;
            case 'new_release_reload_time':
                if (jq_event.originalEvent.newValue !== jq_event.originalEvent.oldValue) {
                    page.reload(true);
                }
                break;
            // no default
        }
    });
    LocalStore.set('active_loginid', match);
});

module.exports = {
    page: page,
};<|MERGE_RESOLUTION|>--- conflicted
+++ resolved
@@ -65,11 +65,7 @@
         this.endpoint_notification();
         BinarySocket.init();
         this.show_notification_outdated_browser();
-<<<<<<< HEAD
-        push_notification()
-=======
         Menu.make_mobile_menu();
->>>>>>> fe6c286c
     },
     on_unload: function() {
         Menu.on_unload();
