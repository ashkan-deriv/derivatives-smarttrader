--- conflicted
+++ resolved
@@ -20,1062 +20,6 @@
 require('../../lib/polyfills/string.includes');
 require('../../lib/mmenu/jquery.mmenu.min.all.js');
 
-<<<<<<< HEAD
-=======
-
-var clock_started = false;
-
-var SessionStore,
-    LocalStore;
-if (isStorageSupported(window.localStorage)) {
-    LocalStore = new Store(window.localStorage);
-}
-
-if (isStorageSupported(window.sessionStorage)) {
-    if (!LocalStore) {
-        LocalStore = new Store(window.sessionStorage);
-    }
-    SessionStore = new Store(window.sessionStorage);
-}
-
-if (!SessionStore || !LocalStore) {
-    if (!LocalStore) {
-        LocalStore = new InScriptStore();
-    }
-    if (!SessionStore) {
-        SessionStore = new InScriptStore();
-    }
-}
-
-var TUser = (function () {
-    var data = {};
-    return {
-        extend: function(ext) { $.extend(data, ext); },
-        set   : function(a) { data = a; },
-        get   : function() { return data; },
-    };
-})();
-
-// texts_json should be available
-// make texts object as Localizable
-var texts = {};
-Object.keys(texts_json).forEach(function(key) {
-    texts[key] = new Localizable(texts_json[key]);
-});
-
-var GTM = (function() {
-    'use strict';
-
-    var gtm_applicable = function() {
-        return /^(1|1098)$/.test(getAppId());
-    };
-
-    var gtm_data_layer_info = function(data) {
-        var data_layer_info = {
-            language : page.language(),
-            pageTitle: page_title(),
-            pjax     : page.is_loaded_by_pjax,
-            url      : document.URL,
-            event    : 'page_load',
-        };
-        if (page.client.is_logged_in) {
-            data_layer_info.visitorId = page.client.loginid;
-        }
-
-        $.extend(true, data_layer_info, data);
-
-        var event = data_layer_info.event;
-        delete data_layer_info.event;
-
-        return {
-            data : data_layer_info,
-            event: event,
-        };
-    };
-
-    var push_data_layer = function(data) {
-        if (!gtm_applicable()) return;
-        if (!(/logged_inws/i).test(window.location.pathname)) {
-            var info = gtm_data_layer_info(data && typeof data === 'object' ? data : null);
-            dataLayer[0] = info.data;
-            dataLayer.push(info.data);
-            dataLayer.push({ event: info.event });
-        }
-    };
-
-    var page_title = function() {
-        var t = /^.+[:-]\s*(.+)$/.exec(document.title);
-        return t && t[1] ? t[1] : document.title;
-    };
-
-    var event_handler = function(get_settings) {
-        if (!gtm_applicable()) return;
-        var is_login      = localStorage.getItem('GTM_login')      === '1',
-            is_newaccount = localStorage.getItem('GTM_newaccount') === '1';
-        if (!is_login && !is_newaccount) {
-            return;
-        }
-
-        localStorage.removeItem('GTM_login');
-        localStorage.removeItem('GTM_newaccount');
-
-        var affiliateToken = Cookies.getJSON('affiliate_tracking');
-        if (affiliateToken) {
-            GTM.push_data_layer({ bom_affiliate_token: affiliateToken.t });
-        }
-
-        var data = {
-            visitorId  : page.client.loginid,
-            bom_country: get_settings.country,
-            bom_email  : get_settings.email,
-            url        : window.location.href,
-            bom_today  : Math.floor(Date.now() / 1000),
-            event      : is_newaccount ? 'new_account' : 'log_in',
-        };
-        if (is_newaccount) {
-            data.bom_date_joined = data.bom_today;
-        }
-        if (!page.client.is_virtual()) {
-            data.bom_age       = parseInt((moment().unix() - get_settings.date_of_birth) / 31557600);
-            data.bom_firstname = get_settings.first_name;
-            data.bom_lastname  = get_settings.last_name;
-            data.bom_phone     = get_settings.phone;
-        }
-        GTM.push_data_layer(data);
-    };
-
-    var push_purchase_data = function(response) {
-        if (!gtm_applicable() || page.client.is_virtual()) return;
-        var req = response.echo_req.passthrough,
-            buy = response.buy;
-        if (!buy) return;
-        var data = {
-            event             : 'buy_contract',
-            visitorId         : page.client.loginid,
-            bom_symbol        : req.symbol,
-            bom_market        : document.getElementById('contract_markets').value,
-            bom_currency      : req.currency,
-            bom_contract_type : req.contract_type,
-            bom_contract_id   : buy.contract_id,
-            bom_transaction_id: buy.transaction_id,
-            bom_buy_price     : buy.buy_price,
-            bom_payout        : buy.payout,
-        };
-        // Spread contracts
-        if (/spread/i.test(req.contract_type)) {
-            $.extend(data, {
-                bom_stop_type        : req.stop_type,
-                bom_amount_per_point : buy.amount_per_point,
-                bom_stop_loss_level  : buy.stop_loss_level,
-                bom_stop_profit_level: buy.stop_profit_level,
-            });
-        } else {
-            $.extend(data, {
-                bom_amount     : req.amount,
-                bom_basis      : req.basis,
-                bom_expiry_type: document.getElementById('expiry_type').value,
-            });
-            if (data.bom_expiry_type === 'duration') {
-                $.extend(data, {
-                    bom_duration     : req.duration,
-                    bom_duration_unit: req.duration_unit,
-                });
-            }
-            if (isVisible(document.getElementById('barrier'))) {
-                data.bom_barrier = req.barrier;
-            } else if (isVisible(document.getElementById('barrier_high'))) {
-                data.bom_barrier_high = req.barrier;
-                data.bom_barrier_low  = req.barrier2;
-            }
-            if (isVisible(document.getElementById('prediction'))) {
-                data.bom_prediction  = req.barrier;
-            }
-        }
-
-        GTM.push_data_layer(data);
-    };
-
-    var set_login_flag = function() {
-        if (!gtm_applicable()) return;
-        localStorage.setItem('GTM_login', '1');
-    };
-
-    var set_newaccount_flag = function() {
-        if (!gtm_applicable()) return;
-        localStorage.setItem('GTM_newaccount', '1');
-    };
-
-    return {
-        push_data_layer    : push_data_layer,
-        event_handler      : event_handler,
-        push_purchase_data : push_purchase_data,
-        set_login_flag     : set_login_flag,
-        set_newaccount_flag: set_newaccount_flag,
-    };
-})();
-
-var User = function() {
-    this.email   = Cookies.get('email');
-    this.loginid = Cookies.get('loginid');
-    this.loginid_array = parseLoginIDList(Cookies.get('loginid_list') || '');
-    this.is_logged_in = !!(
-        this.loginid &&
-        this.loginid_array.length > 0 &&
-        localStorage.getItem('client.tokens')
-    );
-};
-
-var Client = function() {
-    this.loginid      = Cookies.get('loginid');
-    this.residence    = Cookies.get('residence');
-    this.is_logged_in = !!(this.loginid && this.loginid.length > 0 && localStorage.getItem('client.tokens'));
-};
-
-Client.prototype = {
-    show_login_if_logout: function(shouldReplacePageContents) {
-        if (!this.is_logged_in && shouldReplacePageContents) {
-            $('#content > .container').addClass('center-text')
-                .html($('<p/>', {
-                    class: 'notice-msg',
-                    html : page.text.localize('Please [_1] to view this page',
-                        ['<a class="login_link" href="javascript:;">' + page.text.localize('login') + '</a>']),
-                }));
-            $('.login_link').click(function() { Login.redirect_to_login(); });
-        }
-        return !this.is_logged_in;
-    },
-    redirect_if_is_virtual: function(redirectPage) {
-        var is_virtual = this.is_virtual();
-        if (is_virtual) {
-            window.location.href = page.url.url_for(redirectPage || '');
-        }
-        return is_virtual;
-    },
-    redirect_if_login: function() {
-        if (page.client.is_logged_in) {
-            window.location.href = page.url.default_redirect_url();
-        }
-        return page.client.is_logged_in;
-    },
-    is_virtual: function() {
-        return this.get_storage_value('is_virtual') === '1';
-    },
-    require_reality_check: function() {
-        return this.get_storage_value('has_reality_check') === '1';
-    },
-    get_storage_value: function(key) {
-        return LocalStore.get('client.' + key) || '';
-    },
-    set_storage_value: function(key, value) {
-        return LocalStore.set('client.' + key, value);
-    },
-    check_storage_values: function(origin) {
-        var is_ok = true;
-
-        if (!this.get_storage_value('is_virtual') && TUser.get().hasOwnProperty('is_virtual')) {
-            this.set_storage_value('is_virtual', TUser.get().is_virtual);
-        }
-
-        // currencies
-        if (!this.get_storage_value('currencies')) {
-            BinarySocket.send({
-                payout_currencies: 1,
-                passthrough      : {
-                    handler: 'page.client',
-                    origin : origin || '',
-                },
-            });
-            is_ok = false;
-        }
-
-        if (this.is_logged_in) {
-            if (
-                !this.get_storage_value('is_virtual') &&
-                Cookies.get('residence') &&
-                !this.get_storage_value('has_reality_check')
-            ) {
-                BinarySocket.send({
-                    landing_company: Cookies.get('residence'),
-                    passthrough    : {
-                        handler: 'page.client',
-                        origin : origin || '',
-                    },
-                });
-                is_ok = false;
-            }
-        }
-
-        // website TNC version
-        if (!LocalStore.get('website.tnc_version')) {
-            BinarySocket.send({ website_status: 1 });
-        }
-
-        return is_ok;
-    },
-    response_payout_currencies: function(response) {
-        if (!response.hasOwnProperty('error')) {
-            this.set_storage_value('currencies', response.payout_currencies.join(','));
-        }
-    },
-    response_landing_company: function(response) {
-        if (!response.hasOwnProperty('error')) {
-            var has_reality_check = response.has_reality_check;
-            this.set_storage_value('has_reality_check', has_reality_check);
-        }
-    },
-    response_authorize: function(response) {
-        page.client.set_storage_value('session_start', parseInt(moment().valueOf() / 1000));
-        TUser.set(response.authorize);
-        if (!Cookies.get('email')) this.set_cookie('email', response.authorize.email);
-        this.set_storage_value('is_virtual', TUser.get().is_virtual);
-        this.check_storage_values();
-        page.contents.activate_by_client_type();
-        page.contents.activate_by_login();
-        CashierJP.set_email_id();
-    },
-    response_get_settings: function(response) {
-        page.user.first_name = response.get_settings.first_name;
-        CashierJP.set_name_id();
-    },
-    check_tnc: function() {
-        if (/user\/tnc_approvalws/.test(window.location.href) ||
-            /terms\-and\-conditions/.test(window.location.href) ||
-            page.client.is_virtual() ||
-            sessionStorage.getItem('check_tnc') !== 'check') {
-            return;
-        }
-        var client_tnc_status   = this.get_storage_value('tnc_status'),
-            website_tnc_version = LocalStore.get('website.tnc_version');
-        if (client_tnc_status && website_tnc_version && client_tnc_status !== website_tnc_version) {
-            sessionStorage.setItem('tnc_redirect', window.location.href);
-            window.location.href = page.url.url_for('user/tnc_approvalws');
-        }
-    },
-    set_check_tnc: function () {
-        if (!$('body').hasClass('BlueTopBack')) {
-            sessionStorage.setItem('check_tnc', 'check');
-            localStorage.removeItem('client.tnc_status');
-            localStorage.removeItem('website.tnc_version');
-        }
-    },
-    clear_storage_values: function() {
-        var that  = this;
-        var items = ['currencies', 'landing_company_name', 'is_virtual',
-            'has_reality_check', 'tnc_status', 'session_duration_limit', 'session_start'];
-        items.forEach(function(item) {
-            that.set_storage_value(item, '');
-        });
-        this.set_check_tnc();
-        sessionStorage.setItem('currencies', '');
-    },
-    update_storage_values: function() {
-        this.clear_storage_values();
-        this.check_storage_values();
-    },
-    send_logout_request: function(showLoginPage) {
-        if (showLoginPage) {
-            sessionStorage.setItem('showLoginPage', 1);
-        }
-        BinarySocket.send({ logout: '1' });
-    },
-    get_token: function(loginid) {
-        var token,
-            tokens = page.client.get_storage_value('tokens');
-        if (loginid && tokens) {
-            var tokensObj = JSON.parse(tokens);
-            if (tokensObj.hasOwnProperty(loginid) && tokensObj[loginid]) {
-                token = tokensObj[loginid];
-            }
-        }
-        return token;
-    },
-    add_token: function(loginid, token) {
-        if (!loginid || !token || this.get_token(loginid)) {
-            return false;
-        }
-        var tokens = page.client.get_storage_value('tokens');
-        var tokensObj = tokens && tokens.length > 0 ? JSON.parse(tokens) : {};
-        tokensObj[loginid] = token;
-        this.set_storage_value('tokens', JSON.stringify(tokensObj));
-        return true;
-    },
-    set_cookie: function(cookieName, Value, domain) {
-        var cookie_expire = new Date();
-        cookie_expire.setDate(cookie_expire.getDate() + 60);
-        var cookie = new CookieStorage(cookieName, domain);
-        cookie.write(Value, cookie_expire, true);
-    },
-    process_new_account: function(email, loginid, token, is_virtual) {
-        if (!email || !loginid || !token) {
-            return;
-        }
-        // save token
-        this.add_token(loginid, token);
-        // set cookies
-        this.set_cookie('email',        email);
-        this.set_cookie('login',        token);
-        this.set_cookie('loginid',      loginid);
-        this.set_cookie('loginid_list', is_virtual ? loginid + ':V:E' : loginid + ':R:E+' + Cookies.get('loginid_list'));
-        // set local storage
-        GTM.set_newaccount_flag();
-        localStorage.setItem('active_loginid', loginid);
-        window.location.href = page.url.default_redirect_url();
-    },
-    can_upgrade_gaming_to_financial: function(data) {
-        return (data.hasOwnProperty('financial_company') && data.financial_company.shortcode === 'maltainvest');
-    },
-    can_upgrade_virtual_to_financial: function(data) {
-        return (data.hasOwnProperty('financial_company') && !data.hasOwnProperty('gaming_company') && data.financial_company.shortcode === 'maltainvest');
-    },
-    can_upgrade_virtual_to_japan: function(data) {
-        return (data.hasOwnProperty('financial_company') && !data.hasOwnProperty('gaming_company') && data.financial_company.shortcode === 'japan');
-    },
-};
-
-var URL = function (url) { // jshint ignore:line
-    this.is_valid = true;
-    this.history_supported = window.history && window.history.pushState;
-    if (typeof url !== 'undefined') {
-        this.location = $('<a>', { href: decodeURIComponent(url) })[0];
-    } else {
-        this.location = window.location;
-    }
-};
-
-URL.prototype = {
-    url_for: function(path, params) {
-        if (!path) {
-            path = '';
-        } else if (path.length > 0 && path[0] === '/') {
-            path = path.substr(1);
-        }
-        var lang = page.language().toLowerCase(),
-            url  = window.location.href;
-        return url.substring(0, url.indexOf('/' + lang + '/') + lang.length + 2) + (path || 'home') + '.html' + (params ? '?' + params : '');
-    },
-    url_for_static: function(path) {
-        if (!path) {
-            path = '';
-        } else if (path.length > 0 && path[0] === '/') {
-            path = path.substr(1);
-        }
-
-        var staticHost = window.staticHost;
-        if (!staticHost || staticHost.length === 0) {
-            staticHost = $('script[src*="binary.min.js"],script[src*="binary.js"]').attr('src');
-
-            if (staticHost && staticHost.length > 0) {
-                staticHost = staticHost.substr(0, staticHost.indexOf('/js/') + 1);
-            } else {
-                staticHost = 'https://www.binary.com/';
-            }
-
-            window.staticHost = staticHost;
-        }
-
-        return staticHost + path;
-    },
-    reset: function() {
-        this.location = window.location;
-        this._param_hash = undefined;
-        this.is_valid = true;
-        $(this).trigger('change', [this]);
-    },
-    invalidate: function() {
-        this.is_valid = false;
-    },
-    update: function(url) {
-        var state_info = { container: 'content', url: url, useClass: 'pjaxload' };
-        if (this.history_supported) {
-            history.pushState(state_info, '', url);
-            this.reset();
-        }
-        this.is_valid = true;
-    },
-    param: function(name) {
-        var param_hash = this.params_hash();
-        return param_hash[name];
-    },
-    replaceQueryParam: function (param, newval, search) {
-        var regex = new RegExp('([?;&])' + param + '[^&;]*[;&]?');
-        var query = search.replace(regex, '$1').replace(/&$/, '');
-        return (query.length > 2 ? query + '&' : '?') + (newval ? param + '=' + newval : '');
-    },
-    param_if_valid: function(name) {
-        if (this.is_valid) {
-            return this.param(name);
-        }
-        return null;
-    },
-    path_matches: function(url) {
-        var this_pathname = this.location.pathname,
-            url_pathname  = url.location.pathname;
-        return (this_pathname === url_pathname || '/' + this_pathname === url_pathname);
-    },
-    params_hash_to_string: function(params) {
-        return Object.keys(params)
-            .map(function(key) { return key + '=' + params[key]; })
-            .join('&');
-    },
-    is_in: function(url) {
-        if (this.path_matches(url)) {
-            var this_params = this.params();
-            var param_count = this_params.length;
-            var match_count = 0;
-            while (param_count--) {
-                if (url.param(this_params[param_count][0]) === this_params[param_count][1]) {
-                    match_count++;
-                }
-            }
-            if (match_count === this_params.length) {
-                return true;
-            }
-        }
-
-        return false;
-    },
-    params_hash: function() {
-        if (!this._param_hash) {
-            this._param_hash = {};
-            var params = this.params();
-            var param = params.length;
-            while (param--) {
-                if (params[param][0]) {
-                    this._param_hash[params[param][0]] = params[param][1];
-                }
-            }
-        }
-        return this._param_hash;
-    },
-    params: function() {
-        var params = [];
-        var parsed = this.location.search.substr(1).split('&');
-        var p_l = parsed.length;
-        while (p_l--) {
-            var param = parsed[p_l].split('=');
-            params.push(param);
-        }
-        return params;
-    },
-    default_redirect_url: function() {
-        return this.url_for(japanese_client() ? 'multi_barriers_trading' : 'trading');
-    },
-};
-
-var Menu = function(url) {
-    this.page_url = url;
-    var that = this;
-    $(this.page_url).on('change', function() { that.activate(); });
-};
-
-Menu.prototype = {
-    on_unload: function() {
-        this.reset();
-    },
-    activate: function() {
-        $('#menu-top li').removeClass('active');
-        this.hide_main_menu();
-
-        var active = this.active_menu_top();
-        var trading = new RegExp('\/(jp_|multi_barriers_|)trading\.html');
-        var trading_is_active = trading.test(window.location.pathname);
-        if (active) {
-            active.addClass('active');
-        }
-        var is_trading_submenu = /\/cashier|\/resources/.test(window.location.pathname) || trading_is_active;
-        if (page.client.is_logged_in || trading_is_active || is_trading_submenu) {
-            this.show_main_menu();
-        }
-    },
-    show_main_menu: function() {
-        $('#main-menu').removeClass('hidden');
-        this.activate_main_menu();
-    },
-    hide_main_menu: function() {
-        $('#main-menu').addClass('hidden');
-    },
-    activate_main_menu: function() {
-        // First unset everything.
-        $('#main-menu li.item').removeClass('active');
-        $('#main-menu li.item').removeClass('hover');
-        $('#main-menu li.sub_item a').removeClass('a-active');
-
-        var active = this.active_main_menu();
-        if (active.subitem) {
-            active.subitem.addClass('a-active');
-        }
-
-        if (active.item) {
-            active.item.addClass('active');
-            active.item.addClass('hover');
-        }
-
-        this.on_mouse_hover(active.item);
-    },
-    reset: function() {
-        $('#main-menu .item').unbind();
-        $('#main-menu').unbind();
-    },
-    on_mouse_hover: function(active_item) {
-        $('#main-menu .item').on('mouseenter', function() {
-            $('#main-menu li.item').removeClass('hover');
-            $(this).addClass('hover');
-        });
-
-        $('#main-menu').on('mouseleave', function() {
-            $('#main-menu li.item').removeClass('hover');
-            if (active_item) active_item.addClass('hover');
-        });
-    },
-    active_menu_top: function() {
-        var active;
-        var path = window.location.pathname;
-        $('#menu-top li a').each(function() {
-            if (path.indexOf(this.pathname.replace(/\.html/i, '')) >= 0) {
-                active = $(this).closest('li');
-            }
-        });
-
-        return active;
-    },
-    active_main_menu: function() {
-        var page_url = this.page_url;
-        if (/cashier/i.test(page_url.location.href) && !(/cashier_password/.test(page_url.location.href))) {
-            page_url = new URL($('#topMenuCashier a').attr('href'));
-        }
-
-        var item;
-        var subitem;
-
-        // Is something selected in main items list
-        $('#main-menu .items a').each(function () {
-            var url = new URL($(this).attr('href'));
-            if (url.is_in(page_url)) {
-                item = $(this).closest('.item');
-            }
-        });
-
-        $('#main-menu .sub_items a').each(function() {
-            var link_href = $(this).attr('href');
-            if (link_href) {
-                var url = new URL(link_href);
-                if (url.is_in(page_url)) {
-                    item = $(this).closest('.item');
-                    subitem = $(this);
-                }
-            }
-        });
-
-        return { item: item, subitem: subitem };
-    },
-    check_payment_agent: function(is_authenticated_payment_agent) {
-        if (is_authenticated_payment_agent) {
-            $('#topMenuPaymentAgent').removeClass('invisible');
-        }
-    },
-};
-
-var Header = function(params) {
-    this.user = params.user;
-    this.client = params.client;
-    this.menu = new Menu(params.url);
-};
-
-Header.prototype = {
-    on_load: function() {
-        this.show_or_hide_login_form();
-        this.show_or_hide_language();
-        this.logout_handler();
-        this.check_risk_classification();
-        if (!$('body').hasClass('BlueTopBack')) {
-            checkClientsCountry();
-        }
-        if (page.client.is_logged_in) {
-            $('ul#menu-top').addClass('smaller-font');
-        }
-    },
-    on_unload: function() {
-        this.menu.reset();
-    },
-    animate_disappear: function(element) {
-        element.animate({ opacity: 0 }, 100, function() {
-            element.css({ visibility: 'hidden', display: 'none' });
-        });
-    },
-    animate_appear: function(element) {
-        element.css({ visibility: 'visible', display: 'block' })
-               .animate({ opacity: 1 }, 100);
-    },
-    show_or_hide_language: function() {
-        var that = this;
-        var $el = $('#select_language'),
-            $all_accounts = $('#all-accounts');
-        $('.languages').on('click', function(event) {
-            event.stopPropagation();
-            that.animate_disappear($all_accounts);
-            if (+$el.css('opacity') === 1) {
-                that.animate_disappear($el);
-            } else {
-                that.animate_appear($el);
-            }
-        });
-        $(document).unbind('click').on('click', function() {
-            that.animate_disappear($all_accounts);
-            that.animate_disappear($el);
-        });
-    },
-    show_or_hide_login_form: function() {
-        if (!this.user.is_logged_in || !this.client.is_logged_in) return;
-        var all_accounts = $('#all-accounts'),
-            language = $('#select_language'),
-            that = this;
-        $('.nav-menu').unbind('click').on('click', function(event) {
-            event.stopPropagation();
-            that.animate_disappear(language);
-            if (+all_accounts.css('opacity') === 1) {
-                that.animate_disappear(all_accounts);
-            } else {
-                that.animate_appear(all_accounts);
-            }
-        });
-        var loginid_select = '';
-        var loginid_array = this.user.loginid_array;
-        for (var i = 0; i < loginid_array.length; i++) {
-            var login = loginid_array[i];
-            if (!login.disabled) {
-                var curr_id = login.id;
-                var type = 'Virtual';
-                if (login.real) {
-                    if (login.financial)          type = 'Investment';
-                    else if (login.non_financial) type = 'Gaming';
-                    else                          type = 'Real';
-                }
-                type += ' Account';
-
-                // default account
-                if (curr_id === this.client.loginid) {
-                    $('.account-type').html(page.text.localize(type));
-                    $('.account-id').html(curr_id);
-                } else {
-                    loginid_select += '<a href="#" value="' + curr_id + '"><li>' + page.text.localize(type) + '<div>' + curr_id + '</div>' +
-                                      '</li></a><div class="separator-line-thin-gray"></div>';
-                }
-            }
-        }
-        $('.login-id-list').html(loginid_select);
-    },
-    start_clock_ws: function() {
-        function getTime() {
-            clock_started = true;
-            BinarySocket.send({ time: 1, passthrough: { client_time: moment().valueOf() } });
-        }
-        this.run = function() {
-            setInterval(getTime, 30000);
-        };
-
-        this.run();
-        getTime();
-    },
-    time_counter: function(response) {
-        if (isNaN(response.echo_req.passthrough.client_time) || response.error) {
-            page.header.start_clock_ws();
-            return;
-        }
-        clearTimeout(window.HeaderTimeUpdateTimeOutRef);
-        var that = this;
-        var clock = $('#gmt-clock');
-        var start_timestamp = response.time;
-        var pass = response.echo_req.passthrough.client_time;
-
-        that.client_time_at_response = moment().valueOf();
-        that.server_time_at_response = ((start_timestamp * 1000) + (that.client_time_at_response - pass));
-        var update_time = function() {
-            window.time = moment((that.server_time_at_response + moment().valueOf()) -
-                that.client_time_at_response).utc();
-            var timeStr = window.time.format('YYYY-MM-DD HH:mm') + ' GMT';
-            if (japanese_client()) {
-                clock.html(toJapanTimeIfNeeded(timeStr, 1, '', 1));
-            } else {
-                clock.html(timeStr);
-                showLocalTimeOnHover('#gmt-clock');
-            }
-            window.HeaderTimeUpdateTimeOutRef = setTimeout(update_time, 1000);
-        };
-        update_time();
-    },
-    logout_handler: function() {
-        $('a.logout').unbind('click').click(function() {
-            page.client.send_logout_request();
-        });
-    },
-    check_risk_classification: function() {
-        if (localStorage.getItem('risk_classification.response') === 'high' &&
-            localStorage.getItem('risk_classification') === 'high' && this.qualify_for_risk_classification()) {
-            this.renderRiskClassificationPopUp();
-        }
-    },
-    renderRiskClassificationPopUp: function () {
-        if (window.location.pathname === '/user/settings/assessmentws') {
-            window.location.href = page.url.url_for('user/settingsws');
-            return;
-        }
-        $.ajax({
-            url     : page.url.url_for('user/settings/assessmentws'),
-            dataType: 'html',
-            method  : 'GET',
-            success : function(riskClassificationText) {
-                if (riskClassificationText.includes('assessment_form')) {
-                    var payload = $(riskClassificationText);
-                    RiskClassification.showRiskClassificationPopUp(payload.find('#assessment_form'));
-                    FinancialAssessmentws.LocalizeText();
-                    $('#risk_classification #assessment_form').removeClass('invisible')
-                                        .attr('style', 'text-align: left;');
-                    $('#risk_classification #high_risk_classification').removeClass('invisible');
-                    $('#risk_classification #heading_risk').removeClass('invisible');
-                    $('#risk_classification #assessment_form').on('submit', function(event) {
-                        event.preventDefault();
-                        FinancialAssessmentws.submitForm();
-                        return false;
-                    });
-                }
-            },
-            error: function() {
-                return false;
-            },
-        });
-        $('#risk_classification #assessment_form').on('submit', function(event) {
-            event.preventDefault();
-            FinancialAssessmentws.submitForm();
-            return false;
-        });
-    },
-    qualify_for_risk_classification: function() {
-        if (page.client.is_logged_in && !page.client.is_virtual() &&
-            page.client.residence !== 'jp' && !$('body').hasClass('BlueTopBack') && $('#assessment_form').length === 0 &&
-            (localStorage.getItem('reality_check.ack') === '1' || !localStorage.getItem('reality_check.interval'))) {
-            return true;
-        }
-        return false;
-    },
-    validate_cookies: function() {
-        var loginid_list = Cookies.get('loginid_list');
-        var loginid      = Cookies.get('loginid');
-        if (!loginid || !loginid_list) return;
-
-        var accIds = loginid_list.split('+');
-        var valid_loginids = new RegExp('^(MX|MF|VRTC|MLT|CR|FOG|VRTJ|JP)[0-9]+$', 'i');
-
-        function is_loginid_valid(login_id) {
-            return login_id ?
-                valid_loginids.test(login_id) :
-                true;
-        }
-
-        if (!is_loginid_valid(loginid)) {
-            page.client.send_logout_request();
-        }
-
-        accIds.forEach(function(acc_id) {
-            if (!is_loginid_valid(acc_id.split(':')[0])) {
-                page.client.send_logout_request();
-            }
-        });
-    },
-    do_logout: function(response) {
-        if (response.logout !== 1) return;
-        page.client.clear_storage_values();
-        LocalStore.remove('client.tokens');
-        LocalStore.set('reality_check.ack', 0);
-        sessionStorage.removeItem('client_status');
-        var cookies = ['login', 'loginid', 'loginid_list', 'email', 'settings', 'reality_check', 'affiliate_token', 'affiliate_tracking', 'residence'];
-        var domains = [
-            '.' + document.domain.split('.').slice(-2).join('.'),
-            '.' + document.domain,
-        ];
-
-        var parent_path = window.location.pathname.split('/', 2)[1];
-        if (parent_path !== '') {
-            parent_path = '/' + parent_path;
-        }
-
-        cookies.forEach(function(c) {
-            var regex = new RegExp(c);
-            Cookies.remove(c, { path: '/', domain: domains[0] });
-            Cookies.remove(c, { path: '/', domain: domains[1] });
-            Cookies.remove(c);
-            if (regex.test(document.cookie) && parent_path) {
-                Cookies.remove(c, { path: parent_path, domain: domains[0] });
-                Cookies.remove(c, { path: parent_path, domain: domains[1] });
-                Cookies.remove(c, { path: parent_path });
-            }
-        });
-        localStorage.removeItem('risk_classification');
-        localStorage.removeItem('risk_classification.response');
-        page.reload();
-    },
-};
-
-var Contents = function(client, user) {
-    this.client = client;
-    this.user = user;
-};
-
-Contents.prototype = {
-    on_load: function() {
-        this.activate_by_client_type();
-        this.activate_by_login();
-        this.update_content_class();
-        this.init_draggable();
-    },
-    on_unload: function() {
-        if ($('.unbind_later').length > 0) {
-            $('.unbind_later').off();
-        }
-    },
-    has_gaming_financial_enabled: function() {
-        var has_financial = false,
-            has_gaming = false,
-            user;
-        for (var i = 0; i < page.user.loginid_array.length; i++) {
-            user = page.user.loginid_array[i];
-            if (user.financial && !user.disabled && !user.non_financial) {
-                has_financial = true;
-            } else if (!user.financial && !user.disabled && user.non_financial) {
-                has_gaming = true;
-            }
-        }
-        return has_gaming && has_financial;
-    },
-    activate_by_client_type: function() {
-        $('.by_client_type').addClass('invisible');
-        if (this.client.is_logged_in) {
-            if (page.client.get_storage_value('is_virtual').length === 0) {
-                return;
-            }
-            $('#client-logged-in').addClass('gr-centered');
-            if (!page.client.is_virtual()) {
-                // control-class is a fake class, only used to counteract ja-hide class
-                $('.by_client_type.client_real').not((japanese_client() ? '.ja-hide' : '.control-class')).removeClass('invisible');
-                $('.by_client_type.client_real').show();
-
-                $('#topbar').addClass('primary-color-dark');
-                $('#topbar').removeClass('secondary-bg-color');
-
-                if (!/^CR/.test(this.client.loginid)) {
-                    $('#payment-agent-section').addClass('invisible');
-                    $('#payment-agent-section').hide();
-                }
-
-                if (this.has_gaming_financial_enabled()) {
-                    $('#account-transfer-section').removeClass('invisible');
-                }
-            } else {
-                $('.by_client_type.client_virtual').removeClass('invisible');
-                $('.by_client_type.client_virtual').show();
-
-                $('#topbar').addClass('secondary-bg-color');
-                $('#topbar').removeClass('primary-color-dark');
-            }
-        } else {
-            $('#btn_login').unbind('click').click(function(e) { e.preventDefault(); Login.redirect_to_login(); });
-
-            $('.by_client_type.client_logged_out').removeClass('invisible');
-            $('.by_client_type.client_logged_out').show();
-
-            $('#topbar').removeClass('secondary-bg-color');
-            $('#topbar').addClass('primary-color-dark');
-        }
-    },
-    activate_by_login: function() {
-        if (this.client.is_logged_in) {
-            $('.client_logged_in').removeClass('invisible');
-        }
-    },
-    update_content_class: function() {
-        // This is required for our css to work.
-        $('#content').removeClass();
-        $('#content').addClass($('#content_class').html());
-    },
-    init_draggable: function() {
-        $('.draggable').draggable();
-    },
-    topbar_message_visibility: function(c_config) {
-        if (this.client.is_logged_in) {
-            if (page.client.get_storage_value('is_virtual').length === 0 || !c_config) {
-                return;
-            }
-            var loginid_array = this.user.loginid_array;
-
-            var $upgrade_msg = $('.upgrademessage'),
-                hiddenClass  = 'invisible';
-            var hide_upgrade = function() {
-                $upgrade_msg.addClass(hiddenClass);
-            };
-            var show_upgrade = function(url, msg) {
-                $upgrade_msg.removeClass(hiddenClass)
-                    .find('a').removeClass(hiddenClass)
-                        .attr('href', page.url.url_for(url))
-                        .html($('<span/>', { text: page.text.localize(msg) }));
-            };
-
-            if (page.client.is_virtual()) {
-                var show_upgrade_msg = true;
-                var show_virtual_msg = true;
-                var show_activation_msg = false;
-                if (localStorage.getItem('jp_test_allowed') === '1') {
-                    show_virtual_msg = false;
-                    show_upgrade_msg = false; // do not show upgrade for user that filled up form
-                } else if ($('.jp_activation_pending').length !== 0) {
-                    show_upgrade_msg = false;
-                    show_activation_msg = true;
-                }
-                for (var i = 0; i < loginid_array.length; i++) {
-                    if (loginid_array[i].real) {
-                        hide_upgrade();
-                        show_upgrade_msg = false;
-                        break;
-                    }
-                }
-                if (show_upgrade_msg) {
-                    $upgrade_msg.find('> span').removeClass(hiddenClass);
-                    if (page.client.can_upgrade_virtual_to_financial(c_config)) {
-                        show_upgrade('new_account/maltainvestws', 'Upgrade to a Financial Account');
-                    } else if (page.client.can_upgrade_virtual_to_japan(c_config)) {
-                        show_upgrade('new_account/japanws', 'Upgrade to a Real Account');
-                    } else {
-                        show_upgrade('new_account/realws', 'Upgrade to a Real Account');
-                    }
-                } else if (show_virtual_msg) {
-                    $upgrade_msg.removeClass(hiddenClass).find('> span').removeClass(hiddenClass + ' gr-hide-m');
-                    if (show_activation_msg && $('.activation-message').length === 0) {
-                        $('#virtual-text').append(' <div class="activation-message">' + page.text.localize('Your Application is Being Processed.') + '</div>');
-                    }
-                }
-            } else {
-                var show_financial = false;
-
-                // also allow UK MLT client to open MF account
-                if (page.client.can_upgrade_gaming_to_financial(c_config) || (this.client.residence === 'gb' && /^MLT/.test(this.client.loginid))) {
-                    show_financial = true;
-                    for (var j = 0; j < loginid_array.length; j++) {
-                        if (loginid_array[j].financial) {
-                            show_financial = false;
-                            break;
-                        }
-                    }
-                }
-                if (show_financial) {
-                    $('#virtual-text').parent().addClass('invisible');
-                    show_upgrade('new_account/maltainvestws', 'Open a Financial Account');
-                } else {
-                    hide_upgrade();
-                }
-            }
-        }
-    },
-};
-
->>>>>>> bb06d02c
 var Page = function() {
     State.set('is_loaded_by_pjax', false);
     Client.init();
@@ -1085,7 +29,7 @@
 
 Page.prototype = {
     on_load: function() {
-        this.client.set_check_tnc();
+        Client.set_check_tnc();
         this.url.reset();
         localizeForLang(getLanguage());
         Header.on_load();
