<<<<<<< HEAD
var Login             = require('./login').Login;
var template          = require('./utility').template;
var LocalStore        = require('./storage').LocalStore;
var State             = require('./storage').State;
var localizeForLang   = require('./localize').localizeForLang;
var localize          = require('./localize').localize;
var getLanguage       = require('./language').getLanguage;
var setCookieLanguage = require('./language').setCookieLanguage;
var Url               = require('./url').Url;
var url_for           = require('./url').url_for;
var Client            = require('./client').Client;
var Header            = require('./header').Header;
var Menu              = require('./menu').Menu;
var Contents          = require('./contents').Contents;
var TrafficSource     = require('../common_functions/traffic_source').TrafficSource;
var checkLanguage     = require('../common_functions/country_base').checkLanguage;
var ViewBalance       = require('../websocket_pages/user/viewbalance/viewbalance.init').ViewBalance;
var Cookies           = require('../../lib/js-cookie');

=======
const Login             = require('./login').Login;
const template          = require('./utility').template;
const LocalStore        = require('./storage').LocalStore;
const State             = require('./storage').State;
const localizeForLang   = require('./localize').localizeForLang;
const localize          = require('./localize').localize;
const getLanguage       = require('./language').getLanguage;
const setCookieLanguage = require('./language').setCookieLanguage;
const Url               = require('./url').Url;
const url_for           = require('./url').url_for;
const Client            = require('./client').Client;
const Header            = require('./header').Header;
const Menu              = require('./menu').Menu;
const Contents          = require('./contents').Contents;
const TrafficSource     = require('../common_functions/traffic_source').TrafficSource;
const checkLanguage     = require('../common_functions/country_base').checkLanguage;
const ViewBalance       = require('../websocket_pages/user/viewbalance/viewbalance.init').ViewBalance;
const Cookies           = require('../../lib/js-cookie');
>>>>>>> 7de87fe3
require('../../lib/polyfills/array.includes');
require('../../lib/polyfills/string.includes');
require('../../lib/mmenu/jquery.mmenu.min.all.js');

const Page = function() {
    State.set('is_loaded_by_pjax', false);
    Client.init();
    this.url = new Url();
    Menu.init(this.url);
};

Page.prototype = {
    on_load: function() {
        Client.set_check_tnc();
        this.url.reset();
        localizeForLang(getLanguage());
        Header.on_load();
        this.record_affiliate_exposure();
        Contents.on_load();
        if (State.get('is_loaded_by_pjax')) {
            this.show_authenticate_message();
        }
        if (Client.get_boolean('is_logged_in')) {
            ViewBalance.init();
        } else {
            LocalStore.set('reality_check.ack', 0);
        }
        setCookieLanguage();
        if (sessionStorage.getItem('showLoginPage')) {
            sessionStorage.removeItem('showLoginPage');
            Login.redirect_to_login();
        }
        checkLanguage();
        TrafficSource.setData();
        this.endpoint_notification();
        BinarySocket.init();
        this.show_notification_outdated_browser();
    },
    on_unload: function() {
        Menu.on_unload();
        Contents.on_unload();
    },
    record_affiliate_exposure: function() {
        const token = this.url.param('t');
        if (!token || token.length !== 32) {
            return false;
        }
        const token_length = token.length;
        const is_subsidiary = /\w{1}/.test(this.url.param('s'));

        const cookie_token = Cookies.getJSON('affiliate_tracking');
        if (cookie_token) {
            // Already exposed to some other affiliate.
            if (is_subsidiary && cookie_token && cookie_token.t) {
                return false;
            }
        }

        // Record the affiliate exposure. Overwrite existing cookie, if any.
        const cookie_hash = {};
        if (token_length === 32) {
            cookie_hash.t = token.toString();
        }
        if (is_subsidiary) {
            cookie_hash.s = '1';
        }

        Cookies.set('affiliate_tracking', cookie_hash, {
            expires: 365, // expires in 365 days
            path   : '/',
            domain : '.' + location.hostname.split('.').slice(-2).join('.'),
        });
        return true;
    },
    reload: function(forcedReload) {
        window.location.reload(!!forcedReload);
    },
    endpoint_notification: function() {
        const server  = localStorage.getItem('config.server_url');
        if (server && server.length > 0) {
            const message = (/www\.binary\.com/i.test(window.location.hostname) ? '' :
                localize('This is a staging server - For testing purposes only') + ' - ') +
                localize('The server <a href="[_1]">endpoint</a> is: [_2]', [url_for('endpoint'), server]),
                $end_note = $('#end-note');
            $end_note.html(message).removeClass('invisible');
            $('#footer').css('padding-bottom', $end_note.height());
        }
    },
    show_authenticate_message: function() {
        if ($('.authenticate-msg').length !== 0 || /authenticatews\.html/.test(window.location.pathname)) return;

        const p = $('<p/>', { class: 'authenticate-msg notice-msg' });
        let span;

        if (Client.status_detected('unwelcome')) {
            const purchase_button = $('.purchase_button');
            if (purchase_button.length > 0 && !purchase_button.parent().hasClass('button-disabled')) {
                $.each(purchase_button, function() {
                    $(this).off('click dblclick').removeAttr('data-balloon').parent()
                        .addClass('button-disabled');
                });
            }
        }

        if (Client.status_detected('unwelcome, cashier_locked', 'any')) {
            const if_balance_zero = $('#if-balance-zero');
            if (if_balance_zero.length > 0 && !if_balance_zero.hasClass('button-disabled')) {
                if_balance_zero.removeAttr('href').addClass('button-disabled');
            }
        }

        if (Client.status_detected('authenticated, unwelcome', 'all')) {
            span = $('<span/>', { html: template(localize('Your account is currently suspended. Only withdrawals are now permitted. For further information, please contact [_1].', ['<a href="mailto:support@binary.com">support@binary.com</a>'])) });
        } else if (Client.status_detected('unwelcome')) {
            span = this.general_authentication_message();
        } else if (Client.status_detected('authenticated, cashier_locked', 'all') && /cashier\.html/.test(window.location.href)) {
            span = $('<span/>', { html: template(localize('Deposits and withdrawal for your account is not allowed at this moment. Please contact [_1] to unlock it.', ['<a href="mailto:support@binary.com">support@binary.com</a>'])) });
        } else if (Client.status_detected('cashier_locked') && /cashier\.html/.test(window.location.href)) {
            span = this.general_authentication_message();
        } else if (Client.status_detected('authenticated, withdrawal_locked', 'all') && /cashier\.html/.test(window.location.href)) {
            span = $('<span/>', { html: template(localize('Withdrawal for your account is not allowed at this moment. Please contact [_1] to unlock it.', ['<a href="mailto:support@binary.com">support@binary.com</a>'])) });
        } else if (Client.status_detected('withdrawal_locked') && /cashier\.html/.test(window.location.href)) {
            span = this.general_authentication_message();
        }
        if (span) {
            $('#content').find('> .container').prepend(p.append(span));
        }
    },
    general_authentication_message: function() {
        const span = $('<span/>', { html: template(localize('To authenticate your account, kindly email the following to [_1]:', ['<a href="mailto:support@binary.com">support@binary.com</a>'])) });
        const ul   = $('<ul/>',   { class: 'checked' });
        const li1  = $('<li/>',   { text: localize('A scanned copy of your passport, driving licence (provisional or full) or identity card, showing your name and date of birth. Your document must be valid for at least 6 months after this date.') });
        const li2  = $('<li/>',   { text: localize('A scanned copy of a utility bill or bank statement (no more than 3 months old)') });
        return span.append(ul.append(li1, li2));
    },
    show_notification_outdated_browser: function() {
        window.$buoop = {
            vs : { i: 11, f: -4, o: -4, s: 9, c: -4 },
            api: 4,
            l  : getLanguage().toLowerCase(),
            url: 'https://whatbrowser.org/',
        };
        $(document).ready(function() {
            $('body').append($('<script/>', { src: '//browser-update.org/update.min.js' }));
        });
    },
};

const page = new Page();

// LocalStorage can be used as a means of communication among
// different windows. The problem that is solved here is what
// happens if the user logs out or switches loginid in one
// window while keeping another window or tab open. This can
// lead to unintended trades. The solution is to reload the
// page in all windows after switching loginid or after logout.

// onLoad.queue does not work on the home page.
// jQuery's ready function works always.

$(document).ready(function () {
    if ($('body').hasClass('BlueTopBack')) return; // exclude BO
    // Cookies is not always available.
    // So, fall back to a more basic solution.
    let match = document.cookie.match(/\bloginid=(\w+)/);
    match = match ? match[1] : '';
    $(window).on('storage', function (jq_event) {
        switch (jq_event.originalEvent.key) {
            case 'active_loginid':
                if (jq_event.originalEvent.newValue === match) return;
                if (jq_event.originalEvent.newValue === '') {
                    // logged out
                    page.reload();
                } else if (!window.is_logging_in) {
                    // loginid switch
                    page.reload();
                }
                break;
            case 'new_release_reload_time':
                if (jq_event.originalEvent.newValue !== jq_event.originalEvent.oldValue) {
                    page.reload(true);
                }
                break;
            // no default
        }
    });
    LocalStore.set('active_loginid', match);
});

module.exports = {
    page: page,
};<|MERGE_RESOLUTION|>--- conflicted
+++ resolved
@@ -1,24 +1,3 @@
-<<<<<<< HEAD
-var Login             = require('./login').Login;
-var template          = require('./utility').template;
-var LocalStore        = require('./storage').LocalStore;
-var State             = require('./storage').State;
-var localizeForLang   = require('./localize').localizeForLang;
-var localize          = require('./localize').localize;
-var getLanguage       = require('./language').getLanguage;
-var setCookieLanguage = require('./language').setCookieLanguage;
-var Url               = require('./url').Url;
-var url_for           = require('./url').url_for;
-var Client            = require('./client').Client;
-var Header            = require('./header').Header;
-var Menu              = require('./menu').Menu;
-var Contents          = require('./contents').Contents;
-var TrafficSource     = require('../common_functions/traffic_source').TrafficSource;
-var checkLanguage     = require('../common_functions/country_base').checkLanguage;
-var ViewBalance       = require('../websocket_pages/user/viewbalance/viewbalance.init').ViewBalance;
-var Cookies           = require('../../lib/js-cookie');
-
-=======
 const Login             = require('./login').Login;
 const template          = require('./utility').template;
 const LocalStore        = require('./storage').LocalStore;
@@ -37,7 +16,6 @@
 const checkLanguage     = require('../common_functions/country_base').checkLanguage;
 const ViewBalance       = require('../websocket_pages/user/viewbalance/viewbalance.init').ViewBalance;
 const Cookies           = require('../../lib/js-cookie');
->>>>>>> 7de87fe3
 require('../../lib/polyfills/array.includes');
 require('../../lib/polyfills/string.includes');
 require('../../lib/mmenu/jquery.mmenu.min.all.js');
