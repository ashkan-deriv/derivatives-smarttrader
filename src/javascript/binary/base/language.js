const CookieStorage = require('./storage').CookieStorage;
const Cookies       = require('../../lib/js-cookie');

const Language = (() => {
    'use strict';

    const all_languages = {
        EN   : 'English',
        DE   : 'Deutsch',
        ES   : 'Español',
        FR   : 'Français',
        ID   : 'Indonesia',
        IT   : 'Italiano',
        JA   : '日本語',
        PL   : 'Polish',
        PT   : 'Português',
        RU   : 'Русский',
        TH   : 'Thai',
        VI   : 'Tiếng Việt',
        ZH_CN: '简体中文',
        ZH_TW: '繁體中文',
    };

    const setCookieLanguage = (lang, set_anyway) => {
        if (!Cookies.get('language') || set_anyway) {
            const cookie = new CookieStorage('language');
            cookie.write(lang || getLanguage());
        }
    };

    const languageFromUrl = () => {
<<<<<<< HEAD
        const regex = new RegExp(`^(${Object.keys(allLanguages).join('|')})$`, 'i');
=======
        const regex = new RegExp('^(' + Object.keys(all_languages).join('|') + ')$', 'i');
>>>>>>> b20617f2
        const url_params = window.location.href.split('/').slice(3);
        return (url_params.find(lang => regex.test(lang)) || '');
    };

    let current_lang = null;
    const getLanguage = () => (current_lang = (current_lang || (languageFromUrl() || Cookies.get('language') || 'EN').toUpperCase()));

    const urlForLanguage = lang => window.location.href.replace(new RegExp(`\/${getLanguage()}\/`, 'i'), `/${lang.trim().toLowerCase()}/`);

    const onChangeLanguage = () => {
        let $this;
        $('#select_language').find('li').on('click', function() {
            $this = $(this);
            const lang = $this.attr('class');
            if (getLanguage() === lang) return;
            $('#display_language').find('.language').text($this.text());
            setCookieLanguage(lang, true);
            document.location = urlForLanguage(lang);
        });
    };

    return {
        getAll   : () => all_languages,
        setCookie: setCookieLanguage,
        get      : getLanguage,
        onChange : onChangeLanguage,
        urlFor   : urlForLanguage,
    };
})();

module.exports = Language;<|MERGE_RESOLUTION|>--- conflicted
+++ resolved
@@ -29,11 +29,7 @@
     };
 
     const languageFromUrl = () => {
-<<<<<<< HEAD
-        const regex = new RegExp(`^(${Object.keys(allLanguages).join('|')})$`, 'i');
-=======
-        const regex = new RegExp('^(' + Object.keys(all_languages).join('|') + ')$', 'i');
->>>>>>> b20617f2
+        const regex = new RegExp(`^(${Object.keys(all_languages).join('|')})$`, 'i');
         const url_params = window.location.href.split('/').slice(3);
         return (url_params.find(lang => regex.test(lang)) || '');
     };
