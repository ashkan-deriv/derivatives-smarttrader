--- conflicted
+++ resolved
@@ -116,12 +116,8 @@
     'get-started'            : { module: GetStarted },
     'get-started-jp'         : { module: GetStartedJP },
     'home-jp'                : { module: HomeJP,                     not_authenticated: true },
-<<<<<<< HEAD
     'ico-subscribe'          : { module: ICOSubscribe,               is_authenticated: true, only_real: true, needs_currency: true },
     'ico-info'               : { module: ICOInfo,                    is_authenticated: true, only_real: true, needs_currency: true },
-=======
-    'ico-subscribe'          : { module: ICOSubscribe,               is_authenticated: true, needs_currency: true },
->>>>>>> 5308b520
     'job-details'            : { module: JobDetails },
     'open-positions'         : { module: StaticPages.OpenPositions },
     'open-source-projects'   : { module: StaticPages.OpenSourceProjects },
