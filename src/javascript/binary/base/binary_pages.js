const LoggedInHandler = require('./logged_in');

const Careers            = require('../static_pages/careers');
const Charity            = require('../static_pages/charity');
const Contact            = require('../static_pages/contact');
const Endpoint           = require('../static_pages/endpoint');
const Home               = require('../static_pages/home');
const GetStarted         = require('../static_pages/get_started');
const GetStartedJP       = require('../static_pages/get_started_jp');
const JobDetails         = require('../static_pages/job_details');
const Platforms          = require('../static_pages/platforms');
const Regulation         = require('../static_pages/regulation');
const StaticPages        = require('../static_pages/static_pages');
const TermsAndConditions = require('../static_pages/tnc');
const WhyUs              = require('../static_pages/why_us');

const AccountTransfer            = require('../websocket_pages/cashier/account_transfer');
const Cashier                    = require('../websocket_pages/cashier/cashier');
const DepositWithdraw            = require('../websocket_pages/cashier/deposit_withdraw');
const PaymentAgentList           = require('../websocket_pages/cashier/payment_agent_list');
const PaymentAgentWithdraw       = require('../websocket_pages/cashier/payment_agent_withdraw');
const MBTradePage                = require('../websocket_pages/mb_trade/mb_tradepage');
const AssetIndexUI               = require('../websocket_pages/resources/asset_index/asset_indexws.ui');
const MarketTimesUI              = require('../websocket_pages/resources/market_times/market_timesws.ui');
const TradePage_Beta             = require('../websocket_pages/trade/beta/tradepage');
const TradePage                  = require('../websocket_pages/trade/tradepage');
const Authenticate               = require('../websocket_pages/user/account/authenticate');
const ChangePassword             = require('../websocket_pages/user/account/change_password');
const PaymentAgentTransfer       = require('../websocket_pages/user/account/payment_agent_transfer');
const Portfolio                  = require('../websocket_pages/user/account/portfolio/portfolio.init');
const ProfitTable                = require('../websocket_pages/user/account/profit_table/profit_table.init');
const APIToken                   = require('../websocket_pages/user/account/settings/api_token');
const AuthorisedApps             = require('../websocket_pages/user/account/settings/authorised_apps');
const CashierPassword            = require('../websocket_pages/user/account/settings/cashier_password');
const FinancialAssessment        = require('../websocket_pages/user/account/settings/financial_assessment');
const IPHistory                  = require('../websocket_pages/user/account/settings/iphistory');
const Limits                     = require('../websocket_pages/user/account/settings/limits');
const Settings                   = require('../websocket_pages/user/account/settings');
const SelfExclusionWS            = require('../websocket_pages/user/account/settings/self_exclusion');
const SettingsDetailsWS          = require('../websocket_pages/user/account/settings/settings_detailsws');
const Statement                  = require('../websocket_pages/user/account/statement/statement.init');
const TopUpVirtual               = require('../websocket_pages/user/account/top_up_virtual');
const LostPassword               = require('../websocket_pages/user/lost_password');
const MetaTrader                 = require('../websocket_pages/user/metatrader/metatrader');
const FinancialAccOpening        = require('../websocket_pages/user/new_account/financial_acc_opening');
const JapanAccOpening            = require('../websocket_pages/user/new_account/japan_acc_opening');
const RealAccOpening             = require('../websocket_pages/user/new_account/real_acc_opening');
const VirtualAccOpening          = require('../websocket_pages/user/new_account/virtual_acc_opening');
const ResetPassword              = require('../websocket_pages/user/reset_password');
const TNCApproval                = require('../websocket_pages/user/tnc_approval');

const CashierJP     = require('../../binary_japan/cashier');
const KnowledgeTest = require('../../binary_japan/knowledge_test/knowledge_test');

const pages_config = {
<<<<<<< HEAD
    account_transferws       : { module: AccountTransferWS,          is_authenticated: true, only_real: true },
    api_tokenws              : { module: APIToken,                   is_authenticated: true },
=======
    account_transfer         : { module: AccountTransfer,            is_authenticated: true, only_real: true },
    api_tokenws              : { module: APITokenWS,                 is_authenticated: true },
>>>>>>> fadb62c4
    assessmentws             : { module: FinancialAssessment,        is_authenticated: true, only_real: true },
    asset_indexws            : { module: AssetIndexUI },
    authenticatews           : { module: Authenticate,               is_authenticated: true, only_real: true },
    authorised_appsws        : { module: AuthorisedApps,             is_authenticated: true },
    careers                  : { module: Careers },
    cashier                  : { module: Cashier },
    cashier_passwordws       : { module: CashierPassword,            is_authenticated: true, only_real: true },
    change_passwordws        : { module: ChangePassword,             is_authenticated: true },
    charity                  : { module: Charity },
    contact                  : { module: Contact },
    detailsws                : { module: SettingsDetailsWS,          is_authenticated: true },
    endpoint                 : { module: Endpoint },
    epg_forwardws            : { module: DepositWithdraw,            is_authenticated: true, only_real: true },
    forwardws                : { module: DepositWithdraw,            is_authenticated: true, only_real: true },
    home                     : { module: Home,                       not_authenticated: true },
    iphistoryws              : { module: IPHistory,                  is_authenticated: true },
    japanws                  : { module: JapanAccOpening,            is_authenticated: true, only_virtual: true },
    knowledge_testws         : { module: KnowledgeTest,              is_authenticated: true, only_virtual: true },
    limitsws                 : { module: Limits,                     is_authenticated: true, only_real: true },
    logged_inws              : { module: LoggedInHandler },
    lost_passwordws          : { module: LostPassword,               not_authenticated: true },
    maltainvestws            : { module: FinancialAccOpening,        is_authenticated: true },
    market_timesws           : { module: MarketTimesUI },
    metatrader               : { module: MetaTrader,                 is_authenticated: true },
    multi_barriers_trading   : { module: MBTradePage },
    payment_agent_listws     : { module: PaymentAgentList },
    payment_methods          : { module: Cashier.PaymentMethods },
    platforms                : { module: Platforms },
    portfoliows              : { module: Portfolio,                is_authenticated: true },
    profit_tablews           : { module: ProfitTable,              is_authenticated: true },
    realws                   : { module: RealAccOpening,             is_authenticated: true, only_virtual: true },
    regulation               : { module: Regulation },
    reset_passwordws         : { module: ResetPassword,              not_authenticated: true },
    securityws               : { module: Settings,                   is_authenticated: true },
    self_exclusionws         : { module: SelfExclusionWS,            is_authenticated: true, only_real: true },
    settingsws               : { module: Settings,                   is_authenticated: true },
    signup                   : { module: StaticPages.AffiliateSignup },
    statementws              : { module: Statement,                is_authenticated: true },
    tnc_approvalws           : { module: TNCApproval,                is_authenticated: true, only_real: true },
    top_up_virtualws         : { module: TopUpVirtual,              is_authenticated: true, only_virtual: true },
    trading                  : { module: TradePage },
    trading_beta             : { module: TradePage_Beta },
    transferws               : { module: PaymentAgentTransfer,       is_authenticated: true, only_real: true },
    virtualws                : { module: VirtualAccOpening,          not_authenticated: true },
    withdrawws               : { module: PaymentAgentWithdraw,       is_authenticated: true, only_real: true },
    'deposit-jp'             : { module: CashierJP.Deposit,          is_authenticated: true, only_real: true },
    'get-started'            : { module: GetStarted },
    'get-started-jp'         : { module: GetStartedJP },
    'home-jp'                : { module: Home,                       not_authenticated: true },
    'job-details'            : { module: JobDetails },
    'open-positions'         : { module: StaticPages.OpenPositions },
    'open-source-projects'   : { module: StaticPages.OpenSourceProjects },
    'payment-agent'          : { module: StaticPages.PaymentAgent },
    'terms-and-conditions'   : { module: TermsAndConditions },
    'terms-and-conditions-jp': { module: TermsAndConditions },
    'volidx-markets'         : { module: StaticPages.VolidxMarkets },
    'why-us'                 : { module: WhyUs },
    'why-us-jp'              : { module: WhyUs },
    'withdraw-jp'            : { module: CashierJP.Withdraw,         is_authenticated: true, only_real: true },
};

module.exports = pages_config;<|MERGE_RESOLUTION|>--- conflicted
+++ resolved
@@ -53,13 +53,8 @@
 const KnowledgeTest = require('../../binary_japan/knowledge_test/knowledge_test');
 
 const pages_config = {
-<<<<<<< HEAD
-    account_transferws       : { module: AccountTransferWS,          is_authenticated: true, only_real: true },
+    account_transfer         : { module: AccountTransfer,            is_authenticated: true, only_real: true },
     api_tokenws              : { module: APIToken,                   is_authenticated: true },
-=======
-    account_transfer         : { module: AccountTransfer,            is_authenticated: true, only_real: true },
-    api_tokenws              : { module: APITokenWS,                 is_authenticated: true },
->>>>>>> fadb62c4
     assessmentws             : { module: FinancialAssessment,        is_authenticated: true, only_real: true },
     asset_indexws            : { module: AssetIndexUI },
     authenticatews           : { module: Authenticate,               is_authenticated: true, only_real: true },
