--- conflicted
+++ resolved
@@ -17,13 +17,8 @@
 const AccountTransferWS          = require('../websocket_pages/cashier/account_transferws');
 const Cashier                    = require('../websocket_pages/cashier/cashier');
 const DepositWithdraw            = require('../websocket_pages/cashier/deposit_withdraw');
-<<<<<<< HEAD
 const PaymentAgentList           = require('../websocket_pages/cashier/payment_agent_list');
-const PaymentAgentWithdrawWS     = require('../websocket_pages/cashier/payment_agent_withdrawws');
-=======
-const PaymentAgentListWS         = require('../websocket_pages/cashier/payment_agent_listws');
 const PaymentAgentWithdraw       = require('../websocket_pages/cashier/payment_agent_withdraw');
->>>>>>> 8c59927e
 const MBTradePage                = require('../websocket_pages/mb_trade/mb_tradepage');
 const AssetIndexUI               = require('../websocket_pages/resources/asset_index/asset_indexws.ui');
 const MarketTimesUI              = require('../websocket_pages/resources/market_times/market_timesws.ui');
@@ -31,15 +26,9 @@
 const TradePage                  = require('../websocket_pages/trade/tradepage');
 const Authenticate               = require('../websocket_pages/user/account/authenticate');
 const ChangePassword             = require('../websocket_pages/user/account/change_password');
-<<<<<<< HEAD
-const PaymentAgentTransferSocket = require('../websocket_pages/user/account/payment_agent_transfer');
+const PaymentAgentTransfer       = require('../websocket_pages/user/account/payment_agent_transfer');
 const Portfolio                  = require('../websocket_pages/user/account/portfolio/portfolio.init');
 const ProfitTable                = require('../websocket_pages/user/account/profit_table/profit_table.init');
-=======
-const PaymentAgentTransfer       = require('../websocket_pages/user/account/payment_agent_transfer');
-const PortfolioWS                = require('../websocket_pages/user/account/portfolio/portfolio.init');
-const ProfitTableWS              = require('../websocket_pages/user/account/profit_table/profit_table.init');
->>>>>>> 8c59927e
 const APITokenWS                 = require('../websocket_pages/user/account/settings/api_token');
 const AuthorisedApps             = require('../websocket_pages/user/account/settings/authorised_apps');
 const CashierPassword            = require('../websocket_pages/user/account/settings/cashier_password');
