var isStorageSupported = function(storage) {
    if(typeof storage === 'undefined') {
        return false;
    }

    var testKey = 'test';
    try {
        storage.setItem(testKey, '1');
        storage.removeItem(testKey);
        return true;
    } catch(e) {
        return false;
    }
};

var Store = function(storage) {
    this.storage = storage;
};

Store.prototype = {
      get: function(key) {
          return this.storage.getItem(key) || undefined;
      },
      set: function(key, value) {
          if (typeof value != "undefined") {
              this.storage.setItem(key, value);
          }
      },
      remove: function(key) {
          this.storage.removeItem(key);
      },
      clear: function() {
          this.storage.clear();
      },
};

var InScriptStore = function(object) { 
    this.store = typeof object !== 'undefined' ? object : {};
};

InScriptStore.prototype = {
    get: function(key) {
        return this.store[key];
    },
    set: function(key, value) {
        this.store[key] = value;
    },
    remove:  function(key) {
        this.store[key] = undefined;
    },
    clear: function() {
        this.store = {};
    }
};

var CookieStorage = function (cookie_name, cookie_domain) {
    this.initialized = false;
    this.cookie_name = cookie_name;
    var hostname = window.location.hostname;
    this.domain = cookie_domain || (/\.binary\.com/i.test(hostname) ? '.' + hostname.split('.').slice(-2).join('.') : hostname);
    this.path = '/';
    this.expires = new Date('Thu, 1 Jan 2037 12:00:00 GMT');
    this.value = {};
};

CookieStorage.prototype = {
    read: function() {
        var cookie_value = Cookies.get(this.cookie_name);
        try {
            this.value = cookie_value ? JSON.parse(cookie_value) : {};
        } catch (e) {
            this.value = {};
        }
        this.initialized = true;
    },
    write: function(value, expireDate, isSecure) {
        if (!this.initialized) this.read();
        this.value = value;
        if(expireDate) this.expires = expireDate;
        Cookies.set(this.cookie_name, this.value, {
            expires: this.expires,
            path   : this.path,
            domain : this.domain,
            secure : !!isSecure,
        });
    },
    get: function(key) {
        if (!this.initialized) this.read();
        return this.value[key];
    },
    set: function(key, value) {
        if (!this.initialized) this.read();
        this.value[key] = value;
        Cookies.set(this.cookie_name, this.value, {
            expires: new Date(this.expires),
            path   : this.path,
            domain : this.domain,
        });
    },
    remove: function() {
        Cookies.remove(this.cookie_name, {
            path   : this.path,
            domain : this.domain,
        });
    }
};

var Localizable = function(hash) {
    this.texts = typeof hash !== 'undefined'? hash : {};
};

Localizable.prototype = {
    localize: function(text, params) {
        var index = text.replace(/[\s|.]/g, '_');
        text = this.texts[index] || text;
        // only do templating when explicitly required
        return params ? template(text, params) : text;
    }
};

module.exports = {
<<<<<<< HEAD
    Localizable: Localizable,
    isStorageSupported: isStorageSupported,
    InScriptStore: InScriptStore,
    CookieStorage: CookieStorage,
    Store: Store,
=======
    isStorageSupported: isStorageSupported,
    Store: Store,
    InScriptStore: InScriptStore,
    CookieStorage: CookieStorage,
    Localizable: Localizable,
>>>>>>> 13e32ea8
};<|MERGE_RESOLUTION|>--- conflicted
+++ resolved
@@ -119,17 +119,9 @@
 };
 
 module.exports = {
-<<<<<<< HEAD
-    Localizable: Localizable,
-    isStorageSupported: isStorageSupported,
-    InScriptStore: InScriptStore,
-    CookieStorage: CookieStorage,
-    Store: Store,
-=======
     isStorageSupported: isStorageSupported,
     Store: Store,
     InScriptStore: InScriptStore,
     CookieStorage: CookieStorage,
     Localizable: Localizable,
->>>>>>> 13e32ea8
 };