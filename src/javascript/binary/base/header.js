--- conflicted
+++ resolved
@@ -7,13 +7,11 @@
 const urlFor              = require('./url').urlFor;
 const checkClientsCountry = require('../common_functions/country_base').checkClientsCountry;
 const jpClient            = require('../common_functions/country_base').jpClient;
+const toTitleCase         = require('../common_functions/string_util').toTitleCase;
 const BinarySocket        = require('../websocket_pages/socket');
 const MetaTrader          = require('../websocket_pages/user/metatrader/metatrader');
-<<<<<<< HEAD
+const RealityCheckData    = require('../websocket_pages/user/reality_check/reality_check.data');
 const getCurrencies       = require('../websocket_pages/user/sub_account').getCurrencies;
-=======
-const RealityCheckData    = require('../websocket_pages/user/reality_check/reality_check.data');
->>>>>>> 6dcc70ea
 
 const Header = (() => {
     'use strict';
@@ -45,61 +43,33 @@
 
     const showOrHideLoginForm = () => {
         if (!Client.isLoggedIn()) return;
-        const loginid_select = $('<div/>');
-<<<<<<< HEAD
-        const loginid_array = Client.get('loginid_array');
         BinarySocket.wait('authorize').then(() => {
-            const accounts = JSON.parse(Client.get('tokens'));
-            loginid_array.forEach((client) => {
-                if (!client.disabled) {
-                    const currency = accounts[client.id].currency;
-                    let type = 'Virtual';
-                    if (client.real) {
-                        if (client.financial)          type = 'Investment';
-                        else if (client.non_financial) type = 'Gaming';
-                        else                           type = currency ? '[_1]' : 'Real';
-                    }
-                    type += ' Account';
-
-                    const curr_id = client.id;
-                    const localized_type = localize(type, [currency]);
-                    if (curr_id === Client.get('loginid')) { // default account
+            const loginid_select = $('<div/>');
+            Client.getAllLoginids().forEach((loginid) => {
+                if (!Client.get('is_disabled', loginid)) {
+                    const account_title = Client.getAccountTitle(loginid);
+                    const is_real = /real/i.test(account_title);
+                    const currency = Client.get('currency', loginid);
+                    const localized_type = localize('[_1] Account', [is_real && currency ? currency : account_title]);
+                    if (loginid === Client.get('loginid')) { // default account
                         $('.account-type').html(localized_type);
-                        $('.account-id').html(curr_id);
+                        $('.account-id').html(loginid);
                     } else {
-                        loginid_select.append($('<a/>', { href: `${'java'}${'script:;'}`, 'data-value': curr_id })
-                            .append($('<li/>', { text: localized_type }).append($('<div/>', { text: curr_id }))))
+                        loginid_select.append($('<a/>', { href: `${'java'}${'script:;'}`, 'data-value': loginid })
+                            .append($('<li/>', { text: localized_type }).append($('<div/>', { text: loginid }))))
                             .append($('<div/>', { class: 'separator-line-thin-gray' }));
                     }
-=======
-        const types_map = {
-            virtual  : 'Virtual',
-            gaming   : 'Gaming',
-            financial: 'Investment',
-        };
-        Client.getAllLoginids().forEach((loginid) => {
-            if (!Client.get('is_disabled', loginid)) {
-                const type = `${types_map[Client.getAccountType(loginid)] || 'Real'} Account`;
-                const localized_type = localize(type);
-                if (loginid === Client.get('loginid')) { // default account
-                    $('.account-type').html(localized_type);
-                    $('.account-id').html(loginid);
-                } else {
-                    loginid_select.append($('<a/>', { href: `${'java'}${'script:;'}`, 'data-value': loginid })
-                        .append($('<li/>', { text: localized_type }).append($('<div/>', { text: loginid }))))
-                        .append($('<div/>', { class: 'separator-line-thin-gray' }));
->>>>>>> 6dcc70ea
                 }
+                let $this;
+                $('.login-id-list').html(loginid_select)
+                    .find('a').off('click')
+                    .on('click', function(e) {
+                        e.preventDefault();
+                        $this = $(this);
+                        $this.attr('disabled', 'disabled');
+                        switchLoginid($this.attr('data-value'));
+                    });
             });
-            let $this;
-            $('.login-id-list').html(loginid_select)
-                .find('a').off('click')
-                .on('click', function(e) {
-                    e.preventDefault();
-                    $this = $(this);
-                    $this.attr('disabled', 'disabled');
-                    switchLoginid($this.attr('data-value'));
-                });
         });
     };
 
@@ -138,40 +108,34 @@
                     .html($('<span/>', { text: localize(msg) }));
             };
 
-            let show_upgrade_msg = Client.canUpgrade(landing_company);
+            const jp_account_status = State.getResponse('get_settings.jp_account_status.status');
+            const upgrade_info = Client.getUpgradeInfo(landing_company, jp_account_status);
+            const show_upgrade_msg = upgrade_info.can_upgrade;
+
             if (Client.get('is_virtual')) {
-<<<<<<< HEAD
-=======
-                const show_upgrade_msg = !Client.hasAccountType('real');
-
->>>>>>> 6dcc70ea
                 $upgrade_msg.setVisibility(1)
                     .find('> span').setVisibility(1).end()
                     .find('a')
                     .setVisibility(0);
 
-                const jp_account_status = (State.getResponse('get_settings.jp_account_status') || {}).status;
                 if (jp_account_status) {
                     const has_disabled_jp = jpClient() && Client.getAccountOfType('real').is_disabled;
                     if (/jp_knowledge_test_(pending|fail)/.test(jp_account_status)) { // do not show upgrade for user that filled up form
                         showUpgrade('/new_account/knowledge_testws', '{JAPAN ONLY}Take knowledge test');
-                        show_upgrade_msg = false;
                     } else if (show_upgrade_msg || (has_disabled_jp && jp_account_status !== 'disabled')) {
                         $upgrade_msg.setVisibility(1);
                         if (jp_account_status === 'jp_activation_pending') {
                             if ($('.activation-message').length === 0) {
                                 $('#virtual-text').append($('<div/>', { class: 'activation-message', text: ` ${localize('Your Application is Being Processed.')}` }));
                             }
-                            show_upgrade_msg = false;
                         } else if (jp_account_status === 'activated') {
                             if ($('.activated-message').length === 0) {
                                 $('#virtual-text').append($('<div/>', { class: 'activated-message', text: ` ${localize('{JAPAN ONLY}Your Application has Been Processed. Please Re-Login to Access Your Real-Money Account.')}` }));
                             }
-                            show_upgrade_msg = false;
                         }
                     }
                 } else if (show_upgrade_msg) {
-                    showUpgrade('user/accounts', `Upgrade to a ${Client.canUpgradeVirtualToFinancial(landing_company) ? 'Financial' : 'Real'} Account`);
+                    showUpgrade('user/accounts', `Upgrade to a ${toTitleCase(upgrade_info.type)} Account`);
                 } else {
                     $upgrade_msg.find('a').setVisibility(0).html('');
                 }
@@ -179,21 +143,7 @@
                 $('#virtual-text').parent().setVisibility(0);
                 showUpgrade('user/accounts', 'Open a Financial Account');
             } else {
-<<<<<<< HEAD
                 $upgrade_msg.setVisibility(0);
-=======
-                let show_financial = false;
-                // also allow UK MLT client to open MF account
-                if (Client.canUpgradeGamingToFinancial(landing_company) || (Client.get('residence') === 'gb' && /^MLT/.test(Client.get('loginid')))) {
-                    show_financial = !Client.hasAccountType('financial');
-                }
-                if (show_financial) {
-                    $('#virtual-text').parent().setVisibility(0);
-                    showUpgrade('new_account/maltainvestws', 'Open a Financial Account');
-                } else {
-                    $upgrade_msg.setVisibility(0);
-                }
->>>>>>> 6dcc70ea
             }
             showHideNewAccount(show_upgrade_msg);
         });
@@ -203,21 +153,20 @@
         const authorize = State.get(['response', 'authorize', 'authorize']);
         if (can_upgrade || authorize.allow_omnibus) {
             if (authorize.allow_omnibus && !can_upgrade) {
-                const landing_company = State.get(['response', 'landing_company', 'landing_company']);
+                const landing_company = State.getResponse('landing_company');
                 const currencies = getCurrencies(authorize.sub_accounts, landing_company);
                 if (!currencies.length) {
                     return;
                 }
             }
-            if (!$('#create_new_account').length) {
-                $('#user_accounts').setVisibility(0);
-                $('.topMenuSecurity').parent('a').after($('<a/>', { class: 'link', href: urlFor('user/accounts') })
-                    .append($('<li/>', { id: 'create_new_account', text: localize('Create Account') })));
-            }
+            changeAccountsText(1, 'Create Account');
         } else {
-            $('#user_accounts').setVisibility(1);
-            $('#create_new_account').remove();
-        }
+            changeAccountsText(0, 'Accounts List');
+        }
+    };
+
+    const changeAccountsText = (add_new_style, text) => {
+        $('#user_accounts')[`${add_new_style ? 'add' : 'remove'}Class`]('create_new_account').find('li').text(localize(text));
     };
 
     const displayNotification = (message, is_error, msg_code = '') => {
