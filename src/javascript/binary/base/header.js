const BinaryPjax          = require('./binary_pjax');
const Client              = require('./client');
const GTM                 = require('./gtm');
const localize            = require('./localize').localize;
const Login               = require('./login');
const State               = require('./storage').State;
const urlFor              = require('./url').urlFor;
const isEmptyObject       = require('./utility').isEmptyObject;
const checkClientsCountry = require('../common_functions/country_base').checkClientsCountry;
const jpClient            = require('../common_functions/country_base').jpClient;
const MetaTrader          = require('../websocket_pages/user/metatrader/metatrader');

const Header = (() => {
    'use strict';

    const onLoad = () => {
        showOrHideLoginForm();
        bindClick();
        if (!Login.isLoginPages()) {
            checkClientsCountry();
        }
        if (Client.isLoggedIn()) {
            $('ul#menu-top').addClass('smaller-font');
            displayAccountStatus();
        }
    };

    const bindClick = () => {
        $('#logo').off('click').on('click', () => {
            BinaryPjax.load(urlFor(Client.isLoggedIn() ? (jpClient() ? 'multi_barriers_trading' : 'trading') : ''));
        });
        $('#btn_login').off('click').on('click', (e) => {
            e.preventDefault();
            Login.redirectToLogin();
        });
        $('a.logout').off('click').on('click', () => {
            Client.sendLogoutRequest();
        });
    };

    const showOrHideLoginForm = () => {
        if (!Client.isLoggedIn()) return;
        const loginid_select = $('<div/>');
        const loginid_array = Client.get('loginid_array');
        loginid_array.forEach((client) => {
            if (!client.disabled) {
                let type = 'Virtual';
                if (client.real) {
                    if (client.financial)          type = 'Investment';
                    else if (client.non_financial) type = 'Gaming';
                    else                           type = 'Real';
                }
                type += ' Account';

                const curr_id = client.id;
                const localized_type = localize(type);
                if (curr_id === Client.get('loginid')) { // default account
                    $('.account-type').html(localized_type);
                    $('.account-id').html(curr_id);
                } else {
                    loginid_select.append($('<a/>', { href: `${'java'}${'script:;'}`, 'data-value': curr_id })
                        .append($('<li/>', { text: localized_type }).append($('<div/>', { text: curr_id }))))
                        .append($('<div/>', { class: 'separator-line-thin-gray' }));
                }
            }
        });
        let $this;
        $('.login-id-list').html(loginid_select)
            .find('a').off('click')
            .on('click', function(e) {
                e.preventDefault();
                $this = $(this);
                $this.attr('disabled', 'disabled');
                switchLoginid($this.attr('data-value'));
            });
    };

    const metatraderMenuItemVisibility = (landing_company_response) => {
        if (MetaTrader.isEligible(landing_company_response)) {
            $('#all-accounts').find('#user_menu_metatrader').removeClass('invisible');
        }
    };

    const switchLoginid = (loginid) => {
        if (!loginid || loginid.length === 0) return;
        const token = Client.getToken(loginid);
        if (!token || token.length === 0) {
            Client.sendLogoutRequest(true);
            return;
        }

        // cleaning the previous values
        Client.clear();
        sessionStorage.setItem('active_tab', '1');
        // set cookies: loginid, login
        Client.setCookie('loginid', loginid);
        Client.setCookie('login',   token);
        // set local storage
        GTM.setLoginFlag();
        localStorage.setItem('active_loginid', loginid);
        $('.login-id-list a').removeAttr('disabled');
        window.location.reload();
    };

    const upgradeMessageVisibility = () => {
        BinarySocket.wait('authorize', 'landing_company', 'get_settings').then(() => {
            const landing_company = State.get(['response', 'landing_company', 'landing_company']);
            const loginid_array = Client.get('loginid_array');

            const $upgrade_msg = $('.upgrademessage');
            const hidden_class  = 'invisible';

            const showUpgrade = (url, msg) => {
                $upgrade_msg.removeClass(hidden_class)
                    .find('a').removeClass(hidden_class)
                    .attr('href', urlFor(url))
                    .html($('<span/>', { text: localize(msg) }));
            };

            if (Client.get('is_virtual')) {
                const show_upgrade_msg = !loginid_array.some(client => client.real);

                $upgrade_msg.removeClass(hidden_class)
                    .find('> span').removeClass(hidden_class).end()
                    .find('a')
                    .addClass(hidden_class);

                const jp_account_status = (State.get(['response', 'get_settings', 'get_settings', 'jp_account_status']) || {}).status;
                if (jp_account_status && show_upgrade_msg) {
                    if (/jp_knowledge_test_(pending|fail)/.test(jp_account_status)) { // do not show upgrade for user that filled up form
                        showUpgrade('/new_account/knowledge_testws', '{JAPAN ONLY}Take knowledge test');
                    } else {
                        $upgrade_msg.removeClass(hidden_class);
                        if (jp_account_status === 'jp_activation_pending') {
                            if ($('.activation-message').length === 0) {
                                $('#virtual-text').append($('<div/>', { class: 'activation-message', text: ` ${localize('Your Application is Being Processed.')}` }));
                            }
                        } else if (jp_account_status === 'activated') {
                            if ($('.activated-message').length === 0) {
                                $('#virtual-text').append($('<div/>', { class: 'activated-message', text: ` ${localize('{JAPAN ONLY}Your Application has Been Processed. Please Re-Login to Access Your Real-Money Account.')}` }));
                            }
                        }
                    }
                } else if (show_upgrade_msg) {
                    $upgrade_msg.find('> span').removeClass(hidden_class);
                    if (Client.canUpgradeVirtualToFinancial(landing_company)) {
                        showUpgrade('new_account/maltainvestws', 'Upgrade to a Financial Account');
                    } else if (Client.canUpgradeVirtualToJapan(landing_company)) {
                        showUpgrade('new_account/japanws', 'Upgrade to a Real Account');
                    } else {
                        showUpgrade('new_account/realws', 'Upgrade to a Real Account');
                    }
                } else {
                    $upgrade_msg.find('a').addClass(hidden_class).html('');
                }
            } else {
                let show_financial = false;
                // also allow UK MLT client to open MF account
                if (Client.canUpgradeGamingToFinancial(landing_company) || (Client.get('residence') === 'gb' && /^MLT/.test(Client.get('loginid')))) {
                    show_financial = !loginid_array.some(client => client.financial);
                }
                if (show_financial) {
                    $('#virtual-text').parent().addClass('invisible');
                    showUpgrade('new_account/maltainvestws', 'Open a Financial Account');
                } else {
                    $upgrade_msg.addClass(hidden_class);
                }
            }
        });
    };

    const displayNotification = (message) => {
        const $msg_notification = $('#msg_notification');
        $msg_notification.html(message);
        if ($msg_notification.is(':hidden')) $msg_notification.slideDown(500);
    };

    const hideNotification = () => {
        const $msg_notification = $('#msg_notification');
        if ($msg_notification.is(':visible')) $msg_notification.slideUp(500, () => { $msg_notification.html(''); });
    };

    const displayAccountStatus = () => {
        BinarySocket.wait('authorize').then(() => {
            let get_account_status,
                status,
                should_authenticate = false;

            const riskAssessment = () => {
                if (get_account_status.risk_classification === 'high') {
                    return isEmptyObject(State.get(['response', 'get_financial_assessment', 'get_financial_assessment']));
                }
                return false;
            };

            const messages = {
                authenticate: () => localize('Please [_1]authenticate your account[_2] to lift your withdrawal and trading limits.',
                    ['<a href="' + urlFor('user/authenticate') + '">', '</a>']),
                financial_limit: () => localize('Please set [_1]self exclusion[_2] 30-day turnover limit.',
                    ['<a href="' + urlFor('user/security/self_exclusionws') + '#max_30day_turnover">', '</a>']),
                residence: () => localize('Please set [_1]country of residence[_2] before upgrading to a real-money account.',
                    ['<a href="' + urlFor('user/settings/detailsws') + '">', '</a>']),
                risk: () => localize('Please complete the [_1]financial assessment form[_2] to lift your withdrawal and trading limits.',
                    ['<a href="' + urlFor('user/settings/assessmentws') + '">', '</a>']),
                tax: () => localize('Please [_1]complete your account profile[_2] to lift your withdrawal and trading limits.',
                    ['<a href="' + urlFor('user/settings/detailsws') + '">', '</a>']),
                tnc: () => localize('Please [_1]accept the updated Terms and Conditions[_2] to lift your withdrawal and trading limits.',
                    ['<a href="' + urlFor('user/tnc_approvalws') + '">', '</a>']),
                unwelcome: () => localize('Your account is restricted. Kindly [_1]contact customer support[_2] for assistance.',
                    ['<a href="' + urlFor('contact') + '">', '</a>']),
            };

            const validations = {
<<<<<<< HEAD
                authenticate   : () => (!/authenticated/.test(status) || !/age_verification/.test(status)) && !jpClient(),
                financial_limit: () => /ukrts_max_turnover_limit_not_set/.test(status),
                residence      : () => !Client.get('residence'),
                risk           : () => riskAssessment(),
                tax            : () => Client.shouldCompleteTax(),
                tnc            : () => Client.shouldAcceptTnc(),
                unwelcome      : () => /(unwelcome|(cashier|withdrawal)_locked)/.test(status),
=======
                authenticate: () =>
                    (!/authenticated/.test(status) || !/age_verification/.test(status)) && !jpClient() && should_authenticate,
                residence: () => !Client.get('residence'),
                risk     : () => riskAssessment(),
                tax      : () => Client.shouldCompleteTax(),
                tnc      : () => Client.shouldAcceptTnc(),
                unwelcome: () => /(unwelcome|(cashier|withdrawal)_locked)/.test(status),
>>>>>>> 6f3a2680
            };

            // real account checks
            const check_statuses_real = [
                { validation: validations.tnc,             message: messages.tnc },
                { validation: validations.financial_limit, message: messages.financial_limit },
                { validation: validations.risk,            message: messages.risk },
                { validation: validations.tax,             message: messages.tax },
                { validation: validations.authenticate,    message: messages.authenticate },
                { validation: validations.unwelcome,       message: messages.unwelcome },
            ];

            // virtual checks
            const check_statuses_virtual = [
                { validation: validations.residence, message: messages.residence },
            ];

            const checkStatus = (check_statuses) => {
                const notified = check_statuses.some((object) => {
                    if (object.validation()) {
                        displayNotification(object.message());
                        return true;
                    }
                    return false;
                });
                if (!notified) hideNotification();
            };

            if (Client.get('is_virtual')) {
                checkStatus(check_statuses_virtual);
            } else {
                BinarySocket.wait('website_status', 'get_account_status', 'get_settings', 'get_financial_assessment', 'balance').then(() => {
                    get_account_status = State.get(['response', 'get_account_status', 'get_account_status']) || {};
                    status = get_account_status.status;
                    if (/costarica/.test(Client.get('landing_company_name')) && +Client.get('balance') < 200) {
                        BinarySocket.send({ mt5_login_list: 1 }).then((response) => {
                            if (response.mt5_login_list.length) {
                                should_authenticate = true;
                            }
                            checkStatus(check_statuses_real);
                        });
                    } else {
                        should_authenticate = true;
                        checkStatus(check_statuses_real);
                    }
                });
            }
        });
    };

    return {
        onLoad: onLoad,

        upgradeMessageVisibility    : upgradeMessageVisibility,
        metatraderMenuItemVisibility: metatraderMenuItemVisibility,
        displayAccountStatus        : displayAccountStatus,
    };
})();

module.exports = Header;<|MERGE_RESOLUTION|>--- conflicted
+++ resolved
@@ -195,39 +195,30 @@
 
             const messages = {
                 authenticate: () => localize('Please [_1]authenticate your account[_2] to lift your withdrawal and trading limits.',
-                    ['<a href="' + urlFor('user/authenticate') + '">', '</a>']),
-                financial_limit: () => localize('Please set [_1]self exclusion[_2] 30-day turnover limit.',
-                    ['<a href="' + urlFor('user/security/self_exclusionws') + '#max_30day_turnover">', '</a>']),
+                    [`<a href="${urlFor('user/authenticate')}">`, '</a>']),
+                financial_limit: () => localize('Please set [_1]Self Exclusion 30-day turnover limit[_2] to lift your deposit limits',
+                    [`<a href="${urlFor('user/security/self_exclusionws')}#max_30day_turnover">`, '</a>']),
                 residence: () => localize('Please set [_1]country of residence[_2] before upgrading to a real-money account.',
-                    ['<a href="' + urlFor('user/settings/detailsws') + '">', '</a>']),
+                    [`<a href="${urlFor('user/settings/detailsws')}">`, '</a>']),
                 risk: () => localize('Please complete the [_1]financial assessment form[_2] to lift your withdrawal and trading limits.',
-                    ['<a href="' + urlFor('user/settings/assessmentws') + '">', '</a>']),
+                    [`<a href="${urlFor('user/settings/assessmentws')}">`, '</a>']),
                 tax: () => localize('Please [_1]complete your account profile[_2] to lift your withdrawal and trading limits.',
-                    ['<a href="' + urlFor('user/settings/detailsws') + '">', '</a>']),
+                    [`<a href="${urlFor('user/settings/detailsws')}">`, '</a>']),
                 tnc: () => localize('Please [_1]accept the updated Terms and Conditions[_2] to lift your withdrawal and trading limits.',
-                    ['<a href="' + urlFor('user/tnc_approvalws') + '">', '</a>']),
+                    [`<a href="${urlFor('user/tnc_approvalws')}">`, '</a>']),
                 unwelcome: () => localize('Your account is restricted. Kindly [_1]contact customer support[_2] for assistance.',
-                    ['<a href="' + urlFor('contact') + '">', '</a>']),
+                    [`<a href="${urlFor('contact')}">`, '</a>']),
             };
 
             const validations = {
-<<<<<<< HEAD
-                authenticate   : () => (!/authenticated/.test(status) || !/age_verification/.test(status)) && !jpClient(),
+                authenticate: () =>
+                    (!/authenticated/.test(status) || !/age_verification/.test(status)) && !jpClient() && should_authenticate,
                 financial_limit: () => /ukrts_max_turnover_limit_not_set/.test(status),
                 residence      : () => !Client.get('residence'),
                 risk           : () => riskAssessment(),
                 tax            : () => Client.shouldCompleteTax(),
                 tnc            : () => Client.shouldAcceptTnc(),
                 unwelcome      : () => /(unwelcome|(cashier|withdrawal)_locked)/.test(status),
-=======
-                authenticate: () =>
-                    (!/authenticated/.test(status) || !/age_verification/.test(status)) && !jpClient() && should_authenticate,
-                residence: () => !Client.get('residence'),
-                risk     : () => riskAssessment(),
-                tax      : () => Client.shouldCompleteTax(),
-                tnc      : () => Client.shouldAcceptTnc(),
-                unwelcome: () => /(unwelcome|(cashier|withdrawal)_locked)/.test(status),
->>>>>>> 6f3a2680
             };
 
             // real account checks
