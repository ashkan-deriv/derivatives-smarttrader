const BinaryPjax          = require('./binary_pjax');
const Client              = require('./client');
const GTM                 = require('./gtm');
const localize            = require('./localize').localize;
const Login               = require('./login');
const State               = require('./storage').State;
const urlFor              = require('./url').urlFor;
const isEmptyObject       = require('./utility').isEmptyObject;
const checkClientsCountry = require('../common_functions/country_base').checkClientsCountry;
const jpClient            = require('../common_functions/country_base').jpClient;
const MetaTrader          = require('../websocket_pages/user/metatrader/metatrader');

const Header = (() => {
    'use strict';

    const onLoad = () => {
        showOrHideLoginForm();
        bindClick();
        if (!Login.isLoginPages()) {
            checkClientsCountry();
        }
        if (Client.isLoggedIn()) {
            $('ul#menu-top').addClass('smaller-font');
            displayAccountStatus();
        }
    };

    const bindClick = () => {
        $('#logo').off('click').on('click', () => {
            BinaryPjax.load(urlFor(Client.isLoggedIn() ? (jpClient() ? 'multi_barriers_trading' : 'trading') : ''));
        });
        $('#btn_login').off('click').on('click', (e) => {
            e.preventDefault();
            Login.redirectToLogin();
        });
        $('a.logout').off('click').on('click', () => {
            Client.sendLogoutRequest();
        });
    };

    const showOrHideLoginForm = () => {
        if (!Client.isLoggedIn()) return;
        const loginid_select = $('<div/>');
        const loginid_array = Client.get('loginid_array');
        loginid_array.forEach((client) => {
            if (!client.disabled) {
                let type = 'Virtual';
                if (client.real) {
                    if (client.financial)          type = 'Investment';
                    else if (client.non_financial) type = 'Gaming';
                    else                           type = 'Real';
                }
                type += ' Account';

                const curr_id = client.id;
                const localized_type = localize(type);
                if (curr_id === Client.get('loginid')) { // default account
                    $('.account-type').html(localized_type);
                    $('.account-id').html(curr_id);
                } else {
                    loginid_select.append($('<a/>', { href: `${'java'}${'script:;'}`, 'data-value': curr_id })
                        .append($('<li/>', { text: localized_type }).append($('<div/>', { text: curr_id }))))
                        .append($('<div/>', { class: 'separator-line-thin-gray' }));
                }
            }
        });
        let $this;
        $('.login-id-list').html(loginid_select)
            .find('a').off('click')
            .on('click', function(e) {
                e.preventDefault();
                $this = $(this);
                $this.attr('disabled', 'disabled');
                switchLoginid($this.attr('data-value'));
            });
    };

    const metatraderMenuItemVisibility = (landing_company_response) => {
        if (MetaTrader.isEligible(landing_company_response)) {
            $('#all-accounts').find('#user_menu_metatrader').removeClass('invisible');
        }
    };

    const switchLoginid = (loginid) => {
        if (!loginid || loginid.length === 0) return;
        const token = Client.getToken(loginid);
        if (!token || token.length === 0) {
            Client.sendLogoutRequest(true);
            return;
        }

        // cleaning the previous values
        Client.clear();
        sessionStorage.setItem('active_tab', '1');
        // set cookies: loginid, login
        Client.setCookie('loginid', loginid);
        Client.setCookie('login',   token);
        // set local storage
        GTM.setLoginFlag();
        localStorage.setItem('active_loginid', loginid);
        $('.login-id-list a').removeAttr('disabled');
        window.location.reload();
    };

    const upgradeMessageVisibility = () => {
        BinarySocket.wait('authorize', 'landing_company', 'get_settings').then(() => {
            const landing_company = State.get(['response', 'landing_company', 'landing_company']);
            const loginid_array = Client.get('loginid_array');

            const $upgrade_msg = $('.upgrademessage');
            const hidden_class  = 'invisible';

            const showUpgrade = (url, msg) => {
                $upgrade_msg.removeClass(hidden_class)
                    .find('a').removeClass(hidden_class)
                    .attr('href', urlFor(url))
                    .html($('<span/>', { text: localize(msg) }));
            };

            if (Client.get('is_virtual')) {
                const show_upgrade_msg = !loginid_array.some(client => client.real);

                $upgrade_msg.removeClass(hidden_class)
                    .find('> span').removeClass(hidden_class).end()
                    .find('a')
                    .addClass(hidden_class);

                const jp_account_status = (State.get(['response', 'get_settings', 'get_settings', 'jp_account_status']) || {}).status;
                if (jp_account_status && show_upgrade_msg) {
                    if (/jp_knowledge_test_(pending|fail)/.test(jp_account_status)) { // do not show upgrade for user that filled up form
                        showUpgrade('/new_account/knowledge_testws', '{JAPAN ONLY}Take knowledge test');
                    } else {
                        $upgrade_msg.removeClass(hidden_class);
                        if (jp_account_status === 'jp_activation_pending') {
                            if ($('.activation-message').length === 0) {
                                $('#virtual-text').append($('<div/>', { class: 'activation-message', text: ` ${localize('Your Application is Being Processed.')}` }));
                            }
                        } else if (jp_account_status === 'activated') {
                            if ($('.activated-message').length === 0) {
                                $('#virtual-text').append($('<div/>', { class: 'activated-message', text: ` ${localize('{JAPAN ONLY}Your Application has Been Processed. Please Re-Login to Access Your Real-Money Account.')}` }));
                            }
                        }
                    }
                } else if (show_upgrade_msg) {
                    $upgrade_msg.find('> span').removeClass(hidden_class);
                    if (Client.canUpgradeVirtualToFinancial(landing_company)) {
                        showUpgrade('new_account/maltainvestws', 'Upgrade to a Financial Account');
                    } else if (Client.canUpgradeVirtualToJapan(landing_company)) {
                        showUpgrade('new_account/japanws', 'Upgrade to a Real Account');
                    } else {
                        showUpgrade('new_account/realws', 'Upgrade to a Real Account');
                    }
                } else {
                    $upgrade_msg.find('a').addClass(hidden_class).html('');
                }
            } else {
                let show_financial = false;
                // also allow UK MLT client to open MF account
                if (Client.canUpgradeGamingToFinancial(landing_company) || (Client.get('residence') === 'gb' && /^MLT/.test(Client.get('loginid')))) {
                    show_financial = !loginid_array.some(client => client.financial);
                }
                if (show_financial) {
                    $('#virtual-text').parent().addClass('invisible');
                    showUpgrade('new_account/maltainvestws', 'Open a Financial Account');
                } else {
                    $upgrade_msg.addClass(hidden_class);
                }
            }
        });
    };

    const displayNotification = (message) => {
        const $msg_notification = $('#msg_notification');
        $msg_notification.html(message);
        if ($msg_notification.is(':hidden')) $msg_notification.slideDown(500);
    };

    const hideNotification = () => {
        const $msg_notification = $('#msg_notification');
        if ($msg_notification.is(':visible')) $msg_notification.slideUp(500, () => { $msg_notification.html(''); });
    };

    const displayAccountStatus = () => {
        BinarySocket.wait('authorize').then(() => {
            let get_account_status,
                status,
                should_authenticate = false;

            const riskAssessment = () => {
                if (get_account_status.risk_classification === 'high') {
                    return isEmptyObject(State.get(['response', 'get_financial_assessment', 'get_financial_assessment']));
                }
                return false;
            };

            const messages = {
<<<<<<< HEAD
                authenticate: () => localize('Please [_1]authenticate your account[_2] to lift your withdrawal and trading limits.',
                    [`<a href="${urlFor('user/authenticate')}">`, '</a>']),
=======
                authenticate: () => localize('[_1]Authenticate your account[_2] now to take full advantage of all withdrawal options available.',
                    ['<a href="' + urlFor('user/authenticate') + '">', '</a>']),
>>>>>>> d3ce2bdc
                residence: () => localize('Please set [_1]country of residence[_2] before upgrading to a real-money account.',
                    [`<a href="${urlFor('user/settings/detailsws')}">`, '</a>']),
                risk: () => localize('Please complete the [_1]financial assessment form[_2] to lift your withdrawal and trading limits.',
                    [`<a href="${urlFor('user/settings/assessmentws')}">`, '</a>']),
                tax: () => localize('Please [_1]complete your account profile[_2] to lift your withdrawal and trading limits.',
                    [`<a href="${urlFor('user/settings/detailsws')}">`, '</a>']),
                tnc: () => localize('Please [_1]accept the updated Terms and Conditions[_2] to lift your withdrawal and trading limits.',
                    [`<a href="${urlFor('user/tnc_approvalws')}">`, '</a>']),
                unwelcome: () => localize('Your account is restricted. Kindly [_1]contact customer support[_2] for assistance.',
                    [`<a href="${urlFor('contact')}">`, '</a>']),
            };

            const validations = {
                authenticate: () =>
                    (!/authenticated/.test(status) || !/age_verification/.test(status)) && !jpClient() && should_authenticate,
                residence: () => !Client.get('residence'),
                risk     : () => riskAssessment(),
                tax      : () => Client.shouldCompleteTax(),
                tnc      : () => Client.shouldAcceptTnc(),
                unwelcome: () => /(unwelcome|(cashier|withdrawal)_locked)/.test(status),
            };

            // real account checks
            const check_statuses_real = [
                { validation: validations.tnc,          message: messages.tnc },
                { validation: validations.risk,         message: messages.risk },
                { validation: validations.tax,          message: messages.tax },
                { validation: validations.authenticate, message: messages.authenticate },
                { validation: validations.unwelcome,    message: messages.unwelcome },
            ];

            // virtual checks
            const check_statuses_virtual = [
                { validation: validations.residence, message: messages.residence },
            ];

            const checkStatus = (check_statuses) => {
                const notified = check_statuses.some((object) => {
                    if (object.validation()) {
                        displayNotification(object.message());
                        return true;
                    }
                    return false;
                });
                if (!notified) hideNotification();
            };

            if (Client.get('is_virtual')) {
                checkStatus(check_statuses_virtual);
            } else {
                BinarySocket.wait('website_status', 'get_account_status', 'get_settings', 'get_financial_assessment', 'balance').then(() => {
                    get_account_status = State.get(['response', 'get_account_status', 'get_account_status']) || {};
                    status = get_account_status.status;
                    if (/costarica/.test(Client.get('landing_company_name')) && +Client.get('balance') < 200) {
                        BinarySocket.send({ mt5_login_list: 1 }).then((response) => {
                            if (response.mt5_login_list.length) {
                                should_authenticate = true;
                            }
                            checkStatus(check_statuses_real);
                        });
                    } else {
                        should_authenticate = true;
                        checkStatus(check_statuses_real);
                    }
                });
            }
        });
    };

    return {
        onLoad: onLoad,

        upgradeMessageVisibility    : upgradeMessageVisibility,
        metatraderMenuItemVisibility: metatraderMenuItemVisibility,
        displayAccountStatus        : displayAccountStatus,
    };
})();

module.exports = Header;<|MERGE_RESOLUTION|>--- conflicted
+++ resolved
@@ -194,13 +194,8 @@
             };
 
             const messages = {
-<<<<<<< HEAD
-                authenticate: () => localize('Please [_1]authenticate your account[_2] to lift your withdrawal and trading limits.',
+                authenticate: () => localize('[_1]Authenticate your account[_2] now to take full advantage of all withdrawal options available.',
                     [`<a href="${urlFor('user/authenticate')}">`, '</a>']),
-=======
-                authenticate: () => localize('[_1]Authenticate your account[_2] now to take full advantage of all withdrawal options available.',
-                    ['<a href="' + urlFor('user/authenticate') + '">', '</a>']),
->>>>>>> d3ce2bdc
                 residence: () => localize('Please set [_1]country of residence[_2] before upgrading to a real-money account.',
                     [`<a href="${urlFor('user/settings/detailsws')}">`, '</a>']),
                 risk: () => localize('Please complete the [_1]financial assessment form[_2] to lift your withdrawal and trading limits.',
