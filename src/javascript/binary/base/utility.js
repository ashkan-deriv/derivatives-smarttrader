--- conflicted
+++ resolved
@@ -260,12 +260,6 @@
     return (longcode ? longcode.replace(match[0], timeStr) : timeStr);
 }
 
-<<<<<<< HEAD
-function template(string, content) {
-    return string.replace(/\[_(\d+)\]/g, function(s, index) {
-        return content[(+index) - 1];
-    });
-=======
 function downloadCSV(csvContents, filename) {
     var csv = 'data:text/csv;charset=utf-8,' + csvContents;
     var downloadLink = document.createElement('a');
@@ -275,7 +269,12 @@
     document.body.appendChild(downloadLink);
     downloadLink.click();
     document.body.removeChild(downloadLink);
->>>>>>> d86b6fc1
+}
+
+function template(string, content) {
+    return string.replace(/\[_(\d+)\]/g, function(s, index) {
+        return content[(+index) - 1];
+    });
 }
 
 //used temporarily for mocha test
