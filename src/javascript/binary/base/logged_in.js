const Client             = require('./client');
const GTM                = require('./gtm');
const getLanguage        = require('./language').get;
const defaultRedirectUrl = require('./url').defaultRedirectUrl;
const urlFor             = require('./url').urlFor;
const isEmptyObject      = require('./utility').isEmptyObject;
const Cookies            = require('../../lib/js-cookie');

const LoggedInHandler = (() => {
    'use strict';

    const onLoad = () => {
        parent.window.is_logging_in = 1; // this flag is used in base.js to prevent auto-reloading this page
        let redirect_url;
        try {
            const tokens  = storeTokens();
            let loginid = Cookies.get('loginid');

            if (!loginid) { // redirected to another domain (e.g. github.io) so those cookie are not accessible here
                const loginids = Object.keys(tokens);
                let loginid_list = '';
<<<<<<< HEAD
                loginids.map(function(id) {
                    loginid_list += `${(loginid_list ? '+' : '')}${id}:${(/^V/i.test(id) ? 'V' : 'R')}:E`; // since there is not any data source to check, so assume all are enabled, disabled accounts will be handled on authorize
=======
                loginids.map((id) => {
                    loginid_list += (loginid_list ? '+' : '') + id + ':' + (/^V/i.test(id) ? 'V' : 'R') + ':E'; // since there is not any data source to check, so assume all are enabled, disabled accounts will be handled on authorize
>>>>>>> b20617f2
                });
                loginid = loginids[0];
                // set cookies
                Client.setCookie('loginid',      loginid);
                Client.setCookie('loginid_list', loginid_list);
            }
            Client.setCookie('login', tokens[loginid]);

            // set flags
            GTM.setLoginFlag();

            // redirect url
            redirect_url = sessionStorage.getItem('redirect_url');
            sessionStorage.removeItem('redirect_url');
        } catch (e) { console.log('storage is not supported'); }

        // redirect back
        let set_default = true;
        if (redirect_url) {
            const do_not_redirect = ['reset_passwordws', 'lost_passwordws', 'change_passwordws', 'home', 'home-jp'];
            const reg = new RegExp(do_not_redirect.join('|'), 'i');
            if (!reg.test(redirect_url) && urlFor('') !== redirect_url) {
                set_default = false;
            }
        }
        if (set_default) {
            redirect_url = defaultRedirectUrl();
            const lang_cookie = Cookies.get('language');
            const language = getLanguage();
            if (lang_cookie && lang_cookie !== language) {
                redirect_url = redirect_url.replace(new RegExp(`\/${language}\/`, 'i'), `/${lang_cookie.toLowerCase()}/`);
            }
        }
        document.getElementById('loading_link').setAttribute('href', redirect_url);
        window.location.href = redirect_url; // need to redirect not using pjax
    };

    const storeTokens = () => {
        // Parse hash for loginids and tokens returned by OAuth
        const hash = (/acct1/i.test(window.location.hash) ? window.location.hash : window.location.search).substr(1).split('&'); // to maintain compatibility till backend change released
        const tokens = {};
        for (let i = 0; i < hash.length; i += 2) {
            const loginid = getHashValue(hash[i], 'acct');
            const token   = getHashValue(hash[i + 1], 'token');
            if (loginid && token) {
                tokens[loginid] = token;
            }
        }
        if (!isEmptyObject(tokens)) {
            Client.set('tokens', JSON.stringify(tokens));
        }
        return tokens;
    };

    const getHashValue = (source, key) => (
        source && source.length > 0 ? (new RegExp(`^${key}`).test(source.split('=')[0]) ? source.split('=')[1] : '') : ''
    );

    return {
        onLoad: onLoad,
    };
})();

module.exports = LoggedInHandler;<|MERGE_RESOLUTION|>--- conflicted
+++ resolved
@@ -19,13 +19,8 @@
             if (!loginid) { // redirected to another domain (e.g. github.io) so those cookie are not accessible here
                 const loginids = Object.keys(tokens);
                 let loginid_list = '';
-<<<<<<< HEAD
-                loginids.map(function(id) {
+                loginids.map((id) => {
                     loginid_list += `${(loginid_list ? '+' : '')}${id}:${(/^V/i.test(id) ? 'V' : 'R')}:E`; // since there is not any data source to check, so assume all are enabled, disabled accounts will be handled on authorize
-=======
-                loginids.map((id) => {
-                    loginid_list += (loginid_list ? '+' : '') + id + ':' + (/^V/i.test(id) ? 'V' : 'R') + ':E'; // since there is not any data source to check, so assume all are enabled, disabled accounts will be handled on authorize
->>>>>>> b20617f2
                 });
                 loginid = loginids[0];
                 // set cookies
