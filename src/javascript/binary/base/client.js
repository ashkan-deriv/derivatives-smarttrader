--- conflicted
+++ resolved
@@ -1,4 +1,3 @@
-<<<<<<< HEAD
 const moment             = require('moment');
 const CookieStorage      = require('./storage').CookieStorage;
 const LocalStore         = require('./storage').LocalStore;
@@ -6,25 +5,12 @@
 const defaultRedirectUrl = require('./url').defaultRedirectUrl;
 const getLoginToken      = require('../common_functions/common_functions').getLoginToken;
 const japanese_client    = require('../common_functions/country_base').japanese_client;
+const RealityCheckData   = require('../websocket_pages/user/reality_check/reality_check.data');
 const Cookies            = require('../../lib/js-cookie');
 
 const Client = (() => {
     'use strict';
 
-=======
-const moment               = require('moment');
-const BinaryPjax           = require('./binary_pjax');
-const CookieStorage        = require('./storage').CookieStorage;
-const LocalStore           = require('./storage').LocalStore;
-const State                = require('./storage').State;
-const default_redirect_url = require('./url').default_redirect_url;
-const getLoginToken        = require('../common_functions/common_functions').getLoginToken;
-const japanese_client      = require('../common_functions/country_base').japanese_client;
-const RealityCheckData     = require('../websocket_pages/user/reality_check/reality_check.data');
-const Cookies              = require('../../lib/js-cookie');
-
-const Client = (function () {
->>>>>>> 708851e0
     const client_object = {};
 
     const parseLoginIDList = (string) => {
@@ -97,46 +83,7 @@
         return value;
     };
 
-<<<<<<< HEAD
-    const check_values = function(origin) {
-        let is_ok = true;
-
-        // currencies
-        if (!get('currencies')) {
-            BinarySocket.send({
-                payout_currencies: 1,
-                passthrough      : {
-                    handler: 'client',
-                    origin : origin || '',
-                },
-            });
-            is_ok = false;
-        }
-
-        if (isLoggedIn()) {
-            if (
-                !get('is_virtual') &&
-                Cookies.get('residence') &&
-                !get('has_reality_check')
-            ) {
-                BinarySocket.send({
-                    landing_company: Cookies.get('residence'),
-                    passthrough    : {
-                        handler: 'client',
-                        origin : origin || '',
-                    },
-                });
-                is_ok = false;
-            }
-        }
-
-        return is_ok;
-    };
-
     const responseAuthorize = (response) => {
-=======
-    const response_authorize = function(response) {
->>>>>>> 708851e0
         const authorize = response.authorize;
         if (!Cookies.get('email')) {
             setCookie('email', authorize.email);
@@ -214,12 +161,8 @@
         // set local storage
         localStorage.setItem('GTM_new_account', '1');
         localStorage.setItem('active_loginid', client_loginid);
-<<<<<<< HEAD
+        RealityCheckData.clear();
         window.location.href = defaultRedirectUrl(); // need to redirect not using pjax
-=======
-        RealityCheckData.clear();
-        window.location.href = default_redirect_url(); // need to redirect not using pjax
->>>>>>> 708851e0
     };
 
     const hasShortCode = (data, code) => ((data || {}).shortcode === code);
@@ -275,11 +218,7 @@
 
     const doLogout = (response) => {
         if (response.logout !== 1) return;
-<<<<<<< HEAD
         clear();
-=======
-        clear_storage_values();
->>>>>>> 708851e0
         LocalStore.remove('client.tokens');
         const cookies = ['login', 'loginid', 'loginid_list', 'email', 'settings', 'reality_check', 'affiliate_token', 'affiliate_tracking', 'residence'];
         const domains = [
@@ -344,8 +283,6 @@
         hasGamingFinancialEnabled   : hasGamingFinancialEnabled,
         activateByClientType        : activateByClientType,
         currentLandingCompany       : currentLandingCompany,
-
-
     };
 })();
 
