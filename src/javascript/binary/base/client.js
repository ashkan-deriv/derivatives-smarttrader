const BinaryPjax           = require('./binary_pjax');
const CookieStorage        = require('./storage').CookieStorage;
const LocalStore           = require('./storage').LocalStore;
const State                = require('./storage').State;
const default_redirect_url = require('./url').default_redirect_url;
const getLoginToken        = require('../common_functions/common_functions').getLoginToken;
const japanese_client      = require('../common_functions/country_base').japanese_client;
const Cookies              = require('../../lib/js-cookie');
const moment               = require('moment');

const Client = (function () {
    const client_object = {};

    const parseLoginIDList = function(string) {
        if (!string) return [];
        return string.split('+').sort().map(function(str) {
            const items = str.split(':');
            const id = items[0];
            const is_real = items[1] === 'R';
            const is_financial = /^MF/.test(id);
            const is_gaming = /^MLT/.test(id);

            if (is_real) client_object.has_real = is_real;
            if (is_financial) client_object.has_financial = is_financial;
            if (is_gaming) client_object.has_gaming = is_gaming;

            return {
                id           : id,
                real         : is_real,
                disabled     : items[2] === 'D',
                financial    : is_financial,
                non_financial: is_gaming,
            };
        });
    };

    const init = function () {
        client_object.loginid_array = parseLoginIDList(Cookies.get('loginid_list') || '');

        set('email',     Cookies.get('email'));
        set('loginid',   Cookies.get('loginid'));
        set('residence', Cookies.get('residence'));
        localStorage.removeItem('client.is_logged_in'); // cleanup
    };

    const is_logged_in = function() {
        return (
            get('tokens') &&
            getLoginToken() &&
            Cookies.get('loginid') &&
            client_object.loginid_array.length > 0
        );
    };

    const validate_loginid = function() {
        const loginid_list = Cookies.get('loginid_list');
        const client_id    = Cookies.get('loginid');
        if (!client_id || !loginid_list) return;

        const valid_loginids = new RegExp('^(MX|MF|VRTC|MLT|CR|FOG|VRTJ|JP)[0-9]+$', 'i');

        if (!valid_loginids.test(client_id)) {
            send_logout_request();
        }

        const accIds = loginid_list.split('+');
        accIds.forEach(function(acc_id) {
            if (!valid_loginids.test(acc_id.split(':')[0])) {
                send_logout_request();
            }
        });
    };

    const redirect_if_is_virtual = function(redirectPage) {
        const is_virtual = get('is_virtual');
        if (is_virtual) {
            BinaryPjax.load(redirectPage || '');
        }
        return is_virtual;
    };

    const redirect_if_login = function() {
        const client_is_logged_in = is_logged_in();
        if (client_is_logged_in) {
            BinaryPjax.load(default_redirect_url());
        }
        return client_is_logged_in;
    };

    const set = function(key, value) {
        client_object[key] = value;
        return LocalStore.set('client.' + key, value);
    };

    // use this function to get variables that have values
    const get = function(key) {
        let value = client_object[key] || LocalStore.get('client.' + key) || '';
        if (!Array.isArray(value) && (+value === 1 || +value === 0 || value === 'true' || value === 'false')) {
            value = JSON.parse(value || false);
        }
        return value;
    };

<<<<<<< HEAD
=======
    const check_values = function(origin) {
        let is_ok = true;

        // currencies
        if (!get('currencies')) {
            BinarySocket.send({
                payout_currencies: 1,
                passthrough      : {
                    handler: 'client',
                    origin : origin || '',
                },
            });
            is_ok = false;
        }

        if (is_logged_in()) {
            if (
                !get('is_virtual') &&
                Cookies.get('residence') &&
                !get('has_reality_check')
            ) {
                BinarySocket.send({
                    landing_company: Cookies.get('residence'),
                    passthrough    : {
                        handler: 'client',
                        origin : origin || '',
                    },
                });
                is_ok = false;
            }
        }

        return is_ok;
    };

>>>>>>> 0de82631
    const response_authorize = function(response) {
        const authorize = response.authorize;
        if (!Cookies.get('email')) {
            set_cookie('email', authorize.email);
            set('email', authorize.email);
        }
        set('session_start', parseInt(moment().valueOf() / 1000));
        set('is_virtual', authorize.is_virtual);
        set('landing_company_name', authorize.landing_company_name);
        set('landing_company_fullname', authorize.landing_company_fullname);
        set('currency', authorize.currency);
    };

    const should_accept_tnc = () => {
        if (get('is_virtual')) return false;
        const website_tnc_version = State.get(['response', 'website_status', 'website_status', 'terms_conditions_version']);
        const client_tnc_status = State.get(['response', 'get_settings', 'get_settings', 'client_tnc_status']);
        return client_tnc_status && website_tnc_version && client_tnc_status !== website_tnc_version;
    };

    const clear_storage_values = function() {
        // clear all client values from local storage
        Object.keys(localStorage).forEach(function(c) {
            if (/^client\.(?!(tokens$))/.test(c)) {
                LocalStore.set(c, '');
            }
        });
        const hash = window.location.hash;
        if (/no-reality-check/.test(hash)) {
            window.location.hash = hash.replace('no-reality-check', '');
        }
        sessionStorage.setItem('currencies', '');
    };

    const get_token = function(client_loginid) {
        let token;
        const tokens = get('tokens');
        if (client_loginid && tokens) {
            const tokensObj = JSON.parse(tokens);
            if (tokensObj.hasOwnProperty(client_loginid) && tokensObj[client_loginid]) {
                token = tokensObj[client_loginid];
            }
        }
        return token;
    };

    const add_token = function(client_loginid, token) {
        if (!client_loginid || !token || get_token(client_loginid)) {
            return false;
        }
        const tokens = get('tokens');
        const tokensObj = tokens && tokens.length > 0 ? JSON.parse(tokens) : {};
        tokensObj[client_loginid] = token;
        set('tokens', JSON.stringify(tokensObj));
        return true;
    };

    const set_cookie = function(cookieName, Value, domain) {
        const cookie_expire = new Date();
        cookie_expire.setDate(cookie_expire.getDate() + 60);
        const cookie = new CookieStorage(cookieName, domain);
        cookie.write(Value, cookie_expire, true);
    };

    const process_new_account = function(client_email, client_loginid, token, virtual_client) {
        if (!client_email || !client_loginid || !token) {
            return;
        }
        // save token
        add_token(client_loginid, token);
        // set cookies
        set_cookie('email',        client_email);
        set_cookie('login',        token);
        set_cookie('loginid',      client_loginid);
        set_cookie('loginid_list', virtual_client ? client_loginid + ':V:E' : client_loginid + ':R:E+' + Cookies.get('loginid_list'));
        // set local storage
        localStorage.setItem('GTM_newaccount', '1');
        localStorage.setItem('active_loginid', client_loginid);
        window.location.href = default_redirect_url(); // need to redirect not using pjax
    };

    const can_upgrade_gaming_to_financial = function(data) {
        return (data.hasOwnProperty('financial_company') && data.financial_company.shortcode === 'maltainvest');
    };

    const can_upgrade_virtual_to_financial = function(data) {
        return (data.hasOwnProperty('financial_company') && !data.hasOwnProperty('gaming_company') && data.financial_company.shortcode === 'maltainvest');
    };

    const can_upgrade_virtual_to_japan = function(data) {
        return (data.hasOwnProperty('financial_company') && !data.hasOwnProperty('gaming_company') && data.financial_company.shortcode === 'japan');
    };

    const has_gaming_financial_enabled = function() {
        let has_financial = false,
            has_gaming = false,
            looping_user;
        for (let i = 0; i < client_object.loginid_array.length; i++) {
            looping_user = client_object.loginid_array[i];
            if (looping_user.financial && !looping_user.disabled && !looping_user.non_financial) {
                has_financial = true;
            } else if (!looping_user.financial && !looping_user.disabled && looping_user.non_financial) {
                has_gaming = true;
            }
        }
        return has_gaming && has_financial;
    };

    const activate_by_client_type = function(section = 'body') {
        if (is_logged_in()) {
            BinarySocket.wait('authorize', 'website_status').then(() => {
                $('#client-logged-in').addClass('gr-centered');
                $('.client_logged_in').removeClass('invisible');
                if (get('is_virtual')) {
                    $(section).find('.client_virtual').removeClass('invisible');
                    $('#topbar').addClass('secondary-bg-color').removeClass('primary-color-dark');
                } else {
                    $(section).find('.client_real').not((japanese_client() ? '.ja-hide' : '')).removeClass('invisible');
                    $('#topbar').addClass('primary-color-dark').removeClass('secondary-bg-color');
                }
            });
        } else {
            $(section).find('.client_logged_out').removeClass('invisible');
            $('#topbar').removeClass('secondary-bg-color').addClass('primary-color-dark');
        }
    };

    const send_logout_request = function(showLoginPage) {
        if (showLoginPage) {
            sessionStorage.setItem('showLoginPage', 1);
        }
        BinarySocket.send({ logout: '1' });
    };

    const do_logout = function(response) {
        if (response.logout !== 1) return;
        Client.clear_storage_values();
        LocalStore.remove('client.tokens');
<<<<<<< HEAD
        sessionStorage.removeItem('client_status');
=======
        LocalStore.set('reality_check.ack', 0);
>>>>>>> 0de82631
        const cookies = ['login', 'loginid', 'loginid_list', 'email', 'settings', 'reality_check', 'affiliate_token', 'affiliate_tracking', 'residence'];
        const domains = [
            '.' + document.domain.split('.').slice(-2).join('.'),
            '.' + document.domain,
        ];

        let parent_path = window.location.pathname.split('/', 2)[1];
        if (parent_path !== '') {
            parent_path = '/' + parent_path;
        }

        cookies.forEach(function(c) {
            const regex = new RegExp(c);
            Cookies.remove(c, { path: '/', domain: domains[0] });
            Cookies.remove(c, { path: '/', domain: domains[1] });
            Cookies.remove(c);
            if (regex.test(document.cookie) && parent_path) {
                Cookies.remove(c, { path: parent_path, domain: domains[0] });
                Cookies.remove(c, { path: parent_path, domain: domains[1] });
                Cookies.remove(c, { path: parent_path });
            }
        });
        window.location.reload();
    };

    const current_landing_company = function() {
        const landing_company_response = State.get(['response', 'landing_company', 'landing_company']) || {};
        let client_landing_company = {};
        Object.keys(landing_company_response).forEach(function (key) {
            if (client_object.landing_company_name === landing_company_response[key].shortcode) {
                client_landing_company = landing_company_response[key];
            }
        });
        return client_landing_company;
    };

    const is_financial = () => (client_object.loginid_array.find(obj => (obj.id === get('loginid'))) || {}).financial;

    const should_complete_tax = () => is_financial() && !/crs_tin_information/.test((State.get(['response', 'get_account_status', 'get_account_status']) || {}).status);

    return {
        init                  : init,
        validate_loginid      : validate_loginid,
        redirect_if_is_virtual: redirect_if_is_virtual,
        redirect_if_login     : redirect_if_login,
        set                   : set,
        get                   : get,
        response_authorize    : response_authorize,
        should_accept_tnc     : should_accept_tnc,
        clear_storage_values  : clear_storage_values,
        get_token             : get_token,
        add_token             : add_token,
        set_cookie            : set_cookie,
        process_new_account   : process_new_account,
        is_logged_in          : is_logged_in,

        can_upgrade_gaming_to_financial : can_upgrade_gaming_to_financial,
        can_upgrade_virtual_to_financial: can_upgrade_virtual_to_financial,
        can_upgrade_virtual_to_japan    : can_upgrade_virtual_to_japan,
        has_gaming_financial_enabled    : has_gaming_financial_enabled,
        activate_by_client_type         : activate_by_client_type,

        send_logout_request: send_logout_request,
        do_logout          : do_logout,
        is_financial       : is_financial,
        should_complete_tax: should_complete_tax,

        current_landing_company: current_landing_company,
    };
})();

module.exports = {
    Client          : Client,
    validate_loginid: Client.validate_loginid,
};<|MERGE_RESOLUTION|>--- conflicted
+++ resolved
@@ -101,44 +101,6 @@
         return value;
     };
 
-<<<<<<< HEAD
-=======
-    const check_values = function(origin) {
-        let is_ok = true;
-
-        // currencies
-        if (!get('currencies')) {
-            BinarySocket.send({
-                payout_currencies: 1,
-                passthrough      : {
-                    handler: 'client',
-                    origin : origin || '',
-                },
-            });
-            is_ok = false;
-        }
-
-        if (is_logged_in()) {
-            if (
-                !get('is_virtual') &&
-                Cookies.get('residence') &&
-                !get('has_reality_check')
-            ) {
-                BinarySocket.send({
-                    landing_company: Cookies.get('residence'),
-                    passthrough    : {
-                        handler: 'client',
-                        origin : origin || '',
-                    },
-                });
-                is_ok = false;
-            }
-        }
-
-        return is_ok;
-    };
-
->>>>>>> 0de82631
     const response_authorize = function(response) {
         const authorize = response.authorize;
         if (!Cookies.get('email')) {
@@ -277,11 +239,6 @@
         if (response.logout !== 1) return;
         Client.clear_storage_values();
         LocalStore.remove('client.tokens');
-<<<<<<< HEAD
-        sessionStorage.removeItem('client_status');
-=======
-        LocalStore.set('reality_check.ack', 0);
->>>>>>> 0de82631
         const cookies = ['login', 'loginid', 'loginid_list', 'email', 'settings', 'reality_check', 'affiliate_token', 'affiliate_tracking', 'residence'];
         const domains = [
             '.' + document.domain.split('.').slice(-2).join('.'),
