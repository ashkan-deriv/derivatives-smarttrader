--- conflicted
+++ resolved
@@ -154,11 +154,6 @@
         set('landing_company_fullname', authorize.landing_company_fullname);
         set('currency', authorize.currency);
         check_values();
-<<<<<<< HEAD
-        client_object.values_set = true;
-=======
-        activate_by_client_type();
->>>>>>> 32f6fac2
     };
 
     const tnc_pages = () => /(user\/tnc_approvalws|terms-and-conditions)/i.test(window.location.href);
@@ -272,9 +267,8 @@
         return has_gaming && has_financial;
     };
 
-    const activate_by_client_type = function(section = '#header') {
+    const activate_by_client_type = function(section = 'body') {
         if (is_logged_in()) {
-<<<<<<< HEAD
             BinarySocket.wait('authorize', 'website_status').then(() => {
                 $('#client-logged-in').addClass('gr-centered');
                 $('.client_logged_in').removeClass('invisible');
@@ -288,33 +282,6 @@
             });
         } else {
             $(section).find('.client_logged_out').removeClass('invisible');
-=======
-            BinarySocket.wait('get_settings').then(() => {
-                $('#client-logged-in').addClass('gr-centered');
-                $('.client_logged_in').removeClass('invisible');
-                if (!get('is_virtual')) {
-                    // control-class is a fake class, only used to counteract ja-hide class
-                    $('.by_client_type.client_real').not((japanese_client() ? '.ja-hide' : '.control-class')).removeClass('invisible').show();
-
-                    $('#topbar').addClass('primary-color-dark').removeClass('secondary-bg-color');
-
-                    if (!/^CR/.test(get('loginid'))) {
-                        $('#payment-agent-section').addClass('invisible').hide();
-                    }
-
-                    if (has_gaming_financial_enabled()) {
-                        $('#account-transfer-section').removeClass('invisible');
-                    }
-                } else {
-                    $('.by_client_type.client_virtual').removeClass('invisible').show();
-
-                    $('#topbar').addClass('secondary-bg-color').removeClass('primary-color-dark');
-                }
-            });
-        } else {
-            $('.by_client_type.client_logged_out').removeClass('invisible').show();
-
->>>>>>> 32f6fac2
             $('#topbar').removeClass('secondary-bg-color').addClass('primary-color-dark');
         }
     };
@@ -421,6 +388,7 @@
         can_upgrade_gaming_to_financial : can_upgrade_gaming_to_financial,
         can_upgrade_virtual_to_financial: can_upgrade_virtual_to_financial,
         can_upgrade_virtual_to_japan    : can_upgrade_virtual_to_japan,
+        has_gaming_financial_enabled    : has_gaming_financial_enabled,
         activate_by_client_type         : activate_by_client_type,
 
         send_logout_request: send_logout_request,
@@ -430,12 +398,7 @@
         should_complete_tax: should_complete_tax,
         should_redirect_tax: should_redirect_tax,
 
-<<<<<<< HEAD
-        get_client_landing_company  : get_client_landing_company,
-        has_gaming_financial_enabled: has_gaming_financial_enabled,
-=======
         current_landing_company: current_landing_company,
->>>>>>> 32f6fac2
     };
 })();
 
