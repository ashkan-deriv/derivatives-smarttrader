--- conflicted
+++ resolved
@@ -170,8 +170,6 @@
 init_pjax(); //Pjax-standalone will wait for on load event before attaching.
 $(function() { onLoad.fire(); });
 
-<<<<<<< HEAD
-=======
 onLoad.queue(GTM.push_data_layer);
 
 onLoad.queue(function () {
@@ -220,7 +218,6 @@
 });
 
 
->>>>>>> 13e32ea8
 module.exports = {
     pjax_config_page_require_auth: pjax_config_page_require_auth,
     pjax_config_page: pjax_config_page,
