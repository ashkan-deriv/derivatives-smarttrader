const Client     = require('../base/client');
const BinaryPjax = require('../base/binary_pjax');
const jpClient   = require('../common_functions/country_base').jpClient;

<<<<<<< HEAD
const GetStartedJP = (() => {
    'use strict';

    let $contents,
        $sidebar_left_li,
        $index;

    const showSelectedTab = () => {
        const updated_tab = window.location.hash;
        $contents.find('div').hide();
        $sidebar_left_li.removeClass('selected');
        if (updated_tab) {
            $index.hide();
            $contents.find('div[id=content-' + updated_tab.slice(1, updated_tab.length) + ']').show().find('div').show();
            $sidebar_left_li.filter('.' + updated_tab.slice(1, updated_tab.length)).addClass('selected');
            $contents.show();
        } else {
            $contents.hide();
            $index.show();
        }
    };

    const onLoad = () => {
        if (!japanese_client()) {
=======
const GetStartedJP = (function() {
    const onLoad = function() {
        if (!jpClient()) {
>>>>>>> bf951383
            BinaryPjax.load('get-started');
        }

        Client.activateByClientType();
        $contents = $('.contents');
        $sidebar_left_li = $('.sidebar-left ul li');
        $index = $('#index');

        const tab = window.location.hash;
        if (tab && tab !== '') {
            $index.hide();
            $(`.sidebar-left ul li.${tab.slice(1, tab.length)}`).addClass('selected');
            showSelectedTab();
        }

        $(window).on('hashchange', () => {
            showSelectedTab();
        });

        $sidebar_left_li.click(function() {
            $('.sidebar-left ul li').removeClass('selected');
            $(this).addClass('selected');
        });
    };

    const onUnload = () => {
        $(window).off('hashchange');
    };

    return {
        onLoad  : onLoad,
        onUnload: onUnload,
    };
})();

module.exports = GetStartedJP;<|MERGE_RESOLUTION|>--- conflicted
+++ resolved
@@ -2,7 +2,6 @@
 const BinaryPjax = require('../base/binary_pjax');
 const jpClient   = require('../common_functions/country_base').jpClient;
 
-<<<<<<< HEAD
 const GetStartedJP = (() => {
     'use strict';
 
@@ -26,12 +25,7 @@
     };
 
     const onLoad = () => {
-        if (!japanese_client()) {
-=======
-const GetStartedJP = (function() {
-    const onLoad = function() {
         if (!jpClient()) {
->>>>>>> bf951383
             BinaryPjax.load('get-started');
         }
 
