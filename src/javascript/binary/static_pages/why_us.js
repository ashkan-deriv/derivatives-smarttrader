const Scroll = require('../common_functions/scroll');
const Client = require('../base/client').Client;

const WhyUs = (function() {
    const onLoad = function() {
        Scroll.sidebar_scroll($('.why-us'));
<<<<<<< HEAD
        Client.activate_by_client_type('body');
=======
        if (Client.is_logged_in()) {
            $('.client_logged_out').remove();
        }
>>>>>>> 32f6fac2
    };

    const onUnload = function() {
        Scroll.offScroll();
    };

    return {
        onLoad  : onLoad,
        onUnload: onUnload,
    };
})();

module.exports = WhyUs;<|MERGE_RESOLUTION|>--- conflicted
+++ resolved
@@ -4,13 +4,7 @@
 const WhyUs = (function() {
     const onLoad = function() {
         Scroll.sidebar_scroll($('.why-us'));
-<<<<<<< HEAD
-        Client.activate_by_client_type('body');
-=======
-        if (Client.is_logged_in()) {
-            $('.client_logged_out').remove();
-        }
->>>>>>> 32f6fac2
+        Client.activate_by_client_type();
     };
 
     const onUnload = function() {
