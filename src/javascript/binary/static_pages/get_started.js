<<<<<<< HEAD
const Client = require('../base/client').Client;
=======
const Scroll = require('../common_functions/scroll');
>>>>>>> 32f6fac2

const GetStarted = (function() {
    const select_nav_element = function() {
        const $navLink = $('.nav li a');
        const $navList = $('.nav li');
        $navList.removeClass('selected');
        for (let i = 0; i < $navLink.length; i++) {
            if ($navLink[i].href.match(window.location.pathname)) {
                document.getElementsByClassName('nav')[0].getElementsByTagName('li')[i].setAttribute('class', 'selected');
                break;
            }
        }
    };

<<<<<<< HEAD
    const get_started_behaviour = function() {
        if (/get-started-jp/.test(window.location.pathname)) return;
        Client.activate_by_client_type('body');
=======
    const onLoad = function() {
>>>>>>> 32f6fac2
        const update_active_subsection = function(to_show) {
            const subsection = $('.subsection');
            subsection.addClass('hidden');
            to_show.removeClass('hidden');
            const nav_back = $('.subsection-navigation .back');
            const nav_next = $('.subsection-navigation .next');

            if (to_show.hasClass('first')) {
                nav_back.addClass('button-disabled');
                nav_next.removeClass('button-disabled');
            } else if (to_show.hasClass('last')) {
                nav_back.removeClass('button-disabled');
                nav_next.addClass('button-disabled');
            } else {
                nav_back.removeClass('button-disabled');
                nav_next.removeClass('button-disabled');
            }

            const new_hash = to_show.find('a[name]').attr('name').slice(0, -8);
            if (window.location.hash !== `#${new_hash}`) {
                window.location.hash = new_hash;
            }

            return false;
        };

        let to_show,
            fragment;
        const nav = $('.get-started').find('.subsection-navigation');

        if (nav.length) {
            nav.on('click', 'a', function() {
                const button = $(this);
                if (button.hasClass('button-disabled')) {
                    return false;
                }
                const now_showing = $('.subsection:not(.hidden)');
                const show = button.hasClass('next') ? now_showing.next('.subsection') : now_showing.prev('.subsection');
                return update_active_subsection(show);
            });

            fragment = (location.href.split('#'))[1];
            to_show = fragment ? $('a[name=' + fragment + '-section]').parent('.subsection') : $('.subsection.first');
            update_active_subsection(to_show);
        }
        select_nav_element();
    };

    const onUnload = function() {
        Scroll.offScroll();
    };

    return {
        onLoad  : onLoad,
        onUnload: onUnload,
    };
})();

module.exports = GetStarted;<|MERGE_RESOLUTION|>--- conflicted
+++ resolved
@@ -1,8 +1,5 @@
-<<<<<<< HEAD
 const Client = require('../base/client').Client;
-=======
 const Scroll = require('../common_functions/scroll');
->>>>>>> 32f6fac2
 
 const GetStarted = (function() {
     const select_nav_element = function() {
@@ -17,13 +14,9 @@
         }
     };
 
-<<<<<<< HEAD
-    const get_started_behaviour = function() {
-        if (/get-started-jp/.test(window.location.pathname)) return;
-        Client.activate_by_client_type('body');
-=======
     const onLoad = function() {
->>>>>>> 32f6fac2
+        Client.activate_by_client_type();
+
         const update_active_subsection = function(to_show) {
             const subsection = $('.subsection');
             subsection.addClass('hidden');
