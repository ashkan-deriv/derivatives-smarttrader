--- conflicted
+++ resolved
@@ -184,11 +184,8 @@
     const el_container = document.getElementById('status_container');
     const hidden_class = 'invisible';
     const elements     = {};
-<<<<<<< HEAD
-    var countdownd_interval;
-=======
-    let remaining      = 0;
-    let countdownd_interval,
+    var remaining      = 0;
+    var countdownd_interval,
         is_before_start,
         is_started,
         end_date;
@@ -217,7 +214,6 @@
     updateStatus();
 
     if (!is_before_start && !is_started) return; // no countdown when already ended
->>>>>>> 1dd54fe2
 
     // Get all elements only once
     ['days', 'hours', 'minutes', 'seconds'].forEach(function (id) {
