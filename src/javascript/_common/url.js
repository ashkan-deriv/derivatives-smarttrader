--- conflicted
+++ resolved
@@ -106,17 +106,6 @@
         return static_host + path.replace(/(^\/)/g, '');
     };
 
-<<<<<<< HEAD
-    const urlForDeriv = (path, pars) => `${(getAllowedLocalStorageOrigin() || 'https://deriv.app')}/${path}${pars ? `?${pars}` : ''}`;
-
-    const getAllowedLocalStorageOrigin = () => {
-        if (/^smarttrader-staging\.deriv\.app$/i.test(window.location.hostname)) {
-            return 'https://staging.deriv.app';
-        } else if (/^smarttrader\.deriv\.app$/i.test(window.location.hostname)) {
-            return 'https://deriv.app';
-        }
-        return 'https://deriv.app';
-=======
     const urlForDeriv = (path, pars) => `${(getAllowedLocalStorageOrigin() || 'https://app.deriv.com')}/${path}${pars ? `?${pars}` : ''}`;
 
     const getAllowedLocalStorageOrigin = () => {
@@ -127,7 +116,6 @@
             return 'https://app.deriv.com';
         }
         return 'https://app.deriv.com';
->>>>>>> 04a1e2de
     };
 
     /**
