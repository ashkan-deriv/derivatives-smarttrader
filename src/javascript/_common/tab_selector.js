--- conflicted
+++ resolved
@@ -118,17 +118,9 @@
     };
 
     const selectCircle = (selector, old_index, index_to_show) => {
-<<<<<<< HEAD
-        const el_circle   = getElementById(`${selector}_circles`);
-        const all_circles = el_circle.children;
-        if (all_circles.length) {
-            all_circles[old_index].classList.remove('selected');
-            all_circles[index_to_show].classList.add('selected');
-=======
         if (obj_tabs[selector].circles.length > 1) {
             obj_tabs[selector].circles[old_index].classList.remove('selected');
             obj_tabs[selector].circles[index_to_show].classList.add('selected');
->>>>>>> b268a16b
         }
     };
 
