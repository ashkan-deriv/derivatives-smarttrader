--- conflicted
+++ resolved
@@ -14,19 +14,11 @@
 
 /**
  * Returns the highest z-index in the page.
-<<<<<<< HEAD
- * Accepts a style selector to only check those elements,
- * uses all container tags by default
- * If no element found, returns null.
- *
- * @param selector: a style selector for target elements
-=======
  * Accepts a selector to only check those elements,
  * uses all container tags by default
  * If no element found, returns null.
  *
  * @param selector: a selector for target elements
->>>>>>> 599912cc
  * @return int|null
  */
 const getHighestZIndex = (selector = 'div,p,area,nav,section,header,canvas,aside,span') => {
@@ -76,7 +68,6 @@
 };
 
 const cloneObject = obj => (!isEmptyObject(obj) ? extend(true, Array.isArray(obj) ? [] : {}, obj) : obj);
-<<<<<<< HEAD
 
 const isDeepEqual = (a, b) => {
     if (typeof a !== typeof b) {
@@ -105,8 +96,6 @@
         Object.keys(obj1).every(key => isDeepEqual(obj1[key], obj2[key]))
     )
 );
-=======
->>>>>>> 599912cc
 
 const getPropertyValue = (obj, k) => {
     let keys = k;
@@ -225,10 +214,7 @@
     template,
     isEmptyObject,
     cloneObject,
-<<<<<<< HEAD
     isDeepEqual,
-=======
->>>>>>> 599912cc
     getPropertyValue,
     handleHash,
     clearable,
