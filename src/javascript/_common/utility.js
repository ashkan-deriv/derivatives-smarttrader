const extend                 = require('extend');
const getCurrentBinaryDomain = require('../config').getCurrentBinaryDomain;
require('./lib/polyfills/element.matches');

/**
 * Write loading image to a container for ajax request
 *
 * @param container: a DOM element
 * @param theme: dark or white
 */
const showLoadingImage = (container, theme = 'dark') => {
    const loading_div = createElement('div', { class: `barspinner ${theme}`, html: Array.from(new Array(5)).map((x, i) => `<div class="rect${i + 1}"></div>`).join('') });
    container.html(loading_div);
};

/**
 * Returns the highest z-index in the page.
 * Accepts a selector to only check those elements,
 * uses all container tags by default
 * If no element found, returns null.
 *
 * @param selector: a selector for target elements
 * @return int|null
 */
const getHighestZIndex = (selector = 'div,p,area,nav,section,header,canvas,aside,span') => {
    const elements = selector.split(',');
    const all      = [];

    for (let i = 0; i < elements.length; i++) {
        const els = document.getElementsByTagName(elements);
        for (let j = 0; j < els.length; j++) {
            if (els[i].offsetParent) {
                const z = els[i].style['z-index'];
                if (!isNaN(z)) {
                    all.push(z);
                }
            }
        }
    }

    return all.length ? Math.max(...all) : null;
};

const downloadCSV = (csv_contents, filename = 'data.csv') => {
    if (navigator.msSaveBlob) { // IE 10+
        navigator.msSaveBlob(new Blob([csv_contents], { type: 'text/csv;charset=utf-8;' }), filename);
    } else { // Other browsers
        const csv           = `data:text/csv;charset=utf-8,${csv_contents}`;
        const download_link = createElement('a', { href: encodeURI(csv), download: filename });

        if (document.body) {
            document.body.appendChild(download_link);
            download_link.click();
            document.body.removeChild(download_link);
        }
    }
};

const template = (string, content) => {
    let to_replace = content;
    if (content && !Array.isArray(content)) {
        to_replace = [content];
    }
    return string.replace(/\[_(\d+)]/g, (s, index) => to_replace[(+index) - 1]);
};

const isEmptyObject = (obj) => {
    let is_empty = true;
    if (obj && obj instanceof Object) {
        Object.keys(obj).forEach((key) => {
            if (Object.prototype.hasOwnProperty.call(obj, key)) is_empty = false;
        });
    }
    return is_empty;
};

const isLoginPages = () => /logged_inws|redirect/i.test(window.location.pathname);

const cloneObject = obj => (!isEmptyObject(obj) ? extend(true, Array.isArray(obj) ? [] : {}, obj) : obj);

const isDeepEqual = (a, b) => {
    if (typeof a !== typeof b) {
        return false;
    } else if (Array.isArray(a)) {
        return isEqualArray(a, b);
    } else if (a && b && typeof a === 'object') {
        return isEqualObject(a, b);
    }
    // else
    return a === b;
};

const isEqualArray = (arr1, arr2) => (
    arr1 === arr2 ||
    (
        arr1.length === arr2.length &&
        arr1.every((value, idx) => isDeepEqual(value, arr2[idx]))
    )
);

const isEqualObject = (obj1, obj2) => (
    obj1 === obj2 ||
    (
        Object.keys(obj1).length === Object.keys(obj2).length &&
        Object.keys(obj1).every(key => isDeepEqual(obj1[key], obj2[key]))
    )
);

const removeObjProperties = (property_arr, obj) => {
    property_arr.forEach(property => delete obj[property]);
    return obj;
};

// Filters out duplicates in an array of objects by key
const unique = (array, key) => array.filter((e, idx) =>
    array.findIndex((a, i) => a[key] ? a[key] === e[key] : i === idx) === idx);

const getPropertyValue = (obj, k) => {
    let keys = k;
    if (!Array.isArray(keys)) keys = [keys];
    if (!isEmptyObject(obj) && keys[0] in obj && keys && keys.length > 1) {
        return getPropertyValue(obj[keys[0]], keys.slice(1));
    }
    // else return clone of object to avoid overwriting data
    return obj ? cloneObject(obj[keys[0]]) : undefined;
};

const handleHash = () => {
    const hash = window.location.hash;
    if (hash) {
        document.querySelector(`a[href="${hash}"]`).click();
    }
};

const clearable = (element) => {
    element.addClass('clear');
    document.addEventListener('mousemove', (e) => {
        if (/clear/.test(e.target.classList)) {
            e.stopPropagation();
            e.target.toggleClass('onClear', e.target.offsetWidth - 18 < e.clientX - e.target.getBoundingClientRect().left);
        }
    });
    document.addEventListener('mousedown', (e) => {
        if (/onClear/.test(e.target.classList)) {
            e.stopPropagation();
            e.target.setAttribute('data-value', '');
            e.target.classList.remove('clear', 'onClear');
            e.target.value = '';
            e.target.dispatchEvent(new Event('change'));
        }
    });
};

/**
 * Creates a DOM element and adds any attributes to it.
 *
 * @param {String} tag_name: the tag to create, e.g. 'div', 'a', etc
 * @param {Object} attributes: all the attributes to assign, e.g. { id: '...', class: '...', html: '...', ... }
 * @return the created DOM element
 */
const createElement = (tag_name, attributes = {}) => {
    const el = document.createElement(tag_name);
    Object.keys(attributes).forEach((attr) => {
        const value = attributes[attr];
        if (attr === 'text') {
            el.textContent = value;
        } else if (attr === 'html') {
            el.html(value);
        } else {
            el.setAttribute(attr, value);
        }
    });
    return el;
};

/**
 * Apply function to all elements based on selector passed
 *
 * @param {String|Element} selector: selector of the elements to apply the function to, e.g. '.class', '#id', 'tag', etc
 * can also be a DOM element
 * @param {Function} funcToRun: function to apply
 * @param {String} func_selector: method of finding the selector, optional
 * @param {Element} el_parent: parent of the selector, document by default
 */
const applyToAllElements = (selector, funcToRun, func_selector, el_parent) => {
    if (!selector || !funcToRun) {
        return;
    }

    let function_selector = func_selector;
    let element_to_select = selector;
    if (!func_selector && !element_to_select.nodeName) {
        if (/[\s#]/.test(element_to_select) || element_to_select.lastIndexOf('.') !== 0) {
            function_selector = 'querySelectorAll';
        } else if (element_to_select.lastIndexOf('.') === 0) {
            function_selector = 'getElementsByClassName';
            element_to_select = element_to_select.substring(1);
        } else if (/^[a-zA-Z]+$/.test(element_to_select)) {
            function_selector = 'getElementsByTagName';
        }
    }
    const parent_element = el_parent || document;
    const el = element_to_select.nodeName || typeof element_to_select === 'object' ? element_to_select : parent_element[function_selector](element_to_select);
    for (let i = 0; i < el.length; i++) {
        funcToRun(el[i]);
    }
};

/**
 * Returns the first parent element that matches the selector (including el itself)
 *
 * @param {Element} el      : element to start looking for parent
 * @param {String}  selector: selector to find the element that matches to, e.g. '.class', '#id', 'tag', or a combination of them
 */
const findParent = (el, selector) => {
    if (el && el.nodeName !== 'BODY' && typeof el.matches === 'function') {
        return el.matches(selector) ? el : findParent(el.parentNode, selector);
    }
    return null;
};

let static_hash;
const getStaticHash = () => {
    static_hash = static_hash || (document.querySelector('script[src*="binary"]').getAttribute('src') || '').split('?')[1];
    return static_hash;
};

const getTopLevelDomain = () => {
    const current_domain = getCurrentBinaryDomain();
    return current_domain ? current_domain.split('.').splice(-1) : 'com';
};

class PromiseClass {
    constructor() {
        this.promise = new Promise((resolve, reject) => {
            this.reject  = reject;
            this.resolve = resolve;
        });
    }
}

module.exports = {
    showLoadingImage,
    getHighestZIndex,
    downloadCSV,
    template,
    isEmptyObject,
    isLoginPages,
    cloneObject,
    isDeepEqual,
    unique,
    getPropertyValue,
    handleHash,
    clearable,
    createElement,
    applyToAllElements,
    findParent,
    getStaticHash,
    PromiseClass,
<<<<<<< HEAD
    removeObjProperties,
=======
    getTopLevelDomain,
>>>>>>> ab5bd188
};<|MERGE_RESOLUTION|>--- conflicted
+++ resolved
@@ -257,9 +257,6 @@
     findParent,
     getStaticHash,
     PromiseClass,
-<<<<<<< HEAD
     removeObjProperties,
-=======
     getTopLevelDomain,
->>>>>>> ab5bd188
 };