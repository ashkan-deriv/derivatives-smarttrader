--- conflicted
+++ resolved
@@ -304,10 +304,7 @@
     getStaticHash,
     PromiseClass,
     removeObjProperties,
-<<<<<<< HEAD
     getTopLevelDomain,
-=======
     lc_licenseID,
     lc_clientID,
->>>>>>> 9f7214b4
 };