--- conflicted
+++ resolved
@@ -201,7 +201,6 @@
     return null;
 };
 
-<<<<<<< HEAD
 /*
  * Function is called only once each ${wait} seconds
  * last call is debounced
@@ -225,12 +224,12 @@
             }, wait);
         }
     };
-=======
+};
+  
 let static_hash;
 const getStaticHash = () => {
     static_hash = static_hash || (document.querySelector('script[src*="vendor.min.js"]').getAttribute('src') || '').split('?')[1];
     return static_hash;
->>>>>>> 5465a67a
 };
 
 module.exports = {
@@ -247,9 +246,6 @@
     createElement,
     applyToAllElements,
     findParent,
-<<<<<<< HEAD
     throttlebounce,
-=======
     getStaticHash,
->>>>>>> 5465a67a
 };