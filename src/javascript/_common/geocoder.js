--- conflicted
+++ resolved
@@ -1,10 +1,6 @@
 /* global google */
 const scriptjs           = require('scriptjs');
-<<<<<<< HEAD
 const localize           = require('./localize').localize;
-=======
-const localize           = require('../_common/localize').localize;
->>>>>>> 231644a6
 const applyToAllElements = require('./utility').applyToAllElements;
 const createElement      = require('./utility').createElement;
 const Client             = require('../app/base/client');
