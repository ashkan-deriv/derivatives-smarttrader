--- conflicted
+++ resolved
@@ -52,21 +52,6 @@
 };
 
 // (currency in crypto_config) is a back-up in case website_status doesn't include the currency config, in some cases where it's disabled
-<<<<<<< HEAD
-const isCryptocurrency = currency => /crypto/i.test(getPropertyValue(currencies_config, [currency, 'type'])) || (currency in crypto_config);
-
-const crypto_config = {
-    BTC: { name: 'Bitcoin',       min_withdrawal: 0.002, pa_max_withdrawal: 5,    pa_min_withdrawal: 0.002 },
-    BCH: { name: 'Bitcoin Cash',  min_withdrawal: 0.002, pa_max_withdrawal: 5,    pa_min_withdrawal: 0.002 },
-    ETH: { name: 'Ether',         min_withdrawal: 0.002, pa_max_withdrawal: 5,    pa_min_withdrawal: 0.002 },
-    ETC: { name: 'Ether Classic', min_withdrawal: 0.002, pa_max_withdrawal: 5,    pa_min_withdrawal: 0.002 },
-    LTC: { name: 'Litecoin',      min_withdrawal: 0.002, pa_max_withdrawal: 5,    pa_min_withdrawal: 0.002 },
-    DAI: { name: 'Dai',           min_withdrawal: 0.02,  pa_max_withdrawal: 2000, pa_min_withdrawal: 10 },
-    UST: { name: 'Tether',        min_withdrawal: 0.02,  pa_max_withdrawal: 2000, pa_min_withdrawal: 10 },
-};
-
-const getMinWithdrawal = currency => (isCryptocurrency(currency) ? getPropertyValue(crypto_config, [currency, 'min_withdrawal']) || 0.002 : 1);
-=======
 const isCryptocurrency = currency => /crypto/i.test(getPropertyValue(currencies_config, [currency, 'type'])) || (currency in CryptoConfig.get());
 
 const CryptoConfig = (() => {
@@ -78,8 +63,8 @@
         ETH: { name: localize('Ether'),         min_withdrawal: 0.002, pa_max_withdrawal: 5,    pa_min_withdrawal: 0.002 },
         ETC: { name: localize('Ether Classic'), min_withdrawal: 0.002, pa_max_withdrawal: 5,    pa_min_withdrawal: 0.002 },
         LTC: { name: localize('Litecoin'),      min_withdrawal: 0.002, pa_max_withdrawal: 5,    pa_min_withdrawal: 0.002 },
-        DAI: { name: localize('Dai'),           min_withdrawal: 0.002, pa_max_withdrawal: 2000, pa_min_withdrawal: 10 },
-        UST: { name: localize('Tether'),        min_withdrawal: 0.002, pa_max_withdrawal: 2000, pa_min_withdrawal: 10 },
+        DAI: { name: localize('Dai'),           min_withdrawal: 0.02, pa_max_withdrawal: 2000, pa_min_withdrawal: 10 },
+        UST: { name: localize('Tether'),        min_withdrawal: 0.02, pa_max_withdrawal: 2000, pa_min_withdrawal: 10 },
     });
 
     return {
@@ -93,18 +78,13 @@
 })();
 
 const getMinWithdrawal = currency => (isCryptocurrency(currency) ? getPropertyValue(CryptoConfig.get(), [currency, 'min_withdrawal']) || 0.002 : 1);
->>>>>>> 677b8ce1
 
 const getMinTransfer = currency => getPropertyValue(currencies_config, [currency, 'limits', 'transfer_between_accounts', 'min']) || getMinWithdrawal(currency);
 
 // @param {String} limit = max|min
 const getPaWithdrawalLimit = (currency, limit) => {
     if (isCryptocurrency(currency)) {
-<<<<<<< HEAD
-        return getPropertyValue(crypto_config, [currency, `pa_${limit}_withdrawal`]); // pa_min_withdrawal and pa_max_withdrawal used here
-=======
-        return getPropertyValue(CryptoConfig.get(), [currency, `pa_${limit}_withdrawal`]);
->>>>>>> 677b8ce1
+        return getPropertyValue(CryptoConfig.get(), [currency, `pa_${limit}_withdrawal`]); // pa_min_withdrawal and pa_max_withdrawal used here
     }
     return limit === 'max' ? 2000 : 10; // limits for fiat currency
 };
