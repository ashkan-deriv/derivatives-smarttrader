const getLanguage      = require('../language').get;
const localize         = require('../localize').localize;
const getPropertyValue = require('../utility').getPropertyValue;

let currencies_config = {};

const formatMoney = (currency_value, amount, exclude_currency, decimals = 0, minimumFractionDigits = 0) => {
    let money = amount;
    if (money) money = String(money).replace(/,/g, '');
    const sign           = money && Number(money) < 0 ? '-' : '';
    const decimal_places = decimals || getDecimalPlaces(currency_value);

    money = isNaN(money) ? 0 : Math.abs(money);
    if (typeof Intl !== 'undefined') {
        const options = {
            minimumFractionDigits: minimumFractionDigits || decimal_places,
            maximumFractionDigits: decimal_places,
        };
        money = new Intl.NumberFormat(getLanguage().toLowerCase().replace('_', '-'), options).format(money);
    } else {
        money = addComma(money, decimal_places);
    }

    return sign + (exclude_currency ? '' : formatCurrency(currency_value)) + money;
};

const formatCurrency = currency => `<span class="symbols ${(currency || '').toLowerCase()}"></span>`; // defined in binary-style

const addComma = (num, decimal_points, is_crypto) => {
    let number = String(num || 0).replace(/,/g, '');
    if (typeof decimal_points !== 'undefined') {
        number = (+number).toFixed(decimal_points);
    }
    if (is_crypto) {
        number = parseFloat(+number);
    }

    return number.toString().replace(/(^|[^\w.])(\d{4,})/g, ($0, $1, $2) => (
        $1 + $2.replace(/\d(?=(?:\d\d\d)+(?!\d))/g, '$&,')
    ));
};

const calcDecimalPlaces = (currency) => isCryptocurrency(currency) ? 8 : 2;

const getDecimalPlaces = (currency) => (
    // need to check currencies_config[currency] exists instead of || in case of 0 value
    currencies_config[currency] ? getPropertyValue(currencies_config, [currency, 'fractional_digits']) : calcDecimalPlaces(currency)
);

const setCurrencies = (website_status) => {
    currencies_config = website_status.currencies_config;
};

// (currency in crypto_config) is a back-up in case website_status doesn't include the currency config, in some cases where it's disabled
const isCryptocurrency = currency => /crypto/i.test(getPropertyValue(currencies_config, [currency, 'type'])) || (currency in CryptoConfig.get());

const CryptoConfig = (() => {
    let crypto_config;

    const initCryptoConfig = () => ({
        BTC: { name: localize('Bitcoin'),       min_withdrawal: 0.002, pa_max_withdrawal: 5,    pa_min_withdrawal: 0.002 },
        BCH: { name: localize('Bitcoin Cash'),  min_withdrawal: 0.002, pa_max_withdrawal: 5,    pa_min_withdrawal: 0.002 },
        ETH: { name: localize('Ether'),         min_withdrawal: 0.002, pa_max_withdrawal: 5,    pa_min_withdrawal: 0.002 },
        ETC: { name: localize('Ether Classic'), min_withdrawal: 0.002, pa_max_withdrawal: 5,    pa_min_withdrawal: 0.002 },
        LTC: { name: localize('Litecoin'),      min_withdrawal: 0.002, pa_max_withdrawal: 5,    pa_min_withdrawal: 0.002 },
        DAI: { name: localize('Dai'),           min_withdrawal: 0.02, pa_max_withdrawal: 2000, pa_min_withdrawal: 10 },
        UST: { name: localize('Tether'),        min_withdrawal: 0.02, pa_max_withdrawal: 2000, pa_min_withdrawal: 10 },
    });

    return {
        get: () => {
            if (!crypto_config) {
                crypto_config = initCryptoConfig();
            }
            return crypto_config;
        },
    };
})();

const getMinWithdrawal = currency => (isCryptocurrency(currency) ? getPropertyValue(CryptoConfig.get(), [currency, 'min_withdrawal']) || 0.002 : 1);

const getMinTransfer = currency => getPropertyValue(currencies_config, [currency, 'limits', 'transfer_between_accounts', 'min']) || getMinWithdrawal(currency);

// @param {String} limit = max|min
const getPaWithdrawalLimit = (currency, limit) => {
    if (isCryptocurrency(currency)) {
        return getPropertyValue(CryptoConfig.get(), [currency, `pa_${limit}_withdrawal`]); // pa_min_withdrawal and pa_max_withdrawal used here
    }
    return limit === 'max' ? 2000 : 10; // limits for fiat currency
};

<<<<<<< HEAD
const getCurrencyName = currency => localize(getPropertyValue(crypto_config, [currency, 'name']) || '' /* localize-ignore */); // to refactor on master
=======
const getCurrencyName = currency => getPropertyValue(CryptoConfig.get(), [currency, 'name']) || '';
>>>>>>> 6e933b3a

const getMinPayout = currency => getPropertyValue(currencies_config, [currency, 'stake_default']);

module.exports = {
    formatMoney,
    formatCurrency,
    addComma,
    getDecimalPlaces,
    setCurrencies,
    isCryptocurrency,
    getCurrencyName,
    getMinWithdrawal,
    getMinTransfer,
    getMinPayout,
    getPaWithdrawalLimit,
    getCurrencies: () => currencies_config,
};<|MERGE_RESOLUTION|>--- conflicted
+++ resolved
@@ -89,11 +89,7 @@
     return limit === 'max' ? 2000 : 10; // limits for fiat currency
 };
 
-<<<<<<< HEAD
-const getCurrencyName = currency => localize(getPropertyValue(crypto_config, [currency, 'name']) || '' /* localize-ignore */); // to refactor on master
-=======
 const getCurrencyName = currency => getPropertyValue(CryptoConfig.get(), [currency, 'name']) || '';
->>>>>>> 6e933b3a
 
 const getMinPayout = currency => getPropertyValue(currencies_config, [currency, 'stake_default']);
 
