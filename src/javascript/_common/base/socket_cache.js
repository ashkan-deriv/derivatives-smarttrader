--- conflicted
+++ resolved
@@ -30,11 +30,7 @@
     //     function: return value of the function
     const config = {
         payout_currencies: { expire: 10 },
-<<<<<<< HEAD
-        // active_symbols   : { expire: 10, map_to: ['product_type', 'landing_company'] }, // TODO: uncomment once smartcharts upgraded to 0.1.9
-=======
         active_symbols   : { expire: 10, map_to: ['product_type', 'landing_company', getLanguage] },
->>>>>>> e25bf0ff
         contracts_for    : { expire: 10, map_to: ['contracts_for', 'product_type', 'currency'] },
         exchange_rates   : { expire: 60, map_to: ['base_currency'] },
     };
