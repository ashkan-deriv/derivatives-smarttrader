--- conflicted
+++ resolved
@@ -19,14 +19,10 @@
         pageTitle: pageTitle(),
         pjax     : State.get('is_loaded_by_pjax'),
         url      : document.URL,
-<<<<<<< HEAD
         ...ClientBase.isLoggedIn() && {
             visitorId: ClientBase.get('loginid'),
             bom_email: ClientBase.get('email'),
         },
-=======
-        ...ClientBase.isLoggedIn() && { visitorId: ClientBase.get('loginid') },
->>>>>>> 6e933b3a
     });
 
     const pushDataLayer = (data) => {
@@ -109,10 +105,7 @@
         const req  = response.echo_req.passthrough;
         const data = {
             event             : 'buy_contract',
-<<<<<<< HEAD
             bom_ui            : 'legacy',
-=======
->>>>>>> 6e933b3a
             bom_symbol        : req.symbol,
             bom_market        : getElementById('contract_markets').value,
             bom_currency      : req.currency,
