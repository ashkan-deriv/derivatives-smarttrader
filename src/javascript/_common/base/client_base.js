--- conflicted
+++ resolved
@@ -28,11 +28,7 @@
 
     const isValidLoginid = () => {
         if (!isLoggedIn()) return true;
-<<<<<<< HEAD
-        const valid_login_ids = /^(MX|MF|VRTC|MLT|CR|FOG)[0-9]+$/i;
-=======
-        const valid_login_ids = new RegExp('^(MX|MF|VRTC|MLT|CR|FOG|VRW|CRW)[0-9]+$', 'i');
->>>>>>> 443a99fe
+        const valid_login_ids = /^(MX|MF|VRTC|MLT|CR|FOG|VRW|CRW)[0-9]+$/i;
         return getAllLoginids().every(loginid => valid_login_ids.test(loginid));
     };
 
