const moment                       = require('moment');
const isCryptocurrency             = require('./currency_base').isCryptocurrency;
const SocketCache                  = require('./socket_cache');
const localize                     = require('../localize').localize;
const LocalStore                   = require('../storage').LocalStore;
const State                        = require('../storage').State;
const getPropertyValue             = require('../utility').getPropertyValue;
const isEmptyObject                = require('../utility').isEmptyObject;
const getAllowedLocalStorageOrigin = require('../url').getAllowedLocalStorageOrigin;

const ClientBase = (() => {
    const storage_key = 'client.accounts';
    let client_object = {};
    let total_balance = {};
    let current_loginid;

    const init = () => {
        current_loginid = LocalStore.get('active_loginid');
        client_object   = getAllAccountsObject();
    };

    const isLoggedIn = () => (
        !isEmptyObject(getAllAccountsObject()) &&
        get('loginid') &&
        get('token')
    );

    const isValidLoginid = () => {
        if (!isLoggedIn()) return true;
        const valid_login_ids = new RegExp('^(MX|MF|VRTC|MLT|CR|FOG)[0-9]+$', 'i');
        return getAllLoginids().every(loginid => valid_login_ids.test(loginid));
    };

    /**
     * Stores the client information in local variable and localStorage
     *
     * @param {String} key                 The property name to set
     * @param {String|Number|Object} value The regarding value
     * @param {String|null} loginid        The account to set the value for
     */
    const set = (key, value, loginid = current_loginid) => {
        if (key === 'loginid' && value !== current_loginid) {
            syncWithDerivApp(value, client_object);
            LocalStore.set('active_loginid', value);
            current_loginid = value;
        } else {
            if (!(loginid in client_object)) {
                client_object[loginid] = {};
            }
            client_object[loginid][key] = value;
            syncWithDerivApp(loginid, client_object);
            LocalStore.setObject(storage_key, client_object);
        }
    };

    /**
     * Returns the client information
     *
     * @param {String|null} key     The property name to return the value from, if missing returns the account object
     * @param {String|null} loginid The account to return the value from
     */
    const get = (key, loginid = current_loginid) => {
        let value;
        if (key === 'loginid') {
            value = loginid || LocalStore.get('active_loginid');
        } else {
            const current_client = client_object[loginid] || getAllAccountsObject()[loginid] || client_object;

            value = key ? current_client[key] : current_client;
        }
        if (!Array.isArray(value) && (+value === 1 || +value === 0 || value === 'true' || value === 'false')) {
            value = JSON.parse(value || false);
        }
        return value;
    };

    const setTotalBalance = (amount, currency) => total_balance = { amount, currency };

    const getTotalBalance = () => total_balance;

    const getAllAccountsObject = () => LocalStore.getObject(storage_key);

    const getAllLoginids = () => Object.keys(getAllAccountsObject());

    const getAccountType = (loginid = current_loginid) => {
        let account_type;
        if (/^VR/.test(loginid))          account_type = 'virtual';
        else if (/^MF/.test(loginid))     account_type = 'financial';
        else if (/^MLT|MX/.test(loginid)) account_type = 'gaming';
        return account_type;
    };

    const isAccountOfType = (type, loginid = current_loginid, only_enabled = false) => {
        const this_type   = getAccountType(loginid);
        return ((
            (type === 'virtual' && this_type === 'virtual') ||
            (type === 'real'    && this_type !== 'virtual') ||
            type === this_type) &&
            (only_enabled ? !get('is_disabled', loginid) : true));
    };

    const getAccountOfType = (type, only_enabled) => {
        const id = getAllLoginids().find(loginid => isAccountOfType(type, loginid, only_enabled));
        return id ? Object.assign({ loginid: id }, get(null, id)) : {};
    };

    const hasAccountType = (type, only_enabled) => !isEmptyObject(getAccountOfType(type, only_enabled));

    // only considers currency of real money accounts
    // @param {String} type = crypto|fiat
    const hasCurrencyType = (type) => {
        const loginids = getAllLoginids();
        if (type === 'crypto') {
            // find if has crypto currency account
            return loginids.find(loginid =>
                !get('is_virtual', loginid) && isCryptocurrency(get('currency', loginid)));
        }
        // else find if have fiat currency account
        return loginids.find(loginid =>
            !get('is_virtual', loginid) && !isCryptocurrency(get('currency', loginid)));
    };

    const hasOnlyCurrencyType = (type = 'fiat') => {
        const loginids = getAllLoginids();
        const real_loginid = new RegExp('^(MX|MF|MLT|CR|FOG)[0-9]+$', 'i');
        const only_real_loginids = loginids.filter((loginid) => real_loginid.test(loginid));
        if (type === 'crypto') {
            return only_real_loginids.every(loginid => isCryptocurrency(get('currency', loginid)));
        }
        if (type === 'unset') {
            return only_real_loginids.every(loginid => !get('currency', loginid));
        }

        return only_real_loginids.every(loginid => get('currency', loginid) && !isCryptocurrency(get('currency', loginid)));
    };

    const TypesMapConfig = (() => {
        let types_map_config;

        const initTypesMap = () => ({
            default  : localize('Real'),
            financial: localize('Investment'),
            gaming   : localize('Gaming'),
            virtual  : localize('Virtual'),
        });

        return {
            get: () => {
                if (!types_map_config) {
                    types_map_config = initTypesMap();
                }
                return types_map_config;
            },
        };
    })();

    const getAccountTitle = loginid => {
        const types_map = TypesMapConfig.get();
        return (types_map[getAccountType(loginid)] || types_map.default);
    };

    const responseAuthorize = (response) => {
        const authorize = response.authorize;
        const local_currency_config = {};
        const local_currencies = Object.keys(authorize.local_currencies);
        if (local_currencies.length) {
            local_currency_config.currency = local_currencies[0];
            local_currency_config.decimal_places =
                +authorize.local_currencies[local_currency_config.currency].fractional_digits;
        }
        set('email',      authorize.email);
        set('country',    authorize.country);
        set('currency',   authorize.currency);
        set('is_virtual', +authorize.is_virtual);
        set('session_start', parseInt(moment().valueOf() / 1000));
        set('landing_company_shortcode', authorize.landing_company_name);
        set('user_id', authorize.user_id);
        set('local_currency_config', local_currency_config);
        updateAccountList(authorize.account_list);
    };

    const updateAccountList = (account_list) => {
        account_list.forEach((account) => {
            set('excluded_until', account.excluded_until || '', account.loginid);
            Object.keys(account).forEach((param) => {
                const param_to_set = param === 'country' ? 'residence' : param;
                const value_to_set = typeof account[param] === 'undefined' ? '' : account[param];
                if (param_to_set !== 'loginid') {
                    set(param_to_set, value_to_set, account.loginid);
                }
            });
        });
    };

    const shouldAcceptTnc = () => {
        if (get('is_virtual')) return false;
        const website_tnc_version = State.getResponse('website_status.terms_conditions_version');
        const client_tnc_status   = State.getResponse('get_settings.client_tnc_status');
        return typeof client_tnc_status !== 'undefined' && client_tnc_status !== website_tnc_version;
    };

    const clearAllAccounts = () => {
        current_loginid = undefined;
        client_object   = {};
        LocalStore.setObject(storage_key, client_object);
    };

    const setNewAccount = (options) => {
        if (!options.email || !options.loginid || !options.token) {
            return false;
        }

        SocketCache.clear();
        localStorage.setItem('GTM_new_account', '1');

        set('token',      options.token,       options.loginid);
        set('email',      options.email,       options.loginid);
        set('is_virtual', +options.is_virtual, options.loginid);
        set('loginid',    options.loginid);

        return true;
    };

    const currentLandingCompany = () => {
        const landing_company_response = State.getResponse('landing_company') || {};
        const this_shortcode           = get('landing_company_shortcode');
        const landing_company_prop     = Object.keys(landing_company_response).find((key) => (
            this_shortcode === landing_company_response[key].shortcode
        ));
        return landing_company_response[landing_company_prop] || {};
    };

    const shouldCompleteTax = () => isAccountOfType('financial') &&
        !/crs_tin_information/.test((State.getResponse('get_account_status') || {}).status);

    const isAuthenticationAllowed = () => {
        const { status, authentication } = State.getResponse('get_account_status');
        const has_allow_document_upload = /allow_document_upload/.test(status);
        const has_verification_flags = authentication.needs_verification.length;
        return has_allow_document_upload || has_verification_flags;
    };

    // * MT5 login list returns these:
    // market_type: "financial" | "gaming"
    // sub_account_type: "financial" | "financial_stp" | "swap_free"
    // *
    const getMT5AccountDisplays = (market_type, sub_account_type, is_demo) => {
        // needs to be declared inside because of localize
        // TODO: handle swap_free when ready

        const account_market_type = market_type === 'synthetic' ? 'gaming' : market_type;
        const obj_display = {
            gaming: {
                financial: {
                    short: localize('Synthetic'),
                    full : is_demo ? localize('Demo Synthetic') : localize('Real Synthetic'),
                },
            },
            financial: {
                financial: {
                    short: localize('Financial'),
                    full : is_demo ? localize('Demo Financial') : localize('Real Financial'),
                },
                financial_stp: {
                    short: localize('Financial STP'),
                    full : is_demo ? localize('Demo Financial STP') : localize('Real Financial STP'),
                },
            },
        };

        // returns e.g. { short: 'Synthetic', full: 'Demo Synthetic' }
        return obj_display[account_market_type][sub_account_type] || localize('MT5');
    };

    const getMT5AccountDisplay = (group) => {
        let display_text = localize('MT5');
        if (group) {
            const value = getMT5AccountType(group);
            if (/svg$/.test(value) || /malta$/.test(value)) {
                display_text = localize('Synthetic');
            } else if (
                /vanuatu/.test(value) ||
                /svg_(standard|financial)/.test(value) ||
                /maltainvest_financial$/.test(value)
            ) {
                // TODO: [remove-standard-advanced] remove standard when API groups are updated
                display_text = localize('Financial');
            } else if (/labuan/.test(value)) {
                display_text = localize('Financial STP');
            }
        }

        return display_text;
    };

    const getBasicUpgradeInfo = () => {
        const upgradeable_landing_companies = State.getResponse('authorize.upgradeable_landing_companies');
        const landing_company_obj = State.getResponse('landing_company');

        let can_open_multi = false;
        let can_upgrade_to = [];
        let type;
        if ((upgradeable_landing_companies || []).length) {
            const current_landing_company = get('landing_company_shortcode');
            let allowed_currencies = [];
            if (current_loginid) {
                allowed_currencies = getLandingCompanyValue(current_loginid, landing_company_obj, 'legal_allowed_currencies');
            }
            // create multiple accounts only available for landing companies with legal_allowed_currencies
            can_open_multi = !!(upgradeable_landing_companies.indexOf(current_landing_company) !== -1 &&
            (allowed_currencies && allowed_currencies.length));

            // only show upgrade message to landing companies other than current
            const canUpgrade = (...landing_companies) => {
                const result = landing_companies.filter(landing_company => (
                    landing_company !== current_landing_company &&
                    upgradeable_landing_companies.indexOf(landing_company) !== -1
                ));

                return result.length ? result : [];
            };

            can_upgrade_to = canUpgrade('iom', 'svg', 'malta', 'maltainvest');
            if (can_upgrade_to.length) {
                type = can_upgrade_to.map(
                    landing_company_shortcode => landing_company_shortcode === 'maltainvest' ? 'financial' : 'real',
                );
            }
        }

        return {
            type,
            can_upgrade: !!can_upgrade_to.length,
            can_upgrade_to,
            can_open_multi,
        };
    };

    const getLandingCompanyValue = (loginid, landing_company, key) => {
        let landing_company_object;
        if (loginid.financial || isAccountOfType('financial', loginid)) {
            landing_company_object = getPropertyValue(landing_company, 'financial_company');
        } else if (loginid.real || isAccountOfType('real', loginid)) {
            landing_company_object = getPropertyValue(landing_company, 'gaming_company');

            // handle accounts that don't have gaming company
            if (!landing_company_object) {
                landing_company_object = getPropertyValue(landing_company, 'financial_company');
            }
        } else {
            const financial_company = (getPropertyValue(landing_company, 'financial_company') || {})[key] || [];
            const gaming_company    = (getPropertyValue(landing_company, 'gaming_company') || {})[key] || [];

            landing_company_object = Array.isArray(financial_company) ?
                financial_company.concat(gaming_company)
                :
                $.extend({}, financial_company, gaming_company);

            return landing_company_object;
        }
        return (landing_company_object || {})[key];
    };

    const getRiskAssessment = () => {
        const status = State.getResponse('get_account_status.status');

        return (
            isAccountOfType('financial') ?
                /(financial_assessment|trading_experience)_not_complete/.test(status) :
                /financial_assessment_not_complete/.test(status)
        );
    };

    // API_V3: send a list of accounts the client can transfer to
    const canTransferFunds = (account) => {
        if (account) {
            // this specific account can be used to transfer funds to
            return canTransferFundsTo(account.loginid);
        }
        // at least one account can be used to transfer funds to
        return Object.keys(client_object).some(loginid => canTransferFundsTo(loginid));
    };

    const canTransferFundsTo = (to_loginid) => {
        if (to_loginid === current_loginid || get('is_virtual', to_loginid) || get('is_virtual') ||
            get('is_disabled', to_loginid)) {
            return false;
        }
        const from_currency = get('currency');
        const to_currency   = get('currency', to_loginid);
        if (!from_currency || !to_currency) {
            return false;
        }
        // only transfer to other accounts that have the same currency as current account if one is maltainvest and one is malta
        if (from_currency === to_currency) {
            // these landing companies are allowed to transfer funds to each other if they have the same currency
            const same_cur_allowed = {
                maltainvest: 'malta',
                malta      : 'maltainvest',
            };
            const from_landing_company = get('landing_company_shortcode');
            const to_landing_company   = get('landing_company_shortcode', to_loginid);
            // if same_cur_allowed[from_landing_company] is undefined and to_landing_company is also undefined, it will return true
            // so we should compare '' === undefined instead
            return (same_cur_allowed[from_landing_company] || '') === to_landing_company;
        }
        // or for other clients if current account is cryptocurrency it should only transfer to fiat currencies and vice versa
        const is_from_crypto = isCryptocurrency(from_currency);
        const is_to_crypto   = isCryptocurrency(to_currency);
        return (is_from_crypto ? !is_to_crypto : is_to_crypto);
    };

    const hasSvgAccount = () => !!(getAllLoginids().find(loginid => /^CR/.test(loginid)));

    const canChangeCurrency = (statement, mt5_login_list, is_current = true) => {
        const currency             = get('currency');
        const has_no_mt5           = !mt5_login_list || !mt5_login_list.length;
        const has_no_transaction   = (statement.count === 0 && statement.transactions.length === 0);
        const has_account_criteria = has_no_transaction && has_no_mt5;

        // Current API requirements for currently logged-in user successfully changing their account's currency:
        // 1. User must not have made any transactions
        // 2. User must not have any MT5 account
        // 3. Not be a crypto account
        // 4. Not be a virtual account
        return is_current ? currency && !get('is_virtual') && has_account_criteria && !isCryptocurrency(currency) : has_account_criteria;
    };

<<<<<<< HEAD
    // Restrict binary options display on australian residence clients
    const isOptionsBlocked = () => {
        const options_blocked_countries = ['au'];
        const country = get('country') || State.getResponse('authorize.country');
        return options_blocked_countries.includes(country);
    };

    const syncWithDerivApp = (active_loginid, client_accounts) => {
        const iframe_window = document.getElementById('localstorage-sync');
        if (iframe_window) {
            const origin = getAllowedLocalStorageOrigin();
            if (!origin) {
                return;
            }

            // Keep client.accounts in sync (in case user wasn't logged in).
            if (iframe_window.src === `${origin}/localstorage-sync.html`) {
                iframe_window.contentWindow.postMessage({
                    key  : 'client.accounts',
                    value: JSON.stringify(client_accounts),
                }, origin);
                iframe_window.contentWindow.postMessage({
                    key  : 'active_loginid',
                    value: active_loginid,
                }, origin);
            }
        }
=======
    const isOptionsBlocked = () => {
        const options_blocked_countries = ['au'];
        const country = State.getResponse('authorize.country');

        return options_blocked_countries.includes(country);
>>>>>>> 9f7214b4
    };

    return {
        init,
        isLoggedIn,
        isValidLoginid,
        set,
        get,
        setTotalBalance,
        getTotalBalance,
        getAllLoginids,
        getAccountType,
        isAccountOfType,
        isAuthenticationAllowed,
        isOptionsBlocked,
        getAccountOfType,
        hasAccountType,
        hasCurrencyType,
        hasOnlyCurrencyType,
        getAccountTitle,
        responseAuthorize,
        shouldAcceptTnc,
        clearAllAccounts,
        setNewAccount,
        currentLandingCompany,
        shouldCompleteTax,
        getAllAccountsObject,
<<<<<<< HEAD
        getMT5AccountType,
        getMT5AccountDisplay,
=======
        getMT5AccountDisplays,
>>>>>>> 9f7214b4
        getBasicUpgradeInfo,
        getLandingCompanyValue,
        getRiskAssessment,
        canTransferFunds,
        hasSvgAccount,
        canChangeCurrency,
    };
})();

module.exports = ClientBase;<|MERGE_RESOLUTION|>--- conflicted
+++ resolved
@@ -272,27 +272,6 @@
         return obj_display[account_market_type][sub_account_type] || localize('MT5');
     };
 
-    const getMT5AccountDisplay = (group) => {
-        let display_text = localize('MT5');
-        if (group) {
-            const value = getMT5AccountType(group);
-            if (/svg$/.test(value) || /malta$/.test(value)) {
-                display_text = localize('Synthetic');
-            } else if (
-                /vanuatu/.test(value) ||
-                /svg_(standard|financial)/.test(value) ||
-                /maltainvest_financial$/.test(value)
-            ) {
-                // TODO: [remove-standard-advanced] remove standard when API groups are updated
-                display_text = localize('Financial');
-            } else if (/labuan/.test(value)) {
-                display_text = localize('Financial STP');
-            }
-        }
-
-        return display_text;
-    };
-
     const getBasicUpgradeInfo = () => {
         const upgradeable_landing_companies = State.getResponse('authorize.upgradeable_landing_companies');
         const landing_company_obj = State.getResponse('landing_company');
@@ -426,7 +405,6 @@
         return is_current ? currency && !get('is_virtual') && has_account_criteria && !isCryptocurrency(currency) : has_account_criteria;
     };
 
-<<<<<<< HEAD
     // Restrict binary options display on australian residence clients
     const isOptionsBlocked = () => {
         const options_blocked_countries = ['au'];
@@ -454,13 +432,6 @@
                 }, origin);
             }
         }
-=======
-    const isOptionsBlocked = () => {
-        const options_blocked_countries = ['au'];
-        const country = State.getResponse('authorize.country');
-
-        return options_blocked_countries.includes(country);
->>>>>>> 9f7214b4
     };
 
     return {
@@ -488,12 +459,7 @@
         currentLandingCompany,
         shouldCompleteTax,
         getAllAccountsObject,
-<<<<<<< HEAD
-        getMT5AccountType,
-        getMT5AccountDisplay,
-=======
         getMT5AccountDisplays,
->>>>>>> 9f7214b4
         getBasicUpgradeInfo,
         getLandingCompanyValue,
         getRiskAssessment,
