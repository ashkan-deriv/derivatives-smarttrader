import React               from 'react';
import { Route, NavLink }  from 'react-router-dom';
<<<<<<< HEAD
import PropTypes           from 'prop-types';
=======
import PropTypes from 'prop-types';
>>>>>>> 55759940

import Client              from '../_common/base/client_base';
import { redirectToLogin } from '../_common/base/login';
import { localize }        from '../_common/localize';

import TradeApp            from './pages/trading/trade_app.jsx';
import Statement           from './pages/statement/statement.jsx';
import LostPassword        from './pages/account/lost_password.jsx';


const routes = [
    { path: '/statement', component: Statement, is_authenticated: true },
    { path: '/account',   component: LostPassword, is_authenticated: false },
    { path: '/',          component: TradeApp, exact: true },
];

const RouteWithSubRoutes = route => (
    <Route
        exact={route.exact}
        path={route.path}
        render={props => (
            (route.is_authenticated && !Client.isLoggedIn()) ? // TODO: update styling of the message below
                <a href='javascript:;' onClick={redirectToLogin}>{localize('Please login to view this page.')}</a> :
                <route.component {...props} routes={route.routes} />
        )}
    />
);

export const BinaryRoutes = () => routes.map((route, idx) => (
    <RouteWithSubRoutes key={idx} {...route} />
));

const normalizePath = (path) => /^\//.test(path) ? path : `/${path || ''}`; // Default to '/'

const getRouteInfo = (path) => routes.find(r => r.path === normalizePath(path));

export const isRouteVisible = (path, route = getRouteInfo(path)) =>
    !(route && route.is_authenticated && !Client.isLoggedIn());

export const BinaryLink = ({ to, children, ...props }) => {
    const path  = normalizePath(to);
    const route = getRouteInfo(path);

    if (!route) {
        throw new Error(`Route not found: ${to}`);
    }
    
    return (
        to ?
            <NavLink to={path} activeClassName='active' exact={route.exact} {...props}>
                {children}
            </NavLink>
        :
            <a href='javascript:;' {...props}>
                {children}
            </a>
    );
};

BinaryLink.propTypes = {
<<<<<<< HEAD
    children: PropTypes.oneOfType([
        PropTypes.array,
        PropTypes.object,
    ]),
    to: PropTypes.string,
=======
    children: PropTypes.object,
    to      : PropTypes.string,
>>>>>>> 55759940
};<|MERGE_RESOLUTION|>--- conflicted
+++ resolved
@@ -1,10 +1,6 @@
 import React               from 'react';
 import { Route, NavLink }  from 'react-router-dom';
-<<<<<<< HEAD
 import PropTypes           from 'prop-types';
-=======
-import PropTypes from 'prop-types';
->>>>>>> 55759940
 
 import Client              from '../_common/base/client_base';
 import { redirectToLogin } from '../_common/base/login';
@@ -65,14 +61,6 @@
 };
 
 BinaryLink.propTypes = {
-<<<<<<< HEAD
-    children: PropTypes.oneOfType([
-        PropTypes.array,
-        PropTypes.object,
-    ]),
-    to: PropTypes.string,
-=======
     children: PropTypes.object,
     to      : PropTypes.string,
->>>>>>> 55759940
 };