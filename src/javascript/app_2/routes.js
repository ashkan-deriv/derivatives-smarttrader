--- conflicted
+++ resolved
@@ -59,14 +59,6 @@
 };
 
 BinaryLink.propTypes = {
-<<<<<<< HEAD
-    children: PropTypes.oneOfType([
-        PropTypes.array,
-        PropTypes.object,
-    ]),
-    to: PropTypes.string,
-=======
     children: PropTypes.object,
     to      : PropTypes.string,
->>>>>>> 46de94f6
 };