--- conflicted
+++ resolved
@@ -5,13 +5,7 @@
 import { BrowserRouter as Router }   from 'react-router-dom';
 import NetworkMonitor                from './base/network_monitor';
 import { MobxProvider }              from './store/connect';
-<<<<<<< HEAD
 import MainStore                     from './store/index';
-=======
-import PagesStore                    from './store/pages_store';
-import TradeStore                    from './store/trade_store';
-import UIStore                       from './store/ui_store';
->>>>>>> 992ea62f
 import Footer                        from './components/layout/footer.jsx';
 import Header                        from './components/layout/header.jsx';
 import { BinaryRoutes }              from './routes';
@@ -21,17 +15,6 @@
 
 // configure({ enforceActions: true }); // disabled for SmartCharts compatibility
 
-<<<<<<< HEAD
-=======
-const stores = {
-    client: new ClientStore(),
-    common: new CommonStore(),
-    trade : new TradeStore(),
-    ui    : new UIStore(),
-    pages : new PagesStore(),
-};
-
->>>>>>> 992ea62f
 const initApp = () => {
     Client.init();
 
