<<<<<<< HEAD
// import { configure }              from 'mobx';
import React                         from 'react';
import { render }                    from 'react-dom';
import { BrowserRouter as Router }   from 'react-router-dom';
import NetworkMonitor                from './base/network_monitor';
import ClientStore                   from './store/client_store';
import { MobxProvider }              from './store/connect';
import MainStore                     from './store/main_store';
import TradeStore                    from './store/trade_store';
import UIStore                       from './store/ui_store';
import Footer                        from './components/layout/footer.jsx';
import Header                        from './components/layout/header.jsx';
import { BinaryRoutes }              from './routes';
import Client                        from '../_common/base/client_base';
import { getAll as getAllLanguages } from '../_common/language';
import { localize }                  from '../_common/localize';
=======
// import { configure }            from 'mobx';
import React                    from 'react';
import { render }               from 'react-dom';
import { HashRouter as Router } from 'react-router-dom';
import NetworkMonitor           from './base/network_monitor';
import ClientStore              from './store/client_store';
import CommonStore              from './store/common_store';
import { MobxProvider }         from './store/connect';
import TradeStore               from './store/trade_store';
import UIStore                  from './store/ui_store';
import Footer                   from './components/layout/footer.jsx';
import Header                   from './components/layout/header.jsx';
import { BinaryRoutes }         from './routes';
import Client                   from '../_common/base/client_base';
import { localize }             from '../_common/localize';
>>>>>>> bec7c31f

// configure({ enforceActions: true }); // disabled for SmartCharts compatibility

const stores = {
    client: new ClientStore(),
    common: new CommonStore(),
    trade : new TradeStore(),
    ui    : new UIStore(),
};

const initApp = () => {
    Client.init();
    NetworkMonitor.init(stores);

    stores.trade.init();

    const app = document.getElementById('binary_app');
    if (app) {
        render(<BinaryApp />, app);
    }
};

<<<<<<< HEAD
/*
 * Retrieves basename from current url
 * 
 * @return {string} returns the basename of current url
 */
const getBasename = () => {
    const regex_string = `((${Object.keys(getAllLanguages()).join('|')})\/app\.html).*`;
    const basename = new RegExp(regex_string, 'ig').exec(window.location.pathname);

    if (basename && basename.length) {
        return basename[1];
    }

    return '/en/app.html';
};

// TODO
// const onUnload = () => {
//     stores.trade.dispose();
//     disposeActions();
// };

=======
>>>>>>> bec7c31f
const BinaryApp = () => (
    <Router basename={ getBasename() }>
        <MobxProvider store={stores}>
            <div>
                <div id='trading_header'>
                    <Header
                        items={[
                            { icon: 'trade',     text: localize('Trade'),     link_to: '/' },
                            { icon: 'portfolio', text: localize('Portfolio') },
                            { icon: 'statement', text: localize('Statement'), link_to: 'statement' },
                            { icon: 'cashier',   text: localize('Cashier') },
                        ]}
                    />
                </div>
                <div id='app_contents'>
                    <BinaryRoutes />
                </div>
                <footer id='trading_footer'>
                    <Footer
                        items={[
                            { icon: 'ic-statement',   text: localize('Statement'), link_to: 'statement' },
                            { icon: 'ic-chat-bubble', text: localize('Notification') },
                            { icon: 'ic-lock-open',   text: localize('Lock') },
                        ]}
                    />
                </footer>
            </div>
        </MobxProvider>
    </Router>
);

export default initApp;<|MERGE_RESOLUTION|>--- conflicted
+++ resolved
@@ -1,12 +1,11 @@
-<<<<<<< HEAD
 // import { configure }              from 'mobx';
 import React                         from 'react';
 import { render }                    from 'react-dom';
 import { BrowserRouter as Router }   from 'react-router-dom';
 import NetworkMonitor                from './base/network_monitor';
 import ClientStore                   from './store/client_store';
+import CommonStore                   from './store/common_store';
 import { MobxProvider }              from './store/connect';
-import MainStore                     from './store/main_store';
 import TradeStore                    from './store/trade_store';
 import UIStore                       from './store/ui_store';
 import Footer                        from './components/layout/footer.jsx';
@@ -15,23 +14,6 @@
 import Client                        from '../_common/base/client_base';
 import { getAll as getAllLanguages } from '../_common/language';
 import { localize }                  from '../_common/localize';
-=======
-// import { configure }            from 'mobx';
-import React                    from 'react';
-import { render }               from 'react-dom';
-import { HashRouter as Router } from 'react-router-dom';
-import NetworkMonitor           from './base/network_monitor';
-import ClientStore              from './store/client_store';
-import CommonStore              from './store/common_store';
-import { MobxProvider }         from './store/connect';
-import TradeStore               from './store/trade_store';
-import UIStore                  from './store/ui_store';
-import Footer                   from './components/layout/footer.jsx';
-import Header                   from './components/layout/header.jsx';
-import { BinaryRoutes }         from './routes';
-import Client                   from '../_common/base/client_base';
-import { localize }             from '../_common/localize';
->>>>>>> bec7c31f
 
 // configure({ enforceActions: true }); // disabled for SmartCharts compatibility
 
@@ -54,7 +36,6 @@
     }
 };
 
-<<<<<<< HEAD
 /*
  * Retrieves basename from current url
  * 
@@ -71,14 +52,6 @@
     return '/en/app.html';
 };
 
-// TODO
-// const onUnload = () => {
-//     stores.trade.dispose();
-//     disposeActions();
-// };
-
-=======
->>>>>>> bec7c31f
 const BinaryApp = () => (
     <Router basename={ getBasename() }>
         <MobxProvider store={stores}>
