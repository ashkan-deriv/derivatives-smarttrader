--- conflicted
+++ resolved
@@ -1,15 +1,7 @@
-<<<<<<< HEAD
-import React         from 'react';
-import { localize }  from '_common/localize';
-import IconFlag      from 'Assets/Contract/icon-flag.jsx';
-import MarkerLine    from 'Modules/SmartChart/Components/Markers/marker-line.jsx';
-import MarkerSpot    from 'Modules/SmartChart/Components/Markers/marker-spot.jsx';
-=======
 import { localize }    from '_common/localize';
 import MarkerLine      from 'Modules/SmartChart/Components/Markers/marker-line.jsx';
 import MarkerSpotLabel from 'Modules/SmartChart/Components/Markers/marker-spot-label.jsx';
 import MarkerSpot      from 'Modules/SmartChart/Components/Markers/marker-spot.jsx';
->>>>>>> 23a27437
 
 const MARKER_X_POSITIONER = {
     EPOCH: 'epoch',
@@ -58,30 +50,17 @@
     },
     SPOT_ENTRY: {
         type          : 'SPOT_ENTRY',
-<<<<<<< HEAD
-        marker_config : MARKER_CONTENT_TYPES.SPOT,
-        content_config: { has_icon: false, className: 'spot-entry' },
-=======
         marker_config : MARKER_CONTENT_TYPES.SPOT_ENTRY,
         content_config: { className: 'chart-spot__entry' },
->>>>>>> 23a27437
     },
     SPOT_EXIT: {
         type          : 'SPOT_EXIT',
         marker_config : MARKER_CONTENT_TYPES.SPOT,
-<<<<<<< HEAD
-        content_config: { align: 'right', icon: <IconFlag /> },
-    },
-    SPOT_MIDDLE: {
-        type         : 'SPOT_MIDDLE',
-        marker_config: MARKER_CONTENT_TYPES.SPOT,
-=======
         content_config: { spot_className: 'chart-spot__spot' },
     },
     SPOT_MIDDLE: {
         type          : 'SPOT_MIDDLE',
         marker_config : MARKER_CONTENT_TYPES.SPOT,
         content_config: { spot_className: 'chart-spot__spot' },
->>>>>>> 23a27437
     },
 };