--- conflicted
+++ resolved
@@ -25,16 +25,12 @@
 
     return createMarkerConfig(
         MARKER_TYPES_CONFIG.LINE_END.type,
-<<<<<<< HEAD
-        +end_spot_time,
+        +end_time,
         null,
         {
             status       : `${contract_info.profit > 0 ? 'won' : 'lost' }`,
             marker_config: MARKER_TYPES_CONFIG,
         },
-=======
-        +end_time,
->>>>>>> 871e36fe
     );
 };
 
