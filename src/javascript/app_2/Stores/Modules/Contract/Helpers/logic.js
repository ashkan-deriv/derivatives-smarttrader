--- conflicted
+++ resolved
@@ -1,23 +1,6 @@
-<<<<<<< HEAD
 import moment     from 'moment';
 import ServerTime from '_common/base/server_time';
 
-export const getChartConfig = (contract_info) => {
-    const start_epoch = contract_info.date_start;
-    const end_epoch   = getEndSpotTime(contract_info) || contract_info.date_expiry;
-
-    return {
-        end_epoch,
-        start_epoch,
-    };
-};
-
-export const calculateGranularityFromTime = (start_time, expiry_time) => {
-    const beginning_time = start_time || ServerTime.get().unix();
-    const duration = moment.duration(moment.unix(expiry_time).diff(moment.unix(beginning_time))).asHours();
-    return (duration < 1) ? 0 : 3600;
-};
-=======
 const hour_to_granularity_map = [
     [1      , 0],
     [2      , 120],
@@ -26,9 +9,15 @@
     [5 * 24 , 3600],
     [30 * 24, 14400],
 ];
+
+export const calculateGranularityFromTime = (start_time, expiry_time) => {
+    const beginning_time = start_time || ServerTime.get().unix();
+    const duration = moment.duration(moment.unix(expiry_time).diff(moment.unix(beginning_time))).asHours();
+    return (duration < 1) ? 0 : 3600;
+};
+
 export const calculateGranularity = (duration) =>
     (hour_to_granularity_map.find(m => duration <= m[0] * 3600) || [null, 86400])[1];
->>>>>>> 871e36fe
 
 export const getDisplayStatus = (contract_info) => {
     let status = 'purchased';
