--- conflicted
+++ resolved
@@ -49,31 +49,19 @@
 
     @action.bound
     onUnmount = () => {
-<<<<<<< HEAD
-        this.smart_chart.setContractMode(false);
         this.smart_chart.removeBarriers();
         this.smart_chart.removeMarkers();
         // delay removal for animation transition
+        this.smart_chart.setContractMode(false);
         setTimeout(() => this.removeContractInfo(), 600);
     };
 
     @action.bound
     removeContractInfo = () => {
-        WS.forgetAll('proposal_open_contract');
-=======
         this.forgetProposalOpenContract();
-
->>>>>>> 06cb3277
         this.contract_id   = null;
+        this.contract_info = {};
         this.digits_info   = {};
-<<<<<<< HEAD
-        this.contract_info = {};
-=======
-
-        this.smart_chart.removeBarriers();
-        this.smart_chart.removeMarkers();
-        this.smart_chart.setContractMode(false);
->>>>>>> 06cb3277
     };
 
     @action.bound
