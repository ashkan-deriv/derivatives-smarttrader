--- conflicted
+++ resolved
@@ -233,15 +233,8 @@
     };
 
     const buildMoment = (date, time) => {
-<<<<<<< HEAD
-        const [ hour, minute ] = time ? time.split(':') : [0, 0];
-        return moment.utc(isNaN(date) ? date : +date * 1000).hour(hour).minute(minute);
-=======
-        const moment_date = toMoment(date);
-        if (!time || !isTimeValid(time)) return moment_date;
-        const [ hour, minute ] = time.split(':');
-        return moment_date.hour(hour).minute(minute);
->>>>>>> d4540cbf
+        const [ hour, minute ] = isTimeValid(time) ? time.split(':') : [0, 0];
+        return toMoment(date).hour(hour).minute(minute);
     };
 
     const getStartTime = (sessions, start_date, start_time) => ({
@@ -249,38 +242,27 @@
     });
 
     const getExpiryDate = (expiry_date, start_date, expiry_type) => {
-<<<<<<< HEAD
         let proper_expiry_date = null;
 
         if (expiry_type === 'endtime') {
-            const moment_start  = moment.utc(start_date ? start_date * 1000 : undefined);
-            const moment_expiry = moment.utc(expiry_date || undefined);
+            const moment_start  = toMoment(start_date);
+            const moment_expiry = toMoment(expiry_date);
             // forward starting contracts should only show today and tomorrow as expiry date
             const is_invalid = moment_expiry.isBefore(moment_start, 'day') || (start_date && moment_expiry.isAfter(moment_start.clone().add(1, 'day')));
             proper_expiry_date = (is_invalid ? moment_start : moment_expiry).format('YYYY-MM-DD');
         }
 
         return { expiry_date: proper_expiry_date };
-=======
-        const moment_start  = toMoment(start_date);
-        const moment_expiry = toMoment(expiry_date);
-        // forward starting contracts should only show today and tomorrow as expiry date
-        const is_invalid = moment_expiry.isBefore(moment_start, 'day') || (start_date && moment_expiry.isAfter(moment_start.clone().add(1, 'day')));
-        return {
-            expiry_date: expiry_type === 'endtime' ? (is_invalid ? moment_start : moment_expiry).format('YYYY-MM-DD') : null,
-        };
->>>>>>> d4540cbf
     };
 
     // has to follow the correct order of checks:
     // first check if end time is within available sessions
     // then confirm that end time is after start time
-<<<<<<< HEAD
     const getExpiryTime = (sessions, start_date, start_time, expiry_date, expiry_time, expiry_type) => {
         let end_time = null;
 
         if (expiry_type === 'endtime') {
-            const start_moment = start_date ? buildMoment(start_date, start_time) : moment().utc();
+            const start_moment = start_date ? buildMoment(start_date, start_time) : toMoment();
             const end_moment   = buildMoment(expiry_date, expiry_time);
             const expiry_sessions = [{
                 open : start_moment,
@@ -296,20 +278,6 @@
                 const is_end_of_session = sessions && !isSessionAvailable(sessions, start_moment.clone().add(5, 'minutes'));
                 end_time = start_moment.clone().add((is_end_of_day || is_end_of_session) ? 0 : 5, 'minutes').format('HH:mm');
             }
-=======
-    const getExpiryTime = (sessions, start_date, start_time, expiry_date, expiry_time) => {
-        const start_moment = start_date ? buildMoment(start_date, start_time) : toMoment();
-        const end_moment   = buildMoment(expiry_date, expiry_time);
-
-        let end_time = expiry_time;
-        if (sessions && !isSessionAvailable(sessions, end_moment)) {
-            end_time = getValidTime(sessions, end_moment, start_moment);
-        }
-        if (end_moment.isSameOrBefore(start_moment)) {
-            const is_end_of_day     = start_moment.get('hours') === 23 && start_moment.get('minute') >= 55;
-            const is_end_of_session = sessions && !isSessionAvailable(sessions, start_moment.clone().add(5, 'minutes'));
-            end_time = start_moment.clone().add((is_end_of_day || is_end_of_session) ? 0 : 5, 'minutes').format('HH:mm');
->>>>>>> d4540cbf
         }
         return { expiry_time: end_time };
     };
