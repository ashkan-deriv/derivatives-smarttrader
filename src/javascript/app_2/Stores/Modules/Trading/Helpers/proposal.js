--- conflicted
+++ resolved
@@ -40,15 +40,9 @@
 const createProposalRequestForContract = (store, type_of_contract) => {
     const obj_expiry = {};
     if (store.expiry_type === 'endtime') {
-<<<<<<< HEAD
-        const expiry_date = moment.utc(store.expiry_date);
-        const start_date  = moment.unix(store.start_date || (store.root_store.common.server_time / 1000)).utc();
-        const is_same_day = expiry_date.isSame(start_date, 'day') || (store.start_date && expiry_date.diff(start_date, 'hour') <= 24);
-=======
         const expiry_date = toMoment(store.expiry_date);
         const start_date  = toMoment(store.start_date || store.root_store.common.server_time);
-        const is_same_day = expiry_date.isSame(start_date, 'day');
->>>>>>> d4540cbf
+        const is_same_day = expiry_date.isSame(start_date, 'day') || (store.start_date && expiry_date.diff(start_date, 'hour') <= 24);
         const expiry_time = is_same_day ? store.expiry_time : '23:59:59';
         obj_expiry.date_expiry = convertToUnix(expiry_date.unix(), expiry_time);
     }
