import {
    action,
    observable,
    reaction }                            from 'mobx';
import { processPurchase }                from './Actions/purchase';
import * as Symbol                        from './Actions/symbol';
import { allowed_query_string_variables } from './Constants/query_string';
<<<<<<< HEAD
=======
import validation_rules                   from './Constants/validation_rules';
>>>>>>> 1d748bc8
import { setChartBarrier }                from './Helpers/chart';
import ContractType                       from './Helpers/contract_type';
import { convertDurationLimit }           from './Helpers/duration';
import { processTradeParams }             from './Helpers/process';
import {
    createProposalRequests,
    getProposalInfo }                     from './Helpers/proposal';
import { pickDefaultSymbol }              from './Helpers/symbol';
import BaseStore                          from '../../base_store';
import { WS }                             from '../../../Services';
import URLHelper                          from '../../../Utils/URL';
import Client                             from '../../../../_common/base/client_base';
import { cloneObject, isEmptyObject }     from '../../../../_common/utility';

export default class TradeStore extends BaseStore {
    // Control values
    @observable is_purchase_enabled = false;
    @observable is_trade_enabled    = false;

    // Underlying
    @observable symbol;

    // Contract Type
    @observable contract_expiry_type = '';
    @observable contract_start_type  = '';
    @observable contract_type        = '';
    @observable contract_types_list  = {};
    @observable form_components      = [];
    @observable trade_types          = {};

    // Amount
    @observable amount          = 10;
    @observable basis           = '';
    @observable basis_list      = [];
    @observable currencies_list = {};
    @observable currency        = Client.get('currency');

    // Duration
    @observable duration            = 5;
    @observable duration_unit       = '';
    @observable duration_units_list = [];
    @observable duration_min_max    = {};
    @observable expiry_date         = '';
    @observable expiry_time         = '09:40';
    @observable expiry_type         = 'duration';

    // Barrier
    @observable barrier_1     = '';
    @observable barrier_2     = '';
    @observable barrier_count = 0;

    // Start Time
    @observable start_date       = Number(0); // Number(0) refers to 'now'
    @observable start_dates_list = [];
    @observable start_time       = '12:30';
    @observable sessions         = [];

    // Last Digit
    @observable last_digit = 3;

    // Purchase
    @observable proposal_info = {};
    @observable purchase_info = {};


<<<<<<< HEAD
    constructor(root_store) {
        super(root_store, null, allowed_query_string_variables);
=======
    constructor({ root_store }) {
        const session_storage_properties = allowed_query_string_variables;
        const options = {
            root_store,
            session_storage_properties,
            validation_rules,
        };
        super(options);
>>>>>>> 1d748bc8

        if (Client.isLoggedIn) {
            this.processNewValuesAsync({currency: Client.get('currency')});
        }

        // Adds intercept to change min_max value of duration validation
        reaction(
            ()=> [this.duration_min_max, this.contract_expiry_type, this.duration_unit],
            () => {
                this.changeDurationValidationRules();
            }
        );
    }

    @action.bound
    async init() {
        this.smart_chart = this.root_store.modules.smart_chart;

        if (!this.symbol) {
            const active_symbols = await WS.activeSymbols();
            await this.processNewValuesAsync({ symbol: pickDefaultSymbol(active_symbols.active_symbols) });
        }

        if (this.symbol) {
            ContractType.buildContractTypesConfig(this.symbol).then(action(() => {
                this.processNewValuesAsync({
                    ...ContractType.getContractValues(this),
                    ...ContractType.getContractCategories(),
                });
            }));
        }
        this.smart_chart = this.root_store.modules.smart_chart;
    }

    @action.bound
    onChange(e) {
        const { name, value, type } = e.target;
        if (!(name in this)) {
            throw new Error(`Invalid Argument: ${name}`);
        }

        this.processNewValuesAsync({ [name]: (type === 'number' ? +value : value) }, true);
    }

    @action.bound
    onHoverPurchase(is_over, contract_type) {
        this.smart_chart.updateBarrierShade(is_over, contract_type);
    }

    @action.bound
    onPurchase(proposal_id, price) {
        if (proposal_id) {
            processPurchase(proposal_id, price).then(action((response) => {
                WS.forgetAll('proposal');
                this.purchase_info = response;
            }));
        }
    }

    @action.bound
    onClickNewTrade(e) {
        this.requestProposal();
        e.preventDefault();
    }

    /**
     * Updates the store with new values
     * @param  {Object} new_state - new values to update the store with
     * @return {Object} returns the object having only those values that are updated
     */
    @action.bound
    updateStore(new_state) {
        Object.keys(cloneObject(new_state)).forEach((key) => {
            if (key === 'root_store' || ['validation_rules', 'validation_errors'].indexOf(key) > -1) return;
            if (JSON.stringify(this[key]) === JSON.stringify(new_state[key])) {
                delete new_state[key];
            } else {
                if (key === 'symbol') {
                    this.is_purchase_enabled = false;
                    this.is_trade_enabled    = false;
                }

                // Add changes to queryString of the url
                if (allowed_query_string_variables.indexOf(key) !== -1) {
                    URLHelper.setQueryParam({ [key]: new_state[key] });
                }

                this[key] = new_state[key];
            }
        });

        return new_state;
    }

    async processNewValuesAsync(obj_new_values = {}, is_changed_by_user) {
        const new_state = this.updateStore(cloneObject(obj_new_values));

        if (is_changed_by_user || /\b(symbol|contract_types_list)\b/.test(Object.keys(new_state))) {
            if ('symbol' in new_state) {
                await Symbol.onChangeSymbolAsync(new_state.symbol);
            }

            this.updateStore({ // disable purchase button(s), clear contract info
                is_purchase_enabled: false,
                proposal_info      : {},
            });

            if (!this.smart_chart.is_contract_mode) {
                const is_barrier_changed = 'barrier_1' in new_state || 'barrier_2' in new_state;
                if (is_barrier_changed) {
                    this.smart_chart.updateBarriers(this.barrier_1, this.barrier_2);
                } else {
                    this.smart_chart.removeBarriers();
                }
            }

            const snapshot = await processTradeParams(this, new_state);
            snapshot.is_trade_enabled = true;
            this.updateStore(snapshot);

            this.requestProposal();
        }
    }

    proposal_requests = {};

    @action.bound
    requestProposal() {
        const requests = createProposalRequests(this);
        if (!isEmptyObject(requests)) {
            this.proposal_requests = requests;
            this.proposal_info     = {};
            this.purchase_info     = {};

            WS.forgetAll('proposal').then(() => {
                Object.keys(this.proposal_requests).forEach((type) => {
                    WS.subscribeProposal(this.proposal_requests[type], this.onProposalResponse);
                });
            });
        }
    }

    @action.bound
    onProposalResponse(response) {
        const contract_type = response.echo_req.contract_type;
        this.proposal_info = {
            ...this.proposal_info,
            [contract_type]: getProposalInfo(this, response),
        };

        if (!this.smart_chart.is_contract_mode) {
            setChartBarrier(this.smart_chart, response, this.onChartBarrierChange);
        }

        this.is_purchase_enabled = true;
    }

    @action.bound
    onChartBarrierChange(barrier_1, barrier_2) {
        this.processNewValuesAsync({ barrier_1, barrier_2 }, true);
    }

    @action.bound
    updateQueryString() {
        // Update the url's query string by default values of the store
        const queryParams = URLHelper.updateQueryString(this, allowed_query_string_variables);

        // update state values from query string
        const config = {};
        [...queryParams].forEach(param => {
            config[param[0]] = isNaN(param[1]) ? param[1] : +param[1];
        });
        this.processNewValuesAsync(config);
    }

    @action.bound
    changeDurationValidationRules() {
        const index = this.validation_rules.duration.findIndex(item => item[0] === 'number');
        const limits = this.duration_min_max[this.contract_expiry_type] || false;
        const duration_options = {
            min: convertDurationLimit(+limits.min, this.duration_unit),
            max: convertDurationLimit(+limits.max, this.duration_unit),
        };

        if (limits) {
            if (index > -1) {
                this.validation_rules.duration[index][1] = duration_options;
            } else {
                this.validation_rules.duration.push(['number', duration_options]);
            }
            this.validateProperty('duration', this.duration);
        }
    }
};<|MERGE_RESOLUTION|>--- conflicted
+++ resolved
@@ -5,10 +5,7 @@
 import { processPurchase }                from './Actions/purchase';
 import * as Symbol                        from './Actions/symbol';
 import { allowed_query_string_variables } from './Constants/query_string';
-<<<<<<< HEAD
-=======
 import validation_rules                   from './Constants/validation_rules';
->>>>>>> 1d748bc8
 import { setChartBarrier }                from './Helpers/chart';
 import ContractType                       from './Helpers/contract_type';
 import { convertDurationLimit }           from './Helpers/duration';
@@ -74,10 +71,6 @@
     @observable purchase_info = {};
 
 
-<<<<<<< HEAD
-    constructor(root_store) {
-        super(root_store, null, allowed_query_string_variables);
-=======
     constructor({ root_store }) {
         const session_storage_properties = allowed_query_string_variables;
         const options = {
@@ -86,7 +79,6 @@
             validation_rules,
         };
         super(options);
->>>>>>> 1d748bc8
 
         if (Client.isLoggedIn) {
             this.processNewValuesAsync({currency: Client.get('currency')});
@@ -118,7 +110,6 @@
                 });
             }));
         }
-        this.smart_chart = this.root_store.modules.smart_chart;
     }
 
     @action.bound
