--- conflicted
+++ resolved
@@ -186,11 +186,7 @@
                 if (this.proposal_info[type].id !== proposal_id) {
                     throw new Error('Proposal ID does not match.');
                 }
-<<<<<<< HEAD
-                if (response.buy && !Client.get('is_virtual')){
-=======
                 if (response.buy) {
->>>>>>> ed886b9b
                     const contract_data = {
                         ...this.proposal_requests[type],
                         ...this.proposal_info[type],
