import debounce                          from 'lodash.debounce';
import {
    action,
    observable,
    reaction }                           from 'mobx';
import Client                            from '_common/base/client_base';
import { cloneObject, isEmptyObject }    from '_common/utility';
import { WS }                            from 'Services';
import URLHelper                         from 'Utils/URL/url_helper';
import { processPurchase }               from './Actions/purchase';
import * as Symbol                       from './Actions/symbol';
import {
    allowed_query_string_variables,
    non_proposal_query_string_variable } from './Constants/query_string';
import validation_rules                  from './Constants/validation_rules';
import { setChartBarrier }               from './Helpers/chart';
import ContractType                      from './Helpers/contract_type';
import { convertDurationLimit }          from './Helpers/duration';
import { processTradeParams }            from './Helpers/process';
import {
    createProposalRequests,
    getProposalInfo,
    getProposalParametersName }          from './Helpers/proposal';
import { pickDefaultSymbol }             from './Helpers/symbol';
import BaseStore                         from '../../base_store';
<<<<<<< HEAD
import { WS }                            from '../../../Services';
import GTM                               from '../../../Utils/gtm';
import URLHelper                         from '../../../Utils/URL/url_helper';
import Client                            from '../../../../_common/base/client_base';
import { cloneObject, isEmptyObject }    from '../../../../_common/utility';
=======
>>>>>>> 7e15e498

export default class TradeStore extends BaseStore {
    // Control values
    @observable is_trade_component_mounted = false;
    @observable is_purchase_enabled        = false;
    @observable is_trade_enabled           = false;

    // Underlying
    @observable symbol;

    // Contract Type
    @observable contract_expiry_type = '';
    @observable contract_start_type  = '';
    @observable contract_type        = '';
    @observable contract_types_list  = {};
    @observable form_components      = [];
    @observable trade_types          = {};

    // Amount
    @observable amount          = 10;
    @observable basis           = '';
    @observable basis_list      = [];
    @observable currencies_list = {};
    @observable currency        = Client.get('currency');

    // Duration
    @observable duration            = 5;
    @observable duration_unit       = '';
    @observable duration_units_list = [];
    @observable duration_min_max    = {};
    @observable expiry_date         = '';
    @observable expiry_time         = '09:40';
    @observable expiry_type         = 'duration';

    // Barrier
    @observable barrier_1     = '';
    @observable barrier_2     = '';
    @observable barrier_count = 0;

    // Start Time
    @observable start_date       = Number(0); // Number(0) refers to 'now'
    @observable start_dates_list = [];
    @observable start_time       = '12:30';
    @observable sessions         = [];

    // Last Digit
    @observable last_digit = 5;

    // Purchase
    @observable proposal_info = {};
    @observable purchase_info = {};

    // Chart
    chart_id = 1;

    debouncedProposal = debounce(this.requestProposal, 500);

    constructor({ root_store }) {
        const session_storage_properties = allowed_query_string_variables;
        const options = {
            root_store,
            session_storage_properties,
            validation_rules,
        };

        URLHelper.pruneQueryString(allowed_query_string_variables);

        super(options);

        Object.defineProperty(
            this,
            'is_query_string_applied',
            {
                enumerable: false,
                value     : false,
                writable  : true,
            }
        );

        if (Client.isLoggedIn) {
            this.processNewValuesAsync({ currency: Client.get('currency') });
        }

        // Adds intercept to change min_max value of duration validation
        reaction(
            ()=> [this.duration_min_max, this.contract_expiry_type, this.duration_unit],
            () => {
                this.changeDurationValidationRules();
            }
        );
    }

    @action.bound
    async init() {
        const query_string_values = this.updateQueryString();
        this.smart_chart = this.root_store.modules.smart_chart;

        if (!this.symbol) {
            const active_symbols = await WS.activeSymbols();
            await this.processNewValuesAsync({
                symbol: pickDefaultSymbol(active_symbols.active_symbols),
                ...query_string_values,
            });
        }

        if (this.symbol) {
            ContractType.buildContractTypesConfig(this.symbol).then(action(() => {
                this.processNewValuesAsync({
                    ...ContractType.getContractValues(this),
                    ...ContractType.getContractCategories(),
                    ...query_string_values,
                });
            }));
        }
    }

    @action.bound
    onChange(e) {
        const { name, value } = e.target;
        if (!(name in this)) {
            throw new Error(`Invalid Argument: ${name}`);
        }

        this.processNewValuesAsync({ [name]: value }, true);
    }

    @action.bound
    onHoverPurchase(is_over, contract_type) {
        this.smart_chart.updateBarrierShade(is_over, contract_type);
    }

    @action.bound
    onPurchase(proposal_id, price, type) {
        if (proposal_id) {
            processPurchase(proposal_id, price).then(action((response) => {
                if (this.proposal_info[type].id !== proposal_id) {
                    throw new Error('Proposal ID does not match.');
                }
                if (response.buy) {
                // TODO: !Client.get('is_virtual')
                    const contract_data = {
                        ...this.proposal_requests[type],
                        ...this.proposal_info[type],
                        buy_price: response.buy.buy_price,
                    };
                    GTM.pushPurchaseData(contract_data, this.root_store);
                }
                WS.forgetAll('proposal');
                this.purchase_info = response;
            }));
        }
    }

    @action.bound
    onClickNewTrade(e) {
        this.requestProposal();
        e.preventDefault();
    }

    /**
     * Updates the store with new values
     * @param  {Object} new_state - new values to update the store with
     * @return {Object} returns the object having only those values that are updated
     */
    @action.bound
    updateStore(new_state) {
        Object.keys(cloneObject(new_state)).forEach((key) => {
            if (key === 'root_store' || ['validation_rules', 'validation_errors'].indexOf(key) > -1) return;
            if (JSON.stringify(this[key]) === JSON.stringify(new_state[key])) {
                delete new_state[key];
            } else {
                if (key === 'symbol') {
                    this.is_purchase_enabled = false;
                    this.is_trade_enabled    = false;
                }

                // Add changes to queryString of the url
                if (
                    allowed_query_string_variables.indexOf(key) !== -1 &&
                    this.is_trade_component_mounted
                ) {
                    URLHelper.setQueryParam({ [key]: new_state[key] });
                }

                this[key] = new_state[key];
            }
        });

        return new_state;
    }

    async processNewValuesAsync(obj_new_values = {}, is_changed_by_user = false) {
        const new_state = this.updateStore(cloneObject(obj_new_values));

        if (is_changed_by_user || /\b(symbol|contract_types_list)\b/.test(Object.keys(new_state))) {
            if ('symbol' in new_state) {
                await Symbol.onChangeSymbolAsync(new_state.symbol);
            }

            this.updateStore({ // disable purchase button(s), clear contract info
                is_purchase_enabled: false,
                proposal_info      : {},
            });

            if (!this.smart_chart.is_contract_mode) {
                const is_barrier_changed = 'barrier_1' in new_state || 'barrier_2' in new_state;
                if (is_barrier_changed) {
                    this.smart_chart.updateBarriers(this.barrier_1, this.barrier_2);
                } else {
                    this.smart_chart.removeBarriers();
                }
            }

            const snapshot = await processTradeParams(this, new_state);
            const query_string_values = this.updateQueryString();
            snapshot.is_trade_enabled = true;

            this.updateStore({
                ...snapshot,
                ...(this.is_query_string_applied ? {} : query_string_values),
            });

            this.is_query_string_applied = true;

            if (/\bcontract_type\b/.test(Object.keys(new_state))) {
                this.validateAllProperties();
            }

            this.debouncedProposal();
        }
    }

    proposal_requests = {};

    @action.bound
    requestProposal() {
        const requests = createProposalRequests(this);

        if (Object.values(this.validation_errors).some(e => e.length)) {
            this.proposal_info     = {};
            this.purchase_info     = {};
            WS.forgetAll('proposal');
            return;
        }

        if (!isEmptyObject(requests)) {
            const proper_proposal_params_for_query_string = getProposalParametersName(requests);

            URLHelper.pruneQueryString(
                [
                    ...proper_proposal_params_for_query_string,
                    ...non_proposal_query_string_variable,
                ]
            );

            this.proposal_requests = requests;
            this.proposal_info     = {};
            this.purchase_info     = {};

            WS.forgetAll('proposal').then(() => {
                Object.keys(this.proposal_requests).forEach((type) => {
                    WS.subscribeProposal(this.proposal_requests[type], this.onProposalResponse);
                });
            });
        }
    }

    @action.bound
    onProposalResponse(response) {
        const contract_type = response.echo_req.contract_type;
        this.proposal_info = {
            ...this.proposal_info,
            [contract_type]: getProposalInfo(this, response),
        };

        if (!this.smart_chart.is_contract_mode) {
            setChartBarrier(this.smart_chart, response, this.onChartBarrierChange);
        }

        this.is_purchase_enabled = true;
    }

    @action.bound
    onChartBarrierChange(barrier_1, barrier_2) {
        this.processNewValuesAsync({ barrier_1, barrier_2 }, true);
    }

    @action.bound
    updateQueryString() {

        // Update the url's query string by default values of the store
        const query_params = URLHelper.updateQueryString(
            this,
            allowed_query_string_variables,
            this.is_trade_component_mounted
        );

        // update state values from query string
        const config = {};
        [...query_params].forEach(param => config[param[0]] = param[1]);
        return config;
    }

    @action.bound
    changeDurationValidationRules() {
        const index = this.validation_rules.duration.findIndex(item => item[0] === 'number');
        const limits = this.duration_min_max[this.contract_expiry_type] || false;
        const duration_options = {
            min: convertDurationLimit(+limits.min, this.duration_unit),
            max: convertDurationLimit(+limits.max, this.duration_unit),
        };

        if (limits) {
            if (index > -1) {
                this.validation_rules.duration[index][1] = duration_options;
            } else {
                this.validation_rules.duration.push(['number', duration_options]);
            }
            this.validateProperty('duration', this.duration);
        }
    }

    @action.bound
    onMount() {
        this.is_trade_component_mounted = true;
        this.updateQueryString();
    }

    @action.bound
    onUnmount() {
        this.is_trade_component_mounted = false;
    }
}<|MERGE_RESOLUTION|>--- conflicted
+++ resolved
@@ -6,6 +6,7 @@
 import Client                            from '_common/base/client_base';
 import { cloneObject, isEmptyObject }    from '_common/utility';
 import { WS }                            from 'Services';
+import GTM                               from 'Utils/gtm';
 import URLHelper                         from 'Utils/URL/url_helper';
 import { processPurchase }               from './Actions/purchase';
 import * as Symbol                       from './Actions/symbol';
@@ -23,14 +24,6 @@
     getProposalParametersName }          from './Helpers/proposal';
 import { pickDefaultSymbol }             from './Helpers/symbol';
 import BaseStore                         from '../../base_store';
-<<<<<<< HEAD
-import { WS }                            from '../../../Services';
-import GTM                               from '../../../Utils/gtm';
-import URLHelper                         from '../../../Utils/URL/url_helper';
-import Client                            from '../../../../_common/base/client_base';
-import { cloneObject, isEmptyObject }    from '../../../../_common/utility';
-=======
->>>>>>> 7e15e498
 
 export default class TradeStore extends BaseStore {
     // Control values
