--- conflicted
+++ resolved
@@ -58,7 +58,6 @@
     @observable basis_list      = [];
 
     // Duration
-<<<<<<< HEAD
     @observable duration             = 5;
     @observable duration_unit        = '';
     @observable duration_units_list  = [];
@@ -74,15 +73,6 @@
     @observable advanced_expiry_type   = 'duration';
     @observable simple_duration        = 5;
     @observable simple_duration_unit   = 't';
-=======
-    @observable duration            = 5;
-    @observable duration_unit       = '';
-    @observable duration_units_list = [];
-    @observable duration_min_max    = {};
-    @observable expiry_date         = '';
-    @observable expiry_time         = '';
-    @observable expiry_type         = 'duration';
->>>>>>> 0ff6e4f2
 
     // Barrier
     @observable barrier_1     = '';
