--- conflicted
+++ resolved
@@ -1,52 +1,17 @@
-<<<<<<< HEAD
-import debounce                            from 'lodash.debounce';
-=======
 import debounce                          from 'lodash.debounce';
->>>>>>> 44b227ac
 import {
     action,
     observable,
-    reaction,
-<<<<<<< HEAD
-    runInAction }                          from 'mobx';
-import BinarySocket                        from '_common/base/socket_base';
-import { localize }                        from '_common/localize';
-import {
-    cloneObject,
-    isEmptyObject }                        from '_common/utility';
-import {
-    getMinPayout,
-    isCryptocurrency }                     from '_common/base/currency_base';
-import { WS }                              from 'Services';
-import BaseStore                           from 'Stores/base_store';
-import GTM                                 from 'Utils/gtm';
-import URLHelper                           from 'Utils/URL/url_helper';
-import { processPurchase }                 from './Actions/purchase';
-import * as Symbol                         from './Actions/symbol';
-import {
-    allowed_query_string_variables,
-    non_proposal_query_string_variable }   from './Constants/query_string';
-import getValidationRules                  from './Constants/validation_rules';
-import { setChartBarrier }                 from './Helpers/chart';
-import ContractType                        from './Helpers/contract_type';
-import { convertDurationLimit }            from './Helpers/duration';
-import { processTradeParams }              from './Helpers/process';
-import {
-    createProposalRequests,
-    getProposalInfo,
-    getProposalParametersName }            from './Helpers/proposal';
-import { pickDefaultSymbol }               from './Helpers/symbol';
-=======
-    runInAction }                        from 'mobx';
-import {
-    getMinPayout,
-    isCryptocurrency }                   from '_common/base/currency_base';
+    runInAction,
+    reaction }                           from 'mobx';
 import BinarySocket                      from '_common/base/socket_base';
 import { localize }                      from '_common/localize';
 import {
     cloneObject,
     isEmptyObject }                      from '_common/utility';
-import Client                            from '_common/base/client_base';
+import {
+    getMinPayout,
+    isCryptocurrency }                   from '_common/base/currency_base';
 import { WS }                            from 'Services';
 import GTM                               from 'Utils/gtm';
 import URLHelper                         from 'Utils/URL/url_helper';
@@ -66,7 +31,6 @@
     getProposalParametersName }          from './Helpers/proposal';
 import { pickDefaultSymbol }             from './Helpers/symbol';
 import BaseStore                         from '../../base_store';
->>>>>>> 44b227ac
 
 export default class TradeStore extends BaseStore {
     // Control values
@@ -121,16 +85,12 @@
     chart_id = 1;
 
     debouncedProposal = debounce(this.requestProposal, 500);
-<<<<<<< HEAD
+    proposal_requests = {};
     @action.bound
     init = async () => {
         // To be sure that the website_status response has been received before processing trading page.
         await BinarySocket.wait('website_status');
     };
-
-=======
->>>>>>> 44b227ac
-    proposal_requests = {};
 
     constructor({ root_store }) {
         URLHelper.pruneQueryString(allowed_query_string_variables);
