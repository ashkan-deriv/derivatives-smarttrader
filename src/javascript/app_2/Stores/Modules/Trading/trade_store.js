import debounce                       from 'lodash.debounce';
import {
    action,
    observable,
    runInAction,
    reaction,
}                                     from 'mobx';
import Client                         from '_common/base/client_base';
import {
    getMinPayout,
    isCryptocurrency,
}                                     from '_common/base/currency_base';
import BinarySocket                   from '_common/base/socket_base';
<<<<<<< HEAD
import { localize }                      from '_common/localize';
=======
import { localize }                   from '_common/localize';
>>>>>>> ce1047b0
import { cloneObject, isEmptyObject } from '_common/utility';
import { WS }                         from 'Services';
import GTM                            from 'Utils/gtm';
import URLHelper                      from 'Utils/URL/url_helper';
<<<<<<< HEAD
import eventBus                       from 'Services/event_bus';
=======
>>>>>>> ce1047b0
import { processPurchase }            from './Actions/purchase';
import * as Symbol                    from './Actions/symbol';
import {
    allowed_query_string_variables,
    non_proposal_query_string_variable,
}                                     from './Constants/query_string';
import getValidationRules             from './Constants/validation_rules';
import { setChartBarrier }            from './Helpers/chart';
import ContractType                   from './Helpers/contract_type';
import { convertDurationLimit }       from './Helpers/duration';
import { processTradeParams }         from './Helpers/process';
import {
    createProposalRequests,
    getProposalInfo,
    getProposalParametersName,
}                                     from './Helpers/proposal';
import { pickDefaultSymbol }          from './Helpers/symbol';
import BaseStore                      from '../../base_store';

export default class TradeStore extends BaseStore {
    // Control values
    @observable is_trade_component_mounted = false;
    @observable is_purchase_enabled        = false;
    @observable is_trade_enabled           = false;

    // Underlying
    @observable symbol;

    // Contract Type
    @observable contract_expiry_type = '';
    @observable contract_start_type  = '';
    @observable contract_type        = '';
    @observable contract_types_list  = {};
    @observable form_components      = [];
    @observable trade_types          = {};

    // Amount
    @observable amount          = 10;
    @observable basis           = '';
    @observable basis_list      = [];
    @observable currencies_list = {};
    @observable currency        = Client.get('currency');

    // Duration
    @observable duration            = 5;
    @observable duration_unit       = '';
    @observable duration_units_list = [];
    @observable duration_min_max    = {};
    @observable expiry_date         = '';
    @observable expiry_time         = '09:40';
    @observable expiry_type         = 'duration';

    // Barrier
    @observable barrier_1     = '';
    @observable barrier_2     = '';
    @observable barrier_count = 0;

    // Start Time
    @observable start_date       = Number(0); // Number(0) refers to 'now'
    @observable start_dates_list = [];
    @observable start_time       = '12:30';
    @observable sessions         = [];

    // Last Digit
    @observable last_digit = 5;

    // Purchase
    @observable proposal_info = {};
    @observable purchase_info = {};

    // Chart
    chart_id = 1;

    debouncedProposal = debounce(this.requestProposal, 500);

    constructor({ root_store }) {
        URLHelper.pruneQueryString(allowed_query_string_variables);

        super({
            root_store,
            session_storage_properties: allowed_query_string_variables,
            validation_rules          : getValidationRules(),
        });

        Object.defineProperty(
            this,
            'is_query_string_applied',
            {
                enumerable: false,
                value     : false,
                writable  : true,
            },
        );

        if (Client.isLoggedIn) {
            this.processNewValuesAsync({ currency: Client.get('currency') });
        }

        // Adds intercept to change min_max value of duration validation
        reaction(
            () => [this.contract_expiry_type, this.duration_min_max, this.duration_unit, this.expiry_type],
            () => {
                this.changeDurationValidationRules();
            },
        );
    }

    @action.bound
    refresh() {
        this.symbol = null;
        WS.forgetAll('proposal');
    }

    @action.bound
    async prepareTradeStore() {
        let query_string_values = this.updateQueryString();
        this.smart_chart        = this.root_store.modules.smart_chart;
<<<<<<< HEAD
        const active_symbols = await WS.activeSymbols();
=======
        const active_symbols    = await WS.activeSymbols();

        if (!active_symbols.active_symbols || active_symbols.active_symbols.length === 0) {
            this.root_store.common.showError(localize('Trading is unavailable at this time.'));
        }
>>>>>>> ce1047b0

        // Checks for finding out that the current account has access to the defined symbol in quersy string or not.
        const is_invalid_symbol = !!query_string_values.symbol &&
            !active_symbols.active_symbols.find(s => s.symbol === query_string_values.symbol);

        // Changes the symbol in query string to default symbol since the account doesn't have access to the defined symbol.
        if (is_invalid_symbol) {
            this.root_store.ui.addToastMessage({
                message: localize('Certain trade parameters have been changed due to your account settings.'),
                type   : 'info',
            });
            URLHelper.setQueryParam({ 'symbol': pickDefaultSymbol(active_symbols.active_symbols) });
            query_string_values = this.updateQueryString();
        }

        if (!this.symbol) {
            if (is_invalid_symbol) {
                URLHelper.setQueryParam({ 'symbol': pickDefaultSymbol(active_symbols.active_symbols) });
                query_string_values = this.updateQueryString();
            }

            await this.processNewValuesAsync({
                symbol: pickDefaultSymbol(active_symbols.active_symbols),
                ...query_string_values,
            });
        }

        if (this.symbol) {
            ContractType.buildContractTypesConfig(query_string_values.symbol || this.symbol).then(action(async () => {
                await this.processNewValuesAsync({
                    ...ContractType.getContractValues(this),
                    ...ContractType.getContractCategories(),
                    ...query_string_values,
                });
            }));
        }
    }

    @action.bound
    init = async () => {
        // To be sure that the website_status response has been received before processing trading page.
        await BinarySocket.wait('website_status');
    };

    @action.bound
    onChange(e) {
        const { name, value } = e.target;
        if (!(name in this)) {
            throw new Error(`Invalid Argument: ${name}`);
        }

        this.processNewValuesAsync({ [name]: value }, true);
    }

    @action.bound
    onHoverPurchase(is_over, contract_type) {
        this.smart_chart.updateBarrierShade(is_over, contract_type);
    }

    @action.bound
    onPurchase(proposal_id, price, type) {
        if (proposal_id) {
            processPurchase(proposal_id, price).then(action((response) => {
                if (this.proposal_info[type].id !== proposal_id) {
                    throw new Error('Proposal ID does not match.');
                }
                if (response.buy) {
                    const contract_data = {
                        ...this.proposal_requests[type],
                        ...this.proposal_info[type],
                        buy_price: response.buy.buy_price,
                    };
                    GTM.pushPurchaseData(contract_data, this.root_store);
                }
                WS.forgetAll('proposal');
                this.purchase_info = response;
            }));
        }
    }

    @action.bound
    onClickNewTrade(e) {
        this.requestProposal();
        e.preventDefault();
    }

    /**
     * Updates the store with new values
     * @param  {Object} new_state - new values to update the store with
     * @return {Object} returns the object having only those values that are updated
     */
    @action.bound
    updateStore(new_state) {
        Object.keys(cloneObject(new_state)).forEach((key) => {
            if (key === 'root_store' || ['validation_rules', 'validation_errors'].indexOf(key) > -1) return;
            if (JSON.stringify(this[key]) === JSON.stringify(new_state[key])) {
                delete new_state[key];
            } else {
                if (key === 'symbol') {
                    this.is_purchase_enabled = false;
                    this.is_trade_enabled    = false;
                }

                // Add changes to queryString of the url
                if (
                    allowed_query_string_variables.indexOf(key) !== -1 &&
                    this.is_trade_component_mounted
                ) {
                    URLHelper.setQueryParam({ [key]: new_state[key] });
                }

                this[key] = new_state[key];

                // validation is done in mobx intercept (base_store.js)
                // when barrier_1 is set, it is compared with store.barrier_2 (which is not updated yet)
                if (key === 'barrier_2' && new_state.barrier_1) {
                    this.barrier_1 = new_state.barrier_1; // set it again, after barrier_2 is updated in store
                }
            }
        });

        return new_state;
    }

    async processNewValuesAsync(obj_new_values = {}, is_changed_by_user = false) {
        // Sets the default value to Amount when Currency has changed from Fiat to Crypto and vice versa.
        // The source of default values is the website_status response.
        if (is_changed_by_user && /\bcurrency\b/.test(Object.keys(obj_new_values)) &&
            isCryptocurrency(obj_new_values.currency) !== isCryptocurrency(this.currency)) {
            obj_new_values.amount = obj_new_values.amount || getMinPayout(obj_new_values.currency);
        }

        const new_state = this.updateStore(cloneObject(obj_new_values));

        if (is_changed_by_user || /\b(symbol|contract_types_list)\b/.test(Object.keys(new_state))) {
            if ('symbol' in new_state) {
                await Symbol.onChangeSymbolAsync(new_state.symbol);
            }

            this.updateStore({ // disable purchase button(s), clear contract info
                is_purchase_enabled: false,
                proposal_info      : {},
            });

            if (!this.smart_chart.is_contract_mode) {
                const is_barrier_changed = 'barrier_1' in new_state || 'barrier_2' in new_state;
                if (is_barrier_changed) {
                    this.smart_chart.updateBarriers(this.barrier_1, this.barrier_2);
                } else {
                    this.smart_chart.removeBarriers();
                }
            }

            const snapshot            = await processTradeParams(this, new_state);
            const query_string_values = this.updateQueryString();
            snapshot.is_trade_enabled = true;

            this.updateStore({
                ...snapshot,
                ...(this.is_query_string_applied ? {} : query_string_values), // Applies the query string values again to set barriers.
            });

            this.is_query_string_applied = true;

            if (/\bcontract_type\b/.test(Object.keys(new_state))) {
                this.validateAllProperties();
            }

            this.debouncedProposal();
        }
    }

    proposal_requests = {};

    @action.bound
    requestProposal() {
        const requests = createProposalRequests(this);

        if (Object.values(this.validation_errors).some(e => e.length)) {
            this.proposal_info = {};
            this.purchase_info = {};
            WS.forgetAll('proposal');
            return;
        }

        if (!isEmptyObject(requests)) {
            const proper_proposal_params_for_query_string = getProposalParametersName(requests);

            URLHelper.pruneQueryString(
                [
                    ...proper_proposal_params_for_query_string,
                    ...non_proposal_query_string_variable,
                ],
            );

            this.proposal_requests = requests;
            this.proposal_info     = {};
            this.purchase_info     = {};

            WS.forgetAll('proposal').then(() => {
                Object.keys(this.proposal_requests).forEach((type) => {
                    WS.subscribeProposal(this.proposal_requests[type], this.onProposalResponse);
                });
            });
        }
    }

    @action.bound
    onProposalResponse(response) {
        const contract_type = response.echo_req.contract_type;
        this.proposal_info  = {
            ...this.proposal_info,
            [contract_type]: getProposalInfo(this, response),
        };

        if (!this.smart_chart.is_contract_mode) {
            setChartBarrier(this.smart_chart, response, this.onChartBarrierChange);
        }

        this.is_purchase_enabled = true;
    }

    @action.bound
    onChartBarrierChange(barrier_1, barrier_2) {
        this.processNewValuesAsync({ barrier_1, barrier_2 }, true);
    }

    @action.bound
    updateQueryString() {

        // Update the url's query string by default values of the store
        const query_params = URLHelper.updateQueryString(
            this,
            allowed_query_string_variables,
            this.is_trade_component_mounted,
        );

        // update state values from query string
        const config = {};
        [...query_params].forEach(param => config[param[0]] = param[1]);
        return config;
    }

    @action.bound
    changeDurationValidationRules() {
        if (this.expiry_type === 'endtime') {
            this.validation_errors.duration = [];
            return;
        }

        const index  = this.validation_rules.duration.rules.findIndex(item => item[0] === 'number');
        const limits = this.duration_min_max[this.contract_expiry_type] || false;

        if (limits) {
            const duration_options = {
                min: convertDurationLimit(+limits.min, this.duration_unit),
                max: convertDurationLimit(+limits.max, this.duration_unit),
            };

            if (index > -1) {
                this.validation_rules.duration.rules[index][1] = duration_options;
            } else {
                this.validation_rules.duration.rules.push(['number', duration_options]);
            }
            this.validateProperty('duration', this.duration);
        }
    }

    @action.bound
    async onMount() {
        eventBus.listen('ClientAccountHasSwitched', async () => {
            await this.refresh();
            await this.prepareTradeStore();
            this.debouncedProposal();
        });
        await this.prepareTradeStore();
        this.debouncedProposal();
        runInAction(() => {
            this.is_trade_component_mounted = true;
        });
        this.updateQueryString();
    }

    @action.bound
    onUnmount() {
        eventBus.ignore('ClientAccountHasSwitched');
        WS.forgetAll('proposal');
        this.is_trade_component_mounted = false;
    }
}<|MERGE_RESOLUTION|>--- conflicted
+++ resolved
@@ -11,19 +11,12 @@
     isCryptocurrency,
 }                                     from '_common/base/currency_base';
 import BinarySocket                   from '_common/base/socket_base';
-<<<<<<< HEAD
-import { localize }                      from '_common/localize';
-=======
 import { localize }                   from '_common/localize';
->>>>>>> ce1047b0
 import { cloneObject, isEmptyObject } from '_common/utility';
 import { WS }                         from 'Services';
 import GTM                            from 'Utils/gtm';
 import URLHelper                      from 'Utils/URL/url_helper';
-<<<<<<< HEAD
 import eventBus                       from 'Services/event_bus';
-=======
->>>>>>> ce1047b0
 import { processPurchase }            from './Actions/purchase';
 import * as Symbol                    from './Actions/symbol';
 import {
@@ -141,15 +134,11 @@
     async prepareTradeStore() {
         let query_string_values = this.updateQueryString();
         this.smart_chart        = this.root_store.modules.smart_chart;
-<<<<<<< HEAD
-        const active_symbols = await WS.activeSymbols();
-=======
         const active_symbols    = await WS.activeSymbols();
 
         if (!active_symbols.active_symbols || active_symbols.active_symbols.length === 0) {
             this.root_store.common.showError(localize('Trading is unavailable at this time.'));
         }
->>>>>>> ce1047b0
 
         // Checks for finding out that the current account has access to the defined symbol in quersy string or not.
         const is_invalid_symbol = !!query_string_values.symbol &&
