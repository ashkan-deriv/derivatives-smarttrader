import debounce                          from 'lodash.debounce';
import {
    action,
    observable,
    runInAction,
    reaction }                           from 'mobx';
import Client                            from '_common/base/client_base';
import {
    getMinPayout,
    isCryptocurrency  }                  from '_common/base/currency_base';
import BinarySocket                      from '_common/base/socket_base';
import { cloneObject, isEmptyObject }    from '_common/utility';
import { WS }                            from 'Services';
import GTM                               from 'Utils/gtm';
import URLHelper                         from 'Utils/URL/url_helper';
import { processPurchase }               from './Actions/purchase';
import * as Symbol                       from './Actions/symbol';
import {
    allowed_query_string_variables,
    non_proposal_query_string_variable } from './Constants/query_string';
import getValidationRules                from './Constants/validation_rules';
import { setChartBarrier }               from './Helpers/chart';
import ContractType                      from './Helpers/contract_type';
import { convertDurationLimit }          from './Helpers/duration';
import { processTradeParams }            from './Helpers/process';
import {
    createProposalRequests,
    getProposalInfo,
    getProposalParametersName }          from './Helpers/proposal';
import { pickDefaultSymbol }             from './Helpers/symbol';
import BaseStore                         from '../../base_store';

export default class TradeStore extends BaseStore {
    // Control values
    @observable is_trade_component_mounted = false;
    @observable is_purchase_enabled        = false;
    @observable is_trade_enabled           = false;

    // Underlying
    @observable symbol;

    // Contract Type
    @observable contract_expiry_type = '';
    @observable contract_start_type  = '';
    @observable contract_type        = '';
    @observable contract_types_list  = {};
    @observable form_components      = [];
    @observable trade_types          = {};

    // Amount
    @observable amount          = 10;
    @observable basis           = '';
    @observable basis_list      = [];
    @observable currencies_list = {};
    @observable currency        = Client.get('currency');

    // Duration
    @observable duration            = 5;
    @observable duration_unit       = '';
    @observable duration_units_list = [];
    @observable duration_min_max    = {};
    @observable expiry_date         = '';
    @observable expiry_time         = '09:40';
    @observable expiry_type         = 'duration';

    // Barrier
    @observable barrier_1     = '';
    @observable barrier_2     = '';
    @observable barrier_count = 0;

    // Start Time
    @observable start_date       = Number(0); // Number(0) refers to 'now'
    @observable start_dates_list = [];
    @observable start_time       = '12:30';
    @observable sessions         = [];

    // Last Digit
    @observable last_digit = 5;

    // Purchase
    @observable proposal_info = {};
    @observable purchase_info = {};

    // Chart
    chart_id = 1;

    debouncedProposal = debounce(this.requestProposal, 500);

    constructor({ root_store }) {
        URLHelper.pruneQueryString(allowed_query_string_variables);

        super({
            root_store,
            session_storage_properties: allowed_query_string_variables,
            validation_rules          : getValidationRules(),
        });

        Object.defineProperty(
            this,
            'is_query_string_applied',
            {
                enumerable: false,
                value     : false,
                writable  : true,
            }
        );

        if (Client.isLoggedIn) {
            this.processNewValuesAsync({ currency: Client.get('currency') });
        }

        // Adds intercept to change min_max value of duration validation
        reaction(
            ()=> [this.contract_expiry_type, this.duration_min_max, this.duration_unit, this.expiry_type],
            () => {
                this.changeDurationValidationRules();
            }
        );
    }

    @action.bound
    async prepareTradeStore() {
        let query_string_values = this.updateQueryString();
        this.smart_chart = this.root_store.modules.smart_chart;
        const active_symbols = await WS.activeSymbols();

        // Checks for finding out that the current account has access to the defined symbol in quersy string or not.
        const is_invalid_symbol = !!query_string_values.symbol &&
            !active_symbols.active_symbols.find(s => s.symbol === query_string_values.symbol);

        // Changes the symbol in query string to default symbol since the account doesn't have access to the defined symbol.
        if (is_invalid_symbol) {
            this.root_store.ui.addToastMessage({
                message: 'Fusce vehicula dolor arcu, sit amet blandit dolor mollis nec. Donec viverra eleifend lacus. Fusce vehicula dolor arcu, sit amet blandit dolor mollis nec. Donec viverra eleifend lacus.',
                delay  : 100000,
                type   : 'info',
            });
            this.root_store.ui.addToastMessage({
                message: 'The specific broker is not availbe for your account2',
                delay  : 100000,
                type   : 'error',
            });
            this.root_store.ui.addToastMessage({
                message: 'The specific broker is not availbe for your account2',
                delay  : 100000,
                type   : 'success',
            });
            this.root_store.ui.addToastMessage({
                message: 'The specific broker is not availbe for your account2',
                delay  : 100000,
                type   : 'warning',
            });
            URLHelper.setQueryParam({ 'symbol': pickDefaultSymbol(active_symbols.active_symbols) });
            query_string_values = this.updateQueryString();
        }

        if (!this.symbol) {

            await this.processNewValuesAsync({
                symbol: pickDefaultSymbol(active_symbols.active_symbols),
                ...query_string_values,
            });
        }

        if (this.symbol) {
<<<<<<< HEAD
            ContractType.buildContractTypesConfig(query_string_values.symbol || this.symbol).then(action(() => {
                this.processNewValuesAsync({
=======
            ContractType.buildContractTypesConfig(this.symbol).then(action(async () => {
                await this.processNewValuesAsync({
>>>>>>> 12161434
                    ...ContractType.getContractValues(this),
                    ...ContractType.getContractCategories(),
                    ...query_string_values,
                });
            }));
        }
    }

    @action.bound
     init = async () => {
         // To be sure that the website_status response has been received before processing trading page.
         await BinarySocket.wait('website_status');
     };

    @action.bound
    onChange(e) {
        const { name, value } = e.target;
        if (!(name in this)) {
            throw new Error(`Invalid Argument: ${name}`);
        }

        this.processNewValuesAsync({ [name]: value }, true);
    }

    @action.bound
    onHoverPurchase(is_over, contract_type) {
        this.smart_chart.updateBarrierShade(is_over, contract_type);
    }

    @action.bound
    onPurchase(proposal_id, price, type) {
        if (proposal_id) {
            processPurchase(proposal_id, price).then(action((response) => {
                if (this.proposal_info[type].id !== proposal_id) {
                    throw new Error('Proposal ID does not match.');
                }
                if (response.buy && !Client.get('is_virtual')) {
                    const contract_data = {
                        ...this.proposal_requests[type],
                        ...this.proposal_info[type],
                        buy_price: response.buy.buy_price,
                    };
                    GTM.pushPurchaseData(contract_data, this.root_store);
                }
                WS.forgetAll('proposal');
                this.purchase_info = response;
            }));
        }
    }

    @action.bound
    onClickNewTrade(e) {
        this.requestProposal();
        e.preventDefault();
    }

    /**
     * Updates the store with new values
     * @param  {Object} new_state - new values to update the store with
     * @return {Object} returns the object having only those values that are updated
     */
    @action.bound
    updateStore(new_state) {
        Object.keys(cloneObject(new_state)).forEach((key) => {
            if (key === 'root_store' || ['validation_rules', 'validation_errors'].indexOf(key) > -1) return;
            if (JSON.stringify(this[key]) === JSON.stringify(new_state[key])) {
                delete new_state[key];
            } else {
                if (key === 'symbol') {
                    this.is_purchase_enabled = false;
                    this.is_trade_enabled    = false;
                }

                // Add changes to queryString of the url
                if (
                    allowed_query_string_variables.indexOf(key) !== -1 &&
                    this.is_trade_component_mounted
                ) {
                    URLHelper.setQueryParam({ [key]: new_state[key] });
                }

                this[key] = new_state[key];

                // validation is done in mobx intercept (base_store.js)
                // when barrier_1 is set, it is compared with store.barrier_2 (which is not updated yet)
                if (key === 'barrier_2' && new_state.barrier_1) {
                    this.barrier_1 = new_state.barrier_1; // set it again, after barrier_2 is updated in store
                }
            }
        });

        return new_state;
    }

    async processNewValuesAsync(obj_new_values = {}, is_changed_by_user = false) {
<<<<<<< HEAD

        // Sets the default value to Amount when Currency has changed from Fiat to Crypto and vice versa. The source of default values is the website_status response.
=======
        // Sets the default value to Amount when Currency has changed from Fiat to Crypto and vice versa.
        // The source of default values is the website_status response.
>>>>>>> 12161434
        if (is_changed_by_user && /\bcurrency\b/.test(Object.keys(obj_new_values)) &&
            isCryptocurrency(obj_new_values.currency) !== isCryptocurrency(this.currency)) {
            obj_new_values.amount = obj_new_values.amount || getMinPayout(obj_new_values.currency);
        }

        const new_state = this.updateStore(cloneObject(obj_new_values));

        if (is_changed_by_user || /\b(symbol|contract_types_list)\b/.test(Object.keys(new_state))) {
            if ('symbol' in new_state) {
                await Symbol.onChangeSymbolAsync(new_state.symbol);
            }

            this.updateStore({ // disable purchase button(s), clear contract info
                is_purchase_enabled: false,
                proposal_info      : {},
            });


            if (!this.smart_chart.is_contract_mode) {
                const is_barrier_changed = 'barrier_1' in new_state || 'barrier_2' in new_state;
                if (is_barrier_changed) {
                    this.smart_chart.updateBarriers(this.barrier_1, this.barrier_2);
                } else {
                    this.smart_chart.removeBarriers();
                }
            }

            const snapshot = await processTradeParams(this, new_state);
            const query_string_values = this.updateQueryString();
            snapshot.is_trade_enabled = true;

            this.updateStore({
                ...snapshot,
                ...(this.is_query_string_applied ? {} : query_string_values), // Applies the query string values again to set barriers.
            });

            this.is_query_string_applied = true;

            if (/\bcontract_type\b/.test(Object.keys(new_state))) {
                this.validateAllProperties();
            }

            this.debouncedProposal();
        }
    }

    proposal_requests = {};

    @action.bound
    requestProposal() {
        const requests = createProposalRequests(this);
        if (Object.values(this.validation_errors).some(e => e.length)) {
            this.proposal_info     = {};
            this.purchase_info     = {};
            WS.forgetAll('proposal');
            return;
        }

        if (!isEmptyObject(requests)) {
            const proper_proposal_params_for_query_string = getProposalParametersName(requests);

            URLHelper.pruneQueryString(
                [
                    ...proper_proposal_params_for_query_string,
                    ...non_proposal_query_string_variable,
                ]
            );

            this.proposal_requests = requests;
            this.proposal_info     = {};
            this.purchase_info     = {};

            WS.forgetAll('proposal').then(() => {
                Object.keys(this.proposal_requests).forEach((type) => {
                    WS.subscribeProposal(this.proposal_requests[type], this.onProposalResponse);
                });
            });
        }
    }

    @action.bound
    onProposalResponse(response) {
        const contract_type = response.echo_req.contract_type;
        this.proposal_info = {
            ...this.proposal_info,
            [contract_type]: getProposalInfo(this, response),
        };

        if (!this.smart_chart.is_contract_mode) {
            setChartBarrier(this.smart_chart, response, this.onChartBarrierChange);
        }

        this.is_purchase_enabled = true;
    }

    @action.bound
    onChartBarrierChange(barrier_1, barrier_2) {
        this.processNewValuesAsync({ barrier_1, barrier_2 }, true);
    }

    @action.bound
    updateQueryString() {

        // Update the url's query string by default values of the store
        const query_params = URLHelper.updateQueryString(
            this,
            allowed_query_string_variables,
            this.is_trade_component_mounted
        );

        // update state values from query string
        const config = {};
        [...query_params].forEach(param => config[param[0]] = param[1]);
        return config;
    }

    @action.bound
    changeDurationValidationRules() {
        if (this.expiry_type === 'endtime') {
            this.validation_errors.duration = [];
            return;
        }

        const index = this.validation_rules.duration.findIndex(item => item[0] === 'number');
        const limits = this.duration_min_max[this.contract_expiry_type] || false;

        if (limits) {
            const duration_options = {
                min: convertDurationLimit(+limits.min, this.duration_unit),
                max: convertDurationLimit(+limits.max, this.duration_unit),
            };

            if (index > -1) {
                this.validation_rules.duration[index][1] = duration_options;
            } else {
                this.validation_rules.duration.push(['number', duration_options]);
            }
            this.validateProperty('duration', this.duration);
        }
    }

    @action.bound
    async onMount() {
        await this.prepareTradeStore();
        this.debouncedProposal();
        runInAction(() => {
            this.is_trade_component_mounted = true;
        });
        this.updateQueryString();
    }

    @action.bound
    onUnmount() {
        WS.forgetAll('proposal');
        this.is_trade_component_mounted = false;
    }
}<|MERGE_RESOLUTION|>--- conflicted
+++ resolved
@@ -163,13 +163,8 @@
         }
 
         if (this.symbol) {
-<<<<<<< HEAD
-            ContractType.buildContractTypesConfig(query_string_values.symbol || this.symbol).then(action(() => {
-                this.processNewValuesAsync({
-=======
-            ContractType.buildContractTypesConfig(this.symbol).then(action(async () => {
+            ContractType.buildContractTypesConfig(query_string_values.symbol || this.symbol).then(action(async () => {
                 await this.processNewValuesAsync({
->>>>>>> 12161434
                     ...ContractType.getContractValues(this),
                     ...ContractType.getContractCategories(),
                     ...query_string_values,
@@ -179,7 +174,7 @@
     }
 
     @action.bound
-     init = async () => {
+    async init() {
          // To be sure that the website_status response has been received before processing trading page.
          await BinarySocket.wait('website_status');
      };
@@ -265,13 +260,8 @@
     }
 
     async processNewValuesAsync(obj_new_values = {}, is_changed_by_user = false) {
-<<<<<<< HEAD
-
-        // Sets the default value to Amount when Currency has changed from Fiat to Crypto and vice versa. The source of default values is the website_status response.
-=======
         // Sets the default value to Amount when Currency has changed from Fiat to Crypto and vice versa.
         // The source of default values is the website_status response.
->>>>>>> 12161434
         if (is_changed_by_user && /\bcurrency\b/.test(Object.keys(obj_new_values)) &&
             isCryptocurrency(obj_new_values.currency) !== isCryptocurrency(this.currency)) {
             obj_new_values.amount = obj_new_values.amount || getMinPayout(obj_new_values.currency);
@@ -323,6 +313,7 @@
     @action.bound
     requestProposal() {
         const requests = createProposalRequests(this);
+
         if (Object.values(this.validation_errors).some(e => e.length)) {
             this.proposal_info     = {};
             this.purchase_info     = {};
