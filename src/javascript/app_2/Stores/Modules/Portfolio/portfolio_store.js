import {
    action,
    computed,
    observable }                   from 'mobx';
import { formatPortfolioResponse } from './Helpers/format_response';
import BaseStore                   from '../../base_store';
import { WS }                      from '../../../Services';
import {
    getDiffDuration,
    formatDuration }               from '../../../Utils/Date';

export default class PortfolioStore extends BaseStore {
    @observable data       = [];
    @observable is_loading = false;
    @observable error      = '';

    @action.bound
    initializePortfolio = () => {
        this.is_loading = true;

        WS.portfolio().then((response) => {
            this.is_loading = false;
            this.updatePortfolio(response);
        });
        WS.subscribeProposalOpenContract(this.proposalOpenContractHandler, false);
        WS.subscribeTransaction(this.transactionHandler, false);
    };

    @action.bound
    clearTable() {
        this.data       = [];
        this.is_loading = false;
        this.error      = '';
    }

    @action.bound
    transactionHandler(response) {
        if ('error' in response) {
            this.error = response.error.message;
        }
        WS.portfolio().then((res) => this.updatePortfolio(res));
        // subscribe to new contracts:
        WS.subscribeProposalOpenContract(this.proposalOpenContractHandler, false);
    };

    @action.bound
    proposalOpenContractHandler(response) {
        if ('error' in response) {
            return;
        }
        const proposal = response.proposal_open_contract;

        // force to sell the expired contract, in order to remove from portfolio
        if (+proposal.is_settleable === 1 && !proposal.is_sold) { WS.sellExpired(); }

        const position_data_index = this.data.findIndex(
            (position) => position.id === +proposal.contract_id
        );

        if (position_data_index === -1) return;

        if (proposal.is_sold) {
            this.data.splice(position_data_index, 1);
        } else {
            const portfolio_position = this.data[position_data_index];

            const prev_indicative = portfolio_position.indicative;
            const new_indicative  = +proposal.bid_price;

            portfolio_position.indicative = new_indicative;
            portfolio_position.underlying = proposal.display_name;

            if (!proposal.is_valid_to_sell) {
                portfolio_position.status = 'no-resale';
            }
            else if (new_indicative > prev_indicative) {
                portfolio_position.status = 'price-moved-up';
            }
            else if (new_indicative < prev_indicative) {
                portfolio_position.status = 'price-moved-down';
            }
            else {
                portfolio_position.status = 'price-stable';
            }
        }
    }

    @action.bound
    updatePortfolio(response) {
        if ('error' in response) {
            this.error = response.error.message;
            return;
        }
        this.error = '';
        if (response.portfolio.contracts && response.portfolio.contracts.length !== 0) {
            this.data = formatPortfolioResponse(response.portfolio.contracts);
<<<<<<< HEAD
            WS.subscribeProposalOpenContract(null, this.proposalOpenContractHandler, false);
=======
>>>>>>> 960e9940
        }
    }

    @action.bound
    onMount() {
        if (this.data.length === 0) {
            this.initializePortfolio();
        }
    }

    @action.bound
    onUnmount() {
        // keep data and connections for portfolio drawer on desktop
        if (this.root_store.ui.is_mobile) {
            this.clearTable();
            WS.forgetAll('proposal_open_contract', 'transaction');
        }
    }

    @computed
    get data_with_remaining_time() {
        // don't use es6 spread operator here
        // modifying object in place is 20 times faster (http://jsben.ch/YTUEK)
        // this function runs every second
        return this.data.map((portfolio_pos) => {
            portfolio_pos.remaining_time = formatDuration(
                getDiffDuration(this.root_store.common.server_time.unix(), portfolio_pos.expiry_time)
            );
            return portfolio_pos;
        });
    }

    @computed
    get totals() {
        let indicative = 0;
        let payout     = 0;
        let purchase   = 0;

        this.data.forEach((portfolio_pos) => {
            indicative += (+portfolio_pos.indicative);
            payout     += (+portfolio_pos.payout);
            purchase   += (+portfolio_pos.purchase);
        });
        return {
            indicative,
            payout,
            purchase,
        };
    }

    @computed
    get is_empty() {
        return !this.is_loading && this.data.length === 0;
    }
}<|MERGE_RESOLUTION|>--- conflicted
+++ resolved
@@ -22,7 +22,7 @@
             this.is_loading = false;
             this.updatePortfolio(response);
         });
-        WS.subscribeProposalOpenContract(this.proposalOpenContractHandler, false);
+        WS.subscribeProposalOpenContract(null, this.proposalOpenContractHandler, false);
         WS.subscribeTransaction(this.transactionHandler, false);
     };
 
@@ -40,7 +40,7 @@
         }
         WS.portfolio().then((res) => this.updatePortfolio(res));
         // subscribe to new contracts:
-        WS.subscribeProposalOpenContract(this.proposalOpenContractHandler, false);
+        WS.subscribeProposalOpenContract(null, this.proposalOpenContractHandler, false);
     };
 
     @action.bound
@@ -94,10 +94,6 @@
         this.error = '';
         if (response.portfolio.contracts && response.portfolio.contracts.length !== 0) {
             this.data = formatPortfolioResponse(response.portfolio.contracts);
-<<<<<<< HEAD
-            WS.subscribeProposalOpenContract(null, this.proposalOpenContractHandler, false);
-=======
->>>>>>> 960e9940
         }
     }
 
