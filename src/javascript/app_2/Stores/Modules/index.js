--- conflicted
+++ resolved
@@ -1,25 +1,15 @@
-<<<<<<< HEAD
 import ContractStore   from './Contract/contract_store';
+import PortfolioStore  from './Portfolio/portfolio_store';
 import SmartChartStore from './SmartChart/smart_chart_store';
-import StatementStore  from './statement_store';
+import StatementStore  from './Statement/statement_store';
 import TradeStore      from './Trading/trade_store';
 
 export default class ModulesStore {
     constructor(root_store) {
         this.contract    = new ContractStore();
+        this.portfolio   = new PortfolioStore(root_store);
         this.smart_chart = new SmartChartStore(root_store);
         this.statement   = new StatementStore();
         this.trade       = new TradeStore(root_store);
-=======
-import StatementStore from './Statement/statement_store';
-import PortfolioStore from './Portfolio/portfolio_store';
-import TradeStore     from './Trading/trade_store';
-
-export default class ModulesStore {
-    constructor(root_store) {
-        this.statement = new StatementStore();
-        this.portfolio = new PortfolioStore(root_store);
-        this.trade     = new TradeStore(root_store);
->>>>>>> 5d50c3b8
     }
 };