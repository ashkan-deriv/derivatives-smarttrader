import ContractStore   from './Contract/contract_store';
import PortfolioStore  from './Portfolio/portfolio_store';
import SmartChartStore from './SmartChart/smart_chart_store';
import StatementStore  from './Statement/statement_store';
import TradeStore      from './Trading/trade_store';

export default class ModulesStore {
    constructor(root_store) {
<<<<<<< HEAD
        this.contract    = new ContractStore(root_store);
        this.portfolio   = new PortfolioStore(root_store);
        this.smart_chart = new SmartChartStore(root_store);
        this.statement   = new StatementStore();
        this.trade       = new TradeStore(root_store);
=======
        this.contract    = new ContractStore({ root_store });
        this.portfolio   = new PortfolioStore({ root_store });
        this.smart_chart = new SmartChartStore({ root_store });
        this.statement   = new StatementStore();
        this.trade       = new TradeStore({ root_store });
>>>>>>> 1d748bc8
    }
};<|MERGE_RESOLUTION|>--- conflicted
+++ resolved
@@ -6,18 +6,10 @@
 
 export default class ModulesStore {
     constructor(root_store) {
-<<<<<<< HEAD
-        this.contract    = new ContractStore(root_store);
-        this.portfolio   = new PortfolioStore(root_store);
-        this.smart_chart = new SmartChartStore(root_store);
-        this.statement   = new StatementStore();
-        this.trade       = new TradeStore(root_store);
-=======
         this.contract    = new ContractStore({ root_store });
         this.portfolio   = new PortfolioStore({ root_store });
         this.smart_chart = new SmartChartStore({ root_store });
         this.statement   = new StatementStore();
         this.trade       = new TradeStore({ root_store });
->>>>>>> 1d748bc8
     }
 };