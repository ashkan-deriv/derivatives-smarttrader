--- conflicted
+++ resolved
@@ -1,15 +1,11 @@
-<<<<<<< HEAD
 import {
     action,
     flow,
-    reaction }         from 'mobx';
-import { cloneObject } from '../../../../_common/utility';
-=======
-import { useStrict, action, reaction } from 'mobx';
-import { asyncAction } from 'mobx-utils';
-import { cloneObject, isEmptyObject } from '../../../../_common/utility';
-import DAO from '../../../data/dao';
->>>>>>> a43912d6
+    reaction }      from 'mobx';
+import DAO          from '../../../data/dao';
+import {
+    cloneObject,
+    isEmptyObject } from '../../../../_common/utility';
 
 // add files containing actions here.
 import * as ContractType from './contract_type';
@@ -42,15 +38,8 @@
         if (/.*async$/i.test(methodName)) {
             defaultExports[methodName] = flow(function* (payload) {
                 const snapshot = cloneObject(store);
-<<<<<<< HEAD
                 const new_state = yield flow(method)(snapshot, payload);
-                Object.keys(new_state).forEach((key) => {
-                    store[key] = new_state[key];
-                });
-=======
-                const new_state = yield asyncAction(methodName, method)(snapshot, payload);
                 callProposalOnDidUpdate(store, new_state);
->>>>>>> a43912d6
             });
         } else {
             defaultExports[methodName] = action(methodName, (payload) => {
