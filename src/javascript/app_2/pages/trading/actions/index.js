import {
    action,
<<<<<<< HEAD
    reaction }         from 'mobx'; // TODO: add useStrict once issues are fixed
import { asyncAction } from 'mobx-utils';
=======
    flow,
    reaction }         from 'mobx';
>>>>>>> 0e619aac
import { cloneObject } from '../../../../_common/utility';

// add files containing actions here.
import * as ContractType from './contract_type';
import * as Currency     from './currency';
import * as Duration     from './duration';
import * as StartDate    from './start_date';
import * as Symbol       from './symbol';
import * as Test         from './test';

<<<<<<< HEAD
// useStrict(false); // TODO: fix issues to enable useStrict

=======
>>>>>>> 0e619aac
const reaction_disposers = [];

const defaultExports = { ...ContractType, ...Currency, ...Duration, ...Symbol, ...StartDate, ...Test };

export const initActions = (store) => {
    Object.keys(defaultExports).forEach((methodName) => {
        const method = defaultExports[methodName];

        if (/.*async$/i.test(methodName)) {
            defaultExports[methodName] = flow(function* (payload) {
                const snapshot = cloneObject(store);
                const new_state = yield flow(method)(snapshot, payload);
                Object.keys(new_state).forEach((key) => {
                    store[key] = new_state[key];
                });
            });
        } else {
            defaultExports[methodName] = action(methodName, (payload) => {
                const snapshot = cloneObject(store);
                const new_state = method(snapshot, payload);
                Object.keys(new_state).forEach((key) => {
                    store[key] = new_state[key];
                });
            });
        }
    });

    const reaction_map = {
        symbol             : defaultExports.onChangeSymbolAsync,
        contract_types_list: defaultExports.onChangeContractTypeList,
        contract_type      : defaultExports.onChangeContractType,
        amount             : defaultExports.onChangeAmount,
        expiry_type        : defaultExports.onChangeExpiry,
        expiry_date        : defaultExports.onChangeExpiry,
        expiry_time        : defaultExports.onChangeExpiry,
        duration_unit      : defaultExports.onChangeExpiry,
        start_date         : defaultExports.onChangeStartDate,
    };

    Object.keys(reaction_map).forEach((reaction_key) => {
        const disposer = reaction(() => store[reaction_key], reaction_map[reaction_key]);
        reaction_disposers.push(disposer);
    });
};

export const disposeActions = () => {
    reaction_disposers.forEach((disposer) => { disposer(); });
};

export default defaultExports;<|MERGE_RESOLUTION|>--- conflicted
+++ resolved
@@ -1,12 +1,7 @@
 import {
     action,
-<<<<<<< HEAD
-    reaction }         from 'mobx'; // TODO: add useStrict once issues are fixed
-import { asyncAction } from 'mobx-utils';
-=======
     flow,
     reaction }         from 'mobx';
->>>>>>> 0e619aac
 import { cloneObject } from '../../../../_common/utility';
 
 // add files containing actions here.
@@ -17,11 +12,6 @@
 import * as Symbol       from './symbol';
 import * as Test         from './test';
 
-<<<<<<< HEAD
-// useStrict(false); // TODO: fix issues to enable useStrict
-
-=======
->>>>>>> 0e619aac
 const reaction_disposers = [];
 
 const defaultExports = { ...ContractType, ...Currency, ...Duration, ...Symbol, ...StartDate, ...Test };
