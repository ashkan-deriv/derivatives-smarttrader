--- conflicted
+++ resolved
@@ -1,14 +1,8 @@
-<<<<<<< HEAD
-import moment               from 'moment';
-import { convertToUnix }    from '../../../../common/date_time';
-import WS                   from '../../../../data/ws_methods';
-import { getDecimalPlaces } from '../../../../../_common/base/currency_base';
-=======
+import moment                        from 'moment';
 import { createChartBarriersConfig } from './chart';
 import { convertToUnix }             from '../../../../common/date_time';
 import WS                            from '../../../../data/ws_methods';
 import { getDecimalPlaces }          from '../../../../../_common/base/currency_base';
->>>>>>> 49543ba8
 
 export const requestProposal = (store, updateStore) => {
     const proposal_info = {};
