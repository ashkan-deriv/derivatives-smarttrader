--- conflicted
+++ resolved
@@ -207,24 +207,13 @@
     };
 
     // TODO: use this getter function to dynamically compare min/max versus duration amount
-<<<<<<< HEAD
     const getDurationMinMax = (contract_type, contract_start_type, contract_expiry_type) => ({
         duration_min_max: getPropertyValue(available_contract_types, [contract_type, 'config', 'durations', 'min_max', contract_start_type, contract_expiry_type]) || {},
     });
-=======
-    const getDurationMinMax = (contract_type, contract_start_type, contract_expiry_type) => {
-        const duration_min_max = getPropertyValue(available_contract_types, [contract_type, 'config', 'durations', 'min_max', contract_start_type, contract_expiry_type]) || {};
-
-        return { duration_min_max };
-    };
-
-    const getStartType = (start_date) => {
+
+    const getStartType = (start_date) => ({
         // Number(0) refers to 'now'
-        const contract_start_type = start_date === Number(0) ? 'spot' : 'forward';
->>>>>>> 1987f536
-
-    const getStartType = (start_date) => ({
-        contract_start_type: start_date === 'now' ? 'spot' : 'forward',
+        contract_start_type: start_date === Number(0) ? 'spot' : 'forward',
     });
 
     const getStartDates = (contract_type) => {
