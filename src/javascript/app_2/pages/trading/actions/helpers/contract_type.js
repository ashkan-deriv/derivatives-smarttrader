<<<<<<< HEAD
import moment                   from 'moment';
import { buildDurationConfig }  from './duration';
import DAO                      from '../../../../data/dao';
import { get as getLanguage }   from '../../../../../_common/language';
import { localize }             from '../../../../../_common/localize';
import {
    cloneObject,
    getPropertyValue }          from '../../../../../_common/utility';
=======
import DAO from '../../../../data/dao';
import { cloneObject, getPropertyValue } from '../../../../../_common/utility';
import { localize } from '../../../../../_common/localize';
import { get as getLanguage } from '../../../../../_common/language';
import { toTitleCase } from '../../../../../_common/string_util';
import { buildBarriersConfig } from './barrier';
import { buildForwardStartingConfig } from './date_start';
import { buildDurationConfig } from './duration';
>>>>>>> a43912d6


const ContractType = (() => {
    /**
     * components can be undef or an array containing any of: 'start_date', 'barrier', 'last_digit'
     *     ['duration', 'amount'] are omitted, as they're available in all contract types
     */
    const contract_types = {
        rise_fall  : { title: localize('Rise/Fall'),                  trade_types: ['CALL', 'PUT'],               basis: ['payout', 'stake'], components: [],            barrier_count: 0 },
        high_low   : { title: localize('Higher/Lower'),               trade_types: ['CALL', 'PUT'],               basis: ['payout', 'stake'], components: ['barrier'],   barrier_count: 1 },
        touch      : { title: localize('Touch/No Touch'),             trade_types: ['ONETOUCH', 'NOTOUCH'],       basis: ['payout', 'stake'], components: ['barrier'] },
        end        : { title: localize('Ends Between/Ends Outside'),  trade_types: ['EXPIRYMISS', 'EXPIRYRANGE'], basis: ['payout', 'stake'], components: ['barrier'] },
        stay       : { title: localize('Stays Between/Goes Outside'), trade_types: ['RANGE', 'UPORDOWN'],         basis: ['payout', 'stake'], components: ['barrier'] },
        asian      : { title: localize('Asians'),                     trade_types: ['ASIANU', 'ASIAND'],          basis: ['payout', 'stake'], components: [] },
        match_diff : { title: localize('Matches/Differs'),            trade_types: ['DIGITMATCH', 'DIGITDIFF'],   basis: ['payout', 'stake'], components: ['last_digit'] },
        even_odd   : { title: localize('Even/Odd'),                   trade_types: ['DIGITODD', 'DIGITEVEN'],     basis: ['payout', 'stake'], components: [] },
        over_under : { title: localize('Over/Under'),                 trade_types: ['DIGITOVER', 'DIGITUNDER'],   basis: ['payout', 'stake'], components: ['last_digit'] },
        lb_call    : { title: localize('Close-Low'),                  trade_types: ['LBFLOATCALL'],               basis: ['multiplier'],      components: [] },
        lb_put     : { title: localize('High-Close'),                 trade_types: ['LBFLOATPUT'],                basis: ['multiplier'],      components: [] },
        lb_high_low: { title: localize('High-Low'),                   trade_types: ['LBHIGHLOW'],                 basis: ['multiplier'],      components: [] },
    };

    const contract_categories = {
        [localize('Up/Down')]       : ['rise_fall', 'high_low'],
        [localize('Touch/No Touch')]: ['touch'],
        [localize('In/Out')]        : ['end', 'stay'],
        [localize('Asians')]        : ['asian'],
        [localize('Digits')]        : ['match_diff', 'even_odd', 'over_under'],
        [localize('Lookback')]      : ['lb_call', 'lb_put', 'lb_high_low'],
    };

    let available_contract_types = {};
    let available_categories     = {};

    const buildContractTypesConfig = (symbol) => DAO.getContractsFor(symbol).then(r => {
        available_contract_types = {};
        available_categories = cloneObject(contract_categories); // To preserve the order (will clean the extra items later in this function)
        r.contracts_for.available.forEach((contract) => {
            const type = Object.keys(contract_types).find(key => (
                contract_types[key].trade_types.indexOf(contract.contract_type) !== -1 &&
                (typeof contract_types[key].barrier_count === 'undefined' || +contract_types[key].barrier_count === contract.barriers) // To distinguish betweeen Rise/Fall & Higher/Lower
            ));

            if (!type || Exceptions.isExcluded(type)) return; // ignore unsupported/excepted contract types

            /*
            add to this config if a value you are looking for does not exist yet
            accordingly create a function to retrieve the value
            config: {
                has_spot: 1,
                durations: {
                    min_max: {
                        spot: {
                            tick: {
                                min: 5, // value in ticks, as cannot convert to seconds
                                max: 10,
                            },
                            intraday: {
                                min: 18000, // all values converted to seconds
                                max: 86400,
                            },
                            daily: {
                                min: 86400,
                                max: 432000,
                            },
                        },
                        forward: {
                            intraday: {
                                min: 18000,
                                max: 86400,
                            },
                        },
                    },
                    units_display: {
                        spot: [
                            { text: 'ticks',   value: 't' },
                            { text: 'seconds', value: 's' },
                            { text: 'minutes', value: 'm' },
                            { text: 'hours',   value: 'h' },
                            { text: 'days',    value: 'd' },
                        ],
                        forward: [
                            { text: 'days',    value: 'd' },
                        ],
                    },
<<<<<<< HEAD
                },
                forward_starting_dates: [
                    { text: 'Mon - 19 Mar, 2018', open: 1517356800, close: 1517443199 },
                    { text: 'Tue - 20 Mar, 2018', open: 1517443200, close: 1517529599 },
                    { text: 'Wed - 21 Mar, 2018', open: 1517529600, close: 1517615999 },
                ],
                trade_types: {
                    'CALL': 'Higher',
                    'PUT' : 'Lower',
                },
                barriers: {
                    intraday: {
                        high_barrier: '+2.12',
                        low_barrier : '-1.12',
                    },
                    daily: {
                        high_barrier: 1111,
                        low_barrier : 1093,
                    }
                }
            }
            */

            if (!available_contract_types[type]) {
                // extend contract_categories to include what is needed to create the contract list
                const sub_cats = available_categories[Object.keys(available_categories)
                    .find(key => available_categories[key].indexOf(type) !== -1)];
                sub_cats[sub_cats.indexOf(type)] = { value: type, text: localize(contract_types[type].title) };

                // populate available contract types
                available_contract_types[type] = cloneObject(contract_types[type]);
            }
            const config = available_contract_types[type].config || {};

            // ----- has_spot -----
            if (contract.start_type === 'spot') {
                config.has_spot = 1;
            }

            // ----- durations -----
            if (contract.min_contract_duration && contract.max_contract_duration) {
                config.durations = buildDurationConfig(config.durations, contract);
            }

            // ----- forward_starting_dates -----
            if (contract.forward_starting_options) {
                config.forward_starting_dates = contract.forward_starting_options.map(option => ({
                    text : moment.unix(option.open).format('ddd - DD MMM, YYYY'),
                    value: option.open,
                    end  : option.close,
                }));
            }

            // ----- trade_types -----
            if (contract.contract_display && contract.contract_type) {
                config.trade_types = Object.assign(config.trade_types || {}, {
                    [contract.contract_type]: contract.contract_display,
                });
            }

            // ----- barriers -----
            if (contract.barriers) {
                const obj_barrier = {};
                ['barrier', 'low_barrier', 'high_barrier'].forEach((field) => {
                    if (field in contract) obj_barrier[field] = contract[field];
                });
                config.barriers = Object.assign(config.barriers || {}, {
                    [contract.expiry_type]: obj_barrier,
                });
=======
                    barriers: {
                        count   : 2,
                        intraday: {
                            high_barrier: '+2.12',
                            low_barrier : '-1.12',
                        },
                        daily: {
                            high_barrier: 1111,
                            low_barrier : 1093,
                        }
                    },
                }
                */

                if (contract.start_type === 'spot') {
                    available_contract_types[type].config.has_spot = 1;
                }

                available_contract_types[type].config.durations =
                    buildDurationConfig(contract, available_contract_types[type].config.durations);

                if (contract.forward_starting_options) {
                    available_contract_types[type].config.forward_starting_dates =
                        buildForwardStartingConfig(contract.forward_starting_options);
                }

                available_contract_types[type].config.trade_types =
                    buildTradeTypesConfig(contract, available_contract_types[type].config.trade_types);

                if (contract.barriers) {
                    available_contract_types[type].config.barriers =
                        buildBarriersConfig(contract, available_contract_types[type].config.barriers);
                }
>>>>>>> a43912d6
            }

            available_contract_types[type].config = config;
        });

        // cleanup categories
        Object.keys(available_categories).forEach((key) => {
            available_categories[key] = available_categories[key].filter(item => typeof item === 'object');
            if (available_categories[key].length === 0) {
                delete available_categories[key];
            }
        });
    });

    const buildTradeTypesConfig = (contract, trade_types = {}) => {
        trade_types[contract.contract_type] = contract.contract_display;
        return trade_types;
    };

    const getArrayDefaultValue = (arr_new_values, value) => (
        arr_new_values.indexOf(value) !== -1 ? value : arr_new_values[0]
    );

    const getContractValues = ({ contract_type, basis, contract_expiry_type, duration_unit }) => {
        const form_components   = getComponents(contract_type);
        const obj_basis         = getBasis(contract_type, basis);
        const obj_trade_types   = getTradeTypes(contract_type);
        const obj_start_dates   = getStartDates(contract_type);
        const obj_start_type    = getStartType(obj_start_dates.start_date);
        const obj_barrier       = getBarriers(contract_type, contract_expiry_type);
        const obj_duration_unit = getDurationUnit(duration_unit, contract_type, obj_start_type.contract_start_type);

        const obj_duration_units_list = getDurationUnitsList(contract_type, obj_start_type.contract_start_type);

        return {
            ...form_components,
            ...obj_basis,
            ...obj_trade_types,
            ...obj_start_dates,
            ...obj_start_type,
            ...obj_barrier,
            ...obj_duration_units_list,
            ...obj_duration_unit,
        };
    };

    const getContractType = (list, contract_type) => {
        const arr_list = Object.keys(list || {})
            .reduce((k, l) => ([...k, ...list[l].map(ct => ct.value)]), []);
        return {
            contract_type: getArrayDefaultValue(arr_list, contract_type),
        };
    };

    const getComponents = (c_type) => ({ form_components: ['duration', 'amount', ...contract_types[c_type].components] });

    const getDurationUnitsList = (contract_type, contract_start_type) => {
        const duration_units_list = getPropertyValue(available_contract_types, [contract_type, 'config', 'durations', 'units_display', contract_start_type]) || [];

        return { duration_units_list };
    };

    const getDurationUnit = (duration_unit, contract_type, contract_start_type) => {
        const duration_units = getPropertyValue(available_contract_types, [contract_type, 'config', 'durations', 'units_display', contract_start_type]) || [];
        const arr_units = [];
        duration_units.forEach(obj => {
            arr_units.push(obj.value);
        });

        return {
            duration_unit: getArrayDefaultValue(arr_units, duration_unit),
        };
    };

    // TODO: use this getter function to dynamically compare min/max versus duration amount
    const getDurationMinMax = (contract_type, contract_start_type, contract_expiry_type) => {
        const duration_min_max = getPropertyValue(available_contract_types, [contract_type, 'config', 'durations', 'min_max', contract_start_type, contract_expiry_type]) || {};

        return { duration_min_max };
    };

    const getStartType = (start_date) => {
        const contract_start_type = start_date === 'now' ? 'spot' : 'forward';

        return { contract_start_type };
    };

    const getStartDates = (contract_type) => {
        const config           = getPropertyValue(available_contract_types, [contract_type, 'config']);
        const start_dates_list = [];

        if (config.has_spot) {
            start_dates_list.push({ text: localize('Now'), value: 'now' });
        }
        if (config.forward_starting_dates) {
            start_dates_list.push(...config.forward_starting_dates);
        }

        const start_date = start_dates_list[0].value;

        return { start_date, start_dates_list };
    };

    const getTradeTypes = (contract_type) => ({
        trade_types: getPropertyValue(available_contract_types, [contract_type, 'config', 'trade_types']),
    });

    const getBarriers = (contract_type, expiry_type) => {
        const barriers       = getPropertyValue(available_contract_types, [contract_type, 'config', 'barriers']) || {};
        const barrier_values = barriers[expiry_type] || {};
        const barrier_1      = barrier_values.barrier || barrier_values.high_barrier || '';
        const barrier_2      = barrier_values.low_barrier || '';
        return {
            barrier_count: barriers.count || 0,
            barrier_1    : barrier_1.toString(),
            barrier_2    : barrier_2.toString(),
        };
    };

    const getBasis = (contract_type, basis) => {
        const arr_basis  = getPropertyValue(available_contract_types, [contract_type, 'basis']) || {};
        const basis_list = arr_basis.reduce((cur, bas) => (
            [...cur, { text: localize(toTitleCase(bas)), value: bas }]
        ), []);

        return {
            basis_list,
            basis: getArrayDefaultValue(arr_basis, basis),
        };
    };

    return {
        buildContractTypesConfig,
        getContractValues,
        getContractType,
        getDurationUnitsList,
        getDurationUnit,
        getDurationMinMax,
        getStartType,
        getBarriers,

        getContractCategories: () => available_categories,
    };
})();

const Exceptions = (() => {
    const isIDLanguage = () => getLanguage() === 'ID';

    // if the exception value is true, then it is excluded
    const exceptions = {
        even_odd  : isIDLanguage,
        over_under: isIDLanguage,
    };

    return {
        isExcluded: key => exceptions[key] ? exceptions[key]() : false,
    };
})();

export default ContractType;<|MERGE_RESOLUTION|>--- conflicted
+++ resolved
@@ -1,22 +1,13 @@
-<<<<<<< HEAD
-import moment                   from 'moment';
-import { buildDurationConfig }  from './duration';
-import DAO                      from '../../../../data/dao';
-import { get as getLanguage }   from '../../../../../_common/language';
-import { localize }             from '../../../../../_common/localize';
+import { buildBarriersConfig }        from './barrier';
+import { buildForwardStartingConfig } from './date_start';
+import { buildDurationConfig }        from './duration';
+import DAO                            from '../../../../data/dao';
+import { get as getLanguage }         from '../../../../../_common/language';
+import { localize }                   from '../../../../../_common/localize';
+import { toTitleCase }                from '../../../../../_common/string_util';
 import {
     cloneObject,
-    getPropertyValue }          from '../../../../../_common/utility';
-=======
-import DAO from '../../../../data/dao';
-import { cloneObject, getPropertyValue } from '../../../../../_common/utility';
-import { localize } from '../../../../../_common/localize';
-import { get as getLanguage } from '../../../../../_common/language';
-import { toTitleCase } from '../../../../../_common/string_util';
-import { buildBarriersConfig } from './barrier';
-import { buildForwardStartingConfig } from './date_start';
-import { buildDurationConfig } from './duration';
->>>>>>> a43912d6
+    getPropertyValue }                from '../../../../../_common/utility';
 
 
 const ContractType = (() => {
@@ -102,7 +93,6 @@
                             { text: 'days',    value: 'd' },
                         ],
                     },
-<<<<<<< HEAD
                 },
                 forward_starting_dates: [
                     { text: 'Mon - 19 Mar, 2018', open: 1517356800, close: 1517443199 },
@@ -114,6 +104,7 @@
                     'PUT' : 'Lower',
                 },
                 barriers: {
+                    count   : 2,
                     intraday: {
                         high_barrier: '+2.12',
                         low_barrier : '-1.12',
@@ -121,8 +112,8 @@
                     daily: {
                         high_barrier: 1111,
                         low_barrier : 1093,
-                    }
-                }
+                    },
+                },
             }
             */
 
@@ -143,70 +134,19 @@
             }
 
             // ----- durations -----
-            if (contract.min_contract_duration && contract.max_contract_duration) {
-                config.durations = buildDurationConfig(config.durations, contract);
-            }
+            config.durations = buildDurationConfig(contract, config.durations);
 
             // ----- forward_starting_dates -----
             if (contract.forward_starting_options) {
-                config.forward_starting_dates = contract.forward_starting_options.map(option => ({
-                    text : moment.unix(option.open).format('ddd - DD MMM, YYYY'),
-                    value: option.open,
-                    end  : option.close,
-                }));
+                config.forward_starting_dates = buildForwardStartingConfig(contract.forward_starting_options);
             }
 
             // ----- trade_types -----
-            if (contract.contract_display && contract.contract_type) {
-                config.trade_types = Object.assign(config.trade_types || {}, {
-                    [contract.contract_type]: contract.contract_display,
-                });
-            }
+            config.trade_types = buildTradeTypesConfig(contract, config.trade_types);
 
             // ----- barriers -----
             if (contract.barriers) {
-                const obj_barrier = {};
-                ['barrier', 'low_barrier', 'high_barrier'].forEach((field) => {
-                    if (field in contract) obj_barrier[field] = contract[field];
-                });
-                config.barriers = Object.assign(config.barriers || {}, {
-                    [contract.expiry_type]: obj_barrier,
-                });
-=======
-                    barriers: {
-                        count   : 2,
-                        intraday: {
-                            high_barrier: '+2.12',
-                            low_barrier : '-1.12',
-                        },
-                        daily: {
-                            high_barrier: 1111,
-                            low_barrier : 1093,
-                        }
-                    },
-                }
-                */
-
-                if (contract.start_type === 'spot') {
-                    available_contract_types[type].config.has_spot = 1;
-                }
-
-                available_contract_types[type].config.durations =
-                    buildDurationConfig(contract, available_contract_types[type].config.durations);
-
-                if (contract.forward_starting_options) {
-                    available_contract_types[type].config.forward_starting_dates =
-                        buildForwardStartingConfig(contract.forward_starting_options);
-                }
-
-                available_contract_types[type].config.trade_types =
-                    buildTradeTypesConfig(contract, available_contract_types[type].config.trade_types);
-
-                if (contract.barriers) {
-                    available_contract_types[type].config.barriers =
-                        buildBarriersConfig(contract, available_contract_types[type].config.barriers);
-                }
->>>>>>> a43912d6
+                config.barriers = buildBarriersConfig(contract, config.barriers);
             }
 
             available_contract_types[type].config = config;
