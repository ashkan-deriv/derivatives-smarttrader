import React from 'react';
import Amount from './components/amount.jsx';
import Barrier from './components/barrier.jsx';
import ContractType from './components/contract_type.jsx';
import Duration from './components/duration.jsx';
import LastDigit from './components/last_digit.jsx';
import StartDate from './components/start_date.jsx';
import Symbol from './components/symbol.jsx';
import Test from './components/test.jsx';
import Purchase from './components/purchase.jsx';
import { connect } from './store/connect';

class TradeApp extends React.Component {
<<<<<<< HEAD
    componentDidMount() {
        this.props.onMounted();
    }

    componentWillUnmount() {
        this.props.onUnmount();
    }

=======
>>>>>>> 8674d2b1
    isVisible(component_name) {
        return this.props.form_components.indexOf(component_name) >= 0;
    }

    render() {
        return (
            <React.Fragment>
                <div className='chart-container notice-msg'>
                    <Symbol />
                    <ContractType />
                    <Test />
                </div>
                <div className='sidebar-container'>

                    {this.isVisible('start_date') && <StartDate />}
                    <Duration />
                    {this.isVisible('barrier') && <Barrier />}
                    {this.isVisible('last_digit') && <LastDigit />}
                    <Amount />

                    <Purchase />
                </div>
            </React.Fragment>
        );
    }
}

export default connect(
    ({trade}) => ({
        form_components: trade.form_components,
<<<<<<< HEAD
        onMounted      : trade.init,
        onUnmount      : trade.dispose,
=======
>>>>>>> 8674d2b1
    })
)(TradeApp);<|MERGE_RESOLUTION|>--- conflicted
+++ resolved
@@ -11,17 +11,6 @@
 import { connect } from './store/connect';
 
 class TradeApp extends React.Component {
-<<<<<<< HEAD
-    componentDidMount() {
-        this.props.onMounted();
-    }
-
-    componentWillUnmount() {
-        this.props.onUnmount();
-    }
-
-=======
->>>>>>> 8674d2b1
     isVisible(component_name) {
         return this.props.form_components.indexOf(component_name) >= 0;
     }
@@ -52,10 +41,5 @@
 export default connect(
     ({trade}) => ({
         form_components: trade.form_components,
-<<<<<<< HEAD
-        onMounted      : trade.init,
-        onUnmount      : trade.dispose,
-=======
->>>>>>> 8674d2b1
     })
 )(TradeApp);