--- conflicted
+++ resolved
@@ -7,14 +7,17 @@
 import StartDate from './components/start_date.jsx';
 import Symbol from './components/symbol.jsx';
 import Test from './components/test.jsx';
-import { Button } from './components/form/button.jsx';
 import { connect } from './store/connect';
 
 class TradeApp extends React.Component {
     componentDidMount() {
         this.props.onMounted();
     }
-<<<<<<< HEAD
+
+    isVisible(component_name) {
+        return this.props.form_components.indexOf(component_name) >= 0;
+    }
+
     render() {
         return (
             <React.Fragment>
@@ -24,89 +27,11 @@
                 <div className='sidebar-container'>
                     <Symbol />
                     <ContractType />
-                    <StartDate />
+                    {this.isVisible('start_date') && <StartDate />}
                     <Duration />
-                    <Barrier />
-                    <LastDigit />
+                    {this.isVisible('barrier') && <Barrier />}
+                    {this.isVisible('last_digit') && <LastDigit />}
                     <Amount />
-=======
-
-    isVisible(component_name) {
-        return this.props.form_components.indexOf(component_name) >= 0;
-    }
-
-    render() {
-        return (
-            <div className='gr-padding-30'>
-                <h1>...</h1>
-                <div className='gr-row'>
-                    <div className='gr-9'>
-                        <Symbol />
-                        <ContractType />
-                        {this.isVisible('start_date') && <StartDate />}
-                        <Duration />
-                        {this.isVisible('barrier') && <Barrier />}
-                        {this.isVisible('last_digit') && <LastDigit />}
-                        <Amount />
-
-                        <div className='gr-row'>
-                            <div className='gr-3'>
-                                <Button
-                                    id='test_btn'
-                                    className='primary orange'
-                                    text='primary'
-                                    has_effect
-                                />
-                                <Button
-                                    id ='test_btn'
-                                    className='primary green'
-                                    text='primary'
-                                    has_effect
-                                />
-                                <Button
-                                    id ='test_btn'
-                                    className='primary green'
-                                    text='primary'
-                                    has_effect
-                                    is_disabled
-                                />
-                            </div>
-                            <div className='gr-3'>
-                                <Button
-                                    id ='test_btn'
-                                    className='secondary orange'
-                                    text='secondary'
-                                    has_effect
-                                />
-                                <Button
-                                    id='test_btn'
-                                    className='secondary green'
-                                    text='secondary'
-                                    has_effect
-                                />
-                                <Button
-                                    id='test_btn'
-                                    className='secondary green'
-                                    text='secondary'
-                                    has_effect
-                                    is_disabled
-                                />
-                            </div>
-                            <div className='gr-12 gr-centered'>
-                                <Button
-                                    id='test_btn'
-                                    className='flat'
-                                    text='is used in a card'
-                                    has_effect
-                                />
-                            </div>
-                        </div>
-                    </div>
-
-                    <div className='gr-3 notice-msg'>
-                        <Test />
-                    </div>
->>>>>>> b8db2de4
                 </div>
             </React.Fragment>
         );
