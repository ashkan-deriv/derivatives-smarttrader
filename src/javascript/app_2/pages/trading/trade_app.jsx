--- conflicted
+++ resolved
@@ -1,19 +1,3 @@
-<<<<<<< HEAD
-import React                from 'react';
-import PropTypes            from 'prop-types';
-import Amount               from './components/amount.jsx';
-import Barrier              from './components/barrier.jsx';
-import ContractType         from './components/contract_type.jsx';
-import Duration             from './components/duration.jsx';
-import LastDigit            from './components/last_digit.jsx';
-import Purchase             from './components/purchase.jsx';
-import StartDate            from './components/start_date.jsx';
-import Symbol               from './components/symbol.jsx';
-import Test                 from './components/test.jsx';
-import MobileWidget         from './components/elements/mobile_widget.jsx';
-import { PortfolioDrawer }  from '../../components/elements/drawer/portfolio_drawer.jsx';
-import { connect }          from '../../store/connect';
-=======
 import React           from 'react';
 import PropTypes       from 'prop-types';
 import Amount          from './components/amount.jsx';
@@ -28,7 +12,6 @@
 import MobileWidget    from './components/elements/mobile_widget.jsx';
 import PortfolioDrawer from '../../components/elements/portfolio_drawer.jsx';
 import { connect }     from '../../store/connect';
->>>>>>> 55759940
 
 const form_components = [
     {
