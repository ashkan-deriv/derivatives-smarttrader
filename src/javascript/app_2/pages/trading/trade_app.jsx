--- conflicted
+++ resolved
@@ -59,16 +59,6 @@
                         portfolios={this.props.portfolios}
                     />
                 </div>
-<<<<<<< HEAD
-
-                <div className='offset-container'>
-                    <PortfolioDrawer
-                        onClick={this.props.togglePortfolioDrawer}
-                        portfolios={this.props.portfolios}
-                    />
-                </div>
-=======
->>>>>>> cbd80a12
             </div>
         );
     }
