import React from 'react';
import Amount from './components/amount.jsx';
import Duration from './components/duration.jsx';
<<<<<<< HEAD
import Test from './components/test.jsx';
=======
import { Btn } from './components/form/buttons.jsx';
>>>>>>> 6733b6b0
import { connect } from './store/connect';

class TradeApp extends React.Component {
    componentDidMount() {
        this.props.onMounted();
    }

    render() {
        return (
            <div className='gr-padding-30'>
                <h1>...</h1>
                <div className='gr-row'>
                    <div className='gr-9'>
                        <Duration />
                        <Amount />
<<<<<<< HEAD
=======
                        <div>{this.props.message}</div>
                        <p>EUR/USD: {this.props.tick}</p>
                        <div className='gr-row'>
                        <div className='gr-3'>
                            <Btn
                                id='test_btn'
                                className='primary orange'
                                text='primary'
                                has_effect
                            />
                            <Btn
                                id ='test_btn'
                                className='primary green'
                                text='primary'
                                has_effect
                            />
                            <Btn
                                id ='test_btn'
                                className='primary green'
                                text='primary'
                                has_effect
                                is_disabled
                            />
                        </div>
                        <div className='gr-3'>
                            <Btn
                                id ='test_btn'
                                className='secondary orange'
                                text='secondary'
                                has_effect
                            />
                            <Btn
                                id='test_btn'
                                className='secondary green'
                                text='secondary'
                                has_effect
                            />
                            <Btn
                                id='test_btn'
                                className='secondary green'
                                text='secondary'
                                has_effect
                                is_disabled
                            />
                        </div>
                        <div className='gr-12 gr-centered'>
                            <Btn
                                id='test_btn'
                                className='flat'
                                text='is used in a card'
                                has_effect
                            />
                        </div>
                        </div>
>>>>>>> 6733b6b0
                    </div>

                    <div className='gr-3 notice-msg'>
                        <Test />
                    </div>
                </div>
            </div>
        );
    }
}

export default connect(
    ({trade}) => ({
        onMounted: trade.init,
    })
)(TradeApp);<|MERGE_RESOLUTION|>--- conflicted
+++ resolved
@@ -1,11 +1,8 @@
 import React from 'react';
 import Amount from './components/amount.jsx';
 import Duration from './components/duration.jsx';
-<<<<<<< HEAD
+import { Btn } from './components/form/buttons.jsx';
 import Test from './components/test.jsx';
-=======
-import { Btn } from './components/form/buttons.jsx';
->>>>>>> 6733b6b0
 import { connect } from './store/connect';
 
 class TradeApp extends React.Component {
@@ -21,10 +18,6 @@
                     <div className='gr-9'>
                         <Duration />
                         <Amount />
-<<<<<<< HEAD
-=======
-                        <div>{this.props.message}</div>
-                        <p>EUR/USD: {this.props.tick}</p>
                         <div className='gr-row'>
                         <div className='gr-3'>
                             <Btn
@@ -77,7 +70,6 @@
                             />
                         </div>
                         </div>
->>>>>>> 6733b6b0
                     </div>
 
                     <div className='gr-3 notice-msg'>
