--- conflicted
+++ resolved
@@ -1,17 +1,3 @@
-<<<<<<< HEAD
-import React from 'react';
-import Amount from './components/amount.jsx';
-import Barrier from './components/barrier.jsx';
-import ContractType from './components/contract_type.jsx';
-import Duration from './components/duration.jsx';
-import LastDigit from './components/last_digit.jsx';
-import StartDate from './components/start_date.jsx';
-import Symbol from './components/symbol.jsx';
-import SmartCharts from '../../components/charts/smartcharts.jsx';
-// import Test from './components/test.jsx';
-import Purchase from './components/purchase.jsx';
-import { connect } from '../../store/connect';
-=======
 import React           from 'react';
 import Amount          from './components/amount.jsx';
 import Barrier         from './components/barrier.jsx';
@@ -21,8 +7,8 @@
 import Purchase        from './components/purchase.jsx';
 import StartDate       from './components/start_date.jsx';
 import Symbol          from './components/symbol.jsx';
-import Test            from './components/test.jsx';
->>>>>>> 4cf4d6a7
+// import Test         from './components/test.jsx';
+import SmartCharts     from '../../components/charts/smartcharts.jsx';
 import PortfolioDrawer from '../../components/elements/portfolio_drawer.jsx';
 import { connect }     from '../../store/connect';
 
