--- conflicted
+++ resolved
@@ -54,95 +54,67 @@
     Object.keys(trade_types).map((type, idx) => {
         const info         = proposal_info[type] || {};
         const is_logged_in = isLoggedIn();
-<<<<<<< HEAD
-        const is_disabled  = !is_purchase_enabled || !is_trade_enabled || !info.id || !is_logged_in;
+        const is_disabled  = !is_purchase_enabled || !is_trade_enabled || !info.id;
+        const el_currency  = <span className={`symbols ${(Client.get('currency') || 'USD').toLowerCase()}`}/>;
 
         return (
             <Fieldset
+                className='purchase-option'
                 key={idx}
-                header={type}
-                tooltip={info.message}
                 onMouseEnter={() => { onHoverPurchase(true, type); }}
                 onMouseLeave={() => { onHoverPurchase(false); }}
             >
                 {(!isEmptyObject(purchase_info) && purchase_info.echo_req.buy === info.id) ?
-                    <div>
-                        {getPropertyValue(purchase_info, ['error', 'message']) || createPurchaseInfo(purchase_info.buy)}
+                    <div className='purchase-error'>
+                        {!is_logged_in ?
+                            <LogInMessage />
+                            :
+                            <span className='info-text'>{getPropertyValue(purchase_info, ['error', 'message']) || createPurchaseInfo(purchase_info.buy)}</span>
+                        }
                     </div>
                     :
                     <React.Fragment>
-                        {(info.has_error || !info.id) ?
-                            <div>{info.message}</div>
-                            :
-                            <React.Fragment>
-                                <div>{localize('Return')}: {info.returns}</div>
-                                <div>{localize('Stake')}: {info.stake}</div>
-                                <div>{localize('Net Profit')}: {info.profit}</div>
-                                <div>{localize('Payout')}: {info.payout}</div>
-                            </React.Fragment>
+                        {/* // TODO - move this outside of the loop  */}
+                        {!is_purchase_enabled &&
+                            <UILoader />
                         }
-                        <Button
-                            is_disabled={is_disabled}
-                            id={`purchase_${type}`}
-                            className='primary green'
-                            has_effect
-                            text={is_logged_in ? `${localize('Purchase')} ${trade_types[type]}` : localize('Please log in.')}
-                            onClick={() => { onClickPurchase(info.id, info.stake); }}
-                        />
-                    </React.Fragment>
-=======
-        const el_currency  = <span className={`symbols ${(Client.get('currency') || 'USD').toLowerCase()}`}/>;
-
-        return (
-            <Fieldset className='purchase-option' key={idx}>
-                {(!isEmptyObject(purchase_info)
-                    && purchase_info.echo_req.buy === info.id) ?
-                        <div className='purchase-error'>
-                            {!is_logged_in ?
-                                <LogInMessage />
-                              :
-                                <span className='info-text'>{getPropertyValue(purchase_info, ['error', 'message']) || createPurchaseInfo(purchase_info.buy)}</span>
+                        <div className='box'>
+                            <div className='left-column'>
+                                <div className='type-wrapper'>
+                                    <img
+                                        className='type'
+                                        src={Url.urlForStatic(`images/trading_app/purchase/trade_types/ic_${trade_types[type].toLowerCase().replace(/(\s|-)/, '_')}_light.svg`) || undefined}
+                                    />
+                                </div>
+                                <h4 className='trade-type'>{trade_types[type]}</h4>
+                            </div>
+                            {(info.has_error || !info.id) ?
+                                <div className={info.has_error ? 'error-info-wrapper': ''}><span>{info.message}</span></div>
+                                :
+                                <div className='purchase-info-wrapper'>
+                                    <div className='stake-wrapper'>
+                                        <span><strong>{localize('Stake')}</strong>: {el_currency}{info.stake}</span>
+                                        <span className='field-info'>
+                                            <Tooltip alignment='left' icon='info' message={info.message} />
+                                        </span>
+                                    </div>
+                                    <div><strong>{localize('Payout')}</strong>: {el_currency}{info.payout}</div>
+                                    <div><strong>{localize('Net Profit')}</strong>: {el_currency}{info.profit}</div>
+                                    <div><strong>{localize('Return')}</strong>: {info.returns}</div>
+                                </div>
                             }
                         </div>
-                    :
-                        <React.Fragment>
-                            {/* // TODO - move this outside of the loop  */}
-                            {!is_purchase_enabled &&
-                                <UILoader />
-                            }
-                            <div className='box'>
-                                <div className='left-column'>
-                                    <div className='type-wrapper'>
-                                        <img
-                                            className='type'
-                                            src={Url.urlForStatic(`images/trading_app/purchase/trade_types/ic_${trade_types[type].toLowerCase().replace(/(\s|-)/, '_')}_light.svg`) || undefined}
-                                        />
-                                    </div>
-                                    <h4 className='trade-type'>{trade_types[type]}</h4>
-                                </div>
-                                {(info.has_error || !info.id) ?
-                                    <div className={info.has_error ? 'error-info-wrapper': ''}><span>{info.message}</span></div>
-                                    :
-                                    <div className='purchase-info-wrapper'>
-                                        <div className='stake-wrapper'><span><strong>{localize('Stake')}</strong>: {el_currency}{info.stake}</span><span className='field-info'><Tooltip alignment='left' icon='info' message={info.message} /></span></div>
-                                        <div><strong>{localize('Payout')}</strong>: {el_currency}{info.payout}</div>
-                                        <div><strong>{localize('Net Profit')}</strong>: {el_currency}{info.profit}</div>
-                                        <div><strong>{localize('Return')}</strong>: {info.returns}</div>
-                                    </div>
-                                }
-                            </div>
-                            <div className='submit-section'>
-                                <Button
-                                    is_disabled={!is_purchase_enabled || !is_trade_enabled || !info.id}
-                                    id={`purchase_${type}`}
-                                    className='primary green'
-                                    has_effect
-                                    text={localize('Purchase')}
-                                    onClick={() => { onClickPurchase(info.id, info.stake); }}
-                                />
-                            </div>
-                        </React.Fragment>
->>>>>>> 992ea62f
+                        <div className='submit-section'>
+                            <Button
+                                is_disabled={is_disabled}
+                                id={`purchase_${type}`}
+                                className='primary green'
+                                has_effect
+                                text={localize('Purchase')}
+                                onClick={() => { onClickPurchase(info.id, info.stake); }}
+                            />
+                        </div>
+                    </React.Fragment>
                 }
             </Fieldset>
         );
@@ -159,11 +131,6 @@
     trade_types        : PropTypes.object,
 };
 
-Tooltip.propTypes= {
-    alignment: PropTypes.string,
-    message  : PropTypes.string,
-};
-
 export default connect(
     ({ trade }) => ({
         is_purchase_enabled: trade.is_purchase_enabled,
