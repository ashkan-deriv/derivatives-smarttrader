import React        from 'react';
import PropTypes    from 'prop-types';
import Dropdown     from '../../../components/form/dropdown.jsx';
import Fieldset     from '../../../components/form/fieldset.jsx';
import TimePicker   from '../../../components/form/time_picker.jsx';
import { connect }  from '../../../store/connect';
import { localize } from '../../../../_common/localize';

const StartDate = ({
    start_date,
    start_dates_list,
    start_time,
    server_time,
    onChange,
    is_nativepicker,
    is_minimized,
}) => {
    // Number(0) refers to 'now'
    if (is_minimized) {
        return (
            <div className='fieldset-minimized start-date'>
                <span className='icon start-time' />
                {start_date === Number(0)
                    ? localize('Now')
                    : `${(start_dates_list.find(o => o.value === +start_date) || {}).text}\n${start_time}`
                }
            </div>
        );
    }
    return (
        <Fieldset
            time={server_time}
            header={localize('Start time')}
            icon='start-time'
            tooltip={localize('Text for Start Time goes here.')}
        >
            <Dropdown
                name='start_date'
                value={start_date}
                list={start_dates_list}
                onChange={onChange}
                type='date'
                is_nativepicker={is_nativepicker}
            />
            {start_date !== Number(0) &&
                <React.Fragment>
                    <TimePicker
                        onChange={onChange}
                        name='start_time'
                        value={start_time}
                        placeholder='12:00 pm'
                        is_nativepicker={is_nativepicker}
                    />
                </React.Fragment>
            }
        </Fieldset>
    );
};

StartDate.propTypes = {
<<<<<<< HEAD
    is_minimized   : PropTypes.bool,
    is_nativepicker: PropTypes.bool,
    onChange       : PropTypes.func,
    server_time    : PropTypes.object,
    start_date     : PropTypes.oneOfType([
        PropTypes.number,
        PropTypes.string,
    ]),
=======
    is_minimized    : PropTypes.bool,
    is_nativepicker : PropTypes.bool,
    onChange        : PropTypes.func,
    server_time     : PropTypes.object,
    start_date      : PropTypes.number,
>>>>>>> 55759940
    start_dates_list: PropTypes.array,
    start_time      : PropTypes.string,
};

export default connect(
    ({trade}) => ({
        start_date      : trade.start_date,
        start_dates_list: trade.start_dates_list,
        start_time      : trade.start_time,
        server_time     : trade.server_time,
        onChange        : trade.handleChange,
    })
)(StartDate);<|MERGE_RESOLUTION|>--- conflicted
+++ resolved
@@ -58,22 +58,11 @@
 };
 
 StartDate.propTypes = {
-<<<<<<< HEAD
-    is_minimized   : PropTypes.bool,
-    is_nativepicker: PropTypes.bool,
-    onChange       : PropTypes.func,
-    server_time    : PropTypes.object,
-    start_date     : PropTypes.oneOfType([
-        PropTypes.number,
-        PropTypes.string,
-    ]),
-=======
     is_minimized    : PropTypes.bool,
     is_nativepicker : PropTypes.bool,
     onChange        : PropTypes.func,
     server_time     : PropTypes.object,
     start_date      : PropTypes.number,
->>>>>>> 55759940
     start_dates_list: PropTypes.array,
     start_time      : PropTypes.string,
 };
