import moment       from 'moment';
import React        from 'react';
import PropTypes    from 'prop-types';
import Datepicker   from '../../../components/form/date_picker.jsx';
import Dropdown     from '../../../components/form/dropdown.jsx';
import Fieldset     from '../../../components/form/fieldset.jsx';
import InputField   from '../../../components/form/input_field.jsx';
import TimePicker   from '../../../components/form/time_picker.jsx';
import { connect }  from '../../../store/connect';
import { localize } from '../../../../_common/localize';

const expiry_list = [
    { text: localize('Duration'), value: 'duration' },
    { text: localize('End Time'), value: 'endtime' },
];

let now_date,
    min_date_duration,
    max_date_duration,
    min_date_expiry;

const Duration = ({
    expiry_type,
    expiry_date,
    expiry_time,
    duration,
    duration_unit,
    duration_units_list,
    server_time,
    onChange,
    is_nativepicker,
    is_minimized,
}) => {
    const moment_now = moment(server_time);
    if (!now_date || moment_now.date() !== now_date.date()) {
        now_date          = moment_now.clone();
        min_date_duration = moment_now.clone().add(1, 'd');
        max_date_duration = moment_now.clone().add(365, 'd');
        min_date_expiry   = moment_now.clone();
    }
    const is_same_day = moment.utc(expiry_date).isSame(moment_now, 'day');
    if (is_minimized) {
        const duration_unit_text = (duration_units_list.find(o => o.value === duration_unit) || {}).text;
        return (
            <div className='fieldset-minimized duration'>
                <span className='icon trade-duration' />
                {expiry_type === 'duration'
                    ? `${duration} ${duration_unit_text}`
                    : `${moment(expiry_date).format('ddd - DD MMM, YYYY')}\n${expiry_time}`
                }
            </div>
        );
    }

<<<<<<< HEAD
=======
    function onDurationChange(fieldItem) {
        if (fieldItem === 'expiry_date') {
            return onChange(fieldItem);
        }
        return typeof duration === 'number' ? onChange(fieldItem) : onChange(fieldItem);
    }

>>>>>>> 1987f536
    return (
        <Fieldset
            header={localize('Trade Duration')}
            icon='trade-duration'
            tooltip={localize('Text for Duration goes here.')}
        >
            <Dropdown
                list={expiry_list}
                value={expiry_type}
                name='expiry_type'
                onChange={onDurationChange}
                is_nativepicker={is_nativepicker}
            />

            {expiry_type === 'duration' ?
                <React.Fragment>
                    <div className='duration-container'>
                        {duration_unit === 'd' && !is_nativepicker ?
                            <Datepicker
                                name='duration'
                                minDate={min_date_duration}
                                maxDate={max_date_duration}
                                mode='duration'
                                onChange={onDurationChange}
                                is_nativepicker={is_nativepicker}
                                footer={localize('The minimum duration is 1 day')}
                            /> :
                            <InputField
                                type='number'
                                name='duration'
                                value={duration}
                                onChange={onDurationChange}
                                is_nativepicker={is_nativepicker}
                            />
                        }
                        <Dropdown
                            list={duration_units_list}
                            value={duration_unit}
                            name='duration_unit'
                            onChange={onDurationChange}
                            is_nativepicker={is_nativepicker}
                        />
                    </div>
                </React.Fragment> :
                <React.Fragment>
                    <Datepicker
                        name='expiry_date'
                        showTodayBtn
                        minDate={min_date_expiry}
                        onChange={onDurationChange}
                        is_nativepicker={is_nativepicker}
                    />
<<<<<<< HEAD
                    {is_same_day &&
                        <TimePicker
                            onChange={onChange}
                            name='expiry_time'
                            value={expiry_time}
                            placeholder='12:00 pm'
                            is_nativepicker={is_nativepicker}
                        />
                    }
=======
                    <TimePicker
                        onChange={onDurationChange}
                        name='expiry_time'
                        value={expiry_time}
                        placeholder='12:00 pm'
                        is_nativepicker={is_nativepicker}
                    />
>>>>>>> 1987f536
                </React.Fragment>
            }
        </Fieldset>
    );
};

// ToDo: Refactor Duration.jsx and date_picker.jsx
Duration.propTypes = {
    duration: PropTypes.oneOfType([
        PropTypes.number,
        PropTypes.string,
    ]),
    duration_unit      : PropTypes.string,
    duration_units_list: PropTypes.array,
    expiry_date        : PropTypes.oneOfType([
        PropTypes.string,
        PropTypes.number,
    ]),
    expiry_time    : PropTypes.string,
    expiry_type    : PropTypes.string,
    is_minimized   : PropTypes.bool,
    is_nativepicker: PropTypes.bool,
    onChange       : PropTypes.func,
    server_time    : PropTypes.object,
};

export default connect(
    ({ main, trade }) => ({
        server_time        : main.server_time,
        expiry_type        : trade.expiry_type,
        expiry_date        : trade.expiry_date,
        expiry_time        : trade.expiry_time,
        duration           : trade.duration,
        duration_unit      : trade.duration_unit,
        duration_units_list: trade.duration_units_list,
        onChange           : trade.handleChange,
    })
)(Duration);<|MERGE_RESOLUTION|>--- conflicted
+++ resolved
@@ -1,6 +1,6 @@
 import moment       from 'moment';
+import PropTypes    from 'prop-types';
 import React        from 'react';
-import PropTypes    from 'prop-types';
 import Datepicker   from '../../../components/form/date_picker.jsx';
 import Dropdown     from '../../../components/form/dropdown.jsx';
 import Fieldset     from '../../../components/form/fieldset.jsx';
@@ -52,16 +52,6 @@
         );
     }
 
-<<<<<<< HEAD
-=======
-    function onDurationChange(fieldItem) {
-        if (fieldItem === 'expiry_date') {
-            return onChange(fieldItem);
-        }
-        return typeof duration === 'number' ? onChange(fieldItem) : onChange(fieldItem);
-    }
-
->>>>>>> 1987f536
     return (
         <Fieldset
             header={localize('Trade Duration')}
@@ -72,7 +62,7 @@
                 list={expiry_list}
                 value={expiry_type}
                 name='expiry_type'
-                onChange={onDurationChange}
+                onChange={onChange}
                 is_nativepicker={is_nativepicker}
             />
 
@@ -85,7 +75,7 @@
                                 minDate={min_date_duration}
                                 maxDate={max_date_duration}
                                 mode='duration'
-                                onChange={onDurationChange}
+                                onChange={onChange}
                                 is_nativepicker={is_nativepicker}
                                 footer={localize('The minimum duration is 1 day')}
                             /> :
@@ -93,7 +83,7 @@
                                 type='number'
                                 name='duration'
                                 value={duration}
-                                onChange={onDurationChange}
+                                onChange={onChange}
                                 is_nativepicker={is_nativepicker}
                             />
                         }
@@ -101,7 +91,7 @@
                             list={duration_units_list}
                             value={duration_unit}
                             name='duration_unit'
-                            onChange={onDurationChange}
+                            onChange={onChange}
                             is_nativepicker={is_nativepicker}
                         />
                     </div>
@@ -111,10 +101,9 @@
                         name='expiry_date'
                         showTodayBtn
                         minDate={min_date_expiry}
-                        onChange={onDurationChange}
+                        onChange={onChange}
                         is_nativepicker={is_nativepicker}
                     />
-<<<<<<< HEAD
                     {is_same_day &&
                         <TimePicker
                             onChange={onChange}
@@ -124,15 +113,6 @@
                             is_nativepicker={is_nativepicker}
                         />
                     }
-=======
-                    <TimePicker
-                        onChange={onDurationChange}
-                        name='expiry_time'
-                        value={expiry_time}
-                        placeholder='12:00 pm'
-                        is_nativepicker={is_nativepicker}
-                    />
->>>>>>> 1987f536
                 </React.Fragment>
             }
         </Fieldset>
