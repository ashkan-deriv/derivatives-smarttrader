--- conflicted
+++ resolved
@@ -122,10 +122,7 @@
     );
 };
 
-<<<<<<< HEAD
-=======
 // ToDo: Refactor Duration.jsx and date_picker.jsx
->>>>>>> 46de94f6
 Duration.propTypes = {
     duration: PropTypes.oneOfType([
         PropTypes.number,
@@ -133,15 +130,6 @@
     ]),
     duration_unit      : PropTypes.string,
     duration_units_list: PropTypes.array,
-<<<<<<< HEAD
-    expiry_date        : PropTypes.string,
-    expiry_time        : PropTypes.string,
-    expiry_type        : PropTypes.string,
-    is_minimized       : PropTypes.bool,
-    is_nativepicker    : PropTypes.bool,
-    onChange           : PropTypes.func,
-    server_time        : PropTypes.object,
-=======
     expiry_date        : PropTypes.oneOfType([
         PropTypes.string,
         PropTypes.number,
@@ -152,7 +140,6 @@
     is_nativepicker: PropTypes.bool,
     onChange       : PropTypes.func,
     server_time    : PropTypes.object,
->>>>>>> 46de94f6
 };
 
 export default connect(
