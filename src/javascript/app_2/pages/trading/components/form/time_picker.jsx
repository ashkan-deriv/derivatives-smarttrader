import React, { PureComponent } from 'react';
import IScroll from 'iscroll';
import { localize } from '../../../../../_common/localize';

/* TODO:
      1. to change to 24 hours format
      2. to handle disabled time period
      3. to handle null as initial value
*/

class TimePickerDropdown extends PureComponent {
    constructor(props) {
        super(props);
        this.hours    = ['12', ...[...Array(11).keys()].map((a)=>`0${a+1}`.slice(-2))];
        this.minutes  = [...Array(60).keys()].map((a)=>`0${a}`.slice(-2));
        this.meridiem = ['am', 'pm'];
        this.state = {
            hour                : props.value.split(':')[0],
            minute              : (props.value.split(':')[1] || '').split(' ')[0],
            meridiem            : (props.value.split(':')[1] || '').split(' ')[1] || '',
            is_hour_selected    : false,
            is_minute_selected  : false,
            is_meridiem_selected: false,
            last_updated_type   : null,
        };
        this.selectHour      = this.selectOption.bind(this, 'hour');
        this.selectMinute    = this.selectOption.bind(this, 'minute');
        this.selectMeridiem  = this.selectOption.bind(this, 'meridiem');
        this.saveHourRef     = this.saveRef.bind(this, 'hour');
        this.saveMinuteRef   = this.saveRef.bind(this, 'minute');
        this.saveMeridiemRef = this.saveRef.bind(this, 'meridiem');
    }

    componentDidMount() {
        this.initIScroll();
    }

    componentWillUnmount() {
        this.hourScroll.destroy();
        this.minuteScroll.destroy();
        this.meridiemScroll.destroy();
    }

    componentDidUpdate(prevProps, prevState) {
        const { is_hour_selected, is_minute_selected, is_meridiem_selected } = this.state;
        if (is_hour_selected && is_minute_selected && is_meridiem_selected) {
            this.resetValues();
            this.props.toggle();
        }

        const { hour, minute, meridiem } = this.state;
        if (hour && minute && meridiem && (
            hour !== prevState.hour || minute !== prevState.minute || meridiem !== prevState.meridiem
        )) {
            // Call on change only once when all of the values are selected and one of the value is changed
            this.props.onChange(`${hour}:${minute} ${meridiem}`);
        }

        if (!prevProps.className && this.props.className === 'active') {
            this.resetValues();
        }
        if (prevState.last_updated_type !== this.state.last_updated_type && this.state.last_updated_type) {
            this.scrollToSelected(this.state.last_updated_type, 200);
            this.setState({ last_updated_type: null });
        }
    }

    initIScroll() {
        const iScrollOptions = {
            mouseWheel   : true,
            useTransition: true,
        };
        this.hourScroll     = new IScroll('.time-picker-hours', iScrollOptions);
        this.minuteScroll   = new IScroll('.time-picker-minutes', iScrollOptions);
        this.meridiemScroll = new IScroll('.time-picker-meridiem', iScrollOptions);
    }

    scrollToSelected(type, duration, offset = -30) {
        // move to selected item
        const wrapper = {
            hour    : this.hourScroll,
            minute  : this.minuteScroll,
            meridiem: this.meridiemScroll,
        };
        if (wrapper[type].scroller.querySelector('.selected')) {
            wrapper[type].scrollToElement('.selected', duration, null, offset, IScroll.utils.ease.elastic);
        } else {
            wrapper[type].scrollToElement('.list-item', duration, null, null);
        }
    }

    resetValues() {
        this.setState({
            is_hour_selected    : false,
            is_minute_selected  : false,
            is_meridiem_selected: false,
        });
        this.hourScroll.refresh();
        this.minuteScroll.refresh();
        this.meridiemScroll.refresh();
        this.scrollToSelected('hour', 0, 0);
        this.scrollToSelected('minute', 0, 0);
        this.scrollToSelected('meridiem', 0, 0);
    }

    selectOption(type, value) {
        this.setState({
            last_updated_type: type,
        });
        if (type === 'hour') {
            this.setState({
                hour            : value,
                is_hour_selected: true,
            });
        } else if (type === 'minute') {
            this.setState({
                minute            : value,
                is_minute_selected: true,
            });
        } else {
            this.setState({
                meridiem            : value,
                is_meridiem_selected: true,
            });
        }
    }

    clear = (event) => {
        event.stopPropagation();
        this.resetValues();
        this.setState({
            hour    : undefined,
            minute  : undefined,
            meridiem: undefined,
        });
        this.props.onChange('');
    };

    saveRef(type, node) {
        if (!node) return;
        const save = {
            hour    : (n) => this.hourSelect = n,
            minute  : (n) => this.minuteSelect = n,
            meridiem: (n) => this.meridiemSelect = n,
        };

        save[type](node);
    }

    render() {
        const { preClass, value, toggle } = this.props;
        return (
            <div className={`${preClass}-dropdown ${this.props.className}`}>
                <div
                    className={`${preClass}-panel`}
                    onClick={toggle}
                >
                    <span className={value ? '' : 'placeholder'}>{value || localize('Select time')}</span>
                    <span
                        className={`${preClass}-clear`}
                        onClick={this.clear}
                    />
                </div>
<<<<<<< HEAD
                <div className={`${preClass}-selector`}>
                    <div
                        ref={this.saveHourRef}
                        className={`${preClass}-hours`}
                    >
                        <div className='list-container'>
                            {this.hours.map((h, key) => (
                                <div
                                    className={`list-item${this.state.hour === h ? ' selected' : ''}`}
                                    key={key}
                                    onClick={this.selectHour.bind(null, h)}
                                >{h}</div>
                            ))}
                        </div>
                    </div>
                    <div
                        ref={this.saveMinuteRef}
                        className={`${preClass}-minutes`}
                    >
                        <div className='list-container'>
                            {this.minutes.map((mm, key) => (
                                <div
                                    className={`list-item${this.state.minute === mm ? ' selected' : ''}`}
                                    key={key}
                                    onClick={this.selectMinute.bind(null, mm)}
                                >{mm}</div>
                            ))}
                        </div>
                    </div>
                    <div
                        ref={this.saveMeridiemRef}
                        className={`${preClass}-meridiem`}
                    >
                        <div className='list-container'>
                            {this.meridiem.map((a, key) => (
                                <div
                                    className={`list-item${this.state.meridiem === a ? ' selected' : ''}`}
                                    key={key}
                                    onClick={this.selectMeridiem.bind(null, a)}
                                >{a}</div>
                            ))}
                        </div>
=======
                <div
                    ref={this.saveHourRef}
                    className={`${preClass}-hours`}
                >
                    <div className='list-container'>
                        {this.hours.map((h, key) => (
                            <div
                                className={`list-item${this.state.hour === h ? ' selected' : ''}`}
                                key={key}
                                onClick={this.selectHour.bind(null, h)}
                            >
                                {h}
                            </div>
                        ))}
                    </div>
                </div>
                <div
                    ref={this.saveMinuteRef}
                    className={`${preClass}-minutes`}
                >
                    <div className='list-container'>
                        {this.minutes.map((mm, key) => (
                            <div
                                className={`list-item${this.state.minute === mm ? ' selected' : ''}`}
                                key={key}
                                onClick={this.selectMinute.bind(null, mm)}
                            >
                                {mm}
                            </div>
                        ))}
                    </div>
                </div>
                <div
                    ref={this.saveMeridiemRef}
                    className={`${preClass}-meridiem`}
                >
                    <div className='list-container'>
                        {this.meridiem.map((a, key) => (
                            <div
                                className={`list-item${this.state.meridiem === a ? ' selected' : ''}`}
                                key={key}
                                onClick={this.selectMeridiem.bind(null, a)}
                            >
                                {a}
                            </div>
                        ))}
>>>>>>> eb3cc90e
                    </div>
                </div>
            </div>
        );
    }
}

class TimePicker extends PureComponent {
    constructor (props) {
        super(props);
        this.state = {
            is_open: false,
            value  : '',
        };
    }

    componentDidMount() {
        document.addEventListener('mousedown', this.handleClickOutside);
    }

    componentWillUnmount() {
        document.removeEventListener('mousedown', this.handleClickOutside);
    }

    componentDidUpdate(props) {
        props.onChange({ target: this.target_element });
    }

    toggleDropDown = () => {
        this.setState({ is_open: !this.state.is_open });
    };

    handleChange = (value) => {
        if (value !== this.props.value) {
            this.props.onChange({ target: { name: this.props.name, value } });
        }
    };

    saveRef = (node) => {
        if (!node) return;
        if (node.nodeName === 'INPUT') {
            this.target_element = node;
            return;
        }
        this.wrapper_ref = node;
    };

    handleClickOutside = () => {
        if (this.wrapper_ref && !this.wrapper_ref.contains(event.target)) {
            if (this.state.is_open) {
                this.setState({ is_open: false });
            }
        }
    };

    render() {
        const prefix_class='time-picker';
        const {
            is_nativepicker,
            value,
            ...props
        } = this.props;
        return (
            <div
                ref={this.saveRef}
                className={`${prefix_class}${this.props.padding ? ' padding' : ''}${this.state.is_open ? ' active' : ''}`}
            >
                {
                    is_nativepicker 
                    ? <input type='time' id={`${prefix_class}-input`} value={value} {...props} />
                    : (
                        <React.Fragment>
                            <input
                                ref={this.saveRef}
                                type='text'
                                readOnly
                                id={`${prefix_class}-input`}
                                className={`${prefix_class}-input ${this.state.is_open ? 'active' : ''}`}
                                value={value}
                                onClick={this.toggleDropDown}
                                {...props}
                            />
                            <TimePickerDropdown
                                className={this.state.is_open ? 'active' : ''}
                                toggle={this.toggleDropDown}
                                onChange={this.handleChange}
                                preClass={prefix_class}
                                value={value}
                            />
                        </React.Fragment>
                    )   
                } 
            </div>
        );
    }
}

export default TimePicker;<|MERGE_RESOLUTION|>--- conflicted
+++ resolved
@@ -161,7 +161,6 @@
                         onClick={this.clear}
                     />
                 </div>
-<<<<<<< HEAD
                 <div className={`${preClass}-selector`}>
                     <div
                         ref={this.saveHourRef}
@@ -204,54 +203,6 @@
                                 >{a}</div>
                             ))}
                         </div>
-=======
-                <div
-                    ref={this.saveHourRef}
-                    className={`${preClass}-hours`}
-                >
-                    <div className='list-container'>
-                        {this.hours.map((h, key) => (
-                            <div
-                                className={`list-item${this.state.hour === h ? ' selected' : ''}`}
-                                key={key}
-                                onClick={this.selectHour.bind(null, h)}
-                            >
-                                {h}
-                            </div>
-                        ))}
-                    </div>
-                </div>
-                <div
-                    ref={this.saveMinuteRef}
-                    className={`${preClass}-minutes`}
-                >
-                    <div className='list-container'>
-                        {this.minutes.map((mm, key) => (
-                            <div
-                                className={`list-item${this.state.minute === mm ? ' selected' : ''}`}
-                                key={key}
-                                onClick={this.selectMinute.bind(null, mm)}
-                            >
-                                {mm}
-                            </div>
-                        ))}
-                    </div>
-                </div>
-                <div
-                    ref={this.saveMeridiemRef}
-                    className={`${preClass}-meridiem`}
-                >
-                    <div className='list-container'>
-                        {this.meridiem.map((a, key) => (
-                            <div
-                                className={`list-item${this.state.meridiem === a ? ' selected' : ''}`}
-                                key={key}
-                                onClick={this.selectMeridiem.bind(null, a)}
-                            >
-                                {a}
-                            </div>
-                        ))}
->>>>>>> eb3cc90e
                     </div>
                 </div>
             </div>
@@ -320,7 +271,7 @@
                 className={`${prefix_class}${this.props.padding ? ' padding' : ''}${this.state.is_open ? ' active' : ''}`}
             >
                 {
-                    is_nativepicker 
+                    is_nativepicker
                     ? <input type='time' id={`${prefix_class}-input`} value={value} {...props} />
                     : (
                         <React.Fragment>
@@ -342,8 +293,8 @@
                                 value={value}
                             />
                         </React.Fragment>
-                    )   
-                } 
+                    )
+                }
             </div>
         );
     }
