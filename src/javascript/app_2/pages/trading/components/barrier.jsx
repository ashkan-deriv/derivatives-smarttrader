import React        from 'react';
import PropTypes    from 'prop-types';
import Fieldset     from '../../../components/form/fieldset.jsx';
import InputField   from '../../../components/form/input_field.jsx';
import { connect }  from '../../../store/connect';
import { localize } from '../../../../_common/localize';

const Barrier = ({
    barrier_1,
    barrier_2,
    onChange,
    is_minimized,
}) =>  {
    if (is_minimized) {
        if (!barrier_2) {
            return (
                <div className='fieldset-minimized barrier1'>
                    <span className='icon barriers' />
                    {barrier_1}
                </div>
            );
        }
        return (
            <React.Fragment>
                <div className='fieldset-minimized barrier1'>
                    <span className='icon barriers' />
                    {barrier_1}
                </div>
                <div className='fieldset-minimized barrier2'>
                    <span className='icon barriers' />
                    {barrier_2}
                </div>
            </React.Fragment>
        );
    }
    return (
        <Fieldset
            header={localize(barrier_2 ? 'High barrier' : 'Barrier')}
            icon='barriers'
            tooltip={localize('Text for Barriers goes here.')}
        >
            <InputField
                type='string'
                name='barrier_1'
                value={barrier_1}
                onChange={onChange}
            />

            {!!barrier_2 &&
                <InputField
                    type='string'
                    name='barrier_2'
                    value={barrier_2}
                    onChange={onChange}
                    is_currency
                />
            }
        </Fieldset>
    );
};

Barrier.propTypes = {
<<<<<<< HEAD
    barrier_1: PropTypes.oneOfType([
        PropTypes.number,
        PropTypes.string,
    ]),
    barrier_2: PropTypes.oneOfType([
        PropTypes.number,
        PropTypes.string,
    ]),
=======
    barrier_1   : PropTypes.string,
    barrier_2   : PropTypes.string,
>>>>>>> 55759940
    is_minimized: PropTypes.bool,
    onChange    : PropTypes.func,
};

export default connect(
    ({trade}) => ({
        barrier_1: trade.barrier_1,
        barrier_2: trade.barrier_2,
        onChange : trade.handleChange,
    })
)(Barrier);<|MERGE_RESOLUTION|>--- conflicted
+++ resolved
@@ -60,19 +60,8 @@
 };
 
 Barrier.propTypes = {
-<<<<<<< HEAD
-    barrier_1: PropTypes.oneOfType([
-        PropTypes.number,
-        PropTypes.string,
-    ]),
-    barrier_2: PropTypes.oneOfType([
-        PropTypes.number,
-        PropTypes.string,
-    ]),
-=======
     barrier_1   : PropTypes.string,
     barrier_2   : PropTypes.string,
->>>>>>> 55759940
     is_minimized: PropTypes.bool,
     onChange    : PropTypes.func,
 };
