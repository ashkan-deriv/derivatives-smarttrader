import React from 'react';
import Fieldset from './elements/fieldset.jsx';
import InputField from './form/input_field.jsx';
import { connect } from '../store/connect';
import { localize } from '../../../../_common/localize';

const Barrier = ({
    barrier_1,
    barrier_2,
    onChange,
<<<<<<< HEAD
    is_minimized,
}) =>  {
    if (is_minimized) {
        return (
            <div>Barrier: {barrier_1} {!!barrier_2 && barrier_2}</div>
        );
    }
    return (
    <fieldset>
        <div className='fieldset-header'>
            <span className='field-info left' htmlFor='barrier_1'>
                {localize(barrier_2 ? 'High barrier' : 'Barrier')}
            </span>
        </div>
=======
}) =>  (
    <Fieldset
        header={localize(barrier_2 ? 'High barrier' : 'Barrier')}
        icon='barriers'
        tooltip={localize('Text for Barriers goes here.')}
    >
>>>>>>> b23ec662
        <InputField
            type='number'
            name='barrier_1'
            value={barrier_1}
            onChange={onChange}
            is_currency
        />

        {!!barrier_2 &&
            <InputField
                type='number'
                name='barrier_2'
                value={barrier_2}
                onChange={onChange}
                is_currency
            />
        }
<<<<<<< HEAD
    </fieldset>
    );
};
=======
    </Fieldset>
);
>>>>>>> b23ec662

export default connect(
    ({trade}) => ({
        barrier_1: trade.barrier_1,
        barrier_2: trade.barrier_2,
        onChange : trade.handleChange,
    })
)(Barrier);<|MERGE_RESOLUTION|>--- conflicted
+++ resolved
@@ -8,7 +8,6 @@
     barrier_1,
     barrier_2,
     onChange,
-<<<<<<< HEAD
     is_minimized,
 }) =>  {
     if (is_minimized) {
@@ -17,20 +16,11 @@
         );
     }
     return (
-    <fieldset>
-        <div className='fieldset-header'>
-            <span className='field-info left' htmlFor='barrier_1'>
-                {localize(barrier_2 ? 'High barrier' : 'Barrier')}
-            </span>
-        </div>
-=======
-}) =>  (
     <Fieldset
         header={localize(barrier_2 ? 'High barrier' : 'Barrier')}
         icon='barriers'
         tooltip={localize('Text for Barriers goes here.')}
     >
->>>>>>> b23ec662
         <InputField
             type='number'
             name='barrier_1'
@@ -48,14 +38,9 @@
                 is_currency
             />
         }
-<<<<<<< HEAD
-    </fieldset>
+    </Fieldset>
     );
 };
-=======
-    </Fieldset>
-);
->>>>>>> b23ec662
 
 export default connect(
     ({trade}) => ({
