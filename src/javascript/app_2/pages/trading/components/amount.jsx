import React from 'react';
import Dropdown from './form/dropdown.jsx';
import Fieldset from './elements/fieldset.jsx';
import InputField from './form/input_field.jsx';
import Client from '../../../../app/base/client';
import { connect } from '../store/connect';
import { localize } from '../../../../_common/localize';

const basis_list = [
    { text: localize('Payout'), value: 'payout' },
    { text: localize('Stake'),  value: 'stake' },
];

const Amount = ({
    basis,
    currency,
    currencies_list,
    amount,
    onChange,
<<<<<<< HEAD
    is_minimized,
    is_nativepicker,
}) => {
    if (is_minimized) {
        return (
            <div>Amount: {amount}</div>
        );
    }
    return (
        <fieldset>
            <div className='fieldset-header'>
                <span className='field-info left'>{localize('Invest Amount')}</span>
            </div>
            <div className='amount-container'>
                <Dropdown
                    list={basis_list}
                    value={basis}
                    name='basis'
                    onChange={onChange}
                    is_nativepicker={is_nativepicker}
                />
                <InputField
                    type='number'
                    name='amount'
                    value={amount}
                    onChange={onChange}
                    is_currency
                    prefix={currency}
                />
            </div>

            {!Client.get('currency') &&
                <Dropdown
                    list={currencies_list}
                    value={currency}
                    name='currency'
                    onChange={onChange}
                    is_nativepicker={is_nativepicker}
                />
            }
        </fieldset>
    );
};
=======
}) => (
    <Fieldset
        header={localize('Invest Amount')}
        icon='invest-amount'
        tooltip={localize('Text for Invest Amount goes here.')}
    >
        <div className='amount-container'>
            <Dropdown
                list={basis_list}
                value={basis}
                name='basis'
                onChange={onChange}
            />
            <InputField
                type='number'
                name='amount'
                value={amount}
                onChange={onChange}
                is_currency
                prefix={currency}
            />
        </div>

        {!Client.get('currency') &&
            <Dropdown
                list={currencies_list}
                value={currency}
                name='currency'
                onChange={onChange}
            />
        }
    </Fieldset>
);
>>>>>>> b23ec662

export default connect(
    ({trade}) => ({
        basis          : trade.basis,
        currency       : trade.currency,
        currencies_list: trade.currencies_list,
        amount         : trade.amount,
        onChange       : trade.handleChange,
    })
)(Amount);<|MERGE_RESOLUTION|>--- conflicted
+++ resolved
@@ -17,7 +17,6 @@
     currencies_list,
     amount,
     onChange,
-<<<<<<< HEAD
     is_minimized,
     is_nativepicker,
 }) => {
@@ -27,10 +26,11 @@
         );
     }
     return (
-        <fieldset>
-            <div className='fieldset-header'>
-                <span className='field-info left'>{localize('Invest Amount')}</span>
-            </div>
+        <Fieldset
+            header={localize('Invest Amount')}
+            icon='invest-amount'
+            tooltip={localize('Text for Invest Amount goes here.')}
+        >
             <div className='amount-container'>
                 <Dropdown
                     list={basis_list}
@@ -58,44 +58,9 @@
                     is_nativepicker={is_nativepicker}
                 />
             }
-        </fieldset>
+        </Fieldset>
     );
 };
-=======
-}) => (
-    <Fieldset
-        header={localize('Invest Amount')}
-        icon='invest-amount'
-        tooltip={localize('Text for Invest Amount goes here.')}
-    >
-        <div className='amount-container'>
-            <Dropdown
-                list={basis_list}
-                value={basis}
-                name='basis'
-                onChange={onChange}
-            />
-            <InputField
-                type='number'
-                name='amount'
-                value={amount}
-                onChange={onChange}
-                is_currency
-                prefix={currency}
-            />
-        </div>
-
-        {!Client.get('currency') &&
-            <Dropdown
-                list={currencies_list}
-                value={currency}
-                name='currency'
-                onChange={onChange}
-            />
-        }
-    </Fieldset>
-);
->>>>>>> b23ec662
 
 export default connect(
     ({trade}) => ({
