--- conflicted
+++ resolved
@@ -58,7 +58,6 @@
         this.setRef = this.setRef.bind(this);
         this.show   = this.show.bind(this);
         this.hide   = this.hide.bind(this);
-        this.scrollToggle       = this.scrollToggle.bind(this);
         this.handleClickOutside = this.handleClickOutside.bind(this);
     }
 
@@ -66,19 +65,12 @@
         this.ref = node;
     }
 
-    scrollToggle(state) {
-        this.is_open = state;
-        document.body.classList.toggle('no-scroll', this.is_open);
-    }
-
     show() {
         this.setState({ is_drawer_visible: true });
-        this.scrollToggle(true);
     }
 
     hide() {
         this.setState({ is_drawer_visible: false });
-        this.scrollToggle(false);
     }
 
     handleClickOutside(event) {
@@ -103,7 +95,8 @@
                 <div
                     className={drawer_bg_class}
                     style={visibility}
-                    onClick={this.handleClickOutside}>
+                    onClick={this.handleClickOutside}
+                >
                     <div
                         ref={this.setRef}
                         className={drawer_class}
@@ -144,7 +137,6 @@
         });
         return (
             <React.Fragment>
-<<<<<<< HEAD
                 <div className='drawer-item' onClick={this.collapseItems}>
                     <span className={parent_item_class}>{this.props.text}</span>
                 </div>
@@ -154,32 +146,14 @@
                 >
                     <div className='items-group'>
                         {this.props.items.map((item, idx) => (
-                                <div className='drawer-item' key={idx}>
-                                    <a href={item.href || 'javascript:;' }>
-                                        <span className={item.icon || undefined}>{item.text}</span>
-                                    </a>
-                                </div>
+                            <div className='drawer-item' key={idx}>
+                                <a href={item.href || 'javascript:;' }>
+                                    <span className={item.icon || undefined}>{item.text}</span>
+                                </a>
+                            </div>
                         ))}
                     </div>
                 </div>
-=======
-                {this.props.alignment && this.props.alignment === 'right' ?
-                    <div className={`drawer-header ${this.props.alignment}`}>
-                        <div className='icons btn-close' onClick={this.props.close}>
-                            <img src={Url.urlForStatic('images/trading_app/common/close.svg')} alt='Close' />
-                        </div>
-                    </div>
-                :
-                    <div className={`drawer-header ${this.props.alignment}`}>
-                        <div className='icons btn-close' onClick={this.props.close}>
-                            <img src={Url.urlForStatic('images/trading_app/common/close.svg')} alt='Close' />
-                        </div>
-                        <div className='icons brand-logo'>
-                            <img src={Url.urlForStatic('images/trading_app/header/binary_logo_dark.svg')} alt='Binary.com' />
-                        </div>
-                    </div>
-                }
->>>>>>> eb3cc90e
             </React.Fragment>
         );
     }
@@ -201,36 +175,37 @@
 const DrawerHeader = ({
     alignment,
     closeBtn,
-}) => (
-    <React.Fragment>
-    {alignment && alignment === 'right' ?
-        <div className={`drawer-header ${alignment}`}>
-            <div className='icons btn-close' onClick={closeBtn}>
-                <img src={Url.urlForStatic('images/trading_app/common/close.svg')} alt='Close' />
-            </div>
-        </div>
-    :
-        <div className={`drawer-header ${alignment}`}>
-            <div className='icons btn-close' onClick={closeBtn}>
-                <img src={Url.urlForStatic('images/trading_app/common/close.svg')} alt='Close' />
-            </div>
-            <div className='icons brand-logo'>
-                <img src={Url.urlForStatic('images/trading_app/header/binary_logo_dark.svg')} alt='Binary.com' />
-            </div>
-        </div>
-    }
-    </React.Fragment>
-);
-
+}) => {
+    const drawer_header_class = classNames('drawer-header', alignment);
+    return (
+        <React.Fragment>
+            {alignment && alignment === 'right' ?
+                <div className={drawer_header_class}>
+                    <div className='icons btn-close' onClick={closeBtn}>
+                        <img src={Url.urlForStatic('images/trading_app/common/close.svg')} alt='Close' />
+                    </div>
+                </div>
+            :
+                <div className={drawer_header_class}>
+                    <div className='icons btn-close' onClick={closeBtn}>
+                        <img src={Url.urlForStatic('images/trading_app/common/close.svg')} alt='Close' />
+                    </div>
+                    <div className='icons brand-logo'>
+                        <img src={Url.urlForStatic('images/trading_app/header/binary_logo_dark.svg')} alt='Binary.com' />
+                    </div>
+                </div>
+        }
+        </React.Fragment>
+    );
+};
 const DrawerFooter = ({
     alignment,
 }) => (
     <React.Fragment>
-    {alignment && alignment === 'right' ?
+        {alignment && alignment === 'right' ?
         null
-    :
-        <div className='drawer-footer'>
-        </div>
+        :
+        <div className='drawer-footer' />
     }
     </React.Fragment>
 );
