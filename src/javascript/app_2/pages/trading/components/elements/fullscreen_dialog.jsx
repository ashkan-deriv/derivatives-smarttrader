--- conflicted
+++ resolved
@@ -68,20 +68,10 @@
 }
 
 FullscreenDialog.propTypes = {
-<<<<<<< HEAD
-    children: PropTypes.oneOfType([
-        PropTypes.array,
-        PropTypes.object,
-    ]),
-    onClose: PropTypes.func,
-    title  : PropTypes.string,
-    visible: PropTypes.bool,
-=======
     children: PropTypes.array,
     onClose : PropTypes.func,
     title   : PropTypes.string,
     visible : PropTypes.bool,
->>>>>>> 55759940
 };
 
 export default FullscreenDialog;