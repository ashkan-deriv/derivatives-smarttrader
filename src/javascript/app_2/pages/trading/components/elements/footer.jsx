import React from 'react';
import Popover from './popover.jsx';
import { connect } from '../../store/connect';

const TogglePortfolioDrawer = ({...props}) => (
<<<<<<< HEAD
    <a href='javascript:;'
       className={`${props.is_portfolio_drawer_on ? 'ic-portfolio-active' : 'ic-portfolio' }`}
       onClick={props.togglePortfolioDrawer}
    />
=======
    <Popover
        title='Open positions'
        subtitle='Toggle Portfolio Quick Menu to view current running portfolio'
    >
        <a href='javascript:;'
           className={`${props.isPortfolioDrawerOn ? 'ic-portfolio-active' : 'ic-portfolio' }`}
           onClick={props.togglePortfolioDrawer}
        />
    </Popover>
>>>>>>> 9bfe1f7b
);

const fullscreen_map = {
    event    : ['fullscreenchange',  'webkitfullscreenchange',  'mozfullscreenchange',  'MSFullscreenChange'],
    element  : ['fullscreenElement', 'webkitFullscreenElement', 'mozFullScreenElement', 'msFullscreenElement'],
    fnc_enter: ['requestFullscreen', 'webkitRequestFullscreen', 'mozRequestFullScreen', 'msRequestFullscreen'],
    fnc_exit : ['exitFullscreen',    'webkitExitFullscreen',    'mozCancelFullScreen',  'msExitFullscreen'],
};

class ToggleFullScreen extends React.Component {
    constructor(props) {
        super(props);
        this.toggleFullScreen = this.toggleFullScreen.bind(this);
        this.state = {
            is_full_screen: false,
        };
    }

    componentWillMount() {
        fullscreen_map.event .forEach((event) => {
            document.addEventListener(event, this.onFullScreen, false);
        });
    }

    onFullScreen = () => {
        const is_full_screen = fullscreen_map.element.some(el => document[el]);
        this.setState({ is_full_screen });
    };

    toggleFullScreen(e) {
        e.stopPropagation();

        const to_exit   = this.state.is_full_screen;
        const el        = to_exit ? document : document.documentElement;
        const fncToCall = fullscreen_map[to_exit ? 'fnc_exit' : 'fnc_enter'].find(fnc => el[fnc]);

        if (fncToCall) {
            el[fncToCall]();
        } else {
            this.setState({ is_full_screen: false }); // fullscreen API is not enabled
        }
    }

    render() {
        return (
<<<<<<< HEAD
            <a href='javascript:;'
               className='ic-fullscreen'
               onClick={this.toggleFullScreen}
            />
=======
            <Popover
                subtitle='Toggle full screen'
                placement='topRight'
            >
                <a href='javascript:;'
                   className='ic-fullscreen'
                   onClick={this.state.isFullScreen ? this.exitFullScreen : this.enterFullScreen}
                />
            </Popover>
>>>>>>> 9bfe1f7b
        );
    }
}

class TradingFooter extends React.Component {
    render() {
        return (
            <React.Fragment>
            {this.props.items.length &&
                <div className='footer-links'>
                    <TogglePortfolioDrawer {...this.props} />
                    {this.props.items.map((item, idx) => (
                        <a key={idx} href={item.href || 'javascript:;'}>
                            <span className={item.icon} title={item.text} />
                        </a>
                    ))}
                    <ToggleFullScreen />
                </div>
            }
            </React.Fragment>
        );
    }
}

export default connect(
    ({ ui }) => ({
        is_portfolio_drawer_on: ui.is_portfolio_drawer_on,
        togglePortfolioDrawer : ui.togglePortfolioDrawer,
    })
)(TradingFooter);<|MERGE_RESOLUTION|>--- conflicted
+++ resolved
@@ -3,22 +3,15 @@
 import { connect } from '../../store/connect';
 
 const TogglePortfolioDrawer = ({...props}) => (
-<<<<<<< HEAD
-    <a href='javascript:;'
-       className={`${props.is_portfolio_drawer_on ? 'ic-portfolio-active' : 'ic-portfolio' }`}
-       onClick={props.togglePortfolioDrawer}
-    />
-=======
     <Popover
         title='Open positions'
         subtitle='Toggle Portfolio Quick Menu to view current running portfolio'
     >
         <a href='javascript:;'
-           className={`${props.isPortfolioDrawerOn ? 'ic-portfolio-active' : 'ic-portfolio' }`}
+           className={`${props.is_portfolio_drawer_on ? 'ic-portfolio-active' : 'ic-portfolio' }`}
            onClick={props.togglePortfolioDrawer}
         />
     </Popover>
->>>>>>> 9bfe1f7b
 );
 
 const fullscreen_map = {
@@ -64,22 +57,15 @@
 
     render() {
         return (
-<<<<<<< HEAD
-            <a href='javascript:;'
-               className='ic-fullscreen'
-               onClick={this.toggleFullScreen}
-            />
-=======
             <Popover
                 subtitle='Toggle full screen'
                 placement='topRight'
             >
                 <a href='javascript:;'
                    className='ic-fullscreen'
-                   onClick={this.state.isFullScreen ? this.exitFullScreen : this.enterFullScreen}
+                   onClick={this.toggleFullScreen}
                 />
             </Popover>
->>>>>>> 9bfe1f7b
         );
     }
 }
