--- conflicted
+++ resolved
@@ -1,29 +1,23 @@
 import { observable, action } from 'mobx';
 import Client from '../../../../app/base/client';
-import Contract from './logic/contract';
 import getCurrencies from './logic/currency';
 import getDurationUnits from './logic/duration';
 import getStartDates from './logic/start_date';
-import { getContractTypes, onContractTypeChange } from './logic/contract_type';
+import Contract from './logic/contract_type';
 import { getCountry, getTicks, onAmountChange } from './logic/test';
 import onSymbolChange from './logic/symbol';
 
 const event_map = {
     amount       : onAmountChange,
-<<<<<<< HEAD
     contract_type: Contract.onContractChange,
-=======
-    contract_type: onContractTypeChange,
     symbol       : onSymbolChange,
->>>>>>> 9e8959a0
 };
 
 export default class TradeStore {
     @action.bound init() {
-        getContractTypes(this.symbol).then(r => {
-            Object.keys(r).forEach((key) => { // update state
-                this[key] = r[key];
-            });
+        Contract.getContractsList(this.symbol).then(r => {
+            this.contract_types_list = r;
+            this.form_components     = Contract.getComponents(this.contract_type);
         });
         getCountry().then(r => { this.message = r; });
         getTicks((r) => { this.tick = r; });
@@ -59,9 +53,14 @@
         }
     }
 
-    @observable contract_type       = 'rise_fall';
-    @observable contract_types_list = Contract.getContractsList();
-    @observable form_components     = Contract.getComponents(this.contract_type);
+    // Underlying
+    @observable symbols_list = { frxAUDJPY: 'AUD/JPY', AS51: 'Australian Index', DEAIR: 'Airbus', frxXAUUSD: 'Gold/USD', R_10: 'Volatility 10 Index' };
+    @observable symbol       = Object.keys(this.symbols_list)[0];
+
+    // Contract Type
+    @observable contract_type       = 'rise_fall'; // TODO: update the contract_type on changing the contract_types_list
+    @observable contract_types_list = {};
+    @observable form_components     = [];
 
     // Amount
     @observable basis           = 'stake';
@@ -77,15 +76,6 @@
     @observable expiry_date         = null;
     @observable expiry_time         = null;
 
-    // Underlying
-    @observable symbol_list = { frxAUDJPY: 'AUD/JPY', AS51: 'Australian Index', DEAIR: 'Airbus', frxXAUUSD: 'Gold/USD', R_10: 'Volatility 10 Index' };
-    @observable symbol      = Object.keys(this.symbol_list)[0];
-
-    // Contract type
-    @observable contract_type      = '';
-    @observable contract_type_list = {};
-    @observable categories         = {};
-
     // Barrier
     @observable barrier_1 = 0;
     @observable barrier_2 = 0;
@@ -96,12 +86,7 @@
     @observable start_time       = '';
 
     // Last Digit
-<<<<<<< HEAD
-    @observable last_digit = 0;
-=======
-    @observable last_digit_visible = 0;
     @observable last_digit = 3;
->>>>>>> 9e8959a0
 
     // Test
     @observable message = '';
