import React from 'react';
import { render } from 'react-dom';
import { MobxProvider } from './store/connect';
import TradeStore from './store/trade_store';
import UIStore from './store/ui_store';
import TradeApp from './trade_app.jsx';
import TradingHeader from './components/elements/header.jsx';
import TradingFooter from './components/elements/footer.jsx';
import { localize } from '../../../_common/localize';
import { State } from '../../../_common/storage';
import { initActions, disposeActions } from './actions';
import Url from '../../../_common/url';

const stores = {
    trade: new TradeStore(),
    ui   : new UIStore(),
};

const Trading = (() => {
    const onLoad = () => {
        State.set('is_trading_2', true);
        initActions(stores.trade);
        stores.trade.init();

        const header = document.getElementById('trading_header');
        if (header) {
            render(
<<<<<<< HEAD
                <TradingHeader items={[
                    { icon: 'trade',     text: localize('Trade'), href: Url.urlFor('trade')  },
                    { icon: 'portfolio', text: localize('Portfolio') },
                    { icon: 'statement', text: localize('Statement') },
                    { icon: 'cashier',   text: localize('Cashier') },
                ]} />
=======
                <TradingHeader
                    items={[
                        { icon: 'trade',     text: localize('Trade') },
                        { icon: 'portfolio', text: localize('Portfolio') },
                        { icon: 'statement', text: localize('Statement') },
                        { icon: 'cashier',   text: localize('Cashier') },
                    ]}
                />
>>>>>>> eb3cc90e
            , header);
        }

        const app = document.getElementById('trade_app');
        if (app) {
            render(
                <MobxProvider store={stores}>
                    <TradeApp />
                </MobxProvider>
                , app);
        }

        const footer = document.getElementById('trading_footer');
        if (footer) {
            render(
                <MobxProvider store={stores}>
                    <TradingFooter
                        items={[
                            { icon: 'ic-statement',   text: localize('Statement') },
                            { icon: 'ic-chat-bubble', text: localize('Notification') },
                            { icon: 'ic-lock-open',   text: localize('Lock') },
                        ]}
                    />
                </MobxProvider>
            , footer);
        }
    };

    const onUnload = () => {
        State.remove('is_trading_2');
        stores.trade.dispose();
        disposeActions();
    };

    return {
        onLoad,
        onUnload,
    };
})();

module.exports = Trading;<|MERGE_RESOLUTION|>--- conflicted
+++ resolved
@@ -9,7 +9,6 @@
 import { localize } from '../../../_common/localize';
 import { State } from '../../../_common/storage';
 import { initActions, disposeActions } from './actions';
-import Url from '../../../_common/url';
 
 const stores = {
     trade: new TradeStore(),
@@ -25,14 +24,6 @@
         const header = document.getElementById('trading_header');
         if (header) {
             render(
-<<<<<<< HEAD
-                <TradingHeader items={[
-                    { icon: 'trade',     text: localize('Trade'), href: Url.urlFor('trade')  },
-                    { icon: 'portfolio', text: localize('Portfolio') },
-                    { icon: 'statement', text: localize('Statement') },
-                    { icon: 'cashier',   text: localize('Cashier') },
-                ]} />
-=======
                 <TradingHeader
                     items={[
                         { icon: 'trade',     text: localize('Trade') },
@@ -41,7 +32,6 @@
                         { icon: 'cashier',   text: localize('Cashier') },
                     ]}
                 />
->>>>>>> eb3cc90e
             , header);
         }
 
