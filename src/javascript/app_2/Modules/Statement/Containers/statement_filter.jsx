--- conflicted
+++ resolved
@@ -19,40 +19,24 @@
             <span className='statement-filter__label'>{localize('Filter by date:')}</span>
             <DatePicker
                 name='date_from'
-<<<<<<< HEAD
-                initial_value={date_from}
-=======
->>>>>>> 8b0b8d7f
                 placeholder={localize('Start date')}
                 start_date={date_to || today}
                 max_date={date_to || today}
                 onChange={handleDateChange}
-<<<<<<< HEAD
+                value={date_from}
                 is_nativepicker={use_native_pickers}
-=======
-                value={date_from}
-                is_nativepicker={is_mobile}
->>>>>>> 8b0b8d7f
             />
             <span className='statement-filter__dash'>&mdash;</span>
             <DatePicker
                 name='date_to'
-<<<<<<< HEAD
-                initial_value={date_to}
-=======
->>>>>>> 8b0b8d7f
                 placeholder={localize('End date')}
                 start_date={today}
                 min_date={date_from}
                 max_date={today}
                 has_today_btn
                 onChange={handleDateChange}
-<<<<<<< HEAD
+                value={date_to}
                 is_nativepicker={use_native_pickers}
-=======
-                value={date_to}
-                is_nativepicker={is_mobile}
->>>>>>> 8b0b8d7f
             />
         </div>
     </div>
