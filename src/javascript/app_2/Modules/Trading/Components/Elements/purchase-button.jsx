import classNames                 from 'classnames';
import PropTypes                  from 'prop-types';
import React                      from 'react';
import { localize }               from '_common/localize';
import Button                     from 'App/Components/Form/button.jsx';
import { IconTradeType }          from 'Assets/Trading/Types';
import { getContractTypeDisplay } from 'Constants/contract';

const PurchaseButton = ({
    info,
    is_contract_mode,
    is_disabled,
    is_high_low,
    is_loading,
    onClickPurchase,
    type,
}) => {
    const getIconType = () => {
        if (is_loading) return '';
        return (is_high_low) ? `${type.toLowerCase()}_barrier` : type.toLowerCase();
    };
    return (
        <Button
            is_disabled={is_contract_mode || is_disabled}
            id={`purchase_${type}`}
            className={classNames(
                'btn-purchase',
                { 'btn-purchase--disabled': (is_contract_mode || is_disabled) && !is_loading },
                { 'btn-purchase--animated': is_loading })}
            has_effect
            onClick={() => { onClickPurchase(info.id, info.stake, type); }}
        >
            <React.Fragment>
                <div className='btn-purchase__info btn-purchase__info--left'>
                    <div className='btn-purchase__icon_wrapper'>
                        <IconTradeType
                            className='btn-purchase__icon'
                            type={getIconType()}
                        />
                    </div>
                    <div className='btn-purchase__text_wrapper'>
                        <span className='btn-purchase__text'>
                            {!is_loading && localize('[_1]', getContractTypeDisplay(type, is_high_low))}
                        </span>
                    </div>
                </div>
                <div className='btn-purchase__effect-detail' />
                <div className='btn-purchase__info btn-purchase__info--right'>
                    <div className='btn-purchase__text_wrapper'>
                        <span className='btn-purchase__text'>{is_loading && is_disabled ? '' : info.returns}</span>
                    </div>
                </div>
<<<<<<< HEAD
            </div>
            <div className='btn-purchase__effect-detail' />
            <div className='btn-purchase__info btn-purchase__info--right'>
                <div className='btn-purchase__text_wrapper'>
                    <span className='btn-purchase__text'>{is_loading || is_disabled ? '' : info.returns}</span>
                </div>
            </div>
        </React.Fragment>
    </Button>
);
=======
            </React.Fragment>
        </Button>
    );
};
>>>>>>> fa48772b

PurchaseButton.propTypes = {
    currency        : PropTypes.string,
    info            : PropTypes.object,
    is_contract_mode: PropTypes.bool,
    is_disabled     : PropTypes.bool,
    is_high_low     : PropTypes.bool,
    is_loading      : PropTypes.bool,
    onClickPurchase : PropTypes.func,
    type            : PropTypes.string,
};

export default PurchaseButton;<|MERGE_RESOLUTION|>--- conflicted
+++ resolved
@@ -47,26 +47,13 @@
                 <div className='btn-purchase__effect-detail' />
                 <div className='btn-purchase__info btn-purchase__info--right'>
                     <div className='btn-purchase__text_wrapper'>
-                        <span className='btn-purchase__text'>{is_loading && is_disabled ? '' : info.returns}</span>
+                        <span className='btn-purchase__text'>{is_loading || is_disabled ? '' : info.returns}</span>
                     </div>
                 </div>
-<<<<<<< HEAD
-            </div>
-            <div className='btn-purchase__effect-detail' />
-            <div className='btn-purchase__info btn-purchase__info--right'>
-                <div className='btn-purchase__text_wrapper'>
-                    <span className='btn-purchase__text'>{is_loading || is_disabled ? '' : info.returns}</span>
-                </div>
-            </div>
-        </React.Fragment>
-    </Button>
-);
-=======
             </React.Fragment>
         </Button>
     );
 };
->>>>>>> fa48772b
 
 PurchaseButton.propTypes = {
     currency        : PropTypes.string,
