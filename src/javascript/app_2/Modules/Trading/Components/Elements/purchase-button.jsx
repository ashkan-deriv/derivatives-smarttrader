--- conflicted
+++ resolved
@@ -1,18 +1,9 @@
-<<<<<<< HEAD
 import classNames                 from 'classnames';
 import React                      from 'react';
 import { localize }               from '_common/localize';
-import Money                      from 'App/Components/Elements/money.jsx';
 import Button                     from 'App/Components/Form/button.jsx';
 import { IconTradeType }          from 'Assets/Trading/Types';
 import { getContractTypeDisplay } from 'Constants/contract';
-=======
-import classNames        from 'classnames';
-import React             from 'react';
-import { localize }      from '_common/localize';
-import Button            from 'App/Components/Form/button.jsx';
-import { IconTradeType } from 'Assets/Trading/Types';
->>>>>>> baaac69a
 
 const PurchaseButton = ({
     info,
@@ -22,7 +13,6 @@
     is_loading,
     onClickPurchase,
     type,
-<<<<<<< HEAD
 }) => {
     /*
         TODO:
@@ -44,58 +34,22 @@
             onClick={() => { onClickPurchase(info.id, info.stake, type); }}
         >
             <React.Fragment>
-                <div className='btn-purchase__trade-type'>
+                <div className='btn-purchase__info btn-purchase__info--left'>
                     <div className='btn-purchase__icon_wrapper'>
                         <IconTradeType
                             className='btn-purchase__icon'
-                            type={is_high_low ? `${type.toLowerCase()}_barrier` : type.toLowerCase()}
+                            type={!is_loading && is_high_low ? `${type.toLowerCase()}_barrier` : type.toLowerCase()}
                         />
                     </div>
                     <div className='btn-purchase__text_wrapper'>
-                        <span className='btn-purchase__text'>{localize('[_1]', contract_type_display[type])}</span>
+                        <span className='btn-purchase__text'>{ !is_loading && localize('[_1]', contract_type_display[type])}</span>
                     </div>
                 </div>
                 <div className='btn-purchase__effect-detail' />
-                <div className='btn-purchase__info'>
-                    <div className='btn-purchase__return'>
-                        <div className='btn-purchase__text_wrapper'>
-                            <span className='btn-purchase__text'>{is_disabled ? '' : info.returns}</span>
-                        </div>
+                <div className='btn-purchase__info btn-purchase__info--right'>
+                    <div className='btn-purchase__text_wrapper'>
+                        <span className='btn-purchase__text'>{is_loading && is_disabled ? '' : info.returns}</span>
                     </div>
-                    <div className='btn-purchase__profit'>
-                        <div className='btn-purchase__text_wrapper'>
-                            <span className='btn-purchase__text'>{is_disabled ? '' : <Money amount={info.profit} currency={currency} className='btn-purchase__currency' />}</span>
-                        </div>
-                    </div>
-=======
-}) => (
-    <Button
-        is_disabled={ is_contract_mode || is_disabled }
-        id={`purchase_${type}`}
-        className={classNames(
-            'btn-purchase',
-            { 'btn-purchase--disabled': (is_contract_mode || is_disabled) && !is_loading },
-            { 'btn-purchase--animated': is_loading })}
-        has_effect
-        onClick={() => { onClickPurchase(info.id, info.stake, type); }}
-    >
-        <React.Fragment>
-            <div className='btn-purchase__info btn-purchase__info--left'>
-                <div className='btn-purchase__icon_wrapper'>
-                    <IconTradeType
-                        className='btn-purchase__icon'
-                        type={!is_loading && is_high_low ? `${type.toLowerCase()}_barrier` : type.toLowerCase()}
-                    />
-                </div>
-                <div className='btn-purchase__text_wrapper'>
-                    <span className='btn-purchase__text'>{ !is_loading && localize('[_1]', trade_types[type])}</span>
-                </div>
-            </div>
-            <div className='btn-purchase__effect-detail' />
-            <div className='btn-purchase__info btn-purchase__info--right'>
-                <div className='btn-purchase__text_wrapper'>
-                    <span className='btn-purchase__text'>{is_loading && is_disabled ? '' : info.returns}</span>
->>>>>>> baaac69a
                 </div>
             </React.Fragment>
         </Button>
