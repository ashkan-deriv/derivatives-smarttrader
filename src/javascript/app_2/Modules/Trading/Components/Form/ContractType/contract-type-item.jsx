import { PropTypes as MobxPropTypes } from 'mobx-react';
import PropTypes                      from 'prop-types';
import React                          from 'react';
import { IconInfoOutline }            from 'Assets/Common';
import { IconTradeCategory }          from 'Assets/Trading/Categories';

const ContractTypeItem = ({
    contracts,
    name,
    value,
    handleInfoClick,
    handleSelect,
}) => (
    contracts.map((contract, idx) => (
        (contract.value !== 'rise_fall_equal') &&
        <div
            key={idx}
            className={`contract-type-item ${value === contract.value ? 'contract-type-item--selected' : ''}`}
            name={name}
            value={contract.value}
            onClick={(e) => handleSelect(contract, e)}
        >
            <IconTradeCategory category={contract.value} className='contract-type-item__icon-wrapper' />
            <span className='contract-type-item__title'>
                {contract.text}
            </span>
<<<<<<< HEAD
            <div id='info-icon' className='contract-type-item__icon' onClick={() => handleInfoClick(contract)}>
                <IconTooltip />
=======
            <div id='info-icon' className='trade-type-info-icon' onClick={() => handleInfoClick(contract)}>
                <IconInfoOutline />
>>>>>>> bb4fc387
            </div>
        </div>
    ))
);

ContractTypeItem.propTypes = {
    contracts      : MobxPropTypes.arrayOrObservableArray,
    handleInfoClick: PropTypes.func,
    handleSelect   : PropTypes.func,
    name           : PropTypes.string,
    value          : PropTypes.string,
};

export default ContractTypeItem;<|MERGE_RESOLUTION|>--- conflicted
+++ resolved
@@ -24,13 +24,8 @@
             <span className='contract-type-item__title'>
                 {contract.text}
             </span>
-<<<<<<< HEAD
             <div id='info-icon' className='contract-type-item__icon' onClick={() => handleInfoClick(contract)}>
-                <IconTooltip />
-=======
-            <div id='info-icon' className='trade-type-info-icon' onClick={() => handleInfoClick(contract)}>
                 <IconInfoOutline />
->>>>>>> bb4fc387
             </div>
         </div>
     ))
