<<<<<<< HEAD
import React           from 'react';
import PropTypes       from 'prop-types';
import { localize }    from '_common/localize';
import Button          from 'App/Components/Form/button.jsx';
import { Icon }        from 'Assets/Common/icon.jsx';
import { IconLock }    from 'Assets/Trading/icon-lock.jsx';

const PurchaseLock = ({ onClick }) => (
    <div className='purchase-container__lock'>
        <div>
            <Icon icon={IconLock} className='purchase-container__lock-icon' />
        </div>
        <h4 className='purchase-container__lock-header'>{localize('Purchase Locked')}</h4>
        <Button
            className='purchase-container__lock-button btn--secondary btn--secondary--orange'
            has_effect
            onClick={onClick}
            text={localize('Unlock')}
        />
        <span className='purchase-container__lock-message'>
            {localize('You can lock/unlock the purchase button from the Settings menu')}
        </span>
    </div>
);

PurchaseLock.propTypes = {
    onClick: PropTypes.func,
};

export default PurchaseLock;
=======
// import React           from 'react';
// import PropTypes       from 'prop-types';
// import { localize }    from '_common/localize';
// import Button          from 'App/Components/Form/button.jsx';
// import { IconLock }    from 'Assets/Trading/icon-lock.jsx';
//
// const PurchaseLock = ({ onClick }) => (
//     <div className='purchase-container__lock'>
//         <div>
//             <IconLock className='purchase-container__lock-icon' />
//         </div>
//         <h4 className='purchase-container__lock-header'>{localize('Purchase Locked')}</h4>
//         <Button
//             className='purchase-container__lock-button btn--secondary btn--secondary--orange'
//             has_effect
//             onClick={onClick}
//             text={localize('Unlock')}
//         />
//         <span className='purchase-container__lock-message'>
//             {localize('You can lock/unlock the purchase button from the Settings menu')}
//         </span>
//     </div>
// );
//
// PurchaseLock.propTypes = {
//     onClick: PropTypes.func,
// };
//
// export default PurchaseLock;
>>>>>>> 1324f952
<|MERGE_RESOLUTION|>--- conflicted
+++ resolved
@@ -1,45 +1,14 @@
-<<<<<<< HEAD
-import React           from 'react';
-import PropTypes       from 'prop-types';
-import { localize }    from '_common/localize';
-import Button          from 'App/Components/Form/button.jsx';
-import { Icon }        from 'Assets/Common/icon.jsx';
-import { IconLock }    from 'Assets/Trading/icon-lock.jsx';
-
-const PurchaseLock = ({ onClick }) => (
-    <div className='purchase-container__lock'>
-        <div>
-            <Icon icon={IconLock} className='purchase-container__lock-icon' />
-        </div>
-        <h4 className='purchase-container__lock-header'>{localize('Purchase Locked')}</h4>
-        <Button
-            className='purchase-container__lock-button btn--secondary btn--secondary--orange'
-            has_effect
-            onClick={onClick}
-            text={localize('Unlock')}
-        />
-        <span className='purchase-container__lock-message'>
-            {localize('You can lock/unlock the purchase button from the Settings menu')}
-        </span>
-    </div>
-);
-
-PurchaseLock.propTypes = {
-    onClick: PropTypes.func,
-};
-
-export default PurchaseLock;
-=======
 // import React           from 'react';
 // import PropTypes       from 'prop-types';
 // import { localize }    from '_common/localize';
 // import Button          from 'App/Components/Form/button.jsx';
+// import { Icon }        from 'Assets/Common/icon.jsx';
 // import { IconLock }    from 'Assets/Trading/icon-lock.jsx';
 //
 // const PurchaseLock = ({ onClick }) => (
 //     <div className='purchase-container__lock'>
 //         <div>
-//             <IconLock className='purchase-container__lock-icon' />
+//             <Icon icon={IconLock} className='purchase-container__lock-icon' />
 //         </div>
 //         <h4 className='purchase-container__lock-header'>{localize('Purchase Locked')}</h4>
 //         <Button
@@ -58,5 +27,4 @@
 //     onClick: PropTypes.func,
 // };
 //
-// export default PurchaseLock;
->>>>>>> 1324f952
+// export default PurchaseLock;