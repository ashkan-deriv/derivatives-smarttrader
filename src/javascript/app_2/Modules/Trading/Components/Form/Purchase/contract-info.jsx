import classNames        from 'classnames';
import PropTypes         from 'prop-types';
import React             from 'react';
import { localize }      from '_common/localize';
import Money             from 'App/Components/Elements/money.jsx';
import Tooltip           from 'App/Components/Elements/tooltip.jsx';
import { Icon }          from 'Assets/Common/icon.jsx';
import { IconPriceMove } from 'Assets/Trading/icon-price-move.jsx';

const ContractInfo = ({
    basis,
    currency,
    has_increased,
    is_loading,
    is_visible,
    proposal_info,
<<<<<<< HEAD
}) => (
    <React.Fragment>
        {(proposal_info.has_error || !proposal_info.id) ?
            <div
                className={classNames({
                    'trade-container__error': proposal_info.has_error,
                })}
            >
                {proposal_info.message && <span className='trade-container__error-info'>{proposal_info.message}</span>}
            </div>
            :
            <div className='trade-container__price'>
                <div className='trade-container__price-info'>
                    <div className='trade-container__price-info-basis'>{localize('[_1]', proposal_info.obj_contract_basis.text)}</div>
                    <div className='trade-container__price-info-value'><Money amount={proposal_info.obj_contract_basis.value} className='trade-container__price-info-currency' currency={currency} /></div>
                    <div className='trade-container__price-info-movement'>
                        {has_increased !== null && <Icon icon={IconPriceMove} type={has_increased ? 'profit' : 'loss'} />}
=======
}) => {
    const is_loaded_with_error = proposal_info.has_error || !proposal_info.id;

    return (
        <React.Fragment>
            {is_loading ?
                <div className='trade-container__loader'>
                    <div className='trade-container__loader--loading' />
                </div>
                :
                <div className='trade-container__price'>
                    <div className={classNames('trade-container__price-info', { 'trade-container__price-info--disabled': is_loaded_with_error })}>
                        <div className='trade-container__price-info-basis'>{is_loaded_with_error ? basis : localize('[_1]', proposal_info.obj_contract_basis.text)}</div>
                        <div className='trade-container__price-info-value'>
                            {is_loaded_with_error ?
                                ''
                                :
                                <Money amount={proposal_info.obj_contract_basis.value} className='trade-container__price-info-currency' currency={currency} />
                            }
                        </div>
                        {is_visible &&
                        <div className='trade-container__price-info-movement'>
                            {!is_loaded_with_error && has_increased !== null && <IconPriceMove type={has_increased ? 'profit' : 'loss'} />}
                        </div>
                        }
>>>>>>> 0282bea7
                    </div>
                    <span>
                        <Tooltip alignment='left' className='trade-container__price-tooltip' classNameIcon='trade-container__price-tooltip-i' icon='info' message={is_loaded_with_error ? '' : proposal_info.message} />
                    </span>
                </div>
            }
        </React.Fragment>
    );
};
ContractInfo.propTypes = {
    basis        : PropTypes.string,
    currency     : PropTypes.string,
    has_increased: PropTypes.bool,
    is_loading   : PropTypes.bool,
    is_visible   : PropTypes.bool,
    proposal_info: PropTypes.object,
};

export default ContractInfo;<|MERGE_RESOLUTION|>--- conflicted
+++ resolved
@@ -4,7 +4,6 @@
 import { localize }      from '_common/localize';
 import Money             from 'App/Components/Elements/money.jsx';
 import Tooltip           from 'App/Components/Elements/tooltip.jsx';
-import { Icon }          from 'Assets/Common/icon.jsx';
 import { IconPriceMove } from 'Assets/Trading/icon-price-move.jsx';
 
 const ContractInfo = ({
@@ -14,25 +13,6 @@
     is_loading,
     is_visible,
     proposal_info,
-<<<<<<< HEAD
-}) => (
-    <React.Fragment>
-        {(proposal_info.has_error || !proposal_info.id) ?
-            <div
-                className={classNames({
-                    'trade-container__error': proposal_info.has_error,
-                })}
-            >
-                {proposal_info.message && <span className='trade-container__error-info'>{proposal_info.message}</span>}
-            </div>
-            :
-            <div className='trade-container__price'>
-                <div className='trade-container__price-info'>
-                    <div className='trade-container__price-info-basis'>{localize('[_1]', proposal_info.obj_contract_basis.text)}</div>
-                    <div className='trade-container__price-info-value'><Money amount={proposal_info.obj_contract_basis.value} className='trade-container__price-info-currency' currency={currency} /></div>
-                    <div className='trade-container__price-info-movement'>
-                        {has_increased !== null && <Icon icon={IconPriceMove} type={has_increased ? 'profit' : 'loss'} />}
-=======
 }) => {
     const is_loaded_with_error = proposal_info.has_error || !proposal_info.id;
 
@@ -58,7 +38,6 @@
                             {!is_loaded_with_error && has_increased !== null && <IconPriceMove type={has_increased ? 'profit' : 'loss'} />}
                         </div>
                         }
->>>>>>> 0282bea7
                     </div>
                     <span>
                         <Tooltip alignment='left' className='trade-container__price-tooltip' classNameIcon='trade-container__price-tooltip-i' icon='info' message={is_loaded_with_error ? '' : proposal_info.message} />
