import classNames        from 'classnames';
import PropTypes         from 'prop-types';
import React             from 'react';
import { localize }      from '_common/localize';
import Money             from 'App/Components/Elements/money.jsx';
import Tooltip           from 'App/Components/Elements/tooltip.jsx';
import { IconPriceMove } from 'Assets/Trading/icon-price-move.jsx';

const ContractInfo = ({
    currency,
    has_increased,
    is_visible,
    proposal_info,
}) => (
    <React.Fragment>
        {(proposal_info.has_error || !proposal_info.id) ?
            <div
                className={classNames({
                    'trade-container__error': proposal_info.has_error,
                })}
            >
                {proposal_info.message && <span className='trade-container__error-info'>{proposal_info.message}</span>}
            </div>
            :
            <div className='trade-container__price'>
                <div className='trade-container__price-info'>
                    <div className='trade-container__price-info-basis'>{localize('[_1]', proposal_info.obj_contract_basis.text)}</div>
<<<<<<< HEAD
                    <div><Money amount={proposal_info.obj_contract_basis.value} className='trade-container__price-info-currency' currency={currency} /></div>
                    {is_visible &&
=======
                    <div className='trade-container__price-info-value'><Money amount={proposal_info.obj_contract_basis.value} className='trade-container__price-info-currency' currency={currency} /></div>
>>>>>>> e331397b
                    <div className='trade-container__price-info-movement'>
                        {has_increased !== null && <IconPriceMove type={has_increased ? 'profit' : 'loss'} />}
                    </div>
                    }
                </div>
                <span>
                    <Tooltip alignment='left' className='trade-container__price-tooltip' classNameIcon='trade-container__price-tooltip-i' icon='info' message={proposal_info.message} />
                </span>
            </div>
        }
    </React.Fragment>
);

ContractInfo.propTypes = {
    currency     : PropTypes.string,
    has_increased: PropTypes.bool,
    is_visible   : PropTypes.bool,
    proposal_info: PropTypes.object,
};

export default ContractInfo;<|MERGE_RESOLUTION|>--- conflicted
+++ resolved
@@ -25,12 +25,8 @@
             <div className='trade-container__price'>
                 <div className='trade-container__price-info'>
                     <div className='trade-container__price-info-basis'>{localize('[_1]', proposal_info.obj_contract_basis.text)}</div>
-<<<<<<< HEAD
-                    <div><Money amount={proposal_info.obj_contract_basis.value} className='trade-container__price-info-currency' currency={currency} /></div>
+                    <div className='trade-container__price-info-value'><Money amount={proposal_info.obj_contract_basis.value} className='trade-container__price-info-currency' currency={currency} /></div>
                     {is_visible &&
-=======
-                    <div className='trade-container__price-info-value'><Money amount={proposal_info.obj_contract_basis.value} className='trade-container__price-info-currency' currency={currency} /></div>
->>>>>>> e331397b
                     <div className='trade-container__price-info-movement'>
                         {has_increased !== null && <IconPriceMove type={has_increased ? 'profit' : 'loss'} />}
                     </div>
