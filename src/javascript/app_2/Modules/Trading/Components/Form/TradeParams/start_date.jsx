--- conflicted
+++ resolved
@@ -3,17 +3,10 @@
     observer }                  from 'mobx-react';
 import PropTypes                from 'prop-types';
 import React                    from 'react';
-<<<<<<< HEAD
-import Dropdown                 from '../../../../../App/Components/Form/DropDown';
-import Fieldset                 from '../../../../../App/Components/Form/fieldset.jsx';
-import TimePicker               from '../../../../../App/Components/Form/time_picker.jsx';
-import { localize }             from '../../../../../../_common/localize';
-=======
 import { localize }             from '_common/localize';
-import Dropdown                 from 'App/Components/Form/dropdown.jsx';
+import Dropdown                 from 'App/Components/Form/Dropdown';
 import Fieldset                 from 'App/Components/Form/fieldset.jsx';
 import TimePicker               from 'App/Components/Form/time_picker.jsx';
->>>>>>> b37c2bfe
 
 /* TODO:
     1. update sessions list when the selected one doesn’t have any enabled time
