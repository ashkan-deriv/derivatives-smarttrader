--- conflicted
+++ resolved
@@ -23,32 +23,21 @@
     expiry_time,
     expiry_type,
     getDurationFromUnit,
-<<<<<<< HEAD
     hasDurationUnit,
-=======
-    onChange,
-    onChangeUiStore,
-    onChangeMultiple,
->>>>>>> 2b831c0c
     is_advanced_duration,
     is_minimized,
     is_nativepicker,
     market_close_times,
     onChange,
     onChangeUiStore,
+    onChangeMultiple,
     simple_duration_unit,
     server_time,
     sessions,
     start_date,
     start_time,
     validation_errors,
-<<<<<<< HEAD
-=======
-    market_close_times,
-    simple_duration_unit,
-    duration_t,
     symbol,
->>>>>>> 2b831c0c
 }) => {
     const expiry_list = [
         { text: localize('Duration'), value: 'duration' },
@@ -183,12 +172,7 @@
                             shared_input_props={props.shared_input}
                             start_date={start_date}
                             start_time={start_time}
-<<<<<<< HEAD
-=======
-                            onChangeUiStore={onChangeUiStore}
-                            duration_t={duration_t}
                             symbol={symbol}
->>>>>>> 2b831c0c
                         /> }
                     { !is_advanced_duration &&
                         <SimpleDuration
