import { PropTypes as MobxPropTypes } from 'mobx-react';
import PropTypes                      from 'prop-types';
import React, { Fragment }            from 'react';
import { localize }                   from '_common/localize';
import Fieldset                       from 'App/Components/Form/fieldset.jsx';
import RangeSlider                    from 'App/Components/Form/RangeSlider';
import { convertDurationLimit }       from 'Stores/Modules/Trading/Helpers/duration';
import { toMoment }                   from 'Utils/Date';
import DurationToggle                 from './duration_toggle.jsx';
import AdvancedDuration               from './advanced_duration.jsx';
import SimpleDuration                 from './simple_duration.jsx';

const Duration = ({
    advanced_duration_unit,
    advanced_expiry_type,
    contract_expiry_type,
    duration,
    duration_unit,
    duration_units_list,
    duration_min_max,
    duration_t,
    expiry_date,
    expiry_time,
    expiry_type,
    getDurationFromUnit,
    hasDurationUnit,
    is_advanced_duration,
    is_minimized,
    onChange,
    onChangeUiStore,
    onChangeMultiple,
    simple_duration_unit,
    server_time,
    start_date,
    validation_errors,
<<<<<<< HEAD
    market_open_times,
    market_close_times,
    simple_duration_unit,
    duration_t,
    symbol,
=======
>>>>>>> 400ad8f8
}) => {
    const expiry_list = [
        { text: localize('Duration'), value: 'duration' },
    ];

    const has_end_time = expiry_list.find(expiry => expiry.value === 'endtime');
    if (duration_units_list.length === 1 && duration_unit === 't') {
        if (has_end_time) {
            expiry_list.pop(); // remove end time for contracts with only tick duration
        }
    } else if (!has_end_time) {
        expiry_list.push({ text: localize('End Time'), value: 'endtime' });
    }

    if (is_minimized) {
        const moment_expiry = toMoment(expiry_date);
        const duration_unit_text = (duration_units_list.find(o => o.value === duration_unit) || {}).text;
        return (
            <div className='fieldset-minimized duration'>
                <span className='icon trade-duration' />
                {expiry_type === 'duration'
                    ? `${duration} ${duration_unit_text}`
                    : `${moment_expiry.format('ddd - DD MMM, YYYY')}\n${expiry_time}`
                }
            </div>
        );
    }

    const changeDurationUnit = ({ target }) => {
        const { name, value } = target;
        const duration_value  = getDurationFromUnit(value);

        onChangeUiStore({ name, value });
        onChangeMultiple({
            duration_unit: value,
            duration     : duration_value,
        });
    };

    const changeDurationValue = ({ target }) => {
        const { name, value } = target;
        const duration_name   = `duration_${is_advanced_duration ? advanced_duration_unit : simple_duration_unit}`;

        onChangeUiStore({ name: duration_name, value });
        onChange({ target: { name, value } });
    };

    const onToggleDurationType = ({ target }) => {
        const { name, value } = target;
        onChangeUiStore({ name, value });

        // replace selected duration unit and duration if the contract doesn't have that duration unit
        let current_duration_unit = value ? advanced_duration_unit : simple_duration_unit;
        if (!hasDurationUnit(current_duration_unit)) {
            current_duration_unit = duration_units_list[0].value;
            onChangeUiStore({ name: `${value ? 'advanced' : 'simple'}_duration_unit`, value: current_duration_unit });
        }

        const duration_value         = getDurationFromUnit(current_duration_unit);
        const new_trade_store_values = {
            duration_unit: current_duration_unit,
            duration     : duration_value,
        };

        // simple only has expiry type of duration
        if (!value && expiry_type !== 'duration') {
            new_trade_store_values.expiry_type = 'duration';
        }

        if (value && expiry_type !== advanced_expiry_type) {
            new_trade_store_values.expiry_type = advanced_expiry_type;
        }

        onChangeMultiple({ ...new_trade_store_values });
    };

    let max_value, min_value;
    if (duration_min_max[contract_expiry_type]) {
        max_value = convertDurationLimit(+duration_min_max[contract_expiry_type].max, duration_unit);
        min_value = convertDurationLimit(+duration_min_max[contract_expiry_type].min, duration_unit);
    }

    const props = {
        shared_input: {
            max_value,
            min_value,
            onChange: changeDurationValue,
        },
        number_input: {
            type            : 'number',
            is_incrementable: true,
            error_messages  : validation_errors.duration || [],
        },
    };
    // e.g. digit contracts only has range slider - does not have toggle between advanced / simple
    const has_toggle = expiry_list.length > 1 || duration_units_list.length > 1;

    return (
        <Fieldset className='trade-container__fieldset'>
            { !has_toggle &&
                <RangeSlider
                    name='duration'
                    ticks={10}
                    value={duration_t}
                    {...props.shared_input}
                />
            }
            { has_toggle &&
                <Fragment>
                    { is_advanced_duration &&
                        <AdvancedDuration
                            advanced_expiry_type={advanced_expiry_type}
                            advanced_duration_unit={advanced_duration_unit}
                            changeDurationUnit={changeDurationUnit}
                            duration_t={duration_t}
                            duration_units_list={duration_units_list}
                            expiry_date={expiry_date}
                            expiry_list={expiry_list}
                            expiry_type={expiry_type}
                            getDurationFromUnit={getDurationFromUnit}
<<<<<<< HEAD
                            is_nativepicker={is_nativepicker}
                            market_open_times={market_open_times}
                            market_close_times={market_close_times}
=======
>>>>>>> 400ad8f8
                            number_input_props={props.number_input}
                            onChange={onChange}
                            onChangeUiStore={onChangeUiStore}
                            server_time={server_time}
                            shared_input_props={props.shared_input}
                            start_date={start_date}
                        /> }
                    { !is_advanced_duration &&
                        <SimpleDuration
                            getDurationFromUnit={getDurationFromUnit}
                            changeDurationUnit={changeDurationUnit}
                            duration_t={duration_t}
                            duration_units_list={duration_units_list}
                            number_input_props={props.number_input}
                            shared_input_props={props.shared_input}
                            simple_duration_unit={simple_duration_unit}
                        /> }
                    <DurationToggle
                        name={'is_advanced_duration'}
                        onChange={onToggleDurationType}
                        value={is_advanced_duration}
                    />
                </Fragment>
            }
        </Fieldset>
    );
};

Duration.propTypes = {
    advanced_duration_unit: PropTypes.string,
    advanced_expiry_type  : PropTypes.string,
    contract_expiry_type  : PropTypes.string,
    duration              : PropTypes.oneOfType([
        PropTypes.number,
        PropTypes.string,
    ]),
    duration_min_max: PropTypes.object,
    duration_t      : PropTypes.oneOfType([
        PropTypes.number,
        PropTypes.string,
    ]),
    duration_unit      : PropTypes.string,
    duration_units_list: MobxPropTypes.arrayOrObservableArray,
    expiry_date        : PropTypes.oneOfType([
        PropTypes.string,
        PropTypes.number,
    ]),
    expiry_time         : PropTypes.string,
    expiry_type         : PropTypes.string,
    getDurationFromUnit : PropTypes.func,
    hasDurationUnit     : PropTypes.func,
    is_advanced_duration: PropTypes.bool,
    is_minimized        : PropTypes.bool,
<<<<<<< HEAD
    is_nativepicker     : PropTypes.bool,
    market_open_times   : PropTypes.array,
    market_close_times  : PropTypes.array,
=======
>>>>>>> 400ad8f8
    onChange            : PropTypes.func,
    onChangeUiStore     : PropTypes.func,
    server_time         : PropTypes.object,
    simple_duration_unit: PropTypes.string,
    start_date          : PropTypes.oneOfType([
        PropTypes.number,
        PropTypes.string,
    ]),
    validation_errors: PropTypes.object,
};

export default Duration;<|MERGE_RESOLUTION|>--- conflicted
+++ resolved
@@ -33,14 +33,7 @@
     server_time,
     start_date,
     validation_errors,
-<<<<<<< HEAD
     market_open_times,
-    market_close_times,
-    simple_duration_unit,
-    duration_t,
-    symbol,
-=======
->>>>>>> 400ad8f8
 }) => {
     const expiry_list = [
         { text: localize('Duration'), value: 'duration' },
@@ -161,12 +154,7 @@
                             expiry_list={expiry_list}
                             expiry_type={expiry_type}
                             getDurationFromUnit={getDurationFromUnit}
-<<<<<<< HEAD
-                            is_nativepicker={is_nativepicker}
                             market_open_times={market_open_times}
-                            market_close_times={market_close_times}
-=======
->>>>>>> 400ad8f8
                             number_input_props={props.number_input}
                             onChange={onChange}
                             onChangeUiStore={onChangeUiStore}
@@ -220,12 +208,7 @@
     hasDurationUnit     : PropTypes.func,
     is_advanced_duration: PropTypes.bool,
     is_minimized        : PropTypes.bool,
-<<<<<<< HEAD
-    is_nativepicker     : PropTypes.bool,
     market_open_times   : PropTypes.array,
-    market_close_times  : PropTypes.array,
-=======
->>>>>>> 400ad8f8
     onChange            : PropTypes.func,
     onChangeUiStore     : PropTypes.func,
     server_time         : PropTypes.object,
