--- conflicted
+++ resolved
@@ -10,16 +10,12 @@
 import Fieldset                 from 'App/Components/Form/fieldset.jsx';
 import InputField               from 'App/Components/Form/input_field.jsx';
 import TimePicker               from 'App/Components/Form/time_picker.jsx';
-<<<<<<< HEAD
 import {
     convertDurationLimit,
     convertDurationUnit }       from 'Stores/Modules/Trading/Helpers/duration';
-=======
-import { convertDurationUnit }  from 'Stores/Modules/Trading/Helpers/duration';
 import {
     isTimeValid,
     toMoment }                  from 'Utils/Date';
->>>>>>> 83898566
 
 /* TODO:
       1. disable days other than today and tomorrow if start date is forward starting
@@ -57,13 +53,9 @@
     validation_errors,
 }) => {
     if (duration_min_max[contract_expiry_type]) {
-<<<<<<< HEAD
         min_duration = convertDurationLimit(+duration_min_max[contract_expiry_type].min, duration_unit);
         max_duration = convertDurationLimit(+duration_min_max[contract_expiry_type].max, duration_unit);
-        const moment_now  = moment(server_time);
-=======
         const moment_now  = toMoment(server_time);
->>>>>>> 83898566
         const new_min_day = convertDurationUnit(duration_min_max[contract_expiry_type].min, 's', 'd');
         const new_max_day = convertDurationUnit(duration_min_max[contract_expiry_type].max, 's', 'd');
         if (!now_date || moment_now.date() !== now_date.date() || (duration_unit === 'd' && (min_day !== new_min_day || max_day !== new_max_day))) {
