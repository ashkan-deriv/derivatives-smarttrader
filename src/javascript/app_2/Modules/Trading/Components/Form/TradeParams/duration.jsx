--- conflicted
+++ resolved
@@ -5,22 +5,13 @@
 import moment                   from 'moment';
 import PropTypes                from 'prop-types';
 import React                    from 'react';
-<<<<<<< HEAD
-import Datepicker               from '../../../../../App/Components/Form/DatePicker';
-import Dropdown                 from '../../../../../App/Components/Form/DropDown';
-import Fieldset                 from '../../../../../App/Components/Form/fieldset.jsx';
-import InputField               from '../../../../../App/Components/Form/input_field.jsx';
-import TimePicker               from '../../../../../App/Components/Form/time_picker.jsx';
-import { localize }             from '../../../../../../_common/localize';
-=======
 import { localize }             from '_common/localize';
 import Datepicker               from 'App/Components/Form/DatePicker';
-import Dropdown                 from 'App/Components/Form/dropdown.jsx';
+import Dropdown                 from 'App/Components/Form/Dropdown';
 import Fieldset                 from 'App/Components/Form/fieldset.jsx';
 import InputField               from 'App/Components/Form/input_field.jsx';
 import TimePicker               from 'App/Components/Form/time_picker.jsx';
 import { convertDurationUnit }  from 'Stores/Modules/Trading/Helpers/duration';
->>>>>>> b37c2bfe
 
 /* TODO:
       1. disable days other than today and tomorrow if start date is forward starting
