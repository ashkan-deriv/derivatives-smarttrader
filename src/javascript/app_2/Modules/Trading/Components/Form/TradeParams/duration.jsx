--- conflicted
+++ resolved
@@ -9,15 +9,10 @@
 import Dropdown                 from 'App/Components/Form/DropDown';
 import Fieldset                 from 'App/Components/Form/fieldset.jsx';
 import InputField               from 'App/Components/Form/input_field.jsx';
-<<<<<<< HEAD
 import TimePicker               from 'App/Components/Form/TimePicker';
-import { convertDurationUnit }  from 'Stores/Modules/Trading/Helpers/duration';
-=======
-import TimePicker               from 'App/Components/Form/time_picker.jsx';
 import {
     convertDurationLimit,
     convertDurationUnit }       from 'Stores/Modules/Trading/Helpers/duration';
->>>>>>> d4540cbf
 import {
     isTimeValid,
     toMoment }                  from 'Utils/Date';
