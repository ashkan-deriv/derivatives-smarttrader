--- conflicted
+++ resolved
@@ -77,53 +77,37 @@
         }
     }
 
-<<<<<<< HEAD
-    const moment_expiry = moment.utc(expiry_date);
-    const is_within_24_hours   = moment_expiry.diff(moment(start_date * 1000 || undefined).utc(), 'hour') <= 24;
+    const moment_expiry = toMoment(expiry_date);
+    const is_within_24_hours   = moment_expiry.diff(toMoment(start_date || server_time).utc(), 'hour') <= 24;
     let should_show_time_picker = false;
     let expiry_time_sessions = sessions;
 
-    if (start_date === 0 && moment_expiry.isSame(moment(start_date * 1000 || undefined).utc(), 'day')) {
+    if (start_date === 0 && moment_expiry.isSame(toMoment(start_date || server_time).utc(), 'day')) {
         should_show_time_picker = true;
     }
 
     if (expiry_type === 'endtime') {
         if (is_within_24_hours) {
-            const date_time = moment.utc(start_date * 1000 || undefined);
-            if (start_date) {
+            const date_time = toMoment(start_date || server_time);
+            if (start_date && isTimeValid(start_time)) {
                 should_show_time_picker = true;
                 const [ hour, minute ] = start_time.split(':');
                 date_time.hour(hour).minute(minute).second(0).add(5, 'minutes');
             }
             // only update start time every five minutes, since time picker shows five minute durations
-            const moment_start_date_time = moment.unix(start_date_time);
+            const moment_start_date_time = toMoment(start_date_time);
             if (!start_date_time || moment_start_date_time.isAfter(date_time) || moment_start_date_time.clone().add(5, 'minutes').isBefore(date_time) ||
                 (moment_start_date_time.minutes() !== date_time.minutes() && date_time.minutes() % 5 === 0)) {
                 start_date_time = date_time.unix();
             }
 
-            const [ start_hour, start_minute ] = start_time.split(':');
+            const [ start_hour, start_minute ] = isTimeValid(start_time) ? start_time.split(':') : [0, 0];
             const moment_contract_start_date_time =
-                moment.utc(start_date * 1000 || undefined).hour(start_hour).minute(start_minute);
+                toMoment(start_date || server_time).hour(start_hour).minute(start_minute);
             expiry_time_sessions = [{
                 open : moment_contract_start_date_time,
                 close: moment_contract_start_date_time.clone().add(24, 'hour'),
             }];
-=======
-    const moment_expiry = toMoment(expiry_date);
-    const is_same_day   = moment_expiry.isSame(toMoment(start_date), 'day');
-    if (is_same_day) {
-        const date_time = toMoment(start_date);
-        if (start_date && isTimeValid(start_time)) {
-            const [ hour, minute ] = start_time.split(':');
-            date_time.hour(hour).minute(minute).second(0).add(5, 'minutes');
-        }
-        // only update start time every five minutes, since time picker shows five minute durations
-        const moment_start_date_time = toMoment(start_date_time);
-        if (!start_date_time || moment_start_date_time.isAfter(date_time) || moment_start_date_time.clone().add(5, 'minutes').isBefore(date_time) ||
-            (moment_start_date_time.minutes() !== date_time.minutes() && date_time.minutes() % 5 === 0)) {
-            start_date_time = date_time.unix();
->>>>>>> d4540cbf
         }
     }
     if (is_minimized) {
