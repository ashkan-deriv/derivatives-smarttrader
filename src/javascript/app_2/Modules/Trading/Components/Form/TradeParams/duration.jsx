--- conflicted
+++ resolved
@@ -188,13 +188,7 @@
                                 is_align_right
                                 name='expiry_time'
                                 placeholder='12:00'
-<<<<<<< HEAD
                                 start_time={start_date_time}
-=======
-                                sessions={expiry_time_sessions}
-                                start_date={moment_expiry.unix()}
-                                value={expiry_time || min_date_expiry.format('HH:mm')}
->>>>>>> bdcddd01
                                 is_clearable={false}
                                 is_nativepicker={is_nativepicker}
                                 // validation_errors={validation_errors.end_time} TODO: add validation_errors for end time
