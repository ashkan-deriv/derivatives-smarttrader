--- conflicted
+++ resolved
@@ -2,11 +2,6 @@
 import { PropTypes as MobxPropTypes } from 'mobx-react';
 import PropTypes                      from 'prop-types';
 import React, { Fragment }            from 'react';
-<<<<<<< HEAD
-=======
-import TimePicker                     from 'App/Components/Form/TimePicker';
-import DatePicker                     from 'App/Components/Form/DatePicker';
->>>>>>> dc94aac6
 import Dropdown                       from 'App/Components/Form/DropDown';
 import ButtonToggleMenu               from 'App/Components/Form/button_toggle_menu.jsx';
 import InputField                     from 'App/Components/Form/input_field.jsx';
@@ -39,31 +34,6 @@
     if (expiry_type === 'endtime') {
         const has_intraday_duration_unit = hasIntradayDurationUnit(duration_units_list);
         is_24_hours_contract = (!!start_date || moment_expiry.isSame(toMoment(server_time), 'day')) && has_intraday_duration_unit;
-<<<<<<< HEAD
-=======
-
-        if (is_24_hours_contract) {
-            const expiry_date_time         = setTime(moment_expiry.clone(), moment_contract_start_date_time.clone().add(5, 'minute').format('HH:mm'));
-            const expiry_date_market_close = setTime(expiry_date_time.clone(), market_close_times.slice(-1)[0]);
-            const is_expired_next_day      = expiry_date_time.diff(moment_contract_start_date_time, 'day') === 1;
-
-            expiry_time_sessions = [{
-                open : is_expired_next_day ? expiry_date_time.clone().startOf('day') : expiry_date_time.clone(),
-                // when the expiry_date is on the next day of the start_date, the session should be close 5 min before the start_time of the contract.
-                close: is_expired_next_day ? minDate(expiry_date_time.clone().subtract(10, 'minute'), expiry_date_market_close) : expiry_date_market_close.clone(),
-            }];
-            min_date_expiry = moment_contract_start_date_time.clone().startOf('day');
-            max_date_duration = moment_contract_start_date_time.clone().add(
-                start_date ? 24 * 3600 : (max_daily_duration), 'second');
-        } else {
-            min_date_expiry = moment_contract_start_date_time.clone().startOf('day');
-            max_date_duration = moment_contract_start_date_time.clone().add(max_daily_duration, 'second');
-
-            if (!has_intraday_duration_unit) {
-                min_date_expiry.add(1, 'day');
-            }
-        }
->>>>>>> dc94aac6
     }
 
     const endtime_container_class = classNames('endtime-container', {
@@ -135,21 +105,8 @@
                             // validation_errors={validation_errors.expiry_date} TODO: add validation_errors for expiry date
                         />
                         {is_24_hours_contract &&
-<<<<<<< HEAD
-                            <TradingTimePicker name='expiry_time' />
+                            <TradingTimePicker />
                             // validation_errors={validation_errors.end_time} TODO: add validation_errors for end time
-=======
-                            <TimePicker
-                                end_time={expiry_time_sessions[0].close}
-                                onChange={onChange}
-                                name='expiry_time'
-                                placeholder='12:00'
-                                start_time={expiry_time_sessions[0].open}
-                                value={expiry_time || min_date_expiry.format('HH:mm')}
-                                is_nativepicker={is_nativepicker}
-                                // validation_errors={validation_errors.end_time} TODO: add validation_errors for end time
-                            />
->>>>>>> dc94aac6
                         }
                     </div>
                 </Fragment>
