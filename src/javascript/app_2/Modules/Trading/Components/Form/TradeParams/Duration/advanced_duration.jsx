--- conflicted
+++ resolved
@@ -27,19 +27,13 @@
     server_time,
     shared_input_props,
     start_date,
-<<<<<<< HEAD
-    start_time,
-    symbol,
     market_open_times,
-    market_close_times,
-    onChangeUiStore,
-    duration_t,
-=======
->>>>>>> 400ad8f8
 }) => {
     const moment_expiry_date = toMoment(expiry_date);
-    const moment_market_open_times = toMoment(market_open_times[0])
-    const moment_expiry      = moment_expiry_date.isBefore(moment_market_open_times) ? moment_market_open_times : moment_expiry_date;
+    const moment_market_open_times = toMoment(market_open_times[0]);
+    const moment_expiry      = moment_expiry_date.isBefore(moment_market_open_times, 'hh:mm')
+        ? moment_market_open_times
+        : moment_expiry_date;
 
     let is_24_hours_contract = false;
 
@@ -144,11 +138,7 @@
     expiry_type        : PropTypes.string,
     getDurationFromUnit: PropTypes.func,
     is_nativepicker    : PropTypes.bool,
-<<<<<<< HEAD
     market_open_times  : PropTypes.array,
-    market_close_times : PropTypes.array,
-=======
->>>>>>> 400ad8f8
     number_input_props : PropTypes.object,
     onChange           : PropTypes.func,
     onChangeUiStore    : PropTypes.func,
