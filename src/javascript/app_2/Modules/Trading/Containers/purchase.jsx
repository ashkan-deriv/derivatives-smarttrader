import classNames        from 'classnames';
import PropTypes         from 'prop-types';
import React             from 'react';
import { localize }      from '_common/localize';
import { PopConfirm }    from 'App/Components/Elements/PopConfirm';
import Tooltip           from 'App/Components/Elements/tooltip.jsx';
import Fieldset          from 'App/Components/Form/fieldset.jsx';
<<<<<<< HEAD
import { Icon }          from 'Assets/Common/icon.jsx';
import { IconTradeType } from 'Assets/Trading/Types';
=======
>>>>>>> 0282bea7
import { connect }       from 'Stores/connect';
import ContractInfo      from '../Components/Form/Purchase/contract-info.jsx';
import PurchaseLock      from '../Components/Form/Purchase/PurchaseLock';
import PurchaseButton    from '../Components/Elements/purchase-button.jsx';

const Purchase = ({
    basis,
    contract_type,
    currency,
    is_contract_mode,
    is_client_allowed_to_visit,
    is_purchase_confirm_on,
    is_purchase_enabled,
    is_purchase_locked,
    is_trade_enabled,
    onClickPurchase,
    onHoverPurchase,
    togglePurchaseLock,
    proposal_info,
    trade_types,
    validation_errors,
}) => (
    Object.keys(trade_types).map((type, idx) => {
        const info        = proposal_info[type] || {};
        const is_disabled = !is_purchase_enabled
            || !is_trade_enabled
            || !info.id
            || !is_client_allowed_to_visit;
        const is_high_low         = /high_low/.test(contract_type.toLowerCase());
        const is_validation_error = Object.values(validation_errors).some(e => e.length);
        const is_loading          = !is_validation_error && !info.has_error && !info.id;

        const purchase_button = (
            <PurchaseButton
                currency={currency}
                info={info}
                is_contract_mode={is_contract_mode}
                is_disabled={is_disabled}
<<<<<<< HEAD
                id={`purchase_${type}`}
                className='btn--primary btn-purchase'
                has_effect
                onClick={() => { onClickPurchase(info.id, info.stake, type); }}
            >
                <React.Fragment>
                    <div className='btn-purchase__effect-main' />
                    <div className='btn-purchase__effect-detail' />
                    <div className='btn-purchase__content'>
                        <div className='btn-purchase__trade-type'>
                            <Icon icon={IconTradeType} type={type.toLowerCase()} className='btn-purchase__trade-type-icon' />
                            <span className='btn-purchase__trade-type-text'>{localize('[_1]', trade_types[type])}</span>
                        </div>
                    </div>
                    <div className='btn-purchase__info'>
                        <div className='btn-purchase__return'>{is_disabled ? '---,-' : info.returns}</div>
                        <div className='btn-purchase__profit'>
                            {is_disabled ? '--,--' : <Money amount={info.profit} currency={currency} className='btn-purchase__currency' />}
                        </div>
                    </div>
                </React.Fragment>
            </Button>
=======
                is_high_low={is_high_low}
                is_loading={is_loading}
                onClickPurchase={onClickPurchase}
                trade_types={trade_types}
                type={type}
            />
>>>>>>> 0282bea7
        );

        const is_proposal_error = info.has_error && !info.has_error_details;

        return (
            <Fieldset
                className='trade-container__fieldset purchase-container__option'
                key={idx}
            >
                {(is_purchase_locked && idx === 0) &&
                <PurchaseLock onClick={togglePurchaseLock} />
                }
                <React.Fragment>
                    <ContractInfo
                        basis={basis}
                        currency={currency}
                        proposal_info={info}
                        has_increased={info.has_increased}
                        is_loading={is_loading}
                        is_visible={!is_contract_mode}
                    />
                    <div
                        className={classNames('btn-purchase__shadow-wrapper', { 'btn-purchase__shadow-wrapper--disabled': (is_proposal_error || is_disabled) })}
                        onMouseEnter={() => { onHoverPurchase(true, type); }}
                        onMouseLeave={() => { onHoverPurchase(false); }}
                    >
                        {is_proposal_error &&
                        <Tooltip message={info.message} alignment='left' className='tooltip--error-secondary' />
                        }
                        {
                            is_purchase_confirm_on ?
                                <PopConfirm
                                    alignment='left'
                                    cancel_text={localize('Cancel')}
                                    confirm_text={localize('Purchase')}
                                    message={localize('Are you sure you want to purchase this contract?')}
                                >
                                    {purchase_button}
                                </PopConfirm>
                                :
                                purchase_button
                        }
                    </div>
                </React.Fragment>
            </Fieldset>
        );
    })
);

Purchase.propTypes = {
    basis                     : PropTypes.string,
    currency                  : PropTypes.string,
    is_client_allowed_to_visit: PropTypes.bool,
    is_contract_mode          : PropTypes.bool,
    is_purchase_confirm_on    : PropTypes.bool,
    is_purchase_enabled       : PropTypes.bool,
    is_purchase_locked        : PropTypes.bool,
    is_trade_enabled          : PropTypes.bool,
    onClickPurchase           : PropTypes.func,
    onHoverPurchase           : PropTypes.func,
    proposal_info             : PropTypes.object,
    purchase_info             : PropTypes.object,
    togglePurchaseLock        : PropTypes.func,
    trade_types               : PropTypes.object,
    validation_errors         : PropTypes.object,
};

export default connect(
    ({ client, modules, ui }) => ({
        currency                  : client.currency,
        is_client_allowed_to_visit: client.is_client_allowed_to_visit,
        is_contract_mode          : modules.smart_chart.is_contract_mode,
        basis                     : modules.trade.basis,
        contract_type             : modules.trade.contract_type,
        is_purchase_enabled       : modules.trade.is_purchase_enabled,
        is_trade_enabled          : modules.trade.is_trade_enabled,
        onClickPurchase           : modules.trade.onPurchase,
        onHoverPurchase           : modules.trade.onHoverPurchase,
        proposal_info             : modules.trade.proposal_info,
        purchase_info             : modules.trade.purchase_info,
        trade_types               : modules.trade.trade_types,
        validation_errors         : modules.trade.validation_errors,
        is_purchase_confirm_on    : ui.is_purchase_confirm_on,
        is_purchase_locked        : ui.is_purchase_lock_on,
        togglePurchaseLock        : ui.togglePurchaseLock,
    }),
)(Purchase);<|MERGE_RESOLUTION|>--- conflicted
+++ resolved
@@ -5,11 +5,6 @@
 import { PopConfirm }    from 'App/Components/Elements/PopConfirm';
 import Tooltip           from 'App/Components/Elements/tooltip.jsx';
 import Fieldset          from 'App/Components/Form/fieldset.jsx';
-<<<<<<< HEAD
-import { Icon }          from 'Assets/Common/icon.jsx';
-import { IconTradeType } from 'Assets/Trading/Types';
-=======
->>>>>>> 0282bea7
 import { connect }       from 'Stores/connect';
 import ContractInfo      from '../Components/Form/Purchase/contract-info.jsx';
 import PurchaseLock      from '../Components/Form/Purchase/PurchaseLock';
@@ -48,37 +43,12 @@
                 info={info}
                 is_contract_mode={is_contract_mode}
                 is_disabled={is_disabled}
-<<<<<<< HEAD
-                id={`purchase_${type}`}
-                className='btn--primary btn-purchase'
-                has_effect
-                onClick={() => { onClickPurchase(info.id, info.stake, type); }}
-            >
-                <React.Fragment>
-                    <div className='btn-purchase__effect-main' />
-                    <div className='btn-purchase__effect-detail' />
-                    <div className='btn-purchase__content'>
-                        <div className='btn-purchase__trade-type'>
-                            <Icon icon={IconTradeType} type={type.toLowerCase()} className='btn-purchase__trade-type-icon' />
-                            <span className='btn-purchase__trade-type-text'>{localize('[_1]', trade_types[type])}</span>
-                        </div>
-                    </div>
-                    <div className='btn-purchase__info'>
-                        <div className='btn-purchase__return'>{is_disabled ? '---,-' : info.returns}</div>
-                        <div className='btn-purchase__profit'>
-                            {is_disabled ? '--,--' : <Money amount={info.profit} currency={currency} className='btn-purchase__currency' />}
-                        </div>
-                    </div>
-                </React.Fragment>
-            </Button>
-=======
                 is_high_low={is_high_low}
                 is_loading={is_loading}
                 onClickPurchase={onClickPurchase}
                 trade_types={trade_types}
                 type={type}
             />
->>>>>>> 0282bea7
         );
 
         const is_proposal_error = info.has_error && !info.has_error_details;
