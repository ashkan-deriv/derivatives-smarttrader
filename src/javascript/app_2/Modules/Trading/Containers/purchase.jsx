import classNames        from 'classnames';
import PropTypes         from 'prop-types';
import React             from 'react';
import { localize }      from '_common/localize';
import { PopConfirm }    from 'App/Components/Elements/PopConfirm';
import Tooltip           from 'App/Components/Elements/tooltip.jsx';
import Fieldset          from 'App/Components/Form/fieldset.jsx';
import { connect }       from 'Stores/connect';
import ContractInfo      from '../Components/Form/Purchase/contract-info.jsx';
import PurchaseLock      from '../Components/Form/Purchase/PurchaseLock';
import PurchaseButton    from '../Components/Elements/purchase-button.jsx';

const Purchase = ({
    basis,
    contract_type,
    currency,
    is_contract_mode,
    is_client_allowed_to_visit,
    is_purchase_confirm_on,
    is_purchase_enabled,
    is_purchase_locked,
    is_trade_enabled,
    onClickPurchase,
    onHoverPurchase,
    togglePurchaseLock,
    proposal_info,
    trade_types,
    validation_errors,
}) => (
    Object.keys(trade_types).map((type, idx) => {
        const info        = proposal_info[type] || {};
        const is_disabled = !is_purchase_enabled
            || !is_trade_enabled
            || !info.id
            || !is_client_allowed_to_visit;
        const is_high_low         = /high_low/.test(contract_type.toLowerCase());
        const is_validation_error = Object.values(validation_errors).some(e => e.length);
        const is_loading          = !is_validation_error && !info.has_error && !info.id;

        const purchase_button = (
            <PurchaseButton
                currency={currency}
                info={info}
                is_contract_mode={is_contract_mode}
                is_disabled={is_disabled}
                is_high_low={is_high_low}
                is_loading={is_loading}
                onClickPurchase={onClickPurchase}
                trade_types={trade_types}
                type={type}
            />
        );

        const is_proposal_error = info.has_error && !info.has_error_details;

        return (
            <Fieldset
                className='trade-container__fieldset purchase-container__option'
                key={idx}
            >
                {(is_purchase_locked && idx === 0) &&
                <PurchaseLock onClick={togglePurchaseLock} />
                }
                <React.Fragment>
                    <ContractInfo
                        basis={basis}
                        currency={currency}
                        proposal_info={info}
                        has_increased={info.has_increased}
                        is_loading={is_loading}
                        is_visible={!is_contract_mode}
                    />
<<<<<<< HEAD
                    <div
                        className='btn-purchase__shadow-wrapper'
                        onMouseEnter={() => { onHoverPurchase(true, type); }}
                        onMouseLeave={() => { onHoverPurchase(false); }}
                    >
=======
                    <div className={classNames('btn-purchase__shadow-wrapper', { 'btn-purchase__shadow-wrapper--disabled': (is_proposal_error || is_disabled) })}>
                        {is_proposal_error &&
                        <Tooltip message={info.message} alignment='left' className='tooltip--error-secondary' />
                        }
>>>>>>> ec650a5e
                        {
                            is_purchase_confirm_on ?
                                <PopConfirm
                                    alignment='left'
                                    cancel_text={localize('Cancel')}
                                    confirm_text={localize('Purchase')}
                                    message={localize('Are you sure you want to purchase this contract?')}
                                >
                                    {purchase_button}
                                </PopConfirm>
                                :
                                purchase_button
                        }
                    </div>
                </React.Fragment>
            </Fieldset>
        );
    })
);

Purchase.propTypes = {
    basis                     : PropTypes.string,
    currency                  : PropTypes.string,
    is_client_allowed_to_visit: PropTypes.bool,
    is_contract_mode          : PropTypes.bool,
    is_purchase_confirm_on    : PropTypes.bool,
    is_purchase_enabled       : PropTypes.bool,
    is_purchase_locked        : PropTypes.bool,
    is_trade_enabled          : PropTypes.bool,
    onClickPurchase           : PropTypes.func,
    onHoverPurchase           : PropTypes.func,
    proposal_info             : PropTypes.object,
    purchase_info             : PropTypes.object,
    togglePurchaseLock        : PropTypes.func,
    trade_types               : PropTypes.object,
    validation_errors         : PropTypes.object,
};

export default connect(
    ({ client, modules, ui }) => ({
        currency                  : client.currency,
        is_client_allowed_to_visit: client.is_client_allowed_to_visit,
        is_contract_mode          : modules.smart_chart.is_contract_mode,
        basis                     : modules.trade.basis,
        contract_type             : modules.trade.contract_type,
        is_purchase_enabled       : modules.trade.is_purchase_enabled,
        is_trade_enabled          : modules.trade.is_trade_enabled,
        onClickPurchase           : modules.trade.onPurchase,
        onHoverPurchase           : modules.trade.onHoverPurchase,
        proposal_info             : modules.trade.proposal_info,
        purchase_info             : modules.trade.purchase_info,
        trade_types               : modules.trade.trade_types,
        validation_errors         : modules.trade.validation_errors,
        is_purchase_confirm_on    : ui.is_purchase_confirm_on,
        is_purchase_locked        : ui.is_purchase_lock_on,
        togglePurchaseLock        : ui.togglePurchaseLock,
    }),
)(Purchase);<|MERGE_RESOLUTION|>--- conflicted
+++ resolved
@@ -70,18 +70,14 @@
                         is_loading={is_loading}
                         is_visible={!is_contract_mode}
                     />
-<<<<<<< HEAD
                     <div
-                        className='btn-purchase__shadow-wrapper'
+                        className={classNames('btn-purchase__shadow-wrapper', { 'btn-purchase__shadow-wrapper--disabled': (is_proposal_error || is_disabled) })}
                         onMouseEnter={() => { onHoverPurchase(true, type); }}
                         onMouseLeave={() => { onHoverPurchase(false); }}
                     >
-=======
-                    <div className={classNames('btn-purchase__shadow-wrapper', { 'btn-purchase__shadow-wrapper--disabled': (is_proposal_error || is_disabled) })}>
                         {is_proposal_error &&
                         <Tooltip message={info.message} alignment='left' className='tooltip--error-secondary' />
                         }
->>>>>>> ec650a5e
                         {
                             is_purchase_confirm_on ?
                                 <PopConfirm
