--- conflicted
+++ resolved
@@ -1,22 +1,11 @@
-<<<<<<< HEAD
-import classNames           from 'classnames';
 import PropTypes            from 'prop-types';
 import React                from 'react';
 import Test                 from './test.jsx';
 import FormLayout           from '../Components/Form/form_layout.jsx';
 import ContractDetails      from '../../Contract/Containers/contract_details.jsx';
 import SmartChart           from '../../SmartChart';
-import PortfolioDrawer      from '../../../App/Components/Elements/portfolio_drawer.jsx';
 import { connect }          from '../../../Stores/connect';
 import { getPropertyValue } from '../../../../_common/utility';
-=======
-import PropTypes       from 'prop-types';
-import React           from 'react';
-import Test            from './test.jsx';
-import FormLayout      from '../Components/Form/form_layout.jsx';
-import SmartCharts     from '../../../App/Components/Charts/smartcharts.jsx';
-import { connect }     from '../../../Stores/connect';
->>>>>>> 960e9940
 
 class Trade extends React.Component {
     componentDidMount() {
@@ -35,73 +24,35 @@
                     />
                     <Test />
                 </div>
-<<<<<<< HEAD
                 { contract_id ?
                     <ContractDetails contract_id={contract_id} onClickNewTrade={this.props.onClickNewTrade} />
                     :
                     <FormLayout is_mobile={this.props.is_mobile} is_trade_enabled={this.props.is_trade_enabled} />
                 }
                 {/* TODO: to move PortfolioDrawer to an upper parent, as it should be available in all pages */}
-                <PortfolioDrawer />
-=======
-                <FormLayout is_mobile={this.props.is_mobile} is_trade_enabled={this.props.is_trade_enabled} />
->>>>>>> 960e9940
             </div>
         );
     }
 }
 
 Trade.propTypes = {
-<<<<<<< HEAD
-    initial_symbol        : PropTypes.string,
-    is_mobile             : PropTypes.bool,
-    is_portfolio_drawer_on: PropTypes.bool,
-    is_trade_enabled      : PropTypes.bool,
-    onSymbolChange        : PropTypes.func,
-    onClickNewTrade       : PropTypes.func,
-    purchase_info         : PropTypes.object,
-    updateQueryString     : PropTypes.func,
+    initial_symbol   : PropTypes.string,
+    is_mobile        : PropTypes.bool,
+    is_trade_enabled : PropTypes.bool,
+    onSymbolChange   : PropTypes.func,
+    onClickNewTrade  : PropTypes.func,
+    purchase_info    : PropTypes.object,
+    updateQueryString: PropTypes.func,
 };
 
 export default connect(
     ({ modules, ui }) => ({
-        initial_symbol        : modules.trade.symbol,
-        is_trade_enabled      : modules.trade.is_trade_enabled,
-        onClickNewTrade       : modules.trade.onClickNewTrade,
-        onSymbolChange        : modules.trade.onChange,
-        purchase_info         : modules.trade.purchase_info,
-        updateQueryString     : modules.trade.updateQueryString,
-        is_mobile             : ui.is_mobile,
-        is_portfolio_drawer_on: ui.is_portfolio_drawer_on,
-=======
-    chart_barriers      : PropTypes.object,
-    initial_symbol      : PropTypes.string,
-    is_asset_enabled    : PropTypes.bool,
-    is_countdown_enabled: PropTypes.bool,
-    is_dark_theme       : PropTypes.bool,
-    is_position_default : PropTypes.bool,
-    is_mobile           : PropTypes.bool,
-    is_purchase_enabled : PropTypes.bool,
-    is_trade_enabled    : PropTypes.bool,
-    onSymbolChange      : PropTypes.func,
-    server_time         : PropTypes.object,
-    updateQueryString   : PropTypes.func,
-};
-
-export default connect(
-    ({ common, modules, ui }) => ({
-        server_time         : common.server_time,
-        chart_barriers      : modules.trade.chart_barriers,
-        initial_symbol      : modules.trade.symbol,
-        is_purchase_enabled : modules.trade.is_purchase_enabled,
-        is_trade_enabled    : modules.trade.is_trade_enabled,
-        onSymbolChange      : modules.trade.onChange,
-        updateQueryString   : modules.trade.updateQueryString,
-        is_dark_theme       : ui.is_dark_mode_on,
-        is_countdown_enabled: ui.is_chart_countdown_visible,
-        is_asset_enabled    : ui.is_chart_asset_info_visible,
-        is_position_default : ui.is_chart_layout_default,
-        is_mobile           : ui.is_mobile,
->>>>>>> 960e9940
+        initial_symbol   : modules.trade.symbol,
+        is_trade_enabled : modules.trade.is_trade_enabled,
+        onClickNewTrade  : modules.trade.onClickNewTrade,
+        onSymbolChange   : modules.trade.onChange,
+        purchase_info    : modules.trade.purchase_info,
+        updateQueryString: modules.trade.updateQueryString,
+        is_mobile        : ui.is_mobile,
     })
 )(Trade);