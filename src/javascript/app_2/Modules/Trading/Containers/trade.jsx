<<<<<<< HEAD
import classNames           from 'classnames';
=======
>>>>>>> 1d748bc8
import PropTypes            from 'prop-types';
import React                from 'react';
import Test                 from './test.jsx';
import FormLayout           from '../Components/Form/form_layout.jsx';
import ContractDetails      from '../../Contract/Containers/contract_details.jsx';
import SmartChart           from '../../SmartChart';
import { connect }          from '../../../Stores/connect';
import { getPropertyValue } from '../../../../_common/utility';

class Trade extends React.Component {
    componentDidMount() {
        this.props.updateQueryString();
    }

    render() {
        const contract_id = getPropertyValue(this.props.purchase_info, ['buy', 'contract_id']);
<<<<<<< HEAD
        const form_wrapper_class = this.props.is_mobile ? 'mobile-wrapper' : 'sidebar-container desktop-only';
        const slider_class = contract_id ? 'slide-out' : 'slide-in';
=======
>>>>>>> 1d748bc8

        return (
            <div id='trade_container' className='trade-container'>
                <div className='chart-container notice-msg'>
<<<<<<< HEAD
                    <SmartChart
                        onSymbolChange={this.props.onSymbolChange}
                        symbol={this.props.symbol}
                    />
                    <Test />
                </div>
                <div className={classNames(form_wrapper_class, slider_class)}>
                    {
                        contract_id &&
                            <ContractDetails
                                contract_id={contract_id}
                                onClickNewTrade={this.props.onClickNewTrade}
                            />
                    }
                    <FormLayout
                        is_mobile={this.props.is_mobile}
                        is_contract_visible={contract_id}
                        is_trade_enabled={this.props.is_trade_enabled}
                    />
                </div>
=======
                    { this.props.symbol &&
                        <SmartChart
                            onSymbolChange={this.props.onSymbolChange}
                            symbol={this.props.symbol}
                        />
                    }
                    <Test />
                </div>
                { contract_id ?
                    <ContractDetails contract_id={contract_id} onClickNewTrade={this.props.onClickNewTrade} />
                    :
                    <FormLayout is_mobile={this.props.is_mobile} is_trade_enabled={this.props.is_trade_enabled} />
                }
>>>>>>> 1d748bc8
            </div>
        );
    }
}

Trade.propTypes = {
    is_mobile        : PropTypes.bool,
    is_trade_enabled : PropTypes.bool,
    onSymbolChange   : PropTypes.func,
    onClickNewTrade  : PropTypes.func,
    purchase_info    : PropTypes.object,
    symbol           : PropTypes.string,
    updateQueryString: PropTypes.func,
};

export default connect(
    ({ modules, ui }) => ({
        is_trade_enabled : modules.trade.is_trade_enabled,
        onClickNewTrade  : modules.trade.onClickNewTrade,
        onSymbolChange   : modules.trade.onChange,
        purchase_info    : modules.trade.purchase_info,
        symbol           : modules.trade.symbol,
        updateQueryString: modules.trade.updateQueryString,
        is_mobile        : ui.is_mobile,
    })
)(Trade);<|MERGE_RESOLUTION|>--- conflicted
+++ resolved
@@ -1,7 +1,4 @@
-<<<<<<< HEAD
 import classNames           from 'classnames';
-=======
->>>>>>> 1d748bc8
 import PropTypes            from 'prop-types';
 import React                from 'react';
 import Test                 from './test.jsx';
@@ -18,20 +15,18 @@
 
     render() {
         const contract_id = getPropertyValue(this.props.purchase_info, ['buy', 'contract_id']);
-<<<<<<< HEAD
         const form_wrapper_class = this.props.is_mobile ? 'mobile-wrapper' : 'sidebar-container desktop-only';
         const slider_class = contract_id ? 'slide-out' : 'slide-in';
-=======
->>>>>>> 1d748bc8
 
         return (
             <div id='trade_container' className='trade-container'>
                 <div className='chart-container notice-msg'>
-<<<<<<< HEAD
-                    <SmartChart
-                        onSymbolChange={this.props.onSymbolChange}
-                        symbol={this.props.symbol}
-                    />
+                    { this.props.symbol &&
+                        <SmartChart
+                            onSymbolChange={this.props.onSymbolChange}
+                            symbol={this.props.symbol}
+                        />
+                    }
                     <Test />
                 </div>
                 <div className={classNames(form_wrapper_class, slider_class)}>
@@ -48,21 +43,6 @@
                         is_trade_enabled={this.props.is_trade_enabled}
                     />
                 </div>
-=======
-                    { this.props.symbol &&
-                        <SmartChart
-                            onSymbolChange={this.props.onSymbolChange}
-                            symbol={this.props.symbol}
-                        />
-                    }
-                    <Test />
-                </div>
-                { contract_id ?
-                    <ContractDetails contract_id={contract_id} onClickNewTrade={this.props.onClickNewTrade} />
-                    :
-                    <FormLayout is_mobile={this.props.is_mobile} is_trade_enabled={this.props.is_trade_enabled} />
-                }
->>>>>>> 1d748bc8
             </div>
         );
     }
