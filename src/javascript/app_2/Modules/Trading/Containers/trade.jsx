import PropTypes            from 'prop-types';
import React                from 'react';
import { getPropertyValue } from '_common/utility';
import UILoader             from 'App/Components/Elements/ui-loader.jsx';
import { connect }          from 'Stores/connect';
import Test                 from './test.jsx';
import FormLayout           from '../Components/Form/form-layout.jsx';
<<<<<<< HEAD
=======
import ContractDetails      from '../../Contract/Containers/contract-details.jsx';
import Digits               from '../../Contract/Containers/digits.jsx';
>>>>>>> 3343be53
import InfoBox              from '../../Contract/Containers/info-box.jsx';

const SmartChart = React.lazy(() => import(/* webpackChunkName: "smart_chart" */'../../SmartChart'));

class Trade extends React.Component {
    componentDidMount() {
        this.props.onMount();
    }

    componentWillUnmount() {
        this.props.onUnmount();
    }

    render() {
        const contract_id = getPropertyValue(this.props.purchase_info, ['buy', 'contract_id']);
        const form_wrapper_class = this.props.is_mobile ? 'mobile-wrapper' : 'sidebar__container desktop-only';
        const should_show_last_digit_stats = ['match_diff', 'even_odd', 'over_under'].includes(this.props.contract_type)
            && !this.props.is_contract_mode;

        return (
            <div id='trade_container' className='trade-container'>
                <div className='chart-container'>
                    { this.props.symbol &&
                        <React.Suspense fallback={<UILoader />} >
                            <SmartChart
                                chart_id={this.props.chart_id}
                                Digits={<Digits is_trade_page />}
                                InfoBox={<InfoBox is_trade_page />}
                                onSymbolChange={this.props.onSymbolChange}
                                symbol={this.props.symbol}
                                chart_type={this.props.chart_type}
                                granularity={this.props.granularity}
                                updateChartType={this.props.updateChartType}
                                updateGranularity={this.props.updateGranularity}
                                should_show_last_digit_stats={should_show_last_digit_stats}
                            />
                        </React.Suspense>
                    }
                    <Test />
                </div>
                <div
                    className={form_wrapper_class}
                >
                    <FormLayout
                        is_mobile={this.props.is_mobile}
                        is_contract_visible={!!contract_id || this.props.is_contract_mode}
                        is_trade_enabled={this.props.is_trade_enabled}
                    />
                </div>
            </div>
        );
    }
}

Trade.propTypes = {
    chart_id        : PropTypes.number,
    contract_type   : PropTypes.string,
    is_contract_mode: PropTypes.bool,
    is_mobile       : PropTypes.bool,
    is_trade_enabled: PropTypes.bool,
    onClickNewTrade : PropTypes.func,
    onMount         : PropTypes.func,
    onSymbolChange  : PropTypes.func,
    onUnmount       : PropTypes.func,
    purchase_info   : PropTypes.object,
    symbol          : PropTypes.string,
};

export default connect(
    ({ modules, ui }) => ({
        chart_type       : modules.smart_chart.chart_type,
        granularity      : modules.smart_chart.granularity,
        is_contract_mode : modules.smart_chart.is_contract_mode,
        updateChartType  : modules.smart_chart.updateChartType,
        updateGranularity: modules.smart_chart.updateGranularity,
        chart_id         : modules.trade.chart_id,
        contract_type    : modules.trade.contract_type,
        is_trade_enabled : modules.trade.is_trade_enabled,
        onClickNewTrade  : modules.trade.onClickNewTrade,
        onMount          : modules.trade.onMount,
        onSymbolChange   : modules.trade.onChange,
        onUnmount        : modules.trade.onUnmount,
        purchase_info    : modules.trade.purchase_info,
        symbol           : modules.trade.symbol,
        is_mobile        : ui.is_mobile,
    })
)(Trade);<|MERGE_RESOLUTION|>--- conflicted
+++ resolved
@@ -5,11 +5,7 @@
 import { connect }          from 'Stores/connect';
 import Test                 from './test.jsx';
 import FormLayout           from '../Components/Form/form-layout.jsx';
-<<<<<<< HEAD
-=======
-import ContractDetails      from '../../Contract/Containers/contract-details.jsx';
 import Digits               from '../../Contract/Containers/digits.jsx';
->>>>>>> 3343be53
 import InfoBox              from '../../Contract/Containers/info-box.jsx';
 
 const SmartChart = React.lazy(() => import(/* webpackChunkName: "smart_chart" */'../../SmartChart'));
