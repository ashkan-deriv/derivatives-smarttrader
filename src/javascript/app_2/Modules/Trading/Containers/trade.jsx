import { CSSTransition }    from 'react-transition-group';
import PropTypes            from 'prop-types';
import React                from 'react';
import Test                 from './test.jsx';
import FormLayout           from '../Components/Form/form_layout.jsx';
import ContractDetails      from '../../Contract/Containers/contract_details.jsx';
import InfoBox              from '../../Contract/Containers/info_box.jsx';
import SmartChart           from '../../SmartChart';
import { connect }          from '../../../Stores/connect';
import { getPropertyValue } from '../../../../_common/utility';

class Trade extends React.Component {
    componentDidMount() {
        this.props.updateQueryString();
    }

    render() {
        const contract_id = getPropertyValue(this.props.purchase_info, ['buy', 'contract_id']);
<<<<<<< HEAD
        const form_wrapper_class = this.props.is_mobile ? 'mobile-wrapper' : 'sidebar-container desktop-only';
        const InfoBoxComponent = (
            <CSSTransition
                in={this.props.is_contract_mode}
                timeout={200}
                classNames='info-box-container'
                unmountOnExit
            >
                <div className='info-box-container'>
                    <InfoBox contract_info={this.props.contract_info} />
                </div>
            </CSSTransition>
        );
=======
        const InfoBoxComponent = this.props.is_contract_mode ?
            <InfoBox is_trade_page /> : null;
>>>>>>> e7603a1f

        return (
            <div id='trade_container' className='trade-container'>
                <div className='chart-container notice-msg'>
                    { this.props.symbol &&
                        <SmartChart
                            InfoBox={InfoBoxComponent}
                            onSymbolChange={this.props.onSymbolChange}
                            symbol={this.props.symbol}
                        />
                    }
                    <Test />
                </div>
                <div
                    className={form_wrapper_class}
                >
                    <FormLayout
                        is_mobile={this.props.is_mobile}
                        is_contract_visible={!!contract_id}
                        is_trade_enabled={this.props.is_trade_enabled}
                    />
                    <CSSTransition
                        in={!!contract_id}
                        timeout={400}
                        classNames='contract-wrapper'
                        unmountOnExit
                    >
                        <div className='contract-wrapper'>
                            <ContractDetails
                                contract_id={contract_id}
                                onClickNewTrade={this.props.onClickNewTrade}
                            />
                        </div>
                    </CSSTransition>
                </div>
            </div>
        );
    }
}

Trade.propTypes = {
    is_contract_mode : PropTypes.bool,
    is_mobile        : PropTypes.bool,
    is_trade_enabled : PropTypes.bool,
    onSymbolChange   : PropTypes.func,
    onClickNewTrade  : PropTypes.func,
    purchase_info    : PropTypes.object,
    symbol           : PropTypes.string,
    updateQueryString: PropTypes.func,
};

export default connect(
    ({ modules, ui }) => ({
        is_contract_mode : modules.smart_chart.is_contract_mode,
        is_trade_enabled : modules.trade.is_trade_enabled,
        onClickNewTrade  : modules.trade.onClickNewTrade,
        onSymbolChange   : modules.trade.onChange,
        purchase_info    : modules.trade.purchase_info,
        symbol           : modules.trade.symbol,
        updateQueryString: modules.trade.updateQueryString,
        is_mobile        : ui.is_mobile,
    })
)(Trade);<|MERGE_RESOLUTION|>--- conflicted
+++ resolved
@@ -16,31 +16,14 @@
 
     render() {
         const contract_id = getPropertyValue(this.props.purchase_info, ['buy', 'contract_id']);
-<<<<<<< HEAD
         const form_wrapper_class = this.props.is_mobile ? 'mobile-wrapper' : 'sidebar-container desktop-only';
-        const InfoBoxComponent = (
-            <CSSTransition
-                in={this.props.is_contract_mode}
-                timeout={200}
-                classNames='info-box-container'
-                unmountOnExit
-            >
-                <div className='info-box-container'>
-                    <InfoBox contract_info={this.props.contract_info} />
-                </div>
-            </CSSTransition>
-        );
-=======
-        const InfoBoxComponent = this.props.is_contract_mode ?
-            <InfoBox is_trade_page /> : null;
->>>>>>> e7603a1f
 
         return (
             <div id='trade_container' className='trade-container'>
                 <div className='chart-container notice-msg'>
                     { this.props.symbol &&
                         <SmartChart
-                            InfoBox={InfoBoxComponent}
+                            InfoBox={<InfoBox is_trade_page />}
                             onSymbolChange={this.props.onSymbolChange}
                             symbol={this.props.symbol}
                         />
