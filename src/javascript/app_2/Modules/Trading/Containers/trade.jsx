--- conflicted
+++ resolved
@@ -81,7 +81,6 @@
 
 export default connect(
     ({ modules, ui }) => ({
-<<<<<<< HEAD
         start_epoch                        : modules.contract.chart_config.start_epoch,
         end_epoch                          : modules.contract.chart_config.end_epoch,
         scroll_to_epoch                    : modules.smart_chart.scroll_to_left_epoch,
@@ -100,27 +99,5 @@
         has_only_forward_starting_contracts: ui.has_only_forward_starting_contracts,
         is_mobile                          : ui.is_mobile,
         setHasOnlyForwardingContracts      : ui.setHasOnlyForwardingContracts,
-=======
-        start_epoch      : modules.contract.chart_config.start_epoch,
-        end_epoch        : modules.contract.chart_config.end_epoch,
-        scroll_to_epoch  : modules.smart_chart.scroll_to_left_epoch,
-        scroll_to_offset : modules.smart_chart.scroll_to_left_epoch_offset,
-        chart_zoom       : modules.smart_chart.zoom,
-        chart_type       : modules.smart_chart.chart_type,
-        granularity      : modules.smart_chart.granularity,
-        is_contract_mode : modules.smart_chart.is_contract_mode,
-        updateChartType  : modules.smart_chart.updateChartType,
-        updateGranularity: modules.smart_chart.updateGranularity,
-        chart_id         : modules.trade.chart_id,
-        contract_type    : modules.trade.contract_type,
-        is_trade_enabled : modules.trade.is_trade_enabled,
-        onClickNewTrade  : modules.trade.onClickNewTrade,
-        onMount          : modules.trade.onMount,
-        onSymbolChange   : modules.trade.onChange,
-        onUnmount        : modules.trade.onUnmount,
-        purchase_info    : modules.trade.purchase_info,
-        symbol           : modules.trade.symbol,
-        is_mobile        : ui.is_mobile,
->>>>>>> baaac69a
     })
 )(Trade);