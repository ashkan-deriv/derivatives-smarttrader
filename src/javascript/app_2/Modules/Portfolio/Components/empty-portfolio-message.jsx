--- conflicted
+++ resolved
@@ -1,21 +1,12 @@
 import React             from 'react';
 import { localize }      from '_common/localize';
-<<<<<<< HEAD
-import { Icon }          from 'Assets/Common';
-import { IconPortfolio } from 'Assets/Header/NavBar';
-=======
 import { IconPositions } from 'Assets/Footer';
->>>>>>> 0282bea7
 
 const EmptyPortfolioMessage = () => (
     // TODO: combine with statement component, once design is final
     <div className='portfolio-empty'>
         <div className='portfolio-empty__wrapper'>
-<<<<<<< HEAD
-            <Icon icon={IconPortfolio} className='portfolio-empty__icon' />
-=======
             <IconPositions className='portfolio-empty__icon' />
->>>>>>> 0282bea7
             <span className='portfolio-empty__text'>{localize('No running contract')}</span>
         </div>
     </div>
