--- conflicted
+++ resolved
@@ -37,13 +37,7 @@
             return <EmptyPortfolioMessage />;
         }
 
-<<<<<<< HEAD
-            WS.subscribeProposalOpenContract(null, this.updateIndicative, false);
-        }
-    };
-=======
         const should_show_cards = is_mobile || is_tablet;
->>>>>>> 5d50c3b8
 
         return (
             <div className={classnames('portfolio container', { 'portfolio--card-view': should_show_cards })}>
