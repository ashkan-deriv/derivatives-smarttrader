--- conflicted
+++ resolved
@@ -57,13 +57,10 @@
                 symbol={this.props.symbol}
                 topWidgets={this.topWidgets}
                 isConnectionOpened={this.props.is_socket_opened}
-<<<<<<< HEAD
                 clearChart={this.props.should_clear_chart}
                 importedLayout={this.props.should_import_layout ? this.props.trade_chart_layout : null}
                 onExportLayout={this.props.should_save_layout ? this.props.exportLayout : null}
-=======
                 zoom={this.props.chart_zoom}
->>>>>>> 7f91276a
             >
                 { this.props.markers_array.map((marker, idx) => (
                     <ChartMarker
@@ -111,34 +108,21 @@
 
 export default connect(
     ({ modules, ui, common }) => ({
-<<<<<<< HEAD
         is_socket_opened    : common.is_socket_opened,
         barriers_array      : modules.smart_chart.barriers_array,
+        is_contract_mode    : modules.smart_chart.is_contract_mode,
+        exportLayout        : modules.smart_chart.exportLayout,
         is_title_enabled    : modules.smart_chart.is_title_enabled,
         markers_array       : modules.smart_chart.markers_array,
         onUnmount           : modules.smart_chart.onUnmount,
-        exportLayout        : modules.smart_chart.exportLayout,
+        settings            : modules.smart_chart.settings,
         should_clear_chart  : modules.smart_chart.should_clear_chart,
         should_import_layout: modules.smart_chart.should_import_layout,
         should_save_layout  : modules.smart_chart.should_save_layout,
-        settings            : modules.smart_chart.settings,
         trade_chart_layout  : modules.smart_chart.trade_chart_layout,
         wsForget            : modules.smart_chart.wsForget,
         wsSendRequest       : modules.smart_chart.wsSendRequest,
         wsSubscribe         : modules.smart_chart.wsSubscribe,
         is_mobile           : ui.is_mobile,
-=======
-        is_socket_opened: common.is_socket_opened,
-        barriers_array  : modules.smart_chart.barriers_array,
-        is_contract_mode: modules.smart_chart.is_contract_mode,
-        is_title_enabled: modules.smart_chart.is_title_enabled,
-        markers_array   : modules.smart_chart.markers_array,
-        onUnmount       : modules.smart_chart.onUnmount,
-        settings        : modules.smart_chart.settings,
-        wsForget        : modules.smart_chart.wsForget,
-        wsSendRequest   : modules.smart_chart.wsSendRequest,
-        wsSubscribe     : modules.smart_chart.wsSubscribe,
-        is_mobile       : ui.is_mobile,
->>>>>>> 7f91276a
     })
 )(Chart);