--- conflicted
+++ resolved
@@ -1,48 +1,32 @@
-<<<<<<< HEAD
 import { CSSTransition } from 'react-transition-group';
 import PropTypes         from 'prop-types';
 import React             from 'react';
 import ContractDetails   from './contract_details.jsx';
-import InfoBox           from '../Components/InfoBox';
+import InfoBox           from '../Containers/info_box.jsx';
 import SmartChart        from '../../SmartChart';
 import ErrorComponent    from '../../../App/Components/Elements/Errors';
 import { connect }       from '../../../Stores/connect';
 import { localize }      from '../../../../_common/localize';
 
-
 const Contract = ({
     chart_config = {},
-    contract_info,
-    is_contract_mode,
     is_mobile,
     has_error,
     match,
     symbol,
 }) => {
     const form_wrapper_class = is_mobile ? 'mobile-wrapper' : 'sidebar-container desktop-only';
-    const InfoBoxComponent = (
-        <CSSTransition
-            in={is_contract_mode}
-            timeout={200}
-            classNames='info-box-container'
-            unmountOnExit
-        >
-            <div className='info-box-container'>
-                <InfoBox contract_info={contract_info} />
-            </div>
-        </CSSTransition>
-    );
     return (
         <React.Fragment>
             {
                 has_error ?
-                    <ErrorComponent message={localize('Unkown Error!')} />
+                    <ErrorComponent message={localize('Unknown Error!')} />
                 :
                     <div className='trade-container'>
                         <div className='chart-container notice-msg'>
                             { symbol &&
                                 <SmartChart
-                                    InfoBox={InfoBoxComponent}
+                                    InfoBox={InfoBox}
                                     symbol={symbol}
                                     {...chart_config}
                                 />
@@ -64,67 +48,24 @@
                             </CSSTransition>
                         </div>
                     </div>
-=======
-import PropTypes       from 'prop-types';
-import React           from 'react';
-import ContractDetails from './contract_details.jsx';
-import InfoBox         from '../Containers/info_box.jsx';
-import SmartChart      from '../../SmartChart';
-import ErrorComponent  from '../../../App/Components/Elements/Errors';
-import { connect }     from '../../../Stores/connect';
-import { localize }    from '../../../../_common/localize';
-
-const Contract = ({
-    chart_config = {},
-    has_error,
-    match,
-    symbol,
-}) => has_error ? (<ErrorComponent message={localize('Unkown Error!')} />) : (
-    <div className='trade-container'>
-        <div className='chart-container notice-msg'>
-            { symbol &&
-                <SmartChart
-                    InfoBox={<InfoBox />}
-                    symbol={symbol}
-                    {...chart_config}
-                />
->>>>>>> e7603a1f
             }
         </React.Fragment>
     );
 };
 
 Contract.propTypes = {
-<<<<<<< HEAD
-    chart_config    : PropTypes.object,
-    contract_info   : PropTypes.object,
-    is_contract_mode: PropTypes.bool,
-    is_mobile       : PropTypes.bool,
-    has_error       : PropTypes.bool,
-    match           : PropTypes.object,
-    symbol          : PropTypes.string,
-};
-
-export default connect(
-    ({ modules, ui }) => ({
-        chart_config    : modules.contract.chart_config,
-        contract_info   : modules.contract.contract_info,
-        is_contract_mode: modules.smart_chart.is_contract_mode,
-        has_error       : modules.contract.has_error,
-        symbol          : modules.contract.contract_info.underlying,
-        is_mobile       : ui.is_mobile,
-=======
     chart_config: PropTypes.object,
+    is_mobile   : PropTypes.bool,
     has_error   : PropTypes.bool,
     match       : PropTypes.object,
     symbol      : PropTypes.string,
 };
 
 export default connect(
-    ({ modules }) => ({
+    ({ modules, ui }) => ({
         chart_config: modules.contract.chart_config,
         has_error   : modules.contract.has_error,
         symbol      : modules.contract.contract_info.underlying,
->>>>>>> e7603a1f
+        is_mobile   : ui.is_mobile,
     })
 )(Contract);