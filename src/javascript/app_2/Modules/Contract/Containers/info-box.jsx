--- conflicted
+++ resolved
@@ -8,13 +8,8 @@
 import ContractError       from '../Components/contract-error.jsx';
 import {
     InfoBoxDigit,
-<<<<<<< HEAD
-    InfoBoxExpired,
-    InfoBoxGeneral }       from '../Components/InfoBox';
+    InfoBoxLongcode }      from '../Components/InfoBox';
 import ChartCloseBtn       from '../../SmartChart/Components/chart-close-btn.jsx';
-=======
-    InfoBoxLongcode }      from '../Components/InfoBox';
->>>>>>> a41973f2
 
 const InfoBox = ({
     is_contract_mode,
