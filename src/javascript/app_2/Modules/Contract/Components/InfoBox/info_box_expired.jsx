import { observer } from 'mobx-react';
import classNames   from 'classnames';
import PropTypes    from 'prop-types';
import React        from 'react';
import Money        from '../../../../App/Components/Elements/money.jsx';
import IconFlag     from '../../../../Assets/Contract/icon_flag.jsx';
import { localize } from '../../../../../_common/localize';

<<<<<<< HEAD
const InfoBoxExpired = ({ className, contract_info }) => {
=======
const InfoBoxExpired = ({
    contract_info,
    has_flag = true,
    has_percentage = true,
}) => {
>>>>>>> e7603a1f
    const {
        currency,
        profit,
        profit_percentage,
    } = contract_info;
    const expired_box_class = classNames('expired', `${profit > 0 ? 'won' : 'lost'}`, className);
    const percentage_text = `${profit_percentage > 0 ? '+' : ''}${profit_percentage}%`;

    return (
<<<<<<< HEAD
        <div className={expired_box_class}>
            <IconFlag />
=======
        <div className={`expired ${profit > 0 ? 'won' : 'lost'}`}>
            { has_flag &&
                <IconFlag/>
            }
>>>>>>> e7603a1f
            <div>
                <div>{localize('Profit/Loss')}:</div>
                <div className='pl-value'>
                    <Money amount={profit} currency={currency} has_sign />
                    { has_percentage &&
                        <span className='percentage'>({percentage_text})</span>
                    }
                </div>
            </div>
        </div>
    );
};

InfoBoxExpired.propTypes = {
<<<<<<< HEAD
    className    : PropTypes.string,
    contract_info: PropTypes.object,
=======
    contract_info : PropTypes.object,
    has_flag      : PropTypes.bool,
    has_percentage: PropTypes.bool,
>>>>>>> e7603a1f
};

export default observer(InfoBoxExpired);<|MERGE_RESOLUTION|>--- conflicted
+++ resolved
@@ -1,38 +1,28 @@
 import { observer } from 'mobx-react';
-import classNames   from 'classnames';
 import PropTypes    from 'prop-types';
 import React        from 'react';
 import Money        from '../../../../App/Components/Elements/money.jsx';
 import IconFlag     from '../../../../Assets/Contract/icon_flag.jsx';
 import { localize } from '../../../../../_common/localize';
 
-<<<<<<< HEAD
-const InfoBoxExpired = ({ className, contract_info }) => {
-=======
 const InfoBoxExpired = ({
     contract_info,
     has_flag = true,
     has_percentage = true,
 }) => {
->>>>>>> e7603a1f
     const {
         currency,
         profit,
         profit_percentage,
     } = contract_info;
-    const expired_box_class = classNames('expired', `${profit > 0 ? 'won' : 'lost'}`, className);
+
     const percentage_text = `${profit_percentage > 0 ? '+' : ''}${profit_percentage}%`;
 
     return (
-<<<<<<< HEAD
-        <div className={expired_box_class}>
-            <IconFlag />
-=======
         <div className={`expired ${profit > 0 ? 'won' : 'lost'}`}>
             { has_flag &&
                 <IconFlag/>
             }
->>>>>>> e7603a1f
             <div>
                 <div>{localize('Profit/Loss')}:</div>
                 <div className='pl-value'>
@@ -47,14 +37,9 @@
 };
 
 InfoBoxExpired.propTypes = {
-<<<<<<< HEAD
-    className    : PropTypes.string,
-    contract_info: PropTypes.object,
-=======
     contract_info : PropTypes.object,
     has_flag      : PropTypes.bool,
     has_percentage: PropTypes.bool,
->>>>>>> e7603a1f
 };
 
 export default observer(InfoBoxExpired);