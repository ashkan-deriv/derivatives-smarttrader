import moment       from 'moment';
import { localize } from '_common/localize';

/**
 * Convert epoch to moment object
 * @param  {Number} epoch
 * @return {moment} the moment object of provided epoch
 */
export const epochToMoment = epoch => moment.unix(epoch).utc();

/**
 * Convert date string or epoch to moment object
 * @param  {Number} value   the date in epoch format
 * @param  {String} value   the date in string format
 * @return {moment} the moment object of 'now' or the provided date epoch or string
 */
export const toMoment = value => {
    if (!value) return moment().utc(); // returns 'now' moment object
    if (value instanceof moment && value.isValid() && value.isUTC()) return value; // returns if already a moment object
    const moment_obj = epochToMoment(value);
    return moment_obj.isValid() ? moment_obj : moment.utc(value);
};

/**
 * Set specified time on moment object
 * @param  {moment} moment_obj  the moment to set the time on
 * @param  {String} time        24 hours format, may or may not include seconds
 * @return {moment} a new moment object of result
 */
export const setTime = (moment_obj, time) => {
    const [hour, minute, second] = time ? time.split(':') : [0, 0, 0];
    moment_obj.hour(hour).minute(minute || 0).second(second || 0);
    return moment_obj;
};

/**
 * return the unix value of provided epoch and time
 * @param  {Number} epoch  the date to update with provided time
 * @param  {String} time   the time to set on the date
 * @return {Number} unix value of the result
 */
export const convertToUnix = (epoch, time) => setTime(toMoment(epoch), time).unix();

export const toGMTFormat = (time) => moment(time || undefined).utc().format('YYYY-MM-DD HH:mm:ss [GMT]');

export const formatDate = (date, date_format = 'YYYY-MM-DD') => toMoment(date).format(date_format);

/**
 * return the number of days from today to date specified
 * @param  {String} date   the date to calculate number of days from today
 * @return {Number} an integer of the number of days
 */
export const daysFromTodayTo = (date) => {
    const diff = toMoment(date).startOf('day').diff(toMoment().startOf('day'), 'days');
    return (!date || diff < 0) ? '' : diff;
};

/**
 * return moment duration between two dates
 * @param  {Number} epoch start time
 * @param  {Number} epoch end time
 * @return {moment.duration} moment duration between start time and end time
 */
export const getDiffDuration = (start_time, end_time) =>
    moment.duration(moment.unix(end_time).diff(moment.unix(start_time)));

/**
 * return formatted duration `2 days 01:23:59`
 * @param  {moment.duration} moment duration object
 * @return {String} formatted display string
 */
export const formatDuration = (duration) => {
    const d = Math.floor(duration.asDays()); // duration.days() does not include months/years
    const h = duration.hours();
    const m = duration.minutes();
    const s = duration.seconds();
    let formatted_str = moment(0).hour(h).minute(m).seconds(s).format('HH:mm:ss');
    if (d > 0) {
        formatted_str = `${d} ${d > 1 ? localize('days') : localize('day')} ${formatted_str}`;
    }
    return formatted_str;
};

/**
 * return true if the time_str is in "HH:MM" format, else return false
 * @param {String} time_str time
 */
export const isTimeValid = time_str => /^([0-9]|[0-1][0-9]|2[0-3]):([0-9]|[0-5][0-9])(:([0-9]|[0-5][0-9]))?$/.test(time_str);

/**
 * return true if the time_str's hour is between 0 and 23, else return false
 * @param {String} time_str time
 */
export const isHourValid = time_str => isTimeValid(time_str) && /^([01][0-9]|2[0-3])$/.test(time_str.split(':')[0]);

/**
 * return true if the time_str's minute is between 0 and 59, else return false
 * @param {String} time_str time
 */
export const isMinuteValid = time_str => isTimeValid(time_str) && /^[0-5][0-9]$/.test(time_str.split(':')[1]);

/**
 * return true if the date is typeof string and a valid moment date, else return false
 * @param {String|moment} date date
 */
<<<<<<< HEAD
export const isDateValid = date => moment(date, 'YYYY-MM-DD').isValid();

/**
 * add the specified number of days to the given date
 * @param {String} date        date
 * @param {Number} num_of_days number of days to add
 */
export const addDays = (date, num_of_days) => toMoment(date).clone().add(num_of_days, 'day');

/**
 * add the specified number of months to the given date
 * @param {String} date        date
 * @param {Number} num_of_months number of months to add
 */
export const addMonths = (date, num_of_months) => toMoment(date).clone().add(num_of_months, 'month');

/**
 * add the specified number of years to the given date
 * @param {String} date        date
 * @param {Number} num_of_years number of years to add
 */
export const addYears = (date, num_of_years) => toMoment(date).clone().add(num_of_years, 'year');

/**
 * subtract the specified number of days from the given date
 * @param {String} date        date
 * @param {Number} num_of_days number of days to subtract
 */
export const subDays = (date, num_of_days) => toMoment(date).clone().subtract(num_of_days, 'day');

/**
 * subtract the specified number of months from the given date
 * @param {String} date        date
 * @param {Number} num_of_months number of months to subtract
 */
export const subMonths = (date, num_of_months) => toMoment(date).clone().subtract(num_of_months, 'month');

/**
 * subtract the specified number of years from the given date
 * @param {String} date        date
 * @param {Number} num_of_years number of years to subtract
 */
export const subYears = (date, num_of_years) => toMoment(date).clone().subtract(num_of_years, 'year');
=======
export const isDateValid = date_str => typeof date_str === 'string' && moment(date_str).isValid();

/**
 * returns the minimum moment between the two passing parameters
 * @param {moment|string|epoch} first datetime parameter
 * @param {moment|string|epoch} second datetime parameter
 */
export const minDate = (date_1, date_2) => moment.min(toMoment(date_1), toMoment(date_2));
>>>>>>> 4a449dd2
<|MERGE_RESOLUTION|>--- conflicted
+++ resolved
@@ -103,7 +103,6 @@
  * return true if the date is typeof string and a valid moment date, else return false
  * @param {String|moment} date date
  */
-<<<<<<< HEAD
 export const isDateValid = date => moment(date, 'YYYY-MM-DD').isValid();
 
 /**
@@ -147,13 +146,10 @@
  * @param {Number} num_of_years number of years to subtract
  */
 export const subYears = (date, num_of_years) => toMoment(date).clone().subtract(num_of_years, 'year');
-=======
-export const isDateValid = date_str => typeof date_str === 'string' && moment(date_str).isValid();
 
 /**
  * returns the minimum moment between the two passing parameters
  * @param {moment|string|epoch} first datetime parameter
  * @param {moment|string|epoch} second datetime parameter
  */
-export const minDate = (date_1, date_2) => moment.min(toMoment(date_1), toMoment(date_2));
->>>>>>> 4a449dd2
+export const minDate = (date_1, date_2) => moment.min(toMoment(date_1), toMoment(date_2));