import classNames     from 'classnames';
import React          from 'react';
<<<<<<< HEAD
import {
    BinaryLink,
    isRouteVisible }  from '../../routes';
=======
import PropTypes      from 'prop-types';
import { BinaryLink } from '../../routes';
>>>>>>> 899e0d82
import Url            from '../../../_common/url';

class ToggleDrawer extends React.PureComponent {
    constructor(props) {
        super(props);
        this.setRef      = this.setRef.bind(this);
        this.showDrawer  = this.showDrawer.bind(this);
        this.closeDrawer = this.closeDrawer.bind(this);
    }

    setRef(node) {
        this.ref = node;
    }

    showDrawer() {
        this.ref.show();
    }

    closeDrawer() {
        this.ref.hide();
    }

    render() {
        const toggle_class = classNames('navbar-icons', this.props.icon_class, {
            'menu-toggle': !this.props.icon_class,
        });

        return (
            <React.Fragment>
                <div className={toggle_class} onClick={this.showDrawer}>
                    {this.props.icon_link ?
                        <img src={this.props.icon_link} />
                    :
                        <img src={Url.urlForStatic('images/trading_app/header/menu.svg')} />
                    }
                </div>
                <Drawer
                    ref={this.setRef}
                    alignment={this.props.alignment}
                    closeBtn={this.closeDrawer}
                    footer={this.props.footer}
                >
                    {this.props.children}
                </Drawer>
            </React.Fragment>
        );
    }
}

class Drawer extends React.PureComponent {
    constructor(props) {
        super(props);
        this.state = {
            is_drawer_visible: false,
        };
        this.setRef = this.setRef.bind(this);
        this.show   = this.show.bind(this);
        this.hide   = this.hide.bind(this);
        this.handleClickOutside = this.handleClickOutside.bind(this);
    }

    setRef(node) {
        this.ref = node;
    }

    scrollToggle(state) {
        this.is_open = state;
        document.body.classList.toggle('no-scroll', this.is_open);
    }

    show() {
        this.setState({ is_drawer_visible: true });
        this.scrollToggle(true);
    }

    hide() {
        this.setState({ is_drawer_visible: false });
        this.scrollToggle(false);
    }

    handleClickOutside(event) {
        event.stopPropagation();
        if (this.ref && !this.ref.contains(event.target)) {
            this.hide();
        }
    }

    render() {
        const visibility = {
            visibility: `${!this.state.is_drawer_visible ? 'hidden' : 'visible'}`,
        };
        const drawer_bg_class = classNames('drawer-bg', {
            'show': this.state.is_drawer_visible,
        });
        const drawer_class = classNames('drawer', {
            'visible': this.state.is_drawer_visible,
        }, this.props.alignment);

        const DrawerFooter = this.props.footer;

        return (
            <aside className='drawer-container'>
                <div
                    className={drawer_bg_class}
                    style={visibility}
                    onClick={this.handleClickOutside}
                >
                    <div
                        ref={this.setRef}
                        className={drawer_class}
                        style={visibility}
                    >
                        <DrawerHeader
                            alignment={this.props.alignment}
                            closeBtn={this.props.closeBtn}
                        />
                        {this.props.children}
                        {DrawerFooter &&
                            <div className='drawer-footer'>
                                <DrawerFooter />
                            </div>
                        }
                    </div>
                </div>
            </aside>
        );
    }
}

class DrawerItems extends React.PureComponent {
    constructor(props) {
        super(props);
        this.state = {
            is_collapsed: false,
        };
        this.collapseItems = this.collapseItems.bind(this);
    }

    collapseItems() {
        this.setState({
            is_collapsed: !this.state.is_collapsed,
        });
    }

    render() {
        if (this.props.items.every(item => !isRouteVisible(item.link_to))) return false;

        const list_is_collapsed = {
            visibility: `${this.state.is_collapsed ? 'visible' : 'hidden'}`,
        };
        const parent_item_class = classNames('parent-item', {
            'show': this.state.is_collapsed,
        });
        const drawer_items_class = classNames('drawer-items', {
            'show': this.state.is_collapsed,
        });

        return (
            <React.Fragment>
                <div className='drawer-item' onClick={this.collapseItems}>
                    <span className={parent_item_class}>{this.props.text}</span>
                </div>
                <div
                    className={drawer_items_class}
                    style={list_is_collapsed}
                >
                    <div className='items-group'>
                        {this.props.items.map((item, idx) => (
                            <DrawerItem key={idx} {...item} />
                        ))}
                    </div>
                </div>
            </React.Fragment>
        );
    }
}

const DrawerItem = ({
    link_to,
    text,
    icon,
}) => (isRouteVisible(link_to) &&
    <div className='drawer-item'>
        <BinaryLink to={link_to}>
            <span className={icon || undefined}>{text}</span>
        </BinaryLink>
    </div>
);


const DrawerHeader = ({
    alignment,
    closeBtn,
}) => {
    const drawer_header_class = classNames('drawer-header', alignment);
    return (
        <React.Fragment>
            {alignment && alignment === 'right' ?
                <div className={drawer_header_class}>
                    <div className='icons btn-close' onClick={closeBtn}>
                        <img src={Url.urlForStatic('images/trading_app/common/close.svg')} alt='Close' />
                    </div>
                </div>
            :
                <div className={drawer_header_class}>
                    <div className='icons btn-close' onClick={closeBtn}>
                        <img src={Url.urlForStatic('images/trading_app/common/close.svg')} alt='Close' />
                    </div>
                    <div className='icons brand-logo'>
                        <img src={Url.urlForStatic('images/trading_app/header/binary_logo_dark.svg')} alt='Binary.com' />
                    </div>
                </div>
        }
        </React.Fragment>
    );
};

Drawer.propTypes = {
    alignment: PropTypes.string,
    children : PropTypes.oneOfType([
        PropTypes.array,
        PropTypes.object,
    ]),
    closeBtn  : PropTypes.func,
    footer    : PropTypes.func,
    icon_class: PropTypes.string,
    icon_link : PropTypes.string,
};

ToggleDrawer.propTypes = {
    alignment: PropTypes.string,
    children : PropTypes.oneOfType([
        PropTypes.array,
        PropTypes.object,
    ]),
    footer    : PropTypes.func,
    icon_class: PropTypes.string,
    icon_link : PropTypes.string,
};

DrawerHeader.propTypes = {
    alignment: PropTypes.string,
    closeBtn : PropTypes.func,
};

DrawerItems.propTypes = {
    items: PropTypes.array,
    text : PropTypes.string,
};

DrawerItem.propTypes = {
    href: PropTypes.string,
    icon: PropTypes.string,
    text: PropTypes.string,
};

module.exports = {
    Drawer,
    DrawerItem,
    DrawerItems,
    ToggleDrawer,
};<|MERGE_RESOLUTION|>--- conflicted
+++ resolved
@@ -1,13 +1,9 @@
 import classNames     from 'classnames';
 import React          from 'react';
-<<<<<<< HEAD
-import {
-    BinaryLink,
+import PropTypes      from 'prop-types';
+import { 
+    BinaryLink, 
     isRouteVisible }  from '../../routes';
-=======
-import PropTypes      from 'prop-types';
-import { BinaryLink } from '../../routes';
->>>>>>> 899e0d82
 import Url            from '../../../_common/url';
 
 class ToggleDrawer extends React.PureComponent {
