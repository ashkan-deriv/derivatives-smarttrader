--- conflicted
+++ resolved
@@ -1,14 +1,7 @@
-<<<<<<< HEAD
 import { PropTypes as MobxPropTypes } from 'mobx-react';
 import moment                         from 'moment';
 import PropTypes                      from 'prop-types';
 import React                          from 'react';
-=======
-import React                          from 'react';
-import { PropTypes as MobxPropTypes } from 'mobx-react';
-import moment                         from 'moment';
-import PropTypes                      from 'prop-types';
->>>>>>> 51ea8a97
 import { localize }                   from '../../../_common/localize';
 
 class PortfolioDrawer extends React.Component {
