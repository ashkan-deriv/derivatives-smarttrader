import React               from 'react';
import PerfectScrollbar    from 'react-perfect-scrollbar';
import PropTypes           from 'prop-types';
import AccountSwitcher     from '../elements/account_switcher.jsx';
import {
    DrawerItem,
    DrawerItems,
    ToggleDrawer }         from '../elements/drawer.jsx';
import LanguageSwitcher    from '../elements/language_switcher.jsx';
import Button              from '../form/button.jsx';
import { requestLogout }   from '../../base/common';
import { BinaryLink }      from '../../routes';
import { connect }         from '../../store/connect';
import Client              from '../../../_common/base/client_base';
import { formatMoney }     from '../../../_common/base/currency_base';
import { redirectToLogin } from '../../../_common/base/login';
import { localize }        from '../../../_common/localize';
import Url                 from '../../../_common/url';

const MenuDrawer = () => (
    <div className='drawer-items-container'>
        <PerfectScrollbar>
            <div className='list-items-container'>
                <DrawerItems
                    text={localize('Account Settings')}
                    items={[
                        { text: localize('Personal Detail') },
                        { text: localize('Account Authentication') },
                        { text: localize('Financial Assessment') },
                        { text: localize('Professional Trader') },
                    ]}
                />
                <DrawerItems
                    text={localize('Security Settings')}
                    items={[
                        { text: localize('Self Exclusion') },
                        { text: localize('Trading Limits') },
                        { text: localize('Authorised Applications') },
                        { text: localize('API Token') },
                    ]}
                />
                <DrawerItems
                    text={localize('Trading History')}
                    items={[
                        { text: localize('Portfolio') },
                        { text: localize('Profit Table') },
                        { text: localize('Statement'), link_to: 'statement' },
                    ]}
                />
                <DrawerItem text={localize('Cashier')} />
                <hr />
                <DrawerItem text={localize('Manage Password')} />
                <DrawerItem text={localize('Useful Resources')}/>
                <DrawerItem text={localize('Login History')}/>
                <hr />
                <LanguageSwitcher />
            </div>
        </PerfectScrollbar>
    </div>
);

const DrawerFooter = () => (Client.isLoggedIn() && // TODO: update the UI
    <a href='javascript:;' onClick={requestLogout}>{localize('Log out')}</a>
);

<<<<<<< HEAD
class Header extends React.PureComponent {
=======
class Header extends React.Component {

>>>>>>> 1987f536
    render() {
        return (
            <React.Fragment>
                <header className='shadow'>
                    <div className='menu-items'>
                        <div className='menu-left'>
                            <ToggleDrawer alignment='left' footer={DrawerFooter}>
                                <AccountSwitcher />
                                <MenuDrawer />
                            </ToggleDrawer>
                            <div className='navbar-icons binary-logo'>
                                <img className='logo-img' src={Url.urlForStatic('images/trading_app/header/symbol.svg')} alt='Binary.com' />
                            </div>
                            {!!this.props.items.length &&
                                <div className='menu-links'>
                                    {this.props.items.map((item, idx) => (
                                        <BinaryLink key={idx} to={item.link_to}>
                                            <span className={item.icon} title={item.text}>{item.text}</span>
                                        </BinaryLink>
                                    ))}
                                </div>
                            }
                        </div>
                        <div className='menu-right'>
                            <AccountBalance />
                        </div>
                        <ToggleDrawer
                            icon_class='notify-toggle'
                            alignment='right'
                            icon_link={Url.urlForStatic('images/trading_app/header/icons/ic_notification_light.svg')}
                        >
                            <DrawerItem text='Alert 1'/>
                            <DrawerItem text='Alert 2'/>
                            <DrawerItem text='Alert 3'/>
                        </ToggleDrawer>
                    </div>
                </header>
            </React.Fragment>
        );
    }
}

const AccountBalance = connect(
    ({ client }) => ({
        balance: client.balance,
    })
)(({
    balance,
}) => {
    const loginid      = Client.get('loginid');
    const currency     = Client.get('currency');
    const upgrade_info = Client.getBasicUpgradeInfo();
    const can_upgrade  = upgrade_info.can_upgrade || upgrade_info.can_open_multi;

    return (
        <div className='acc-balance-container'>
            {Client.isLoggedIn() ?
                <React.Fragment>
                    <div className='acc-balance'>
                        <p className='acc-balance-accountid'>{loginid}</p>
                        {typeof balance !== 'undefined' &&
                            <p className='acc-balance-amount'>
                                <i><span className={`symbols ${(currency || '').toLowerCase()}`}/></i>
                                {formatMoney(currency, balance, true)}
                            </p>
                        }
                    </div>
                    {can_upgrade &&
                        <Button
                            id='acc-balance-btn'
                            className='primary orange'
                            has_effect
                            text={localize('Upgrade')}
                            // onClick={onClickUpgrade} TODO
                        />
                    }
                </React.Fragment> :
                <Button
                    className='primary green'
                    has_effect
                    text={localize('Login')}
                    handleClick={redirectToLogin}
                />
            }
        </div>
    );
});

Header.propTypes = {
    items: PropTypes.array,
};

export default Header;<|MERGE_RESOLUTION|>--- conflicted
+++ resolved
@@ -63,12 +63,7 @@
     <a href='javascript:;' onClick={requestLogout}>{localize('Log out')}</a>
 );
 
-<<<<<<< HEAD
 class Header extends React.PureComponent {
-=======
-class Header extends React.Component {
-
->>>>>>> 1987f536
     render() {
         return (
             <React.Fragment>
