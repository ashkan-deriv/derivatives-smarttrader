import React               from 'react';
import PropTypes           from 'prop-types';
import AccountSwitcher     from '../elements/account_switcher.jsx';
import {
    ToggleDrawer,
    DrawerItem }           from '../elements/drawer/index.jsx';
import { requestLogout }   from '../../base/common';
import { BinaryLink }      from '../../routes';
import { localize }        from '../../../_common/localize';
import Url                 from '../../../_common/url';
import { AccountBalance }  from './account_balance.jsx';
import { MenuDrawer }      from './menu_drawer.jsx';
import Client              from '../../../_common/base/client_base';

const DrawerFooter = () => (Client.isLoggedIn() && // TODO: update the UI
    <a href='javascript:;' onClick={requestLogout}>{localize('Log out')}</a>
);

<<<<<<< HEAD
class Header extends React.Component {
=======
class Header extends React.PureComponent {
>>>>>>> 7623be1e
    render() {
        const { items } = this.props;

        return (
            <React.Fragment>
                <header className='shadow'>
                    <div className='menu-items'>
                        <div className='menu-left'>
                            <ToggleDrawer alignment='left' footer={DrawerFooter}>
                                <AccountSwitcher />
                                <MenuDrawer />
                            </ToggleDrawer>
                            <div className='navbar-icons binary-logo'>
                                <img className='logo-img' src={Url.urlForStatic('images/trading_app/header/symbol.svg')} alt='Binary.com' />
                            </div>
                            {!!items.length &&
                                <div className='menu-links'>
                                    {items.map((item, idx) => (
                                        <BinaryLink key={idx} to={item.link_to}>
                                            <span className={item.icon} title={item.text}>{item.text}</span>
                                        </BinaryLink>
                                    ))}
                                </div>
                            }
                        </div>
                        <div className='menu-right'>
                            <AccountBalance />
                        </div>
                        <ToggleDrawer
                            icon_class='notify-toggle'
                            alignment='right'
                            icon_link={Url.urlForStatic('images/trading_app/header/icons/ic_notification_light.svg')}
                        >
                            <DrawerItem text='Alert 1'/>
                            <DrawerItem text='Alert 2'/>
                            <DrawerItem text='Alert 3'/>
                        </ToggleDrawer>
                    </div>
                </header>
            </React.Fragment>
        );
    }
}

Header.propTypes = {
    items: PropTypes.array,
};

export default Header;<|MERGE_RESOLUTION|>--- conflicted
+++ resolved
@@ -16,11 +16,7 @@
     <a href='javascript:;' onClick={requestLogout}>{localize('Log out')}</a>
 );
 
-<<<<<<< HEAD
-class Header extends React.Component {
-=======
 class Header extends React.PureComponent {
->>>>>>> 7623be1e
     render() {
         const { items } = this.props;
 
