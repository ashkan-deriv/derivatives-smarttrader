--- conflicted
+++ resolved
@@ -1,11 +1,6 @@
-<<<<<<< HEAD
-import React from 'react';
-import moment from 'moment';
-import classnames from 'classnames';
-=======
 import moment       from 'moment';
 import React        from 'react';
->>>>>>> 4cf4d6a7
+import classnames   from 'classnames';
 import { localize } from '../../../_common/localize';
 
 class Calendar extends React.Component {
