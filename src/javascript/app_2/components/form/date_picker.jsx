--- conflicted
+++ resolved
@@ -51,19 +51,9 @@
         this.setState({ active_view: 'date' });
     }
 
-<<<<<<< HEAD
-    shouldComponentUpdate(nextProps, nextState) {
-        return (this.state.active_view !== nextState.active_view)
-            || (this.state.date !== nextState.date)
-            || (this.state.selected_date !== nextState.selected_date)
-            || (this.props.minDate !== nextState.minDate)
-            || (this.props.maxDate !== nextState.maxDate)
-            || (this.props.startDate !== nextState.startDate);
-    }
-
     componentWillReceiveProps(nextProps) {
         const date = moment(this.state.date);
-        
+
         if (date.isBefore(moment(nextProps.minDate))) {
             this.setState({
                 date: nextProps.minDate,
@@ -75,8 +65,6 @@
         }
     }
 
-=======
->>>>>>> a43912d6
     setToday() {
         const now = moment().format(this.props.dateFormat);
         this.setState({
