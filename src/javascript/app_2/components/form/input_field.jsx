--- conflicted
+++ resolved
@@ -29,12 +29,9 @@
     }
 }
 
-<<<<<<< HEAD
-=======
 // ToDo: Refactor input_field
 // supports more than two different types of 'value' as a prop.
 // Quick Solution - Pass two different props to input field.
->>>>>>> 55759940
 InputField.propTypes = {
     className      : PropTypes.string,
     helper         : PropTypes.bool,
