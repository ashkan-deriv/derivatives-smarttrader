import classNames from 'classnames';
import moment     from 'moment';
import React      from 'react';
import PropTypes  from 'prop-types';
import Tooltip    from '../elements/tooltip.jsx';

class Fieldset extends React.PureComponent {
    render() {
        const field_left_class = classNames('field-info left', { icon: this.props.icon }, this.props.icon);
        let header_time;
        if (this.props.time) {
            header_time = moment(this.props.time || undefined).utc().format('YYYY-MM-DD HH:mm:ss [GMT]');
        }
        return (
            <fieldset>
                <div className='fieldset-header'>
                    <span className={field_left_class}>{this.props.header}</span>
                    <span className='field-info right'>
                        {header_time}
                        <Tooltip
                            alignment='left'
                            is_icon
                            message={this.props.tooltip || 'Message goes here.'}
                        />
                    </span>
                </div>
                {this.props.children}
            </fieldset>
        );
    }
}

<<<<<<< HEAD
=======
// ToDo:
// - Refactor Last Digit to keep the children as array type.
//   Currently last_digit.jsx returns object (React-Element) as 'children'
//   props type.
>>>>>>> 55759940
Fieldset.propTypes = {
    children: PropTypes.oneOfType([
        PropTypes.array,
        PropTypes.object,
    ]),
    header : PropTypes.string,
    icon   : PropTypes.string,
    time   : PropTypes.object,
    tooltip: PropTypes.string,
};

export default Fieldset;<|MERGE_RESOLUTION|>--- conflicted
+++ resolved
@@ -30,13 +30,10 @@
     }
 }
 
-<<<<<<< HEAD
-=======
 // ToDo:
 // - Refactor Last Digit to keep the children as array type.
 //   Currently last_digit.jsx returns object (React-Element) as 'children'
 //   props type.
->>>>>>> 55759940
 Fieldset.propTypes = {
     children: PropTypes.oneOfType([
         PropTypes.array,
