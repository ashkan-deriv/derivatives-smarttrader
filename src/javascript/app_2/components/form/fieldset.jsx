--- conflicted
+++ resolved
@@ -3,9 +3,9 @@
 import PropTypes  from 'prop-types';
 import Tooltip    from '../elements/tooltip.jsx';
 
-<<<<<<< HEAD
 const Fieldset = ({
     children,
+    className,
     header,
     icon,
     onMouseEnter,
@@ -15,49 +15,25 @@
     const field_left_class = classNames('field-info left', { icon }, icon);
 
     return (
-        <fieldset onMouseEnter={onMouseEnter} onMouseLeave={onMouseLeave}>
-            <div className='fieldset-header'>
-                <span className={field_left_class}>{header}</span>
+        <fieldset className={className}  onMouseEnter={onMouseEnter} onMouseLeave={onMouseLeave}>
+            {!!header &&
+                <div className='fieldset-header'>
+                    <span className={field_left_class}>{header}</span>
+                </div>
+            }
+            {!!tooltip &&
                 <span className='field-info right'>
-                    {!!tooltip &&
-                        <Tooltip
-                            alignment='left'
-                            icon='info'
-                            message={tooltip || 'Message goes here.'}
-                        />
-                    }
+                    <Tooltip
+                        alignment='left'
+                        icon='info'
+                        message={tooltip || 'Message goes here.'}
+                    />
                 </span>
-            </div>
+            }
             {children}
         </fieldset>
     );
 };
-=======
-class Fieldset extends React.PureComponent {
-    render() {
-        const field_left_class = classNames('field-info left', { icon: this.props.icon }, this.props.icon);
-        return (
-            <fieldset className={this.props.className}>
-                {!!this.props.header &&
-                    <div className='fieldset-header'>
-                        <span className={field_left_class}>{this.props.header}</span>
-                    </div>
-                }
-                {!!this.props.tooltip &&
-                    <span className='field-info right'>
-                        <Tooltip
-                            alignment='left'
-                            icon='info'
-                            message={this.props.tooltip || 'Message goes here.'}
-                        />
-                    </span>
-                }
-                {this.props.children}
-            </fieldset>
-        );
-    }
-}
->>>>>>> 992ea62f
 
 // ToDo:
 // - Refactor Last Digit to keep the children as array type.
@@ -68,19 +44,12 @@
         PropTypes.array,
         PropTypes.object,
     ]),
-<<<<<<< HEAD
+    className   : PropTypes.string,
     header      : PropTypes.string,
     icon        : PropTypes.string,
     onMouseEnter: PropTypes.func,
     onMouseLeave: PropTypes.func,
     tooltip     : PropTypes.string,
-=======
-    className: PropTypes.string,
-    header   : PropTypes.string,
-    icon     : PropTypes.string,
-    time     : PropTypes.object,
-    tooltip  : PropTypes.string,
->>>>>>> 992ea62f
 };
 
 export default Fieldset;