--- conflicted
+++ resolved
@@ -13,11 +13,7 @@
     WS.forget('ticks_history', callback, match_values)
 );
 
-<<<<<<< HEAD
-const SmartCharts = ({ onSymbolChange, chart_barriers }) =>  {
-=======
-const SmartCharts = ({ onSymbolChange, initial_symbol }) =>  {
->>>>>>> d6843c11
+const SmartCharts = ({ onSymbolChange, chart_barriers, initial_symbol }) =>  {
     const is_mobile = window.innerWidth <= 767;
     const barriers  = Object.keys(chart_barriers || {}).map(key => chart_barriers[key]);
 
@@ -35,11 +31,8 @@
                         },
                     });
                 }}
-<<<<<<< HEAD
                 barriers={barriers}
-=======
                 initialSymbol={initial_symbol}
->>>>>>> d6843c11
                 isMobile={is_mobile}
             />
         </React.Fragment>
