import classNames from 'classnames';
import PropTypes  from 'prop-types';
import React      from 'react';

const IconPlus = ({ className, is_disabled }) => (
<<<<<<< HEAD
    <svg className={classNames('inline-icon', className, { disabled: is_disabled })} width='16' height='16' viewBox='0 0 16 16'>
        <path className='color1-fill' fill='#5C5C5C' fillRule='evenodd' d='M8.5 7.5H13v1H8.5V13h-1V8.5H3v-1h4.5V3h1v4.5z' />
=======
    <svg className={classNames('inline-icon', className, { disabled: is_disabled })} xmlns='http://www.w3.org/2000/svg' width='16' height='16' viewBox='0 0 16 16'>
        <path className='color1-fill' fill='#7f8397' fillRule='evenodd' d='M8.5 7.5H13v1H8.5V13h-1V8.5H3v-1h4.5V3h1v4.5z' />
>>>>>>> 0282bea7
    </svg>

);

IconPlus.propTypes = {
    className  : PropTypes.string,
    is_disabled: PropTypes.bool,
};

export { IconPlus };<|MERGE_RESOLUTION|>--- conflicted
+++ resolved
@@ -3,13 +3,8 @@
 import React      from 'react';
 
 const IconPlus = ({ className, is_disabled }) => (
-<<<<<<< HEAD
-    <svg className={classNames('inline-icon', className, { disabled: is_disabled })} width='16' height='16' viewBox='0 0 16 16'>
-        <path className='color1-fill' fill='#5C5C5C' fillRule='evenodd' d='M8.5 7.5H13v1H8.5V13h-1V8.5H3v-1h4.5V3h1v4.5z' />
-=======
     <svg className={classNames('inline-icon', className, { disabled: is_disabled })} xmlns='http://www.w3.org/2000/svg' width='16' height='16' viewBox='0 0 16 16'>
         <path className='color1-fill' fill='#7f8397' fillRule='evenodd' d='M8.5 7.5H13v1H8.5V13h-1V8.5H3v-1h4.5V3h1v4.5z' />
->>>>>>> 0282bea7
     </svg>
 
 );
