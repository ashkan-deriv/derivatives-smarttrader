import classNames from 'classnames';
import PropTypes  from 'prop-types';
import React      from 'react';

const IconMinus = ({ className, is_disabled }) => (
<<<<<<< HEAD
    <svg className={classNames('inline-icon', className, { disabled: is_disabled })} width='16' height='16' viewBox='0 0 16 16'>
        <path className='color1-fill' fill='rgba(0, 0, 0, 0.8)' fillRule='evenodd' d='M3 7.5h10v1H3z' />
=======
    <svg className={classNames('inline-icon', className, { disabled: is_disabled })} xmlns='http://www.w3.org/2000/svg' width='16' height='16' viewBox='0 0 16 16'>
        <path className='color1-fill' fill='#7f8397' fillRule='evenodd' d='M3 7.5h10v1H3z' />
>>>>>>> 0282bea7
    </svg>
);

IconMinus.propTypes = {
    className  : PropTypes.string,
    is_disabled: PropTypes.bool,
};

export { IconMinus };<|MERGE_RESOLUTION|>--- conflicted
+++ resolved
@@ -3,13 +3,8 @@
 import React      from 'react';
 
 const IconMinus = ({ className, is_disabled }) => (
-<<<<<<< HEAD
-    <svg className={classNames('inline-icon', className, { disabled: is_disabled })} width='16' height='16' viewBox='0 0 16 16'>
-        <path className='color1-fill' fill='rgba(0, 0, 0, 0.8)' fillRule='evenodd' d='M3 7.5h10v1H3z' />
-=======
     <svg className={classNames('inline-icon', className, { disabled: is_disabled })} xmlns='http://www.w3.org/2000/svg' width='16' height='16' viewBox='0 0 16 16'>
         <path className='color1-fill' fill='#7f8397' fillRule='evenodd' d='M3 7.5h10v1H3z' />
->>>>>>> 0282bea7
     </svg>
 );
 
