--- conflicted
+++ resolved
@@ -8,16 +8,10 @@
     width = '16',
 }) => (
     <svg
-<<<<<<< HEAD
-       
-        width='16'
-        height='16'
-=======
         xmlns='http://www.w3.org/2000/svg'
         viewBox='0 0 16 16'
         width={width}
         height={height}
->>>>>>> 0282bea7
         className={className}
         onClick={onClick}
     >
