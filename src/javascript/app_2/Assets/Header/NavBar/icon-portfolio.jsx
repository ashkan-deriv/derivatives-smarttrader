--- conflicted
+++ resolved
@@ -3,16 +3,8 @@
 import React      from 'react';
 
 const IconPortfolio = ({ className }) => (
-<<<<<<< HEAD
-    <svg className={classNames('inline-icon', className)} width='16' height='14' viewBox='0 0 16 14'>
-        <g fill='none' fillRule='evenodd'>
-            <path fill='#000' fillOpacity='0.16' d='M5 2v-.5A1.5 1.5 0 0 1 6.5 0h3A1.5 1.5 0 0 1 11 1.5V2h3.5A1.5 1.5 0 0 1 16 3.5v9a1.5 1.5 0 0 1-1.5 1.5h-13A1.5 1.5 0 0 1 0 12.5v-9A1.5 1.5 0 0 1 1.5 2H5zm1 0h4v-.5a.5.5 0 0 0-.5-.5h-3a.5.5 0 0 0-.5.5V2z' />
-            <path fill='#FFF' fillRule='nonzero' d='M1 8.128l2.804 1.557A2.5 2.5 0 0 0 5.018 10h5.964a2.5 2.5 0 0 0 1.214-.315L15 8.128V12.5a.5.5 0 0 1-.5.5h-13a.5.5 0 0 1-.5-.5V8.128zm0-1.144V3.5a.5.5 0 0 1 .5-.5h13a.5.5 0 0 1 .5.5v3.484L11.71 8.81a1.5 1.5 0 0 1-.728.189H5.018a1.5 1.5 0 0 1-.728-.189L1 6.984zM6.5 8h3a.5.5 0 0 0 0-1h-3a.5.5 0 0 0 0 1z' />
-        </g>
-=======
     <svg className={classNames('inline-icon', className)} xmlns='http://www.w3.org/2000/svg' width='16' height='16' viewBox='0 0 16 16'>
         <path fill='rgba(0, 0, 0, 0.8)' fillRule='evenodd' d='M5 3v-.5A1.5 1.5 0 0 1 6.5 1h3A1.5 1.5 0 0 1 11 2.5V3h3.5A1.5 1.5 0 0 1 16 4.5v9a1.5 1.5 0 0 1-1.5 1.5h-13A1.5 1.5 0 0 1 0 13.5v-9A1.5 1.5 0 0 1 1.5 3H5zm1 0h4v-.5a.5.5 0 0 0-.5-.5h-3a.5.5 0 0 0-.5.5V3zM1 9.128V13.5a.5.5 0 0 0 .5.5h13a.5.5 0 0 0 .5-.5V9.128l-2.804 1.557a2.5 2.5 0 0 1-1.214.315H5.018a2.5 2.5 0 0 1-1.214-.315L1 9.128zm0-1.144L4.29 9.81a1.5 1.5 0 0 0 .728.189h5.964a1.5 1.5 0 0 0 .728-.189L15 7.984V4.5a.5.5 0 0 0-.5-.5h-13a.5.5 0 0 0-.5.5v3.484zM6.5 9a.5.5 0 0 1 0-1h3a.5.5 0 0 1 0 1h-3z' />
->>>>>>> 0282bea7
     </svg>
 );
 
