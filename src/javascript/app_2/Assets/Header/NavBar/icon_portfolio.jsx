import classNames from 'classnames';
import PropTypes  from 'prop-types';
import React      from 'react';

const IconPortfolio = ({ className }) => (
    <svg className={classNames('inline-icon', className)} xmlns='http://www.w3.org/2000/svg' width='16' height='16' viewBox='0 0 16 16'>
        <g className='color2-fill' fill='none' fillRule='evenodd' stroke='none' strokeWidth='1'>
            <g>
<<<<<<< HEAD
                <path className='color1-stroke color2-fill color3-stroke' fill='none' stroke='#2A3052' d='M1.5 14.5h13a1 1 0 0 0 1-1v-9a1 1 0 0 0-1-1h-13a1 1 0 0 0-1 1v9a1 1 0 0 0 1 1z'/>
                <path className='color1-stroke color3-stroke color4-fill' stroke='#2A3052' d='M5.5 3v-.5a1 1 0 0 1 1-1h3a1 1 0 0 1 1 1V3'/>
                <path className='color1-stroke scale-fix' stroke='#2A3052' strokeLinecap='square' d='M0 8l4.047 2.248a2 2 0 0 0 .971.252h5.964a2 2 0 0 0 .971-.252L16 8'/>
                <path className='color1-stroke' stroke='#2A3052' strokeLinecap='round' d='M6.5 8.5h3'/>
=======
                <path className='stroke-only' fill='none' stroke='#2A3052' d='M1.5 14.5h13a1 1 0 0 0 1-1v-9a1 1 0 0 0-1-1h-13a1 1 0 0 0-1 1v9a1 1 0 0 0 1 1z'/>
                <path className='stroke-only portfolio-fix' stroke='#2A3052' d='M5.5 3v-.5a1 1 0 0 1 1-1h3a1 1 0 0 1 1 1V3'/>
                <path className='stroke-only scale-fix' stroke='#2A3052' strokeLinecap='square' d='M0 8l4.047 2.248a2 2 0 0 0 .971.252h5.964a2 2 0 0 0 .971-.252L16 8'/>
                <path className='stroke-only' stroke='#2A3052' strokeLinecap='round' d='M6.5 8.5h3'/>
>>>>>>> 55cfc93f
            </g>
        </g>
    </svg>
);

IconPortfolio.propTypes = {
    className: PropTypes.string,
};

export { IconPortfolio };<|MERGE_RESOLUTION|>--- conflicted
+++ resolved
@@ -6,17 +6,10 @@
     <svg className={classNames('inline-icon', className)} xmlns='http://www.w3.org/2000/svg' width='16' height='16' viewBox='0 0 16 16'>
         <g className='color2-fill' fill='none' fillRule='evenodd' stroke='none' strokeWidth='1'>
             <g>
-<<<<<<< HEAD
                 <path className='color1-stroke color2-fill color3-stroke' fill='none' stroke='#2A3052' d='M1.5 14.5h13a1 1 0 0 0 1-1v-9a1 1 0 0 0-1-1h-13a1 1 0 0 0-1 1v9a1 1 0 0 0 1 1z'/>
-                <path className='color1-stroke color3-stroke color4-fill' stroke='#2A3052' d='M5.5 3v-.5a1 1 0 0 1 1-1h3a1 1 0 0 1 1 1V3'/>
+                <path className='color1-stroke color3-stroke color4-fill portfolio-fix' stroke='#2A3052' d='M5.5 3v-.5a1 1 0 0 1 1-1h3a1 1 0 0 1 1 1V3'/>
                 <path className='color1-stroke scale-fix' stroke='#2A3052' strokeLinecap='square' d='M0 8l4.047 2.248a2 2 0 0 0 .971.252h5.964a2 2 0 0 0 .971-.252L16 8'/>
                 <path className='color1-stroke' stroke='#2A3052' strokeLinecap='round' d='M6.5 8.5h3'/>
-=======
-                <path className='stroke-only' fill='none' stroke='#2A3052' d='M1.5 14.5h13a1 1 0 0 0 1-1v-9a1 1 0 0 0-1-1h-13a1 1 0 0 0-1 1v9a1 1 0 0 0 1 1z'/>
-                <path className='stroke-only portfolio-fix' stroke='#2A3052' d='M5.5 3v-.5a1 1 0 0 1 1-1h3a1 1 0 0 1 1 1V3'/>
-                <path className='stroke-only scale-fix' stroke='#2A3052' strokeLinecap='square' d='M0 8l4.047 2.248a2 2 0 0 0 .971.252h5.964a2 2 0 0 0 .971-.252L16 8'/>
-                <path className='stroke-only' stroke='#2A3052' strokeLinecap='round' d='M6.5 8.5h3'/>
->>>>>>> 55cfc93f
             </g>
         </g>
     </svg>
