--- conflicted
+++ resolved
@@ -1,21 +1,13 @@
 import {
     action,
-<<<<<<< HEAD
-    observable }              from 'mobx';
-import ContractType           from '../pages/trading/actions/helpers/contract_type';
-import { updateStore }        from '../pages/trading/actions/index';
-import { updateBarrierShade } from '../pages/trading/actions/helpers/chart';
-import { processPurchase }    from '../pages/trading/actions/purchase';
-import Client                 from '../../_common/base/client_base';
-=======
     observable }                          from 'mobx';
+import URLHelper                          from '../common/url_helper';
+import { updateBarrierShade }             from '../pages/trading/actions/helpers/chart';
 import ContractType                       from '../pages/trading/actions/helpers/contract_type';
+import { allowed_query_string_variables } from '../pages/trading/actions/helpers/query_string';
 import { updateStore }                    from '../pages/trading/actions/index';
-import { allowed_query_string_variables } from '../pages/trading/actions/helpers/query_string';
 import { processPurchase }                from '../pages/trading/actions/purchase';
-import URLHelper                          from '../common/url_helper';
 import Client                             from '../../_common/base/client_base';
->>>>>>> d6843c11
 
 export default class TradeStore {
     constructor(main_store) {
@@ -27,8 +19,8 @@
         // Update the url's query string by default values of the store
         const queryParams = URLHelper
             .updateQueryString(this, allowed_query_string_variables);
- 
-        // update state values from query string 
+
+        // update state values from query string
         [...queryParams].forEach(param => {
             this[param[0]] = isNaN(param[1]) ? param[1] : +param[1];
         });
