<<<<<<< HEAD
import {
    action,
    observable }     from 'mobx';
import moment        from 'moment';
import ContractType  from '../pages/trading/actions/helpers/contract_type';
import actions       from '../pages/trading/actions/index';
import Client        from '../../_common/base/client_base';
=======
import moment from 'moment';
import { observable, action } from 'mobx';
import Client from '../../app/base/client';
import ContractType from '../pages/trading/actions/helpers/contract_type';
import actions, { callProposalOnDidUpdate } from '../pages/trading/actions/index';
>>>>>>> a43912d6

export default class TradeStore {
    time_interval = undefined;

    @action.bound init() {
        this.time_interval = setInterval(actions.initTime, 1000);
        actions.getCountryAsync();

        actions.getTicks(action('getTicks', (r) => { this.tick = r; }));

        if (!Client.get('currency')) {
            actions.getCurrenciesAsync();
        }
        ContractType.buildContractTypesConfig(this.symbol).then(action(() => {
            this.contract_types_list = ContractType.getContractCategories();
        }));
    }

    @action.bound dispose() {
        clearInterval(this.time_interval);
        this.time_interval = undefined;
    }

    @action.bound handleChange(e) {
        const { name, value } = e.target;
        if (!(name in this)) {
            throw new Error(`Invalid Argument: ${name}`);
        }
        callProposalOnDidUpdate(this, { [name]: value });
    }

    // Underlying
    @observable symbols_list = { frxAUDJPY: 'AUD/JPY', AS51: 'Australian Index', HSI: 'Hong Kong Index', DEAIR: 'Airbus', frxXAUUSD: 'Gold/USD', R_10: 'Volatility 10 Index' };
    @observable symbol       = Object.keys(this.symbols_list)[0];

    // Contract Type
    @observable contract_type        = '';
    @observable contract_types_list  = {};
    @observable trade_types          = {};
    @observable contract_start_type  = '';
    @observable contract_expiry_type = '';
    @observable form_components      = [];

    // Amount
    @observable basis_list      = [];
    @observable basis           = '';
    @observable currency        = Client.get('currency');
    @observable currencies_list = {};
    @observable amount          = 5;

    // Duration
    @observable expiry_type         = 'endtime';
    @observable duration            = 15;
    @observable duration_unit       = '';
    @observable duration_units_list = [];
    @observable expiry_date         = null;
    @observable expiry_time         = '09:40 pm';

    // Barrier
    @observable barrier_count = 0;
    @observable barrier_1     = 0;
    @observable barrier_2     = 0;

    // Start Time
    @observable start_dates_list = [];
    @observable start_date       = 'now';
    @observable start_time       = '12:30 am';

    // Last Digit
    @observable last_digit = 3;

    // Test
    @observable message   = '';
    @observable tick      = '';
    @observable proposals = {};

    // TODO: retrieve from upper state
    @observable server_time = moment.utc();

    // TODO: to remove dummy portfolio value
    @observable portfolios = [
        {
            transaction_id: 32355620467,
            contract_id   : 478981052055,
            payout        : 10,
            expiry_time   : 1522886399,
            longcode      : 'Win payout if AUD/JPY is strictly higher than entry spot at close on 2018-04-04.',
            shortcode     : 'CALL_FRXAUDJPY_10_1520263325_1522886399_S0P_0',
            currency      : 'USD',
            buy_price     : 1.06,
            app_id        : 1,
            symbol        : 'AUD/JPY',
        },
        {
            transaction_id: 47272620508,
            contract_id   : 432523746528,
            payout        : 10,
            expiry_time   : 15234686345,
            longcode      : 'Win payout if AUD/JPY is strictly higher than entry spot at close on 2018-05-04.',
            shortcode     : 'CALL_FRXAUDJPY_10_1520263325_1522886399_S0P_0',
            currency      : 'USD',
            buy_price     : -55.25,
            app_id        : 1,
            symbol        : 'Australian Index',
        },
    ];
};<|MERGE_RESOLUTION|>--- conflicted
+++ resolved
@@ -1,18 +1,12 @@
-<<<<<<< HEAD
 import {
     action,
-    observable }     from 'mobx';
-import moment        from 'moment';
-import ContractType  from '../pages/trading/actions/helpers/contract_type';
-import actions       from '../pages/trading/actions/index';
-import Client        from '../../_common/base/client_base';
-=======
-import moment from 'moment';
-import { observable, action } from 'mobx';
-import Client from '../../app/base/client';
-import ContractType from '../pages/trading/actions/helpers/contract_type';
-import actions, { callProposalOnDidUpdate } from '../pages/trading/actions/index';
->>>>>>> a43912d6
+    observable }              from 'mobx';
+import moment                 from 'moment';
+import ContractType           from '../pages/trading/actions/helpers/contract_type';
+import
+    actions, {
+    callProposalOnDidUpdate } from '../pages/trading/actions/index';
+import Client                 from '../../_common/base/client_base';
 
 export default class TradeStore {
     time_interval = undefined;
