--- conflicted
+++ resolved
@@ -26,12 +26,7 @@
         if (!(name in this)) {
             throw new Error(`Invalid Argument: ${name}`);
         }
-<<<<<<< HEAD
-        updateStore(this, { [name]: value }, true);
-=======
-        this[name] = type === 'number' ? +value : value;
-        // this[name] = isNaN(value) ? value: Number(value);
->>>>>>> 1987f536
+        updateStore(this, { [name]: (type === 'number' ? +value : value) }, true);
     }
 
     // Underlying
@@ -42,12 +37,6 @@
     @observable contract_start_type  = '';
     @observable contract_type        = '';
     @observable contract_types_list  = {};
-<<<<<<< HEAD
-=======
-    @observable trade_types          = {};
-    @observable contract_start_type  = '';
-    @observable contract_expiry_type = '';
->>>>>>> 1987f536
     @observable form_components      = [];
     @observable trade_types          = {};
 
@@ -67,22 +56,13 @@
     @observable expiry_type         = 'duration';
 
     // Barrier
-<<<<<<< HEAD
-    @observable barrier_1     = 0;
-    @observable barrier_2     = 0;
+    @observable barrier_1     = '';
+    @observable barrier_2     = '';
     @observable barrier_count = 0;
 
     // Start Time
-    @observable start_date       = 'now';
+    @observable start_date       = Number(0); // Number(0) refers to 'now'
     @observable start_dates_list = [];
-=======
-    @observable barrier_1 = '';
-    @observable barrier_2 = '';
-
-    // Start Time
-    @observable start_dates_list = [];
-    @observable start_date       = Number(0); // Number(0) refers to 'now'
->>>>>>> 1987f536
     @observable start_time       = '12:30 am';
 
     // Last Digit
