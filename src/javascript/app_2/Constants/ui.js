--- conflicted
+++ resolved
@@ -1,5 +1,5 @@
 export const MAX_MOBILE_WIDTH = 767;
-<<<<<<< HEAD
+export const MAX_TABLET_WIDTH = 980;
 
 export const COLOR_CODES = {
     WHITE       : '#fff',
@@ -17,7 +17,4 @@
     DARK_BLUE   : '#15212d',
     LIGHT_BLACK : '#333',
     BLACK       : '#000',
-};
-=======
-export const MAX_TABLET_WIDTH = 980;
->>>>>>> 5d50c3b8
+};