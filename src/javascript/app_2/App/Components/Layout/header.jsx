--- conflicted
+++ resolved
@@ -2,14 +2,8 @@
 import React               from 'react';
 import { AccountBalance }  from '../Elements/account_balance.jsx';
 import AccountSwitcher     from '../Elements/account_switcher.jsx';
-<<<<<<< HEAD
-import {
-    ToggleDrawer,
-    DrawerItem }           from '../Elements/Drawer';
-=======
 import { Notifications }   from '../Elements/Notifications';
-import { ToggleDrawer }    from '../Elements/Drawer/index.jsx';
->>>>>>> 8d0f4250
+import { ToggleDrawer }    from '../Elements/Drawer';
 import { MenuDrawer }      from '../Elements/menu_drawer.jsx';
 import { BinaryLink }      from '../../routes';
 import Url                 from '../../../../_common/url';
