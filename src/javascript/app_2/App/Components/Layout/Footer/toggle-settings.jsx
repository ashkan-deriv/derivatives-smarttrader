--- conflicted
+++ resolved
@@ -1,19 +1,9 @@
-<<<<<<< HEAD
-import classNames        from 'classnames';
-import PropTypes         from 'prop-types';
-import React             from 'react';
-import { CSSTransition } from 'react-transition-group';
-import { Icon }          from 'Assets/Common';
-import { IconSettings }  from 'Assets/Footer';
-import SettingsDialog    from '../../Elements/SettingsDialog/settings-dialog.jsx';
-=======
 import classNames         from 'classnames';
 import PropTypes          from 'prop-types';
 import React              from 'react';
 import { CSSTransition }  from 'react-transition-group';
 import { SettingsDialog } from 'App/Components/Elements/SettingsDialog/settings-dialog.jsx';
 import { IconSettings }   from 'Assets/Footer';
->>>>>>> 0282bea7
 
 const ToggleSettings = ({
     hideBlur,
@@ -33,7 +23,7 @@
                 onClick={toggleSettings}
                 className={toggle_settings_class}
             >
-                <Icon icon={IconSettings} className='footer__icon ic-settings__icon' />
+                <IconSettings className='footer__icon ic-settings__icon' />
             </a>
             <CSSTransition
                 in={is_settings_visible}
