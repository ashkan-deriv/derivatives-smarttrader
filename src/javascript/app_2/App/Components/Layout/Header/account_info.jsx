--- conflicted
+++ resolved
@@ -49,19 +49,8 @@
                 </p>
             }
         </div>
-<<<<<<< HEAD
-        { typeof balance !== 'undefined' &&
-            <p className='acc-balance-amount'>
-                <i><span className={`symbols ${(currency || '').toLowerCase()}`} /></i>
-                {balance}
-            </p>
-        }
-    </div>
-);
-=======
     );
 };
->>>>>>> 0bf8a43f
 
 AccountInfo.propTypes = {
     balance           : PropTypes.string,
