--- conflicted
+++ resolved
@@ -4,51 +4,6 @@
 import { BinaryLink } from '../../Routes';
 import Url            from '../../../../../_common/url';
 
-<<<<<<< HEAD
-class MenuLinks extends React.PureComponent {
-    state = {
-        width: 0,
-        left : 0,
-    };
-
-    componentDidMount() {
-        if (!this.node) return;
-        this.updateInkbarPosition(this.node.querySelector('a[aria-current="true"]'));
-    }
-
-    onClick = (e) => {
-        if (!e.target) return;
-        this.updateInkbarPosition(e.target.closest('a'));
-    }
-
-    updateInkbarPosition = (el) => {
-        if (!el) return;
-        const { left, width } = el.getBoundingClientRect();
-        this.setState({ left, width });
-    }
-
-    render() {
-        const { items } = this.props;
-        return (
-            <React.Fragment>
-                <div className='navbar-icons binary-logo'>
-                    <img className='logo-img' src={Url.urlForStatic('images/app_2/header/symbol.svg')} alt='Binary.com' />
-                </div>
-                {!!items.length &&
-                    <div className='menu-links' ref={node => { this.node = node; }}>
-                        {items.map((item, idx) => (
-                            <BinaryLink onClick={this.onClick} key={idx} to={item.link_to}>
-                                <span title={item.text}>{item.icon}{item.text}</span>
-                            </BinaryLink>
-                        ))}
-                        <InkBar left={this.state.left} width={this.state.width} />
-                    </div>
-                }
-            </React.Fragment>
-        );
-    }
-}
-=======
 const MenuLinks = ({ items }) => (
     <React.Fragment>
         <div className='navbar-icons binary-logo'>
@@ -65,7 +20,6 @@
         }
     </React.Fragment>
 );
->>>>>>> e72b3c6e
 
 MenuLinks.propTypes = {
     items: PropTypes.arrayOf(PropTypes.shape({
