import React               from 'react';
import {
    Redirect,
    Route }                from 'react-router-dom';
<<<<<<< HEAD
import LoginPrompt         from '../Elements/login_prompt.jsx';
=======
import { default_title }   from '../../Constants/app_config';
>>>>>>> aafd2003
import routes              from '../../../Constants/routes';
import { redirectToLogin } from '../../../../_common/base/login';
import Client              from '../../../../_common/base/client_base';

const RouteWithSubRoutes = route => {
    const renderFactory = props => {
        let result = null;
        if (route.component === Redirect) {
            let to = route.to;

            // This if clause has been added just to remove '/index' from url in localhost env.
            if (route.path === routes.index) {
                const {location} = props;
                to = location.pathname.toLowerCase().replace(route.path, '');
            }
            result = <Redirect to={to} />;
        } else {
            result = (
                (route.is_authenticated && !Client.isLoggedIn()) ?
                    <LoginPrompt onLogin={redirectToLogin}>
                        <route.icon_component className='disabled' />
                    </LoginPrompt>
                    :
                    <route.component {...props} routes={route.routes}/>
            );
        }

        const title = route.title ? `${ localize(route.title) } | ` : '';
        document.title = `${ title }${ default_title }`;
        return result;
    };

    return <Route
        exact={route.exact}
        path={route.path}
        render={renderFactory}
    />;
};


export default RouteWithSubRoutes;<|MERGE_RESOLUTION|>--- conflicted
+++ resolved
@@ -2,11 +2,8 @@
 import {
     Redirect,
     Route }                from 'react-router-dom';
-<<<<<<< HEAD
 import LoginPrompt         from '../Elements/login_prompt.jsx';
-=======
 import { default_title }   from '../../Constants/app_config';
->>>>>>> aafd2003
 import routes              from '../../../Constants/routes';
 import { redirectToLogin } from '../../../../_common/base/login';
 import Client              from '../../../../_common/base/client_base';
