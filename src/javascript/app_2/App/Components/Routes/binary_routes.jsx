--- conflicted
+++ resolved
@@ -1,28 +1,16 @@
 import React              from 'react';
-<<<<<<< HEAD
-import { Switch }         from 'react-router-dom';
-=======
 import UILoader           from 'App/Components/Elements/ui_loader.jsx';
->>>>>>> e9c2415c
 import RouteWithSubRoutes from './route_with_sub_routes.jsx';
 import getRoutesConfig    from '../../Constants/routes_config';
 
 const BinaryRoutes = () => (
-<<<<<<< HEAD
-    <Switch>
-=======
     <React.Suspense fallback={<UILoader />}>
->>>>>>> e9c2415c
         {
             getRoutesConfig().map((route, idx) => (
                 <RouteWithSubRoutes key={idx} {...route} />
             ))
         }
-<<<<<<< HEAD
-    </Switch>
-=======
     </React.Suspense>
->>>>>>> e9c2415c
 );
 
 export default BinaryRoutes;