--- conflicted
+++ resolved
@@ -1,29 +1,20 @@
 import React              from 'react';
-<<<<<<< HEAD
+import { Switch }         from 'react-router-dom';
 import getRoutesConfig    from 'App/Constants/routes_config';
-=======
-import { Switch }         from 'react-router-dom';
 import UILoader           from 'App/Components/Elements/ui_loader.jsx';
->>>>>>> 44b227ac
 import RouteWithSubRoutes from './route_with_sub_routes.jsx';
 
-<<<<<<< HEAD
-const BinaryRoutes = (props) => getRoutesConfig().map((route, idx) => (
-    <RouteWithSubRoutes key={idx} {...route} {...props} />
-));
-=======
-const BinaryRoutes = () => (
+const BinaryRoutes = (props) => (
     <React.Suspense fallback={<UILoader />}>
         <Switch>
             {
                 getRoutesConfig().map((route, idx) => (
-                    <RouteWithSubRoutes key={idx} {...route} />
+                    <RouteWithSubRoutes key={idx} {...route} {...props} />
                 ))
             }
         </Switch>
     </React.Suspense>
 
 );
->>>>>>> 44b227ac
 
 export default BinaryRoutes;