--- conflicted
+++ resolved
@@ -1,18 +1,11 @@
-<<<<<<< HEAD
 import PropTypes        from 'prop-types';
 import React            from 'react';
 import classNames       from 'classnames';
-import { IconError }    from 'Assets/Common/icon_error.jsx';
-import { IconInfoBlue } from 'Assets/Common/icon_info_blue.jsx';
-import { IconWarning }  from 'Assets/Common/icon_warning.jsx';
-import { IconSuccess }  from 'Assets/Common/icon_success.jsx';
-import CloseButton      from './close_button.jsx';
-=======
-import PropTypes   from 'prop-types';
-import React       from 'react';
-import classNames  from 'classnames';
-import CloseButton from './close-button.jsx';
->>>>>>> 47c3f7eb
+import { IconError }    from 'Assets/Common/icon-error.jsx';
+import { IconInfoBlue } from 'Assets/Common/icon-info-blue.jsx';
+import { IconWarning }  from 'Assets/Common/icon-warning.jsx';
+import { IconSuccess }  from 'Assets/Common/icon-success.jsx';
+import CloseButton      from './close-button.jsx';
 import {
     DEFAULT_DELAY,
     POSITIONS,
@@ -41,16 +34,11 @@
             className={classNames('toast__body', POSITIONS.TOP_RIGHT, data.position, TYPES[data.type.toUpperCase()])}
             onClick={onClick}
         >
-<<<<<<< HEAD
             <div className='toast__body__icon'>
-                { data.type === 'ERROR'   && <IconError /> }
-                { data.type === 'INFO'    && <IconInfoBlue /> }
-                { data.type === 'SUCCESS' && <IconSuccess /> }
-                { data.type === 'WARNING' && <IconWarning /> }
-=======
-            <div className='toast__icon'>
-                <span className={classNames('toast__icon-type', `toast__icon--${data.type.toLowerCase()}`)} />
->>>>>>> 47c3f7eb
+                { data.type === 'ERROR'   && <IconError className='toast__icon-type' /> }
+                { data.type === 'INFO'    && <IconInfoBlue className='toast__icon-type' /> }
+                { data.type === 'SUCCESS' && <IconSuccess className='toast__icon-type' /> }
+                { data.type === 'WARNING' && <IconWarning className='toast__icon-type' /> }
             </div>
             <div className='toast__message'>
                 {data.message}
