--- conflicted
+++ resolved
@@ -15,11 +15,7 @@
         const wrapper = shallow(<Calendar />);
         expect(wrapper).to.have.length(1);
     });
-<<<<<<< HEAD
-
     it('should render children when passed in', () => {
         testChildren(<Calendar />);
     });
-=======
->>>>>>> dc498d35
 });