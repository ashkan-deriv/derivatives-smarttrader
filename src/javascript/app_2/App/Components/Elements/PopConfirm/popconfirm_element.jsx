import React               from 'react';
import classNames          from 'classnames';
import PropTypes           from 'prop-types';
import { IconExclamation } from '../../../../Assets/Common';
import { localize } from '../../../../../_common/localize';

const PopConfirmElement = ({
    alignment,
    cancel_text,
    confirm_text,
    is_visible,
    message,
    onClose,
    onConfirm,
    wrapperRef,
}) => {
    const popconfirm_class = classNames('popconfirm', alignment, {
        'open': is_visible,
    });
    return (
        <div ref={wrapperRef} className={popconfirm_class}>
            <div className='popconfirm-title'>
<<<<<<< HEAD
                {/* TODO - Move inline svg to sprite or component with other svg once assets are finalized */}
                <svg xmlns='http://www.w3.org/2000/svg' width='16' height='16' viewBox='0 0 16 16'>
                    <g fill='none' fillRule='evenodd'><circle cx='8' cy='8' r='8' fill='#FFC107'/>
                        <g fill='#FFF' transform='matrix(1 0 0 -1 6.5 12)'>
                            <circle cx='1.5' cy='1' r='1'/>
                            <path d='M1.5 3c.6 0 1 .4 1 1v3a1 1 0 1 1-2 0V4c0-.6.4-1 1-1z'/>
                        </g>
                    </g>
                </svg>
=======
                <IconExclamation />
>>>>>>> 98bc53b3
                <h4>{localize(message)}</h4>
            </div>
            <div className='popconfirm-buttons'>
                <div
                    className='btn flat effect'
                    onClick={onClose}
                >
                    <span>{localize(cancel_text)}</span>
                </div>
                <div
                    className='btn flat effect'
                    onClick={onConfirm}
                >
                    <span>{localize(confirm_text)}</span>
                </div>
            </div>
        </div>
    );
};

PopConfirmElement.propTypes = {
    alignment   : PropTypes.string,
    cancel_text : PropTypes.string,
    confirm_text: PropTypes.string,
    is_visible  : PropTypes.bool,
    message     : PropTypes.string,
    onConfirm   : PropTypes.func,
    onClose     : PropTypes.func,
    wrapperRef  : PropTypes.func,
};

export { PopConfirmElement };<|MERGE_RESOLUTION|>--- conflicted
+++ resolved
@@ -20,19 +20,7 @@
     return (
         <div ref={wrapperRef} className={popconfirm_class}>
             <div className='popconfirm-title'>
-<<<<<<< HEAD
-                {/* TODO - Move inline svg to sprite or component with other svg once assets are finalized */}
-                <svg xmlns='http://www.w3.org/2000/svg' width='16' height='16' viewBox='0 0 16 16'>
-                    <g fill='none' fillRule='evenodd'><circle cx='8' cy='8' r='8' fill='#FFC107'/>
-                        <g fill='#FFF' transform='matrix(1 0 0 -1 6.5 12)'>
-                            <circle cx='1.5' cy='1' r='1'/>
-                            <path d='M1.5 3c.6 0 1 .4 1 1v3a1 1 0 1 1-2 0V4c0-.6.4-1 1-1z'/>
-                        </g>
-                    </g>
-                </svg>
-=======
                 <IconExclamation />
->>>>>>> 98bc53b3
                 <h4>{localize(message)}</h4>
             </div>
             <div className='popconfirm-buttons'>
