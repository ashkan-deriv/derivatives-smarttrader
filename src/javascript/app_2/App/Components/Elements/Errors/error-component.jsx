import PropTypes     from 'prop-types';
import React         from 'react';
<<<<<<< HEAD
import {
    Icon,
    IconError }      from 'Assets/Common';
=======
>>>>>>> 310cccd8
import { localize }  from '_common/localize';
import PageError     from 'Modules/PageError';
import { routes }    from 'Constants/index';
import Localize      from '../localize.jsx';

const ErrorComponent = ({ message }) => {
    let msg = '';
    if (typeof message === 'object') {
        msg = <Localize
            str={message.str}
            replacers={message.replacers}
        />;
    } else {
        msg = message;
    }
    const refresh_message = localize('Please refresh this page to continue.');
    return (
<<<<<<< HEAD
        <div className='error__container'>
            <Icon icon={IconError} type={type} />
            <p className='error__message'>{msg || localize('Sorry, an error occured while processing your request.')}</p>
        </div>
=======
        <PageError
            header={localize('Oops, something went wrong.')}
            messages={
                msg
                    ? [
                        msg,
                        refresh_message,
                    ]
                    : [
                        localize('Sorry, an error occured while processing your request.'),
                        refresh_message,
                    ]}
            redirect_url={routes.trade}
            redirect_label={localize('Refresh')}
            buttonOnClick={() => location.reload()}
        />
>>>>>>> 310cccd8
    );
};

ErrorComponent.propTypes = {
    message: PropTypes.oneOfType([
        PropTypes.shape({
            replacers: PropTypes.object,
            str      : PropTypes.string,
        }),
        PropTypes.string,
    ]),
    type: PropTypes.string,
};

export default ErrorComponent;<|MERGE_RESOLUTION|>--- conflicted
+++ resolved
@@ -1,11 +1,5 @@
 import PropTypes     from 'prop-types';
 import React         from 'react';
-<<<<<<< HEAD
-import {
-    Icon,
-    IconError }      from 'Assets/Common';
-=======
->>>>>>> 310cccd8
 import { localize }  from '_common/localize';
 import PageError     from 'Modules/PageError';
 import { routes }    from 'Constants/index';
@@ -23,12 +17,6 @@
     }
     const refresh_message = localize('Please refresh this page to continue.');
     return (
-<<<<<<< HEAD
-        <div className='error__container'>
-            <Icon icon={IconError} type={type} />
-            <p className='error__message'>{msg || localize('Sorry, an error occured while processing your request.')}</p>
-        </div>
-=======
         <PageError
             header={localize('Oops, something went wrong.')}
             messages={
@@ -45,7 +33,6 @@
             redirect_label={localize('Refresh')}
             buttonOnClick={() => location.reload()}
         />
->>>>>>> 310cccd8
     );
 };
 
