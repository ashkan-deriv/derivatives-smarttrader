import classNames                from 'classnames';
import {
    observer,
    PropTypes as MobxPropTypes } from 'mobx-react';
import PropTypes                 from 'prop-types';
import React                     from 'react';
import { IconMinus }             from 'Assets/Common/icon_minus.jsx'; // implicit import here { IconMinus, IconPlus } from 'Assets/Common' breaks compilation
import { IconPlus }              from 'Assets/Common/icon_plus.jsx';
import Button                    from './button.jsx';
import Tooltip                   from '../Elements/tooltip.jsx';

const InputField = ({
    checked,
    className,
    data_tip,
    data_value,
    error_messages,
    fractional_digits,
    helper,
    id,
    is_disabled,
    is_float,
    is_incrementable,
    is_read_only = false,
    is_signed = false,
    label,
    max_length,
    max_value,
    min_value,
    name,
    onChange,
    onClick,
    placeholder,
    prefix,
    required,
    type,
    value,
}) => {
    const has_error = error_messages && error_messages.length;
    let has_valid_length = true;
    const max_is_disabled = max_value && +value >= +max_value;
    const min_is_disabled = min_value && +value <= +min_value;

    const changeValue = (e) => {
        if (type === 'number') {
            const is_empty = !e.target.value || e.target.value === '';
            const signed_regex = is_signed ? '(?!^([-+]0)$|^[-+]?$)^[+-]?' : '^';

            const is_number = new RegExp(`${signed_regex}(\\d*)?${is_float ? '(\\.\\d+)?' : ''}$`)
                .test(e.target.value);

            const is_not_completed_number = is_float && new RegExp(`${signed_regex}(\\.|\\d+\\.)?$`)
                .test(e.target.value);

            // This regex check whether there is any zero at the end of fractional part or not.
            const has_zero_at_end = new RegExp(`${signed_regex}(\\d+)?\\.(\\d+)?[0]+$`)
                .test(e.target.value);

            const is_scientific_notation = /e/.test(`${+e.target.value}`);

            if (max_length && fractional_digits) {
                has_valid_length = new RegExp(`${signed_regex}(\\d{0,${max_length}})(\\.\\d{0,${fractional_digits}})?$`)
                    .test(e.target.value);
            }

            if ((is_number || is_empty) && has_valid_length) {
                e.target.value = is_empty || is_signed || has_zero_at_end || is_scientific_notation
                    ? e.target.value
                    : +e.target.value;
            } else if (!is_not_completed_number) {
                e.target.value = value;
                return;
            }
        }

        onChange(e);
    };

    const incrementValue = () => {
        if  (max_is_disabled) return;

        const increment_value = (+value) + 1;
        onChange({ target: { value: increment_value, name } });
    };

    const decrementValue = () => {
        if (!value || min_is_disabled) return;

        const decrement_value = (+value) - 1;
        onChange({ target: { value: decrement_value, name } });
    };

    const onKeyPressed = (e) => {
        if (e.keyCode === 38) incrementValue(); // up-arrow pressed
        if (e.keyCode === 40) decrementValue(); // down-arrow pressed
    };

    const input =
        <input
            checked={checked ? 'checked' : ''}
            className={classNames({ error: has_error })}
            disabled={is_disabled}
            data-for={`error_tooltip_${name}`}
<<<<<<< HEAD
            data-tip={data_tip}
            data-value={data_value}
=======
            data-tip
            id={id}
>>>>>>> 608f3da8
            maxLength={fractional_digits ? max_length + fractional_digits + 1 : max_length}
            name={name}
            onKeyDown={is_incrementable ? onKeyPressed : undefined}
            onChange={changeValue}
            onClick={onClick}
            placeholder={placeholder || undefined}
            readOnly={is_read_only}
            required={required || undefined}
            type={type === 'number' ? 'text' : type}
            value={value || ''}
        />;

    const input_increment =
        <div className='input-wrapper'>
            <Button
                className={'input-wrapper__button input-wrapper__button--increment'}
                is_disabled={max_is_disabled}
                onClick={incrementValue}
            >
                <IconPlus className={'input-wrapper__icon input-wrapper__icon--plus' } is_disabled={max_is_disabled} />
            </Button>
            <Button
                className={'input-wrapper__button input-wrapper__button--decrement'}
                is_disabled={min_is_disabled}
                onClick={decrementValue}
            >
                <IconMinus className={'input-wrapper__icon input-wrapper__icon--minus'} is_disabled={min_is_disabled} />
            </Button>
            { input }
        </div>;

    return (
        <div
            className={`input-field ${className || ''}`}
        >
            <Tooltip alignment='left' message={has_error ? error_messages[0] : null }>
                {!!label &&
                    <label htmlFor={name} className='input-label'>{label}</label>
                }
                {!!prefix &&
                    <i><span className={`symbols ${prefix.toLowerCase()}`} /></i>
                }
                {!!helper &&
                    <span className='input-helper'>{helper}</span>
                }
                {is_incrementable  &&  type === 'number' ? input_increment : input}
            </Tooltip>
        </div>
    );
};

// ToDo: Refactor input_field
// supports more than two different types of 'value' as a prop.
// Quick Solution - Pass two different props to input field.
InputField.propTypes = {
    checked          : PropTypes.number,
    className        : PropTypes.string,
    error_messages   : MobxPropTypes.arrayOrObservableArray,
    fractional_digits: PropTypes.number,
    helper           : PropTypes.string,
    id               : PropTypes.string,
    is_disabled      : PropTypes.string,
    is_float         : PropTypes.bool,
    is_incrementable : PropTypes.bool,
    is_read_only     : PropTypes.bool,
    is_signed        : PropTypes.bool,
    label            : PropTypes.string,
    max_length       : PropTypes.number,
    name             : PropTypes.string,
    onChange         : PropTypes.func,
    onClick          : PropTypes.func,
    placeholder      : PropTypes.string,
    prefix           : PropTypes.string,
    required         : PropTypes.bool,
    type             : PropTypes.string,
    value            : PropTypes.oneOfType([
        PropTypes.number,
        PropTypes.string,
    ]),
};

export default observer(InputField);<|MERGE_RESOLUTION|>--- conflicted
+++ resolved
@@ -101,13 +101,9 @@
             className={classNames({ error: has_error })}
             disabled={is_disabled}
             data-for={`error_tooltip_${name}`}
-<<<<<<< HEAD
-            data-tip={data_tip}
             data-value={data_value}
-=======
             data-tip
             id={id}
->>>>>>> 608f3da8
             maxLength={fractional_digits ? max_length + fractional_digits + 1 : max_length}
             name={name}
             onKeyDown={is_incrementable ? onKeyPressed : undefined}
