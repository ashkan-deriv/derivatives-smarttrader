<<<<<<< HEAD
import { isArrayLike } from 'mobx';
import { observer }    from 'mobx-react';
import PropTypes       from 'prop-types';
import React           from 'react';
import SimpleBar       from 'simplebar-react';
import { IconArrow }   from 'Assets/Common';
=======
import { isArrayLike }   from 'mobx';
import { observer }      from 'mobx-react';
import PropTypes         from 'prop-types';
import React             from 'react';
import { CSSTransition } from 'react-transition-group';
import { IconArrow }     from 'Assets/Common';
>>>>>>> ed886b9b

class Dropdown extends React.Component {
    constructor(props) {
        super(props);
        this.handleVisibility   = this.handleVisibility.bind(this);
        this.handleSelect       = this.handleSelect.bind(this);
        this.setWrapperRef      = this.setWrapperRef.bind(this);
        this.handleClickOutside = this.handleClickOutside.bind(this);
        this.state = {
            is_list_visible: false,
        };
    }

    getDisplayText = (list, value) => {
        const findInArray = (arr_list) => (arr_list.find(item => item.value === (typeof item.value === 'number' ? +value : value)) || {}).text;
        let text = '';
        if (isArrayLike(list)) {
            text = findInArray(list);
        } else {
            Object.keys(list).some(key => {
                text = findInArray(list[key]);
                return text;
            });
        }
        return text;
    };

    componentDidMount() {
        document.addEventListener('mousedown', this.handleClickOutside);
    }

    componentWillUnmount() {
        document.removeEventListener('mousedown', this.handleClickOutside);
    }

    handleSelect(item) {
        if (item.value !== this.props.value) {
            this.props.onChange({ target: { name: this.props.name, value: item.value } });
        }
        this.handleVisibility();
    }

    setWrapperRef(node) {
        this.wrapper_ref = node;
    }

    scrollToggle(state) {
        this.is_open = state;
        // Used to disable y-scroll on body - disabled in this component for now
        // document.body.classList.toggle('no-scroll', this.is_open);
    }

    handleClickOutside(event) {
        if (this.wrapper_ref && !this.wrapper_ref.contains(event.target) && this.state.is_list_visible) {
            this.setState({ is_list_visible: false });
            this.scrollToggle(this.state.is_list_visible);
        }
    }

    handleVisibility() {
        this.setState({ is_list_visible: !this.state.is_list_visible });
        this.scrollToggle(!this.state.is_list_visible);
    }

    render() {
        // TODO: Fix list not being populated in native picker dropdown before re-enabling
        // if (this.props.is_nativepicker) {
        //     return (
        //         <NativeSelect
        //             name={this.props.name}
        //             value={this.props.value}
        //             list={this.props.list}
        //             onChange={this.props.onChange}
        //         />
        //     );
        // }
        return (
            <div
                ref={this.setWrapperRef}
                className={`dropdown-container ${this.props.className ? this.props.className : ''} ${this.state.is_list_visible ? 'show' : ''}`}
            >
                <div
                    className={`dropdown-display ${this.state.is_list_visible ? 'clicked' : ''}`}
                    onClick={this.handleVisibility}
                    onBlur={this.handleVisibility}
                >
                    <span name={this.props.name} value={this.props.value}>
                        {this.getDisplayText(this.props.list, this.props.value)}
                    </span>
                </div>
                <IconArrow className='select-arrow' />
<<<<<<< HEAD
                <div className='dropdown-list'>
                    <div className='list-container'>
                        <SimpleBar style={{ 'height': '100%' }}>
=======
                <CSSTransition
                    in={this.state.is_list_visible}
                    timeout={100}
                    classNames='dropdown-list'
                    unmountOnExit
                >
                    <div className='dropdown-list'>
                        <div className='list-container'>
>>>>>>> ed886b9b
                            {isArrayLike(this.props.list) ?
                                <Items
                                    items={this.props.list}
                                    name={this.props.name}
                                    value={this.props.value}
                                    handleSelect={this.handleSelect}
                                /> :
                                Object.keys(this.props.list).map(key => (
                                    <React.Fragment key={key}>
                                        <div className='list-label'><span>{key}</span></div>
                                        <Items
                                            items={this.props.list[key]}
                                            name={this.props.name}
                                            value={this.props.value}
                                            handleSelect={this.handleSelect}
                                        />
                                    </React.Fragment>
                                ))
                            }
<<<<<<< HEAD
                        </SimpleBar>
=======
                        </div>
>>>>>>> ed886b9b
                    </div>
                </CSSTransition>
            </div>
        );
    }
}

const Items = ({
    items,
    name,
    value,
    handleSelect,
}) => (
    items.map((item, idx) => (
        <React.Fragment key={idx}>
            <div
                className={`list-item ${ value === item.value ? 'selected' : ''}`}
                key={idx}
                name={name}
                value={item.value}
                onClick={handleSelect.bind(null, item)}
            >
                <span>{item.text}</span>
            </div>
        </React.Fragment>
    ))
);

const NativeSelect = ({
    name,
    value,
    list,
    onChange,
}) => (
    <div className='select-wrapper'>
        <select name={name} value={value} onChange={onChange}>
            {Array.isArray(list) ?
                list.map((item, idx) => (
                    <option key={idx} value={item.value}>{item.text}</option>
                ))
                :
                Object.keys(list).map(key => (
                    <React.Fragment key={key}>
                        <optgroup label={key}>
                            {list[key].map((item, idx) => (
                                <option key={idx} value={item.value}>{item.text}</option>
                            ))}
                        </optgroup>
                    </React.Fragment>
                ))}
        </select>
    </div>
);

// ToDo: Refactor Drop-down.
// It's now too risky to refactor Dropdown for 'list' and 'value' prop types.
Dropdown.propTypes = {
    className      : PropTypes.string,
    is_nativepicker: PropTypes.bool,
    list           : PropTypes.oneOfType([
        PropTypes.array,
        PropTypes.object,
    ]),
    name    : PropTypes.string,
    onChange: PropTypes.func,
    type    : PropTypes.string,
    value   : PropTypes.oneOfType([
        PropTypes.number,
        PropTypes.string,
    ]),
};

// ToDo: Refactor NativeSelect
NativeSelect.propTypes = {
    list: PropTypes.oneOfType([
        PropTypes.object,
        PropTypes.array,
    ]),
    name    : PropTypes.string,
    onChange: PropTypes.func,
    value   : PropTypes.oneOfType([
        PropTypes.number,
        PropTypes.string,
    ]),
};

export default observer(Dropdown);<|MERGE_RESOLUTION|>--- conflicted
+++ resolved
@@ -1,18 +1,10 @@
-<<<<<<< HEAD
-import { isArrayLike } from 'mobx';
-import { observer }    from 'mobx-react';
-import PropTypes       from 'prop-types';
-import React           from 'react';
-import SimpleBar       from 'simplebar-react';
-import { IconArrow }   from 'Assets/Common';
-=======
 import { isArrayLike }   from 'mobx';
 import { observer }      from 'mobx-react';
 import PropTypes         from 'prop-types';
 import React             from 'react';
 import { CSSTransition } from 'react-transition-group';
+import SimpleBar         from 'simplebar-react';
 import { IconArrow }     from 'Assets/Common';
->>>>>>> ed886b9b
 
 class Dropdown extends React.Component {
     constructor(props) {
@@ -104,11 +96,6 @@
                     </span>
                 </div>
                 <IconArrow className='select-arrow' />
-<<<<<<< HEAD
-                <div className='dropdown-list'>
-                    <div className='list-container'>
-                        <SimpleBar style={{ 'height': '100%' }}>
-=======
                 <CSSTransition
                     in={this.state.is_list_visible}
                     timeout={100}
@@ -117,31 +104,28 @@
                 >
                     <div className='dropdown-list'>
                         <div className='list-container'>
->>>>>>> ed886b9b
-                            {isArrayLike(this.props.list) ?
-                                <Items
-                                    items={this.props.list}
-                                    name={this.props.name}
-                                    value={this.props.value}
-                                    handleSelect={this.handleSelect}
-                                /> :
-                                Object.keys(this.props.list).map(key => (
-                                    <React.Fragment key={key}>
-                                        <div className='list-label'><span>{key}</span></div>
-                                        <Items
-                                            items={this.props.list[key]}
-                                            name={this.props.name}
-                                            value={this.props.value}
-                                            handleSelect={this.handleSelect}
-                                        />
-                                    </React.Fragment>
-                                ))
-                            }
-<<<<<<< HEAD
-                        </SimpleBar>
-=======
+                            <SimpleBar style={{ 'height': '100%' }}>
+                                {isArrayLike(this.props.list) ?
+                                    <Items
+                                        items={this.props.list}
+                                        name={this.props.name}
+                                        value={this.props.value}
+                                        handleSelect={this.handleSelect}
+                                    /> :
+                                    Object.keys(this.props.list).map(key => (
+                                        <React.Fragment key={key}>
+                                            <div className='list-label'><span>{key}</span></div>
+                                            <Items
+                                                items={this.props.list[key]}
+                                                name={this.props.name}
+                                                value={this.props.value}
+                                                handleSelect={this.handleSelect}
+                                            />
+                                        </React.Fragment>
+                                    ))
+                                }
+                            </SimpleBar>
                         </div>
->>>>>>> ed886b9b
                     </div>
                 </CSSTransition>
             </div>
