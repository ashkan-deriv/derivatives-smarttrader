import React         from 'react';
import PropTypes     from 'prop-types';
import { localize }  from '_common/localize';
import { urlFor }    from '_common/url';
import FullPageModal from 'App/Components/Elements/FullPageModal/full-page-modal.jsx';
import Localize      from 'App/Components/Elements/localize.jsx';
import { connect }   from 'Stores/connect';

const onConfirm = async (client) => {
    await client.switchAccount(client.virtual_account_loginid);
};

const onCancel = () => {
    window.open(urlFor('trading', undefined, undefined, true));
};

const DenialOfServiceModal = ({ client, is_visible }) => (
    <FullPageModal
        title={localize('Whoops!')}
<<<<<<< HEAD
        confirm_button_text={localize('Continue with my Virtual Account')}
        cancel_button_text={localize('Visit main website')}
=======
        confirm_button_text={localize('Continue with virtual account')}
        cancel_button_text={localize('Back to main website')}
>>>>>>> 89fc0694
        onConfirm={() => onConfirm(client)}
        onCancel={onCancel}
        is_visible={is_visible}
    >
        <Localize str='You cannot use your real money account with BinaryNex at this time.' />
    </FullPageModal>
);

DenialOfServiceModal.propTypes = {
    client    : PropTypes.object,
    is_visible: PropTypes.bool,
};

const denial_of_service = connect(
    ({ client }) => ({
        is_visible: !client.is_client_allowed_to_visit,
        client,
    }),
)(DenialOfServiceModal);
export default denial_of_service;<|MERGE_RESOLUTION|>--- conflicted
+++ resolved
@@ -17,13 +17,8 @@
 const DenialOfServiceModal = ({ client, is_visible }) => (
     <FullPageModal
         title={localize('Whoops!')}
-<<<<<<< HEAD
-        confirm_button_text={localize('Continue with my Virtual Account')}
-        cancel_button_text={localize('Visit main website')}
-=======
-        confirm_button_text={localize('Continue with virtual account')}
+        confirm_button_text={localize('Continue with Virtual Account')}
         cancel_button_text={localize('Back to main website')}
->>>>>>> 89fc0694
         onConfirm={() => onConfirm(client)}
         onCancel={onCancel}
         is_visible={is_visible}
