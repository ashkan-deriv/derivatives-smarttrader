import { PropTypes as MobxPropTypes } from 'mobx-react';
import PropTypes                      from 'prop-types';
import React                          from 'react';
import { withRouter }                 from 'react-router';
import GTM                            from '_common/base/gtm';
import { connect }                    from 'Stores/connect';
import ErrorComponent                 from '../../Components/Elements/Errors';
import BinaryRoutes                   from '../../Components/Routes';
<<<<<<< HEAD
import { connect }                    from '../../../Stores/connect';
import GTM                            from '../../../Utils/gtm';
=======
>>>>>>> 7e15e498

const Routes = (props) => {
    if (props.has_error) {
        return <ErrorComponent {...props.error} />;
    }

    GTM.pushDataLayer({ event: 'page_load' });

    return <BinaryRoutes />;
};

Routes.propTypes = {
    error    : MobxPropTypes.objectOrObservableObject,
    has_error: PropTypes.bool,
};

// need to wrap withRouter around connect
// to prevent updates on <BinaryRoutes /> from being blocked
export default withRouter(connect(
    ({ common }) => ({
        error    : common.error,
        has_error: common.has_error,
    })
)(Routes));<|MERGE_RESOLUTION|>--- conflicted
+++ resolved
@@ -2,15 +2,10 @@
 import PropTypes                      from 'prop-types';
 import React                          from 'react';
 import { withRouter }                 from 'react-router';
-import GTM                            from '_common/base/gtm';
 import { connect }                    from 'Stores/connect';
+import GTM                            from 'Utils/gtm';
 import ErrorComponent                 from '../../Components/Elements/Errors';
 import BinaryRoutes                   from '../../Components/Routes';
-<<<<<<< HEAD
-import { connect }                    from '../../../Stores/connect';
-import GTM                            from '../../../Utils/gtm';
-=======
->>>>>>> 7e15e498
 
 const Routes = (props) => {
     if (props.has_error) {
