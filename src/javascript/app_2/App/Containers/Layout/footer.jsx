--- conflicted
+++ resolved
@@ -17,12 +17,7 @@
     is_logged_in,
     is_positions_drawer_on,
     is_settings_dialog_on,
-<<<<<<< HEAD
-    network_status,
     showFullBlur,
-=======
-    showBlur,
->>>>>>> f73e6f68
     togglePositionsDrawer,
     toggleSettingsDialog,
 }) => (
@@ -67,14 +62,9 @@
 };
 
 export default connect(
-<<<<<<< HEAD
-    ({ client, common, ui }) => ({
+    ({ client, ui }) => ({
         hideFullBlur              : ui.hideFullBlur,
         is_fully_blurred          : ui.is_fully_blurred,
-=======
-    ({ client, ui }) => ({
-        hideBlur                  : ui.hideBlur,
->>>>>>> f73e6f68
         is_dark_mode              : ui.is_dark_mode_on,
         is_logged_in              : client.is_logged_in,
         is_language_dialog_visible: ui.is_language_dialog_on,
