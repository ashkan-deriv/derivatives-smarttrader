--- conflicted
+++ resolved
@@ -1,16 +1,9 @@
-<<<<<<< HEAD
+import classNames     from 'classnames';
 import { PropTypes as MobxPropTypes } from 'mobx-react';
-import PropTypes                      from 'prop-types';
-import React                          from 'react';
-import { connect }                    from 'Stores/connect';
-import ServerTime                     from '../server-time.jsx';
-=======
-import classNames     from 'classnames';
 import PropTypes      from 'prop-types';
 import React          from 'react';
 import { connect }    from 'Stores/connect';
 import ServerTime     from '../server-time.jsx';
->>>>>>> 53bcb0cf
 import {
     NetworkStatus,
     ToggleFullScreen,
@@ -18,13 +11,9 @@
     ToggleSettings }                  from '../../Components/Layout/Footer';
 
 const Footer = ({
-<<<<<<< HEAD
     active_positions,
-    hideBlur,
-=======
     hideFullBlur,
     is_fully_blurred,
->>>>>>> 53bcb0cf
     is_dark_mode,
     is_language_dialog_visible,
     is_logged_in,
@@ -77,15 +66,10 @@
 };
 
 export default connect(
-<<<<<<< HEAD
     ({ client, modules, ui }) => ({
         active_positions          : modules.portfolio.active_positions,
-        hideBlur                  : ui.hideBlur,
-=======
-    ({ client, ui }) => ({
         hideFullBlur              : ui.hideFullBlur,
         is_fully_blurred          : ui.is_fully_blurred,
->>>>>>> 53bcb0cf
         is_dark_mode              : ui.is_dark_mode_on,
         is_logged_in              : client.is_logged_in,
         is_language_dialog_visible: ui.is_language_dialog_on,
