import { PropTypes as MobxPropTypes } from 'mobx-react';
import PropTypes                      from 'prop-types';
import React                          from 'react';
import { connect }                    from 'Stores/connect';
import ServerTime                     from '../server-time.jsx';
import {
    NetworkStatus,
    ToggleFullScreen,
    TogglePositions,
    ToggleSettings }  from '../../Components/Layout/Footer';

const Footer = ({
<<<<<<< HEAD
    hideBlur,
    is_dark_mode,
=======
    active_positions,
>>>>>>> 13385f2e
    is_language_dialog_visible,
    is_logged_in,
    is_positions_drawer_on,
    is_settings_dialog_on,
    showBlur,
    togglePositionsDrawer,
    toggleSettingsDialog,
}) => (
    <React.Fragment>
        <div className='footer__links footer__links--left'>
            {
                is_logged_in &&
                <TogglePositions
                    is_positions_drawer_on={is_positions_drawer_on}
                    togglePositionsDrawer={togglePositionsDrawer}
                    positions_count={active_positions.length || 0}
                />
            }
        </div>
        <NetworkStatus />
        <ServerTime />
        <div className='footer__links'>
            <ToggleSettings
                is_dark_mode={is_dark_mode}
                is_language_visible={is_language_dialog_visible}
                is_settings_visible={is_settings_dialog_on}
                toggleSettings={toggleSettingsDialog}
                showBlur={showBlur}
                hideBlur={hideBlur}
            />
            <ToggleFullScreen />
        </div>
    </React.Fragment>
);

Footer.propTypes = {
<<<<<<< HEAD
    is_dark_mode              : PropTypes.bool,
=======
    active_positions          : MobxPropTypes.arrayOrObservableArray,
>>>>>>> 13385f2e
    is_language_dialog_visible: PropTypes.bool,
    is_logged_in              : PropTypes.bool,
    is_positions_drawer_on    : PropTypes.bool,
    is_settings_dialog_on     : PropTypes.bool,
    togglePositionsDrawer     : PropTypes.func,
    toggleSettingsDialog      : PropTypes.func,
};

export default connect(
<<<<<<< HEAD
    ({ client, ui }) => ({
        hideBlur                  : ui.hideBlur,
        is_dark_mode              : ui.is_dark_mode_on,
        is_logged_in              : client.is_logged_in,
=======
    ({ client, common, modules, ui }) => ({
        is_logged_in              : client.is_logged_in,
        active_positions          : modules.portfolio.active_positions,
        network_status            : common.network_status,
>>>>>>> 13385f2e
        is_language_dialog_visible: ui.is_language_dialog_on,
        is_positions_drawer_on    : ui.is_positions_drawer_on,
        is_settings_dialog_on     : ui.is_settings_dialog_on,
        showBlur                  : ui.showBlur,
        togglePositionsDrawer     : ui.togglePositionsDrawer,
        toggleSettingsDialog      : ui.toggleSettingsDialog,
    })
)(Footer);<|MERGE_RESOLUTION|>--- conflicted
+++ resolved
@@ -10,12 +10,9 @@
     ToggleSettings }  from '../../Components/Layout/Footer';
 
 const Footer = ({
-<<<<<<< HEAD
+    active_positions,
     hideBlur,
     is_dark_mode,
-=======
-    active_positions,
->>>>>>> 13385f2e
     is_language_dialog_visible,
     is_logged_in,
     is_positions_drawer_on,
@@ -52,11 +49,8 @@
 );
 
 Footer.propTypes = {
-<<<<<<< HEAD
+    active_positions          : MobxPropTypes.arrayOrObservableArray,
     is_dark_mode              : PropTypes.bool,
-=======
-    active_positions          : MobxPropTypes.arrayOrObservableArray,
->>>>>>> 13385f2e
     is_language_dialog_visible: PropTypes.bool,
     is_logged_in              : PropTypes.bool,
     is_positions_drawer_on    : PropTypes.bool,
@@ -66,17 +60,11 @@
 };
 
 export default connect(
-<<<<<<< HEAD
-    ({ client, ui }) => ({
+    ({ client, modules, ui }) => ({
+        active_positions          : modules.portfolio.active_positions,
         hideBlur                  : ui.hideBlur,
         is_dark_mode              : ui.is_dark_mode_on,
         is_logged_in              : client.is_logged_in,
-=======
-    ({ client, common, modules, ui }) => ({
-        is_logged_in              : client.is_logged_in,
-        active_positions          : modules.portfolio.active_positions,
-        network_status            : common.network_status,
->>>>>>> 13385f2e
         is_language_dialog_visible: ui.is_language_dialog_on,
         is_positions_drawer_on    : ui.is_positions_drawer_on,
         is_settings_dialog_on     : ui.is_settings_dialog_on,
