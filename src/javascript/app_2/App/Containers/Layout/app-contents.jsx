--- conflicted
+++ resolved
@@ -7,11 +7,11 @@
 import InstallPWA     from './install-pwa.jsx';
 
 const AppContents = ({
-<<<<<<< HEAD
     addNotificationBar,
     children,
-    is_blurred,
+    is_app_blurred,
     is_contract_mode,
+    is_fully_blurred,
     is_logged_in,
     is_positions_drawer_on,
     setPWAPromptEvent,
@@ -37,27 +37,8 @@
             className={classNames('app-contents', {
                 'app-contents--show-positions-drawer': is_positions_drawer_on,
                 'app-contents--contract-mode'        : is_contract_mode,
-                'app-contents--is-blurred'           : is_blurred,
+                'app-contents--is-blurred'           : (is_fully_blurred || is_app_blurred),
             })}
-=======
-    children, is_contract_mode,
-    is_positions_drawer_on,
-    is_app_blurred,
-    is_fully_blurred,
-}) => (
-    <div
-        id='app_contents'
-        className={classNames('app-contents', {
-            'app-contents--show-positions-drawer': is_positions_drawer_on,
-            'app-contents--contract-mode'        : is_contract_mode,
-            'app-contents--is-blurred'           : (is_fully_blurred || is_app_blurred),
-        })}
-    >
-        {/* Calculate height of user screen and offset height of header and footer */}
-        <Scrollbars
-            autoHide
-            style={{ height: 'calc(100vh - 83px)' }}
->>>>>>> e6709837
         >
             {/* Calculate height of user screen and offset height of header and footer */}
             <Scrollbars
@@ -84,15 +65,11 @@
     ({ client, modules, ui }) => ({
         is_logged_in          : client.is_logged_in,
         is_contract_mode      : modules.smart_chart.is_contract_mode,
-<<<<<<< HEAD
-        is_blurred            : ui.is_blurred,
+        is_app_blurred        : ui.is_app_blurred,
+        is_fully_blurred      : ui.is_fully_blurred,
         is_positions_drawer_on: ui.is_positions_drawer_on,
         addNotificationBar    : ui.addNotificationBar,
         pwa_prompt_event      : ui.pwa_prompt_event,
         setPWAPromptEvent     : ui.setPWAPromptEvent,
-=======
-        is_app_blurred        : ui.is_app_blurred,
-        is_fully_blurred      : ui.is_fully_blurred,
->>>>>>> e6709837
     })
 )(AppContents));