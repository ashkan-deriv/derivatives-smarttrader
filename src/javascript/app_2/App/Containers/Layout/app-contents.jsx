import classNames     from 'classnames';
import PropTypes      from 'prop-types';
import React          from 'react';
import { withRouter } from 'react-router';
import { Scrollbars } from 'tt-react-custom-scrollbars';
import { connect }    from 'Stores/connect';
<<<<<<< HEAD
import Loading        from '../../../../../templates/app_2/components/loading.jsx';

const AppContents = ({
    children,
    is_contract_mode,
    is_positions_drawer_on,
    is_app_blurred,
    is_dark_mode,
    is_fully_blurred,
    is_loading,
    loading_status,
}) => (
    <React.Fragment>
        { is_loading && <Loading status={loading_status} theme={is_dark_mode ? 'dark' : 'light'} /> }
=======
import InstallPWA     from './install-pwa.jsx';

const AppContents = ({
    addNotificationBar,
    children,
    is_app_blurred,
    is_contract_mode,
    is_fully_blurred,
    is_logged_in,
    is_positions_drawer_on,
    setPWAPromptEvent,
}) => {
    if (is_logged_in) {
        window.addEventListener('beforeinstallprompt', e => {
            console.log('Going to show the installation prompt'); // eslint-disable-line no-console

            e.preventDefault();

            setPWAPromptEvent(e);
            addNotificationBar({
                content : <InstallPWA />,
                autoShow: 10000, // show after 10 secs
                msg_type: 'pwa',
            });
        });
    }

    return (
>>>>>>> 7cba7bf9
        <div
            id='app_contents'
            className={classNames('app-contents', {
                'app-contents--show-positions-drawer': is_positions_drawer_on,
                'app-contents--contract-mode'        : is_contract_mode,
                'app-contents--is-blurred'           : (is_fully_blurred || is_app_blurred),
            })}
        >
            {/* Calculate height of user screen and offset height of header and footer */}
            <Scrollbars
                autoHide
                style={{ height: 'calc(100vh - 83px)' }}
            >
                {children}
            </Scrollbars>
        </div>
<<<<<<< HEAD
    </React.Fragment>
);

AppContents.propTypes = {
    children              : PropTypes.any,
    is_app_blurred        : PropTypes.bool,
    is_contract_mode      : PropTypes.bool,
    is_dark_mode          : PropTypes.bool,
    is_fully_blurred      : PropTypes.bool,
    is_loading            : PropTypes.bool,
    is_positions_drawer_on: PropTypes.bool,
    loading_status        : PropTypes.string,
=======
    );
};

AppContents.propTypes = {
    addNotificationBar    : PropTypes.func,
    children              : PropTypes.any,
    is_blurred            : PropTypes.bool,
    is_contract_mode      : PropTypes.bool,
    is_logged_in          : PropTypes.bool,
    is_positions_drawer_on: PropTypes.bool,
    setPWAPromptEvent     : PropTypes.func,
>>>>>>> 7cba7bf9
};

export default withRouter(connect(
    ({ client, modules, ui }) => ({
        is_logged_in          : client.is_logged_in,
        is_contract_mode      : modules.smart_chart.is_contract_mode,
        is_app_blurred        : ui.is_app_blurred,
        is_dark_mode          : ui.is_dark_mode_on,
        is_fully_blurred      : ui.is_fully_blurred,
<<<<<<< HEAD
        is_loading            : ui.is_loading,
        loading_status        : modules.trade.loading_status,
=======
        is_positions_drawer_on: ui.is_positions_drawer_on,
        addNotificationBar    : ui.addNotificationBar,
        pwa_prompt_event      : ui.pwa_prompt_event,
        setPWAPromptEvent     : ui.setPWAPromptEvent,
>>>>>>> 7cba7bf9
    })
)(AppContents));<|MERGE_RESOLUTION|>--- conflicted
+++ resolved
@@ -4,32 +4,20 @@
 import { withRouter } from 'react-router';
 import { Scrollbars } from 'tt-react-custom-scrollbars';
 import { connect }    from 'Stores/connect';
-<<<<<<< HEAD
+import InstallPWA     from './install-pwa.jsx';
 import Loading        from '../../../../../templates/app_2/components/loading.jsx';
-
-const AppContents = ({
-    children,
-    is_contract_mode,
-    is_positions_drawer_on,
-    is_app_blurred,
-    is_dark_mode,
-    is_fully_blurred,
-    is_loading,
-    loading_status,
-}) => (
-    <React.Fragment>
-        { is_loading && <Loading status={loading_status} theme={is_dark_mode ? 'dark' : 'light'} /> }
-=======
-import InstallPWA     from './install-pwa.jsx';
 
 const AppContents = ({
     addNotificationBar,
     children,
     is_app_blurred,
     is_contract_mode,
+    is_dark_mode,
     is_fully_blurred,
+    is_loading,
     is_logged_in,
     is_positions_drawer_on,
+    loading_status,
     setPWAPromptEvent,
 }) => {
     if (is_logged_in) {
@@ -48,66 +36,55 @@
     }
 
     return (
->>>>>>> 7cba7bf9
-        <div
-            id='app_contents'
-            className={classNames('app-contents', {
-                'app-contents--show-positions-drawer': is_positions_drawer_on,
-                'app-contents--contract-mode'        : is_contract_mode,
-                'app-contents--is-blurred'           : (is_fully_blurred || is_app_blurred),
-            })}
-        >
-            {/* Calculate height of user screen and offset height of header and footer */}
-            <Scrollbars
-                autoHide
-                style={{ height: 'calc(100vh - 83px)' }}
+        <React.Fragment>
+            { is_loading && <Loading status={loading_status} theme={is_dark_mode ? 'dark' : 'light'} /> }
+            <div
+                id='app_contents'
+                className={classNames('app-contents', {
+                    'app-contents--show-positions-drawer': is_positions_drawer_on,
+                    'app-contents--contract-mode'        : is_contract_mode,
+                    'app-contents--is-blurred'           : (is_fully_blurred || is_app_blurred),
+                })}
             >
-                {children}
-            </Scrollbars>
-        </div>
-<<<<<<< HEAD
-    </React.Fragment>
-);
+                {/* Calculate height of user screen and offset height of header and footer */}
+                <Scrollbars
+                    autoHide
+                    style={{ height: 'calc(100vh - 83px)' }}
+                >
+                    {children}
+                </Scrollbars>
+            </div>
+        </React.Fragment>
+    );
+};
 
 AppContents.propTypes = {
+    addNotificationBar    : PropTypes.func,
     children              : PropTypes.any,
     is_app_blurred        : PropTypes.bool,
     is_contract_mode      : PropTypes.bool,
     is_dark_mode          : PropTypes.bool,
     is_fully_blurred      : PropTypes.bool,
     is_loading            : PropTypes.bool,
+    is_logged_in          : PropTypes.bool,
     is_positions_drawer_on: PropTypes.bool,
     loading_status        : PropTypes.string,
-=======
-    );
-};
-
-AppContents.propTypes = {
-    addNotificationBar    : PropTypes.func,
-    children              : PropTypes.any,
-    is_blurred            : PropTypes.bool,
-    is_contract_mode      : PropTypes.bool,
-    is_logged_in          : PropTypes.bool,
-    is_positions_drawer_on: PropTypes.bool,
+    pwa_prompt_event      : PropTypes.object,
     setPWAPromptEvent     : PropTypes.func,
->>>>>>> 7cba7bf9
 };
 
 export default withRouter(connect(
     ({ client, modules, ui }) => ({
-        is_logged_in          : client.is_logged_in,
+        addNotificationBar    : ui.addNotificationBar,
+        is_app_blurred        : ui.is_app_blurred,
         is_contract_mode      : modules.smart_chart.is_contract_mode,
-        is_app_blurred        : ui.is_app_blurred,
         is_dark_mode          : ui.is_dark_mode_on,
         is_fully_blurred      : ui.is_fully_blurred,
-<<<<<<< HEAD
         is_loading            : ui.is_loading,
+        is_logged_in          : client.is_logged_in,
+        is_positions_drawer_on: ui.is_positions_drawer_on,
         loading_status        : modules.trade.loading_status,
-=======
-        is_positions_drawer_on: ui.is_positions_drawer_on,
-        addNotificationBar    : ui.addNotificationBar,
         pwa_prompt_event      : ui.pwa_prompt_event,
         setPWAPromptEvent     : ui.setPWAPromptEvent,
->>>>>>> 7cba7bf9
     })
 )(AppContents));