--- conflicted
+++ resolved
@@ -52,15 +52,6 @@
 );
 
 Header.propTypes = {
-<<<<<<< HEAD
-    balance       : PropTypes.string,
-    can_upgrade   : PropTypes.bool,
-    currency      : PropTypes.string,
-    is_dark_mode  : PropTypes.bool, // TODO: add dark theme handler
-    is_logged_in  : PropTypes.bool,
-    loginid       : PropTypes.string,
-    onClickUpgrade: PropTypes.func, // TODO: add click handler
-=======
     balance             : PropTypes.string,
     can_upgrade         : PropTypes.bool,
     currency            : PropTypes.string,
@@ -70,7 +61,6 @@
     is_logged_in        : PropTypes.bool,
     onClickUpgrade      : PropTypes.func, // TODO: add click handler
     toggleAccountsDialog: PropTypes.func,
->>>>>>> 0bf8a43f
 };
 
 // need to wrap withRouter around connect
