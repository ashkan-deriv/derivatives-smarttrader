--- conflicted
+++ resolved
@@ -21,20 +21,18 @@
     can_upgrade_to,
     currency,
     is_acc_switcher_on,
-<<<<<<< HEAD
-=======
     is_fully_blurred,
-    // is_install_button_visible,
->>>>>>> e6709837
     is_logged_in,
     is_mobile,
     is_virtual,
     loginid,
     onClickUpgrade,
     toggleAccountsDialog,
-<<<<<<< HEAD
 }) => (
-    <header className='header'>
+    <header className={classNames('header', {
+        'header--is-blurred': is_fully_blurred,
+    })}
+    >
         <div className='header__menu-items'>
             <div className='header__menu-left'>
                 {is_mobile && <ToggleMenuDrawer />}
@@ -59,38 +57,6 @@
                             />
                             { !!(can_upgrade_to && is_virtual) &&
                             <UpgradeButton
-=======
-}) => {
-
-    window.addEventListener('beforeinstallprompt', e => {
-        console.log('Going to show the installation prompt'); // eslint-disable-line no-console
-
-        e.preventDefault();
-
-        setPWAPromptEvent(e);
-        showInstallButton();
-
-    });
-
-    return (
-        <header className={classNames('header', {
-            'header--is-blurred': is_fully_blurred,
-        })}
-        >
-            <div className='header__menu-items'>
-                <div className='header__menu-left'>
-                    {is_mobile && <ToggleMenuDrawer />}
-                    <MenuLinks
-                        is_logged_in={is_logged_in}
-                        items={header_links}
-                    />
-                </div>
-                <div className='header__menu-right'>
-                    <div className='acc-info__container'>
-                        {/* TODO: uncomment to show PWA Install button */}
-                        {/* { is_install_button_visible && is_logged_in &&
-                            <InstallPWAButton
->>>>>>> e6709837
                                 className='acc-info__button'
                                 onClick={() => {
                                     window.open(urlFor('user/accounts', undefined, undefined, true));
@@ -114,46 +80,25 @@
 );
 
 Header.propTypes = {
-<<<<<<< HEAD
     balance             : PropTypes.string,
     can_upgrade         : PropTypes.bool,
     can_upgrade_to      : PropTypes.string,
     currency            : PropTypes.string,
     is_acc_switcher_on  : PropTypes.bool,
     is_dark_mode        : PropTypes.bool,
+    is_fully_blurred    : PropTypes.bool,
     is_logged_in        : PropTypes.bool,
     is_mobile           : PropTypes.bool,
     is_virtual          : PropTypes.bool,
     loginid             : PropTypes.string,
     onClickUpgrade      : PropTypes.func,
     toggleAccountsDialog: PropTypes.func,
-=======
-    balance                  : PropTypes.string,
-    can_upgrade              : PropTypes.bool,
-    can_upgrade_to           : PropTypes.string,
-    currency                 : PropTypes.string,
-    hideInstallButton        : PropTypes.func,
-    is_acc_switcher_on       : PropTypes.bool,
-    is_dark_mode             : PropTypes.bool,
-    is_fully_blurred         : PropTypes.bool,
-    is_install_button_visible: PropTypes.bool,
-    is_logged_in             : PropTypes.bool,
-    is_mobile                : PropTypes.bool,
-    is_virtual               : PropTypes.bool,
-    loginid                  : PropTypes.string,
-    onClickUpgrade           : PropTypes.func,
-    pwa_prompt_event         : PropTypes.object, // TODO: add click handler
-    setPWAPromptEvent        : PropTypes.func,
-    showInstallButton        : PropTypes.func,
-    toggleAccountsDialog     : PropTypes.func,
->>>>>>> e6709837
 };
 
 // need to wrap withRouter around connect
 // to prevent updates on <MenuLinks /> from being blocked
 export default withRouter(connect(
     ({ client, ui }) => ({
-<<<<<<< HEAD
         balance             : client.balance,
         can_upgrade         : client.can_upgrade,
         can_upgrade_to      : client.can_upgrade_to,
@@ -163,26 +108,8 @@
         loginid             : client.loginid,
         is_acc_switcher_on  : ui.is_accounts_switcher_on,
         is_dark_mode        : ui.is_dark_mode_on,
+        is_fully_blurred    : ui.is_fully_blurred,
         is_mobile           : ui.is_mobile,
         toggleAccountsDialog: ui.toggleAccountsDialog,
-=======
-        balance                  : client.balance,
-        can_upgrade              : client.can_upgrade,
-        can_upgrade_to           : client.can_upgrade_to,
-        currency                 : client.currency,
-        is_logged_in             : client.is_logged_in,
-        is_virtual               : client.is_virtual,
-        loginid                  : client.loginid,
-        hideInstallButton        : ui.hideInstallButton,
-        is_acc_switcher_on       : ui.is_accounts_switcher_on,
-        is_fully_blurred         : ui.is_fully_blurred,
-        is_dark_mode             : ui.is_dark_mode_on,
-        is_install_button_visible: ui.is_install_button_visible,
-        is_mobile                : ui.is_mobile,
-        pwa_prompt_event         : ui.pwa_prompt_event,
-        setPWAPromptEvent        : ui.setPWAPromptEvent,
-        showInstallButton        : ui.showInstallButton,
-        toggleAccountsDialog     : ui.toggleAccountsDialog,
->>>>>>> e6709837
     })
 )(Header));