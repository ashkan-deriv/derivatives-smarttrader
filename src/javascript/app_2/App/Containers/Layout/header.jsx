import PropTypes       from 'prop-types';
import React           from 'react';
import { withRouter }  from 'react-router';
import { formatMoney } from '_common/base/currency_base';
import { urlFor }      from '_common/url';
import {
    AccountInfo,
    DepositButton,
    LoginButton,
    MenuLinks,
    SignupButton,
    ToggleMenuDrawer,
    UpgradeButton }    from 'App/Components/Layout/Header';
import header_links    from 'App/Constants/header-links';
import { connect }     from 'Stores/connect';

const Header = ({
    balance,
    can_upgrade,
    can_upgrade_to,
    currency,
    is_acc_switcher_on,
    is_logged_in,
    is_mobile,
    is_virtual,
    loginid,
    onClickUpgrade,
    toggleAccountsDialog,
}) => (
    <header className='header'>
        <div className='header__menu-items'>
            <div className='header__menu-left'>
                {is_mobile && <ToggleMenuDrawer />}
                <MenuLinks
                    is_logged_in={is_logged_in}
                    items={header_links}
                />
            </div>
            <div className='header__menu-right'>
                <div className='acc-info__container'>
                    { is_logged_in ?
                        <React.Fragment>
                            <AccountInfo
                                balance={formatMoney(currency, balance, true)}
                                is_upgrade_enabled={can_upgrade}
                                is_virtual={is_virtual}
                                onClickUpgrade={onClickUpgrade}
                                currency={currency}
                                loginid={loginid}
                                is_dialog_on={is_acc_switcher_on}
                                toggleDialog={toggleAccountsDialog}
                            />
<<<<<<< HEAD
                            { !!(can_upgrade_to && is_virtual) &&
                            <UpgradeButton className='acc-info__button' />
                            }
                            { !(is_virtual) &&
                            <DepositButton className='acc-info__button' />
                            }
                        </React.Fragment>
                        :
                        <React.Fragment>
                            <LoginButton className='acc-info__button' />
                            <SignupButton className='acc-info__button' />
                        </React.Fragment>
                    }
=======
                        } */}
                        { is_logged_in ?
                            <React.Fragment>
                                <AccountInfo
                                    balance={formatMoney(currency, balance, true)}
                                    is_upgrade_enabled={can_upgrade}
                                    is_virtual={is_virtual}
                                    onClickUpgrade={onClickUpgrade}
                                    currency={currency}
                                    loginid={loginid}
                                    is_dialog_on={is_acc_switcher_on}
                                    toggleDialog={toggleAccountsDialog}
                                />
                                { !!(can_upgrade_to && is_virtual) &&
                                <UpgradeButton
                                    className='acc-info__button'
                                    onClick={() => {
                                        window.open(urlFor('user/accounts', undefined, undefined, true));
                                    }}
                                />
                                }
                                { !(is_virtual) &&
                                <DepositButton className='acc-info__button' />
                                }
                            </React.Fragment>
                            :
                            <React.Fragment>
                                <LoginButton className='acc-info__button' />
                                <SignupButton className='acc-info__button' />
                            </React.Fragment>
                        }
                    </div>
>>>>>>> 22d28ed6
                </div>
            </div>
        </div>
    </header>
);

Header.propTypes = {
    balance             : PropTypes.string,
    can_upgrade         : PropTypes.bool,
    can_upgrade_to      : PropTypes.string,
    currency            : PropTypes.string,
    is_acc_switcher_on  : PropTypes.bool,
    is_dark_mode        : PropTypes.bool,
    is_logged_in        : PropTypes.bool,
    is_mobile           : PropTypes.bool,
    is_virtual          : PropTypes.bool,
    loginid             : PropTypes.string,
    onClickUpgrade      : PropTypes.func,
    toggleAccountsDialog: PropTypes.func,
};

// need to wrap withRouter around connect
// to prevent updates on <MenuLinks /> from being blocked
export default withRouter(connect(
    ({ client, ui }) => ({
        balance             : client.balance,
        can_upgrade         : client.can_upgrade,
        can_upgrade_to      : client.can_upgrade_to,
        currency            : client.currency,
        is_logged_in        : client.is_logged_in,
        is_virtual          : client.is_virtual,
        loginid             : client.loginid,
        is_acc_switcher_on  : ui.is_accounts_switcher_on,
        is_dark_mode        : ui.is_dark_mode_on,
        is_mobile           : ui.is_mobile,
        toggleAccountsDialog: ui.toggleAccountsDialog,
    })
)(Header));<|MERGE_RESOLUTION|>--- conflicted
+++ resolved
@@ -50,9 +50,13 @@
                                 is_dialog_on={is_acc_switcher_on}
                                 toggleDialog={toggleAccountsDialog}
                             />
-<<<<<<< HEAD
                             { !!(can_upgrade_to && is_virtual) &&
-                            <UpgradeButton className='acc-info__button' />
+                            <UpgradeButton
+                                className='acc-info__button'
+                                onClick={() => {
+                                    window.open(urlFor('user/accounts', undefined, undefined, true));
+                                }}
+                            />
                             }
                             { !(is_virtual) &&
                             <DepositButton className='acc-info__button' />
@@ -64,40 +68,6 @@
                             <SignupButton className='acc-info__button' />
                         </React.Fragment>
                     }
-=======
-                        } */}
-                        { is_logged_in ?
-                            <React.Fragment>
-                                <AccountInfo
-                                    balance={formatMoney(currency, balance, true)}
-                                    is_upgrade_enabled={can_upgrade}
-                                    is_virtual={is_virtual}
-                                    onClickUpgrade={onClickUpgrade}
-                                    currency={currency}
-                                    loginid={loginid}
-                                    is_dialog_on={is_acc_switcher_on}
-                                    toggleDialog={toggleAccountsDialog}
-                                />
-                                { !!(can_upgrade_to && is_virtual) &&
-                                <UpgradeButton
-                                    className='acc-info__button'
-                                    onClick={() => {
-                                        window.open(urlFor('user/accounts', undefined, undefined, true));
-                                    }}
-                                />
-                                }
-                                { !(is_virtual) &&
-                                <DepositButton className='acc-info__button' />
-                                }
-                            </React.Fragment>
-                            :
-                            <React.Fragment>
-                                <LoginButton className='acc-info__button' />
-                                <SignupButton className='acc-info__button' />
-                            </React.Fragment>
-                        }
-                    </div>
->>>>>>> 22d28ed6
                 </div>
             </div>
         </div>
