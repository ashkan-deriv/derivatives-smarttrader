--- conflicted
+++ resolved
@@ -1,7 +1,6 @@
 import classNames      from 'classnames';
 import PropTypes       from 'prop-types';
 import React           from 'react';
-import classNames      from 'classnames';
 import { withRouter }  from 'react-router';
 import { formatMoney } from '_common/base/currency_base';
 import { urlFor }      from '_common/url';
@@ -49,14 +48,11 @@
     });
 
     return (
-<<<<<<< HEAD
-        <header className={classNames('header', { 'header__show': !is_loading })}>
-=======
         <header className={classNames('header', {
             'header--is-blurred': is_fully_blurred,
+            'header--show'      : !is_loading,
         })}
         >
->>>>>>> b7eb7564
             <div className='header__menu-items'>
                 <div className='header__menu-left'>
                     {is_mobile && <ToggleMenuDrawer />}
