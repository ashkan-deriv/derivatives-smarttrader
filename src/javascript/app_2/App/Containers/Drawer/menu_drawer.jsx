--- conflicted
+++ resolved
@@ -11,10 +11,6 @@
 import { connect }       from '../../../Stores/connect';
 import Client            from '../../../../_common/base/client_base';
 import { localize }      from '../../../../_common/localize';
-<<<<<<< HEAD
-=======
-
->>>>>>> 459f3a68
 
 const MenuDrawer = ({
     is_dark_mode,
@@ -47,12 +43,12 @@
                     link_to={routes.statement}
                 />
                 <hr />
-                {/* Disabled until design is ready
                 <DrawerToggle
                     text={localize('Dark Mode')}
                     toggle={toggleDarkMode}
                     to_toggle={is_dark_mode}
                 />
+                {/* Disabled until design is ready
                 <DrawerToggle
                     text={localize('Purchase Confirmation')}
                     toggle={togglePurchaseConfirmation}
@@ -95,10 +91,10 @@
     togglePurchaseLock        : PropTypes.func,
 };
 
-<<<<<<< HEAD
 export default connect(
     ({ ui }) => ({
         is_dark_mode              : ui.is_dark_mode_on,
+        is_mobile                 : ui.is_mobile,
         is_portfolio_drawer_on    : ui.is_portfolio_drawer_on,
         is_purchase_confirmed     : ui.is_purchase_confirm_on,
         is_purchase_locked        : ui.is_purchase_lock_on,
@@ -106,21 +102,5 @@
         togglePortfolioDrawer     : ui.togglePortfolioDrawer,
         togglePurchaseConfirmation: ui.togglePurchaseConfirmation,
         togglePurchaseLock        : ui.togglePurchaseLock,
-        is_mobile                 : ui.is_mobile,
     })
-)(MenuDrawer);
-=======
-const menu_drawer_component = connect(({ ui }) => ({
-    is_dark_mode              : ui.is_dark_mode_on,
-    is_mobile                 : ui.is_mobile,
-    is_portfolio_drawer_on    : ui.is_portfolio_drawer_on,
-    is_purchase_confirmed     : ui.is_purchase_confirm_on,
-    is_purchase_locked        : ui.is_purchase_lock_on,
-    toggleDarkMode            : ui.toggleDarkMode,
-    togglePortfolioDrawer     : ui.togglePortfolioDrawer,
-    togglePurchaseConfirmation: ui.togglePurchaseConfirmation,
-    togglePurchaseLock        : ui.togglePurchaseLock,
-}))(MenuDrawer);
-
-export { menu_drawer_component as MenuDrawer };
->>>>>>> 459f3a68
+)(MenuDrawer);