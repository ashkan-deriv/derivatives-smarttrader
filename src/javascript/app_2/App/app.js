// import { configure }              from 'mobx';
import PropTypes                     from 'prop-types';
import React                         from 'react';
import { render }                    from 'react-dom';
import { BrowserRouter as Router }   from 'react-router-dom';
import PortfolioDrawer               from './Components/Elements/PortfolioDrawer';
import AppContents                   from './Containers/Layout/app_contents.jsx';
import Footer                        from './Containers/Layout/footer.jsx';
import Header                        from './Containers/Layout/header.jsx';
import ThemeWrapper                  from './Containers/Layout/theme_wrapper.jsx';
import { IconTrade,
         IconPortfolio,
         IconStatement }             from '../Assets/Header/NavBar';
import Routes                        from './Containers/Routes/routes.jsx';
import { routes }                    from '../Constants';
import NetworkMonitor                from '../Services/network_monitor';
import RootStore                     from '../Stores';
import { MobxProvider }              from '../Stores/connect';
import Client                        from '../../_common/base/client_base';
import { getAll as getAllLanguages } from '../../_common/language';
import { localize }                  from '../../_common/localize';

// configure({ enforceActions: true }); // disabled for SmartCharts compatibility

const initApp = () => {
    Client.init();

    const root_store = new RootStore();

    NetworkMonitor.init(root_store);

    root_store.modules.trade.init();

    const app = document.getElementById('binary_app');
    if (app) {
        render(<BinaryApp root_store={root_store} />, app);
    }
};

/*
 * Retrieves basename from current url
 *
 * @return {string} returns the basename of current url
 */
const getBasename = () => {
    const regex_string = `(.*(${Object.keys(getAllLanguages()).join('|')})/app(/index\\.html)?).*`;
    const basename = new RegExp(regex_string, 'ig').exec(window.location.pathname);

    if (basename && basename.length) {
        return basename[1];
    }

    return '/en/app/';
};

const BinaryApp = ({ root_store }) => (
    <Router basename={ getBasename() }>
        <MobxProvider store={root_store}>
            <ThemeWrapper>
                <div id='header'>
                    <Header
                        items={[
                            { icon: <IconTrade className='header-icon' />,     text: localize('Trade'),     link_to: routes.trade },
                            { icon: <IconPortfolio className='header-icon' />, text: localize('Portfolio'), link_to: routes.portfolio },
                            { icon: <IconStatement className='header-icon' />, text: localize('Statement'), link_to: routes.statement },
                            // TODO
                            // Hide the Cashier button until its implementation is completed.
<<<<<<< HEAD
                            // { icon: <IconCashier />,   text: localize('Cashier') },
=======
                            // { icon: 'cashier',   text: localize('Cashier') },
>>>>>>> 960e9940
                        ]}
                    />
                </div>

                <AppContents>
                    <Routes />
                </AppContents>

                <PortfolioDrawer />

                <footer id='footer'>
                    <Footer />
                </footer>
            </ThemeWrapper>
        </MobxProvider>
    </Router>
);

BinaryApp.propTypes = {
    root_store: PropTypes.object,
};

export default initApp;<|MERGE_RESOLUTION|>--- conflicted
+++ resolved
@@ -65,11 +65,7 @@
                             { icon: <IconStatement className='header-icon' />, text: localize('Statement'), link_to: routes.statement },
                             // TODO
                             // Hide the Cashier button until its implementation is completed.
-<<<<<<< HEAD
                             // { icon: <IconCashier />,   text: localize('Cashier') },
-=======
-                            // { icon: 'cashier',   text: localize('Cashier') },
->>>>>>> 960e9940
                         ]}
                     />
                 </div>
