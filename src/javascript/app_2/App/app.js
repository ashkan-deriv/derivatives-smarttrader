--- conflicted
+++ resolved
@@ -5,15 +5,11 @@
 import { BrowserRouter as Router }   from 'react-router-dom';
 import Footer                        from './Containers/Layout/footer.jsx';
 import Header                        from './Containers/Layout/header.jsx';
-<<<<<<< HEAD
 import ThemeWrapper                  from './Containers/Layout/theme_wrapper.jsx';
 import { IconTrade,
          IconPortfolio,
          IconStatement }             from '../Assets/Header/NavBar';
-import BinaryRoutes                  from './Components/Routes';
-=======
 import Routes                        from './Containers/Routes/routes.jsx';
->>>>>>> 5d50c3b8
 import { routes }                    from '../Constants';
 import NetworkMonitor                from '../Services/network_monitor';
 import RootStore                     from '../Stores';
