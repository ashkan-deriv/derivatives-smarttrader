// import { configure }              from 'mobx';
import PropTypes                     from 'prop-types';
import React                         from 'react';
import { render }                    from 'react-dom';
import { BrowserRouter as Router }   from 'react-router-dom';
import Footer                        from './Containers/Layout/footer.jsx';
import Header                        from './Containers/Layout/header.jsx';
<<<<<<< HEAD
import Theme                         from '../App/Containers/Layout/theme.jsx';
import { BinaryRoutes }              from './routes';
=======
import BinaryRoutes                  from './Components/Routes';
import { routes }                    from '../Constants';
>>>>>>> 99409652
import NetworkMonitor                from '../Services/network_monitor';
import RootStore                     from '../Stores';
import { MobxProvider }              from '../Stores/connect';
import Client                        from '../../_common/base/client_base';
import { getAll as getAllLanguages } from '../../_common/language';
import { localize }                  from '../../_common/localize';

// configure({ enforceActions: true }); // disabled for SmartCharts compatibility

const initApp = () => {
    Client.init();

    const root_store = new RootStore();

    NetworkMonitor.init(root_store);

    root_store.modules.trade.init();

    const app = document.getElementById('binary_app');
    if (app) {
        render(<BinaryApp root_store={root_store} />, app);
    }
};

/*
 * Retrieves basename from current url
 *
 * @return {string} returns the basename of current url
 */
const getBasename = () => {
    const regex_string = `(.*(${Object.keys(getAllLanguages()).join('|')})/app(/index\\.html)?).*`;
    const basename = new RegExp(regex_string, 'ig').exec(window.location.pathname);

    if (basename && basename.length) {
        return basename[1];
    }

    return '/en/app/';
};

const BinaryApp = ({ root_store }) => (
    <Router basename={ getBasename() }>
        <MobxProvider store={root_store}>
            <Theme>
                <div id='header'>
                    <Header
                        items={[
                            { icon: 'trade',     text: localize('Trade'),     link_to: routes.trade },
                            { icon: 'portfolio', text: localize('Portfolio'), link_to: routes.portfolio },
                            { icon: 'statement', text: localize('Statement'), link_to: routes.statement },
                            // TODO
                            // Hide the Cashier button until its implementaiton is completed.
                            // { icon: 'cashier',   text: localize('Cashier') },
                        ]}
                    />
                </div>
                <div id='app_contents' className='app-contents'>
                    <BinaryRoutes />
                </div>
                <footer id='footer'>
                    <Footer />
                </footer>
            </Theme>
        </MobxProvider>
    </Router>
);

BinaryApp.propTypes = {
    root_store: PropTypes.object,
};

export default initApp;<|MERGE_RESOLUTION|>--- conflicted
+++ resolved
@@ -5,13 +5,9 @@
 import { BrowserRouter as Router }   from 'react-router-dom';
 import Footer                        from './Containers/Layout/footer.jsx';
 import Header                        from './Containers/Layout/header.jsx';
-<<<<<<< HEAD
 import Theme                         from '../App/Containers/Layout/theme.jsx';
-import { BinaryRoutes }              from './routes';
-=======
 import BinaryRoutes                  from './Components/Routes';
 import { routes }                    from '../Constants';
->>>>>>> 99409652
 import NetworkMonitor                from '../Services/network_monitor';
 import RootStore                     from '../Stores';
 import { MobxProvider }              from '../Stores/connect';
