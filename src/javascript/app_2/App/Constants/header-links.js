--- conflicted
+++ resolved
@@ -1,27 +1,13 @@
-<<<<<<< HEAD
-import React        from 'react';
-import { localize } from '_common/localize';
-import { Icon }     from 'Assets/Common';
-import {
-    IconReports,
-    IconTrade }     from 'Assets/Header/NavBar/index';
-import { routes }   from 'Constants/index';
-
-const header_links = [
-    {
-        icon   : <Icon icon={IconTrade} className='header__icon' />,
-        text   : localize('Trade'),
-=======
-import React             from 'react';
-import { localize }      from '_common/localize';
-// import { IconStatement } from 'Assets/Header/NavBar/index';
-import { routes }        from 'Constants/index';
+import React           from 'react';
+import { localize }    from '_common/localize';
+import { Icon }        from 'Assets/Common';
+import { IconReports } from 'Assets/Header/NavBar/index';
+import { routes }      from 'Constants/index';
 
 const header_links = [
     {
         logo   : <div className='header__logo'>{localize('BETA')}</div>,
         text   : localize('BinaryNex'),
->>>>>>> 3867305b
         link_to: routes.trade,
     },
     {
