import PropTypes                   from 'prop-types';
import React                       from 'react';
import { BrowserRouter as Router } from 'react-router-dom';
import getBaseName                 from 'Utils/URL/base-name';
import { MobxProvider }            from 'Stores/connect';
import ErrorBoundary               from './Components/Elements/Errors/error-boundary.jsx';
import PositionsDrawer             from './Components/Elements/PositionsDrawer';
import { POSITIONS }               from './Components/Elements/ToastMessage';
import ToastMessage                from './Containers/toast-message.jsx';
import AppContents                 from './Containers/Layout/app-contents.jsx';
import Footer                      from './Containers/Layout/footer.jsx';
import Header                      from './Containers/Layout/header.jsx';
import Routes                      from './Containers/Routes/routes.jsx';
import DenialOfServiceModal        from './Containers/DenialOfServiceModal';
<<<<<<< HEAD
import Wip                         from './Containers/Wip';
=======
import MarketUnavailableModal      from './Containers/MarketUnavailableModal';
import ServicesErrorModal          from './Containers/ServicesErrorModal';
>>>>>>> f4112daf

const App = ({ root_store }) => (
    <Router basename={getBaseName()}>
        <MobxProvider store={root_store}>
<<<<<<< HEAD
            {
                root_store.ui.is_mobile || root_store.ui.is_tablet ?
                    <Wip /> :
                    <React.Fragment>
                        <div className='header'>
                            <Header />
                        </div>
                        <ErrorBoundary>
                            <AppContents>
                                <Routes />
                                <PositionsDrawer />
                                <ToastMessage position={POSITIONS.TOP_RIGHT} />
                            </AppContents>
                            <DenialOfServiceModal />
                        </ErrorBoundary>
                        <footer className='footer'>
                            <Footer />
                        </footer>
                    </React.Fragment>
            }
=======
            <React.Fragment>
                <div className='header'>
                    <Header />
                </div>
                <ErrorBoundary>
                    <AppContents>
                        <Routes />
                        <PositionsDrawer />
                        <ToastMessage position={POSITIONS.TOP_RIGHT} />
                    </AppContents>
                    <DenialOfServiceModal />
                    <MarketUnavailableModal />
                    <ServicesErrorModal />
                </ErrorBoundary>
                <footer className='footer'>
                    <Footer />
                </footer>
            </React.Fragment>
>>>>>>> f4112daf
        </MobxProvider>
    </Router>
);

App.propTypes = {
    root_store: PropTypes.object,
};

export default App;<|MERGE_RESOLUTION|>--- conflicted
+++ resolved
@@ -12,17 +12,13 @@
 import Header                      from './Containers/Layout/header.jsx';
 import Routes                      from './Containers/Routes/routes.jsx';
 import DenialOfServiceModal        from './Containers/DenialOfServiceModal';
-<<<<<<< HEAD
+import MarketUnavailableModal      from './Containers/MarketUnavailableModal'
+import ServicesErrorModal          from './Containers/ServicesErrorModal';
 import Wip                         from './Containers/Wip';
-=======
-import MarketUnavailableModal      from './Containers/MarketUnavailableModal';
-import ServicesErrorModal          from './Containers/ServicesErrorModal';
->>>>>>> f4112daf
 
 const App = ({ root_store }) => (
     <Router basename={getBaseName()}>
         <MobxProvider store={root_store}>
-<<<<<<< HEAD
             {
                 root_store.ui.is_mobile || root_store.ui.is_tablet ?
                     <Wip /> :
@@ -37,32 +33,14 @@
                                 <ToastMessage position={POSITIONS.TOP_RIGHT} />
                             </AppContents>
                             <DenialOfServiceModal />
+                            <MarketUnavailableModal />
+                            <ServicesErrorModal />
                         </ErrorBoundary>
                         <footer className='footer'>
                             <Footer />
                         </footer>
                     </React.Fragment>
             }
-=======
-            <React.Fragment>
-                <div className='header'>
-                    <Header />
-                </div>
-                <ErrorBoundary>
-                    <AppContents>
-                        <Routes />
-                        <PositionsDrawer />
-                        <ToastMessage position={POSITIONS.TOP_RIGHT} />
-                    </AppContents>
-                    <DenialOfServiceModal />
-                    <MarketUnavailableModal />
-                    <ServicesErrorModal />
-                </ErrorBoundary>
-                <footer className='footer'>
-                    <Footer />
-                </footer>
-            </React.Fragment>
->>>>>>> f4112daf
         </MobxProvider>
     </Router>
 );
