import PropTypes                   from 'prop-types';
import React                       from 'react';
import { BrowserRouter as Router } from 'react-router-dom';
import getBaseName                 from 'Utils/URL/base-name';
import { MobxProvider }            from 'Stores/connect';
import ErrorBoundary               from './Components/Elements/Errors/error-boundary.jsx';
import PositionsDrawer             from './Components/Elements/PositionsDrawer';
import { POSITIONS }               from './Components/Elements/ToastMessage';
import PushNotification            from './Containers/push-notification.jsx';
import ToastMessage                from './Containers/toast-message.jsx';
import AppContents                 from './Containers/Layout/app-contents.jsx';
import Footer                      from './Containers/Layout/footer.jsx';
import Header                      from './Containers/Layout/header.jsx';
import Routes                      from './Containers/Routes/routes.jsx';
import DenialOfServiceModal        from './Containers/DenialOfServiceModal';
import MarketUnavailableModal      from './Containers/MarketUnavailableModal';
import ServicesErrorModal          from './Containers/ServicesErrorModal';
import Wip                         from './Containers/Wip';

const App = ({ root_store }) => (
    <Router basename={getBaseName()}>
        <MobxProvider store={root_store}>
<<<<<<< HEAD
            <React.Fragment>
                <div className='header'>
                    <Header />
                </div>
                <ErrorBoundary>
                    <AppContents>
                        <Routes />
                        <PositionsDrawer />
                        <ToastMessage position={POSITIONS.TOP_RIGHT} />
                        <PushNotification />
                    </AppContents>
                    <DenialOfServiceModal />
                    <MarketUnavailableModal />
                    <ServicesErrorModal />
                </ErrorBoundary>
                <footer className='footer'>
                    <Footer />
                </footer>
            </React.Fragment>
=======
            {
                root_store.ui.is_mobile || root_store.ui.is_tablet ?
                    <Wip /> :
                    <React.Fragment>
                        <div className='header'>
                            <Header />
                        </div>
                        <ErrorBoundary>
                            <AppContents>
                                <Routes />
                                <PositionsDrawer />
                                <ToastMessage position={POSITIONS.TOP_RIGHT} />
                            </AppContents>
                            <DenialOfServiceModal />
                            <MarketUnavailableModal />
                            <ServicesErrorModal />
                        </ErrorBoundary>
                        <footer className='footer'>
                            <Footer />
                        </footer>
                    </React.Fragment>
            }
>>>>>>> 22d28ed6
        </MobxProvider>
    </Router>
);

App.propTypes = {
    root_store: PropTypes.object,
};

export default App;<|MERGE_RESOLUTION|>--- conflicted
+++ resolved
@@ -20,30 +20,10 @@
 const App = ({ root_store }) => (
     <Router basename={getBaseName()}>
         <MobxProvider store={root_store}>
-<<<<<<< HEAD
-            <React.Fragment>
-                <div className='header'>
-                    <Header />
-                </div>
-                <ErrorBoundary>
-                    <AppContents>
-                        <Routes />
-                        <PositionsDrawer />
-                        <ToastMessage position={POSITIONS.TOP_RIGHT} />
-                        <PushNotification />
-                    </AppContents>
-                    <DenialOfServiceModal />
-                    <MarketUnavailableModal />
-                    <ServicesErrorModal />
-                </ErrorBoundary>
-                <footer className='footer'>
-                    <Footer />
-                </footer>
-            </React.Fragment>
-=======
             {
                 root_store.ui.is_mobile || root_store.ui.is_tablet ?
-                    <Wip /> :
+                    <Wip />
+                    :
                     <React.Fragment>
                         <div className='header'>
                             <Header />
@@ -53,6 +33,7 @@
                                 <Routes />
                                 <PositionsDrawer />
                                 <ToastMessage position={POSITIONS.TOP_RIGHT} />
+                                <PushNotification />
                             </AppContents>
                             <DenialOfServiceModal />
                             <MarketUnavailableModal />
@@ -63,7 +44,6 @@
                         </footer>
                     </React.Fragment>
             }
->>>>>>> 22d28ed6
         </MobxProvider>
     </Router>
 );
