--- conflicted
+++ resolved
@@ -14,14 +14,6 @@
 import Routes                      from './Containers/Routes/routes.jsx';
 import DenialOfServiceModal        from './Components/Elements/DenialOfServiceModal';
 
-<<<<<<< HEAD
-// Conditionally loading mobx only on development builds.
-// see https://github.com/mobxjs/mobx-react-devtools/issues/66
-const { Fragment } = React;
-const DevTools     = process.env.NODE_ENV !== 'production' ? require('mobx-react-devtools').default : Fragment;
-
-=======
->>>>>>> ce1047b0
 const App = ({ root_store }) => (
     <Router basename={getBaseName()}>
         <MobxProvider store={root_store}>
