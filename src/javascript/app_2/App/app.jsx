import PropTypes                   from 'prop-types';
import React                       from 'react';
import { BrowserRouter as Router } from 'react-router-dom';
import getBaseName                 from 'Utils/URL/base-name';
import { MobxProvider }            from 'Stores/connect';
import ErrorBoundary               from './Components/Elements/Errors/error-boundary.jsx';
import { POSITIONS }               from './Components/Elements/ToastMessage';
import ToastMessage                from './Containers/toast-message.jsx';
import AppContents                 from './Containers/Layout/app-contents.jsx';
import Footer                      from './Containers/Layout/footer.jsx';
import Header                      from './Containers/Layout/header.jsx';
import Routes                      from './Containers/Routes/routes.jsx';
import DenialOfServiceModal        from './Containers/DenialOfServiceModal';
import MarketUnavailableModal      from './Containers/MarketUnavailableModal';
import ServicesErrorModal          from './Containers/ServicesErrorModal';
import Wip                         from './Containers/Wip';

const App = ({ root_store }) => (
    <Router basename={getBaseName()}>
        <MobxProvider store={root_store}>
<<<<<<< HEAD
            <React.Fragment>
                <div className='header'>
                    <Header />
                </div>
                <ErrorBoundary>
                    <AppContents>
                        <Routes />
                        <ToastMessage position={POSITIONS.TOP_RIGHT} />
                    </AppContents>
                    <DenialOfServiceModal />
                    <MarketUnavailableModal />
                    <ServicesErrorModal />
                </ErrorBoundary>
                <Footer />
            </React.Fragment>
=======
            {
                root_store.ui.is_mobile || root_store.ui.is_tablet ?
                    <Wip /> :
                    <React.Fragment>
                        <div className='header'>
                            <Header />
                        </div>
                        <ErrorBoundary>
                            <AppContents>
                                <Routes />
                                <PositionsDrawer />
                                <ToastMessage position={POSITIONS.TOP_RIGHT} />
                            </AppContents>
                            <DenialOfServiceModal />
                            <MarketUnavailableModal />
                            <ServicesErrorModal />
                        </ErrorBoundary>
                        <footer className='footer'>
                            <Footer />
                        </footer>
                    </React.Fragment>
            }
>>>>>>> fdb5e1fd
        </MobxProvider>
    </Router>
);

App.propTypes = {
    root_store: PropTypes.object,
};

export default App;<|MERGE_RESOLUTION|>--- conflicted
+++ resolved
@@ -18,23 +18,6 @@
 const App = ({ root_store }) => (
     <Router basename={getBaseName()}>
         <MobxProvider store={root_store}>
-<<<<<<< HEAD
-            <React.Fragment>
-                <div className='header'>
-                    <Header />
-                </div>
-                <ErrorBoundary>
-                    <AppContents>
-                        <Routes />
-                        <ToastMessage position={POSITIONS.TOP_RIGHT} />
-                    </AppContents>
-                    <DenialOfServiceModal />
-                    <MarketUnavailableModal />
-                    <ServicesErrorModal />
-                </ErrorBoundary>
-                <Footer />
-            </React.Fragment>
-=======
             {
                 root_store.ui.is_mobile || root_store.ui.is_tablet ?
                     <Wip /> :
@@ -45,19 +28,15 @@
                         <ErrorBoundary>
                             <AppContents>
                                 <Routes />
-                                <PositionsDrawer />
                                 <ToastMessage position={POSITIONS.TOP_RIGHT} />
                             </AppContents>
                             <DenialOfServiceModal />
                             <MarketUnavailableModal />
                             <ServicesErrorModal />
                         </ErrorBoundary>
-                        <footer className='footer'>
-                            <Footer />
-                        </footer>
+                        <Footer />
                     </React.Fragment>
             }
->>>>>>> fdb5e1fd
         </MobxProvider>
     </Router>
 );
