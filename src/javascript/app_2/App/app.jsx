import PropTypes                   from 'prop-types';
import React                       from 'react';
import { BrowserRouter as Router } from 'react-router-dom';
import getBaseName                 from 'Utils/URL/base-name';
import { MobxProvider }            from 'Stores/connect';
import ErrorBoundary               from './Components/Elements/Errors/error-boundary.jsx';
import PositionsDrawer             from './Components/Elements/PositionsDrawer';
import { POSITIONS }               from './Components/Elements/ToastMessage';
import ToastMessage                from './Containers/toast-message.jsx';
import AppContents                 from './Containers/Layout/app-contents.jsx';
import Footer                      from './Containers/Layout/footer.jsx';
import Header                      from './Containers/Layout/header.jsx';
import Routes                      from './Containers/Routes/routes.jsx';
import DenialOfServiceModal        from './Containers/DenialOfServiceModal';
<<<<<<< HEAD
import ServicesErrorModal          from './Containers/ServicesErrorModal';
=======
import MarketUnavailableModal      from './Containers/MarketUnavailableModal';
>>>>>>> 53f57891

const App = ({ root_store }) => (
    <Router basename={getBaseName()}>
        <MobxProvider store={root_store}>
            <React.Fragment>
                <div className='header'>
                    <Header />
                </div>
                <ErrorBoundary>
                    <AppContents>
                        <Routes />
                        <PositionsDrawer />
                        <ToastMessage position={POSITIONS.TOP_RIGHT} />
                    </AppContents>
                    <DenialOfServiceModal />
<<<<<<< HEAD
                    <ServicesErrorModal />
=======
                    <MarketUnavailableModal />
>>>>>>> 53f57891
                </ErrorBoundary>
                <footer className='footer'>
                    <Footer />
                </footer>
            </React.Fragment>
        </MobxProvider>
    </Router>
);

App.propTypes = {
    root_store: PropTypes.object,
};

export default App;<|MERGE_RESOLUTION|>--- conflicted
+++ resolved
@@ -12,11 +12,8 @@
 import Header                      from './Containers/Layout/header.jsx';
 import Routes                      from './Containers/Routes/routes.jsx';
 import DenialOfServiceModal        from './Containers/DenialOfServiceModal';
-<<<<<<< HEAD
+import MarketUnavailableModal      from './Containers/MarketUnavailableModal';
 import ServicesErrorModal          from './Containers/ServicesErrorModal';
-=======
-import MarketUnavailableModal      from './Containers/MarketUnavailableModal';
->>>>>>> 53f57891
 
 const App = ({ root_store }) => (
     <Router basename={getBaseName()}>
@@ -32,11 +29,8 @@
                         <ToastMessage position={POSITIONS.TOP_RIGHT} />
                     </AppContents>
                     <DenialOfServiceModal />
-<<<<<<< HEAD
+                    <MarketUnavailableModal />
                     <ServicesErrorModal />
-=======
-                    <MarketUnavailableModal />
->>>>>>> 53f57891
                 </ErrorBoundary>
                 <footer className='footer'>
                     <Footer />
