import BinarySocket from '../../app/base/socket';
import SubscriptionManager from './subscription_manager';

const DAO = (() => {
    const getActiveSymbols = () => BinarySocket.send({ active_symbols: 'brief' });

    const getContractsFor = (symbol) => BinarySocket.send({ contracts_for: symbol });

    const getPayoutCurrencies = () => BinarySocket.send({ payout_currencies: 1 });

    const getWebsiteStatus = () => BinarySocket.send({ website_status: 1 });

<<<<<<< HEAD
    const getStatement = (limit, offset, date_boundaries) => BinarySocket.send({
        statement  : 1,
        description: 1,
        limit,
        offset,
        ...date_boundaries,
    });

    const getTicks = (symbol, cb) => BinarySocket.send({ ticks: symbol, subscribe: 1 }, { callback: cb });
=======
    // ----- Streaming calls -----
    const subscribeTicks = (symbol, cb, should_forget_first) =>
        SubscriptionManager.subscribe('ticks', { ticks: symbol, subscribe: 1 }, cb, should_forget_first);

    const forget = (msg_type, cb) => SubscriptionManager.forget(msg_type, cb);

    const forgetAll = (...msg_types) => SubscriptionManager.forgetAll(...msg_types);
>>>>>>> 37bcd656

    return {
        getActiveSymbols,
        getContractsFor,
        getPayoutCurrencies,
        getWebsiteStatus,
<<<<<<< HEAD
        getStatement,
        getTicks,
=======
        subscribeTicks,
        forget,
        forgetAll,
>>>>>>> 37bcd656
    };
})();

export default DAO;<|MERGE_RESOLUTION|>--- conflicted
+++ resolved
@@ -10,7 +10,6 @@
 
     const getWebsiteStatus = () => BinarySocket.send({ website_status: 1 });
 
-<<<<<<< HEAD
     const getStatement = (limit, offset, date_boundaries) => BinarySocket.send({
         statement  : 1,
         description: 1,
@@ -19,8 +18,6 @@
         ...date_boundaries,
     });
 
-    const getTicks = (symbol, cb) => BinarySocket.send({ ticks: symbol, subscribe: 1 }, { callback: cb });
-=======
     // ----- Streaming calls -----
     const subscribeTicks = (symbol, cb, should_forget_first) =>
         SubscriptionManager.subscribe('ticks', { ticks: symbol, subscribe: 1 }, cb, should_forget_first);
@@ -28,21 +25,16 @@
     const forget = (msg_type, cb) => SubscriptionManager.forget(msg_type, cb);
 
     const forgetAll = (...msg_types) => SubscriptionManager.forgetAll(...msg_types);
->>>>>>> 37bcd656
 
     return {
         getActiveSymbols,
         getContractsFor,
         getPayoutCurrencies,
         getWebsiteStatus,
-<<<<<<< HEAD
         getStatement,
-        getTicks,
-=======
         subscribeTicks,
         forget,
         forgetAll,
->>>>>>> 37bcd656
     };
 })();
 
