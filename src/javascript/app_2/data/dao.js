--- conflicted
+++ resolved
@@ -66,14 +66,11 @@
         getSelfExclusion,
         getSettings,
         getWebsiteStatus,
-<<<<<<< HEAD
         getStatement,
-=======
         sendLogout,
 
         // streams
         subscribeBalance,
->>>>>>> 4cf4d6a7
         subscribeTicks,
         subscribeWebsiteStatus,
         forget,
