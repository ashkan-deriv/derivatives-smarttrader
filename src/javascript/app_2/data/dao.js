--- conflicted
+++ resolved
@@ -54,13 +54,11 @@
     const subscribeBalance = (cb) =>
         SubscriptionManager.subscribe('balance', { balance: 1, subscribe: 1 }, cb);
 
-<<<<<<< HEAD
+    const subscribeProposal = (req, cb, should_forget_first) =>
+        SubscriptionManager.subscribe('proposal', req, cb, should_forget_first);
+
     const subscribeProposalOpenContract = (cb, should_forget_first) =>
         SubscriptionManager.subscribe('proposal_open_contract', { proposal_open_contract: 1, subscribe: 1 }, cb, should_forget_first);
-=======
-    const subscribeProposal = (req, cb, should_forget_first) =>
-        SubscriptionManager.subscribe('proposal', req, cb, should_forget_first);
->>>>>>> 7623be1e
 
     const subscribeTicks = (symbol, cb, should_forget_first) =>
         SubscriptionManager.subscribe('ticks', { ticks: symbol, subscribe: 1 }, cb, should_forget_first);
@@ -109,13 +107,10 @@
         sendRequest,
         subscribeBalance,
         subscribeProposal,
+        subscribeProposalOpenContract,
         subscribeTicks,
-<<<<<<< HEAD
+        subscribeTicksHistory,
         subscribeTransaction,
-        subscribeProposalOpenContract,
-=======
-        subscribeTicksHistory,
->>>>>>> 7623be1e
         subscribeWebsiteStatus,
         forget,
         forgetAll,
