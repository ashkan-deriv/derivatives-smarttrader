import SubscriptionManager from './subscription_manager';
<<<<<<< HEAD
import BinarySocket        from '../../_common/base/socket_base';
=======
import { isEmptyObject }   from '../../_common/utility';
>>>>>>> 86d240af

const DAO = (() => {
    const getAccountStatus = () =>
        BinarySocket.send({ get_account_status: 1 });

    const getActiveSymbols = () =>
        BinarySocket.send({ active_symbols: 'brief' });

    const getContractsFor = (symbol) =>
        BinarySocket.send({ contracts_for: symbol });

    const getLandingCompany = (residence) =>
        BinarySocket.send({ landing_company: residence });

    const getMt5LoginList = () =>
        BinarySocket.send({ mt5_login_list: 1 });

    const getPayoutCurrencies = () =>
        BinarySocket.send({ payout_currencies: 1 });

    const getSelfExclusion = () =>
        BinarySocket.send({ get_self_exclusion: 1 });

    const getSettings = () =>
        BinarySocket.send({ get_settings: 1 });

    const getWebsiteStatus = () =>
        BinarySocket.send({ website_status: 1 });

    const sendLogout = () =>
        BinarySocket.send({ logout: 1 });

    const getStatement = (limit, offset, date_boundaries) => BinarySocket.send({
        statement  : 1,
        description: 1,
        limit,
        offset,
        ...date_boundaries,
    });

    // ----- Streaming calls -----
    const subscribeBalance = (cb) =>
        SubscriptionManager.subscribe('balance', { balance: 1, subscribe: 1 }, cb);

    const subscribeProposal = (req, cb, should_forget_first) =>
        SubscriptionManager.subscribe('proposal', req, cb, should_forget_first);

    const subscribeTicks = (symbol, cb, should_forget_first) =>
        SubscriptionManager.subscribe('ticks', { ticks: symbol, subscribe: 1 }, cb, should_forget_first);

    const subscribeWebsiteStatus = (cb) =>
        SubscriptionManager.subscribe('website_status', { website_status: 1, subscribe: 1 }, cb);

    const forget = (msg_type, cb) =>
        SubscriptionManager.forget(msg_type, cb);

    const forgetAll = (...msg_types) =>
        SubscriptionManager.forgetAll(...msg_types);

    // ------ SmartCharts calls ----
    const subscribeTicksHistory = (request_object, cb, should_forget_first) =>
        SubscriptionManager.subscribe('ticks_history', request_object, cb, should_forget_first);

    const sendRequest = (request_object) => (
        Promise.resolve(
            !isEmptyObject(request_object) ?
                BinarySocket.send(request_object) :
                {}
        )
    );

    return {
        getAccountStatus,
        getActiveSymbols,
        getContractsFor,
        getLandingCompany,
        getMt5LoginList,
        getPayoutCurrencies,
        getSelfExclusion,
        getSettings,
        getWebsiteStatus,
        getStatement,
        sendLogout,

        // streams
        sendRequest,
        subscribeBalance,
        subscribeProposal,
        subscribeTicks,
        subscribeTicksHistory,
        subscribeWebsiteStatus,
        forget,
        forgetAll,
    };
})();

export default DAO;<|MERGE_RESOLUTION|>--- conflicted
+++ resolved
@@ -1,9 +1,6 @@
 import SubscriptionManager from './subscription_manager';
-<<<<<<< HEAD
 import BinarySocket        from '../../_common/base/socket_base';
-=======
 import { isEmptyObject }   from '../../_common/utility';
->>>>>>> 86d240af
 
 const DAO = (() => {
     const getAccountStatus = () =>
