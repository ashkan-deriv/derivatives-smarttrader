const localize     = require('../../_common/localize').localize;
const TabSelector  = require('../../_common/tab_selector');
<<<<<<< HEAD
=======
const Login        = require('../../app/base/login');
>>>>>>> eb3cc90e
const BinarySocket = require('../../app/base/socket');
const FormManager  = require('../../app/common/form_manager');

const Home = (() => {
    let clients_country;

    const onLoad = () => {
        TabSelector.onLoad();

        BinarySocket.wait('website_status').then((response) => {
            clients_country = response.website_status.clients_country;

            // we need to initiate selector after it becoming visible
            TabSelector.repositionSelector();

            const form_id = '#frm_verify_email';
            FormManager.init(form_id, [
                { selector: '#email', validations: ['req', 'email'], request_field: 'verify_email' },
                { request_field: 'type', value: 'account_opening' },
            ]);
            FormManager.handleSubmit({
                form_selector       : form_id,
                fnc_response_handler: handler,
                fnc_additional_check: checkCountry,
            });
            socialLogin();
        });
    };

    const socialLogin = () => {
        $('#google-signup').off('click').on('click', (e) => {
            e.preventDefault();
            window.location.href = Login.socialLoginUrl('google');
        });
    };

    const checkCountry = (req) => {
        if ((clients_country !== 'my') || /@binary\.com$/.test(req.verify_email)) {
            return true;
        }
        $('#frm_verify_email').find('div')
            .html($('<p/>', { class: 'notice-msg center-text', html: localize('Sorry, account signup is not available in your country.') }));
        return false;
    };


    const handler = (response) => {
        const error = response.error;
        if (!error) {
            $('.signup-box div').replaceWith($('<p/>', { text: localize('Thank you for signing up! Please check your email to complete the registration process.'), class: 'gr-10 gr-centered center-text' }));
        } else {
            $('#signup_error').setVisibility(1).text(error.message);
        }
    };

    const onUnload = () => {
        TabSelector.onUnload();
    };


    return {
        onLoad,
        onUnload,
    };
})();

module.exports = Home;<|MERGE_RESOLUTION|>--- conflicted
+++ resolved
@@ -1,9 +1,6 @@
 const localize     = require('../../_common/localize').localize;
 const TabSelector  = require('../../_common/tab_selector');
-<<<<<<< HEAD
-=======
 const Login        = require('../../app/base/login');
->>>>>>> eb3cc90e
 const BinarySocket = require('../../app/base/socket');
 const FormManager  = require('../../app/common/form_manager');
 
