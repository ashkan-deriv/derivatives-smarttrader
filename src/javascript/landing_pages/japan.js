/* global toggleMobileMenu:false */
window.onload = function() {
    toggleMobileMenu();
    initForm();

    window.onresize = checkWidth;

    // Store gclid
    const gclid = getParamValue(document.referrer, 'gclid');
    if (gclid) {
        localStorage.setItem('gclid', gclid);
    }

    commonOnload();
};

function initForm() {
    const signup_forms = document.querySelectorAll('.signup-form');
    const ws = wsConnect();

    function sendVerifyEmail(val) {
        wsSend(ws, {
<<<<<<< HEAD
            verify_email: trimmed_email,
=======
            verify_email: val,
>>>>>>> 259f954f
            type        : 'account_opening',
        });
    }

<<<<<<< HEAD
    function verifySubmit(msg) {
        const response = JSON.parse(msg.data);
        setValidationStyle(el_email, response.error);
        if (!response.error) {
            signup_forms.forEach((el) => {
                el.querySelector('.signup-form-input').classList.add('invisible');
                el.querySelector('.signup-form-success').classList.remove('invisible');
            });
        }
    }

    function trimEmail(str) {
        return str.replace(/\s/g, '');
    }

=======
>>>>>>> 259f954f
    let validation_set = false; // To prevent validating before submit

    signup_forms.forEach((form) => {
        form.addEventListener('submit', handleSubmit);
    });

    let el_email;
    function handleSubmit(e) {
        e.preventDefault();

        const el_form  = this;
        el_email = el_form.querySelector('input[type="email"]');
        if (!validateEmail(el_email.value)) {
            if (!validation_set) {
                ['input', 'change'].forEach((evt) => {
                    el_email.addEventListener(evt, () => {
                        setValidationStyle(!validateEmail(el_email.value));
                    });
                });
                setValidationStyle(!validateEmail(el_email.value));
                validation_set = true;
            }
            return false;
        }

        if (ws.readyState === 1) {
            sendVerifyEmail(el_email.value);
        } else {
            ws.onopen = sendVerifyEmail;
        }
        return true;
    }

    ws.onmessage = function(msg) {
        const response = JSON.parse(msg.data);
        setValidationStyle(el_email, response.error);
        if (!response.error) {
            signup_forms.forEach((el) => {
                el.querySelector('.signup-form-input').classList.add('invisible');
                el.querySelector('.signup-form-success').classList.remove('invisible');
            });
        }
    };
}

function validateEmail(email) {
    return /^[a-zA-Z0-9_.+-]+@[a-zA-Z0-9.-]+\.[a-zA-Z]{2,63}$/.test(email);
}

function setValidationStyle(has_error) {
    document.querySelectorAll('input[type="email"]').forEach((el) => {
        el.classList[has_error ? 'add' : 'remove']('error-field');
    });
    document.querySelectorAll('.error-msg').forEach((el) => {
        el.classList[has_error ? 'remove' : 'add']('invisible');
    });
}<|MERGE_RESOLUTION|>--- conflicted
+++ resolved
@@ -20,33 +20,11 @@
 
     function sendVerifyEmail(val) {
         wsSend(ws, {
-<<<<<<< HEAD
-            verify_email: trimmed_email,
-=======
             verify_email: val,
->>>>>>> 259f954f
             type        : 'account_opening',
         });
     }
 
-<<<<<<< HEAD
-    function verifySubmit(msg) {
-        const response = JSON.parse(msg.data);
-        setValidationStyle(el_email, response.error);
-        if (!response.error) {
-            signup_forms.forEach((el) => {
-                el.querySelector('.signup-form-input').classList.add('invisible');
-                el.querySelector('.signup-form-success').classList.remove('invisible');
-            });
-        }
-    }
-
-    function trimEmail(str) {
-        return str.replace(/\s/g, '');
-    }
-
-=======
->>>>>>> 259f954f
     let validation_set = false; // To prevent validating before submit
 
     signup_forms.forEach((form) => {
