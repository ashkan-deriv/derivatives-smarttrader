<!DOCTYPE html>
<html>
    <head>
        <style id="antiClickjack">body{display:none !important;}</style>
        <script type="text/javascript">
            if (self === top) {
                var antiClickjack = document.getElementById("antiClickjack");
                antiClickjack.parentNode.removeChild(antiClickjack);
            } else {
                top.location = self.location;
            }
        </script>
        <title>Binary.com</title>
        <meta charset="utf-8" />
        <meta name="google-site-verification" content="Myh35QddfEArh0686LcO2zMjrgv0C7L4FCBU0k0oZvU" />
        <script type="text/javascript">
            var lang;
            function getCookieItem(sKey) {
                'use strict';
                if (!sKey) { return null; }
                return decodeURIComponent(document.cookie.replace(new RegExp("(?:(?:^|.*;)\\s*" + encodeURIComponent(sKey).replace(/[\-\.\+\*]/g, "\\$&") + "\\s*\\=\\s*([^;]*).*$)|^.*$"), "$1")) || null;
            }
            function getLanguage(country) {
                var langs = {
                    'de': 'de|at|li',
                    'es': 'ar|bo|cl|co|cr|cu|do|ec|sv|gt|hn|mx|ni|pa|py|pr|es|uy|ve',
                    'fr': 'fr|ad|bj|bf|cf|cg|ga|gn|ml|mc|ne|sn|tg',
                    'id': 'id',
                    'it': 'it',
                    'ko': 'kr',
                    'pl': 'po',
                    'pt': 'br|mz|ao|pt|gw|pg|cv|st',
                    'ru': 'ru|ua|by|kz',
                    'th': 'th',
                    'vi': 'vn',
                    'zh_tw': 'tw|mo',
                    'zh_cn': 'cn',
                };
                var con_lang = 'en';
                if (country) {
                    Object.keys(langs).map(function(l) {
                        if ((new RegExp(langs[l], 'i')).test(country)) con_lang = l;
                    });
                }
                return con_lang;
            }
            // store consistent names with other API calls
            // API_V4: send consistent names
            var map_names = {
                country             : 'residence',
                landing_company_name: 'landing_company_shortcode',
            };

            function storeClientAccounts(obj_params, account_list) {
                var client_object = {};
                var active_loginid;

                account_list.forEach(function(account) {
                    Object.keys(account).forEach(function(param) {
                        if (param === 'loginid') {
                            if (!active_loginid && !account.is_disabled) {
                                if (account.is_virtual) { // TODO: [only_virtual] remove this to stop logging clients into virtual for app_2
                                    active_loginid = account[param];
                                }
                            }
                        } else {
                            const param_to_set = map_names[param] || param;
                            const value_to_set = typeof account[param] === 'undefined' ? '' : account[param];
                            if (!(account.loginid in client_object)) {
                                client_object[account.loginid] = {};
                            }
                            client_object[account.loginid][param_to_set] = value_to_set;
                        }
                    });
                });

                var i = 1;
                while (obj_params['acct' + i]) {
                    const loginid = obj_params['acct' + i];
                    const token   = obj_params['token' + i];
                    if (loginid && token) {
                        client_object[loginid].token = token;
                    }
                    i++;
                }

                // if didn't find any login ID that matched the above condition
                // or the selected one doesn't have a token, set the first one
                if (!active_loginid || !client_object[active_loginid].token) {
                    active_loginid = obj_params.acct1;
                }

                // TODO: send login flag to GTM if needed

                if (active_loginid && Object.keys(client_object).length) {
                    localStorage.setItem('active_loginid', active_loginid);
                    localStorage.setItem('client.accounts', JSON.stringify(client_object));
                }
            };

            function isEqualArray(arr_1, arr_2) {
                if (arr_1 === arr_2) return true;
                if (arr_1 == null || arr_2 == null) return false;
                if (arr_1.length !== arr_2.length) return false;

                arr_1.sort();
                arr_2.sort();

                for (var i = 0; i < arr_1.length; ++i) {
                    if (arr_1[i] !== arr_2[i]) return false;
                }
                return true;
            }
            function redirect() {
                var search                = window.location.search ? window.location.search : '';
                var has_external_referrer = document.referrer && !/\.(binary\.(com|me)|deriv\.com)/.test(document.referrer);
                var has_utm_source        = /utm_source/.test(search);
                var utm_source            = has_external_referrer && !has_utm_source ? ((search ? '&' : '?') + 'utm_source=' + new URL(document.referrer).hostname) : '';

                window.location.href = (/\/app\//.test(window.location.pathname) ? '' : 'app/') + (lang || 'en').toLowerCase() + '/trade' + search + utm_source;
            }

            if (document.referrer) {
                localStorage.setItem('index_referrer', document.referrer);
            }
            lang = getCookieItem('language');
            // Parse url for loginids, tokens, and currencies returned by OAuth
            var obj_params = {};
            var search     = window.location.search;
            if (search) {
                var arr_params = window.location.search.substr(1).split('&');
                arr_params.forEach(function(param) {
                    if (param) {
                        var param_value = param.split('=');
                        if (param_value) {
                            obj_params[param_value[0]] = param_value[1];
                        }
                    }
                });
            }
            if (lang && !obj_params.token1) { // we have language and client is not trying to log in
                redirect();
            } else {
<<<<<<< HEAD
                var ws = new WebSocket('wss://ws.binaryws.com/websockets/v3?app_id=1');
                var requests = [];
                var responses = [];
=======
                var ws = new WebSocket('wss://frontend.binaryws.com/websockets/v3?app_id=1');
>>>>>>> f4c8e625
                ws.onopen = function(e) {
                    if (!lang) { // we don't have language
                        requests.push('website_status');
                        ws.send(JSON.stringify({'website_status': '1'}));
                    }
                    if (obj_params.token1) { // client is trying to log in
                        requests.push('authorize');
                        ws.send(JSON.stringify({ authorize: obj_params.token1 }));
                    }
                };
                ws.onmessage = function(msg) {
                    var response = JSON.parse(msg.data);
                    if (response.msg_type === 'website_status') {
                        if (!response.error && response.hasOwnProperty('website_status')) {
                            lang = getLanguage(response.website_status.clients_country);
                        }
                    } else if (response.msg_type === 'authorize') {
                        if (!response.error && response.hasOwnProperty('authorize')) {
                            const account_list = (response.authorize || {}).account_list;
                            if (account_list) {
                                storeClientAccounts(obj_params, account_list);
                            }
                        }
                    }
                    responses.push(response.msg_type);
                    if (isEqualArray(requests, responses)) {
                        ws.close();
                        redirect();
                    }
                };
            }
        </script>
    </head>
</html><|MERGE_RESOLUTION|>--- conflicted
+++ resolved
@@ -141,13 +141,9 @@
             if (lang && !obj_params.token1) { // we have language and client is not trying to log in
                 redirect();
             } else {
-<<<<<<< HEAD
-                var ws = new WebSocket('wss://ws.binaryws.com/websockets/v3?app_id=1');
+                var ws = new WebSocket('wss://frontend.binaryws.com/websockets/v3?app_id=1');
                 var requests = [];
                 var responses = [];
-=======
-                var ws = new WebSocket('wss://frontend.binaryws.com/websockets/v3?app_id=1');
->>>>>>> f4c8e625
                 ws.onopen = function(e) {
                     if (!lang) { // we don't have language
                         requests.push('website_status');
