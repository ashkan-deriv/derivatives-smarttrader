<div id="banner">
<<<<<<< HEAD
    <div class="container gr-padding-30">
        <h1 class="dark center-text gr-padding-10">[% l("The <strong>Premier Platform</strong> for Binary Options Trading") %]</h1>
        <p class="center-text gr-padding-10">[% l("Trade <strong>24/7</strong>, even on weekends.") %]</p>

        <form id="verify-email-form">
            <div class="gr-row gr-row-align-center">
                <div class="signup-box gr-8 gr-10-p gr-12-m gr-no-gutter secondary-bg-color">
                    <div class="gr-row gr-padding-10">
                        <div class="gr-7 gr-10-m gr-centered">
                            <input autocomplete="off" name="email" id="email" maxlength="50" placeholder="[% l('Enter your email') %]" />
=======
    <div class="container">
        <div class="gr-row">
            <div class="gr-12">
                <div class="gr-padding-30">
                    <h1 class="dark center-text gr-padding-10">[% l("The <strong>Premier Platform</strong> for Binary Options Trading") %]</h1>
                    <p class="center-text gr-padding-10">[% l("Trade <strong>24/7</strong>, even on weekends.") %]</p>
                    <form id="frm_verify_email">
                        <div class="gr-row gr-row-align-center">
                            <div class="signup-box gr-8 gr-10-p gr-12-m gr-no-gutter secondary-bg-color">
                                <div class="gr-row gr-padding-10">
                                    <div class="gr-7 gr-10-m gr-centered">
                                        <input autocomplete="off" name="email" id="email" maxlength="50" placeholder="[% l('Enter your email') %]" />
                                    </div>
                                    <div class="gr-5 gr-8-m gr-centered">
                                        <button class="primary-bg-color" id="btn_verify_email" type="submit">[% l('Create Free Account') %]</button>
                                    </div>
                                    <span class="gr-12 gr-padding-10 error-msg hint color-white center-text" id="signup_error" style="display:none"></span>
                                </div>
                            </div>
>>>>>>> 87c4b40c
                        </div>
                        <div class="gr-5 gr-8-m gr-centered">
                            <button class="primary-bg-color" id="btn-verify-email" type="submit">[% l('Create Free Account') %]</button>
                        </div>
                        <span class="gr-12 gr-padding-10 error-msg hint color-white center-text" id="signup_error" style="display:none"></span>
                    </div>
                </div>
            </div>
        </form>
    </div>
</div>

<div class="container">
    <div class="gr-parent">
        <h2 class="center-text gr-padding-10">[% l("The easiest way to get started in the financial markets") %]</h2>
        <p class="center-text">[% l("Trade in the world's financial markets in a simple, user-friendly platform.") %]</p>

        <div class="gr-row gr-row-align-middle">
            <div class="gr-7 gr-12-m gr-parent">
                <img class="responsive" src="[% request.url_for('images/pages/tour/trade-tutorial_1.svg') %]"/>
            </div>

            <div class="gr-5 gr-12-m gr-parent">
                <ul>
                    <li>[% l("<strong>All markets:</strong> currencies, stocks, indices, and commodities.") %]</li>
                    <li>[% l("<strong>All market conditions:</strong> up/down, touch/no-touch, stays in/goes out.") %]</li>
                    <li>[% l("<strong>All durations:</strong> from 10 seconds to 365 days.") %]</li>
                    <li>[% l("<strong>All payouts:</strong> from \$1 to \$50,000.") %]</li>
                </ul>
            </div>
        </div>
    </div>
</div>

<div class="gr-padding-10 fill-bg-color">
    <div class="container gr-padding-20">
        <h2 class="center-text">[% l("Why choose us") %]</h2>
        <div class="center-text">
            <p>[% l("[_1] is the award-winning industry pioneer in online options trading.", website_name) %]</p>

            <div class="gr-padding-10">
                <img class="small-image" src="[% request.url_for('images/pages/home/awards-t2w.png') %]"/>
                <img class="small-image" src="[% request.url_for('images/pages/why-us/why-us-GBAF-award-2012.svg') %]"/>
                <img class="small-image" src="[% request.url_for('images/pages/home/awards-egr.png') %]"/>
                <img class="mena" src="[% request.url_for('images/pages/home/awards-mena.png') %]"/>
            </div>

            <ul class="gr-row gr-row-align-center">
                <li class="xlist1"><h3>[% l("Sharp prices") %]</h3></li>
                <li class="xlist3"><h3>[% l("Trade your way") %]</h3></li>
                <li class="xlist2"><h3>[% l("Licensed and regulated") %]</h3></li>
            </ul>
        </div>
    </div>
</div>

<div class="container gr-padding-30">
    <h2 class="center-text">[% l("[_1] academy", website_name) %]</h2>

    <div class="gr-12 gr-6-p center-text gr-centered">
        <p>[% l("Improve your trading skills with our free educational & training resources.") %]</p>
    </div>

    <div class="gr-row gr-row-align-center">
        <div class="gr-3 gr-12-m gr-6-p"><img class="responsive" src="[% request.url_for('images/pages/home/academy-icon.svg') %]"/></div>
        <div class="gr-4 gr-12-m gr-6-p">
            <ul class="checked">
                <li>[% l("Free webinars") %]</li>
                <li>[% l("Free daily market report") %]</li>
                <li>[% l("Free E-books") %]</li>
                <li>[% l("Free trading charts") %]</li>
            </ul>
        </div>
    </div>

    <div class="gr-12 gr-6-p gr-centered">
        <div class="gr-row gr-row-align-center gr-padding-10">
            <a class="button" href="https://academy.binary.com" target="_blank">
                <span>[% l("Start learning") %]</span>
            </a>
        </div>
    </div>

    <div class="separator-line border-bottom"></div>
</div>

<div class="container gr-padding-30 gr-parent">
    <h2 class="center-text">[% l("What our clients are saying") %]</h2>

    <div class="gr-row">
        <div class="gr-6 gr-12-m gr-6-p">
            <div class="xquote fill-bg-color">
                <p>[% l("&#8220;We have used www.binary.com for the last 8 years and highly recommend binary to all our members worldwide.&#8221;") %]</p>
            </div>
            <div class="xbubble-left"></div>
            <div class="xquoter-left"><p>[% l("Joshua Cavallaro <span> Markets And You Trader</span>") %]</p></div>
        </div>
        <div class="gr-6 gr-12-m gr-6-p">
            <div class="xquote fill-bg-color">
                <p>[% l("&#8220;[_1] is one of the oldest and trustworthy partners we ever had. We have worked together for many years.&#8221;", website_name) %]</p>
            </div>
            <div class="xbubble-right"></div>
            <div class="xquoter-right"><p>[% l("Andrei Asavei <span>Top Binary Options Brokers</span>") %]</p></div>
        </div>
    </div>

    <div class="separator-line border-bottom"></div>
</div>

<div class="container">
    <div class="gr-12 gr-padding-30 gr-parent">
        <h2 class="center-text">[% l("Payment methods") %]</h2>

        <div class="gr-12">
            <a href="[% request.url_for('/cashier/payment_methods') %]">
                <div class="gr-row gr-row-align-center">
                    <div id="visa"></div>
                    <div id="mastercard"></div>
                    <div id="int_bank_wire"></div>
                    <div id="local_bank_transfer"></div>
                    <div id="western_union"></div>
                    <div id="citadel"></div>
                    <div id="neteller"></div>
                    <div id="okpay"></div>
                    <div id="fastpay"></div>
                    <div id="perfect_money"></div>
                    <div id="moneybrokers"></div>
                </div>
            </a>
            <p class="center-text">[% l("Hundreds of deposit and withdrawal options.") %]</p>
        </div>
    </div>
</div><|MERGE_RESOLUTION|>--- conflicted
+++ resolved
@@ -1,39 +1,17 @@
 <div id="banner">
-<<<<<<< HEAD
     <div class="container gr-padding-30">
         <h1 class="dark center-text gr-padding-10">[% l("The <strong>Premier Platform</strong> for Binary Options Trading") %]</h1>
         <p class="center-text gr-padding-10">[% l("Trade <strong>24/7</strong>, even on weekends.") %]</p>
 
-        <form id="verify-email-form">
+        <form id="frm_verify_email">
             <div class="gr-row gr-row-align-center">
                 <div class="signup-box gr-8 gr-10-p gr-12-m gr-no-gutter secondary-bg-color">
                     <div class="gr-row gr-padding-10">
                         <div class="gr-7 gr-10-m gr-centered">
                             <input autocomplete="off" name="email" id="email" maxlength="50" placeholder="[% l('Enter your email') %]" />
-=======
-    <div class="container">
-        <div class="gr-row">
-            <div class="gr-12">
-                <div class="gr-padding-30">
-                    <h1 class="dark center-text gr-padding-10">[% l("The <strong>Premier Platform</strong> for Binary Options Trading") %]</h1>
-                    <p class="center-text gr-padding-10">[% l("Trade <strong>24/7</strong>, even on weekends.") %]</p>
-                    <form id="frm_verify_email">
-                        <div class="gr-row gr-row-align-center">
-                            <div class="signup-box gr-8 gr-10-p gr-12-m gr-no-gutter secondary-bg-color">
-                                <div class="gr-row gr-padding-10">
-                                    <div class="gr-7 gr-10-m gr-centered">
-                                        <input autocomplete="off" name="email" id="email" maxlength="50" placeholder="[% l('Enter your email') %]" />
-                                    </div>
-                                    <div class="gr-5 gr-8-m gr-centered">
-                                        <button class="primary-bg-color" id="btn_verify_email" type="submit">[% l('Create Free Account') %]</button>
-                                    </div>
-                                    <span class="gr-12 gr-padding-10 error-msg hint color-white center-text" id="signup_error" style="display:none"></span>
-                                </div>
-                            </div>
->>>>>>> 87c4b40c
                         </div>
                         <div class="gr-5 gr-8-m gr-centered">
-                            <button class="primary-bg-color" id="btn-verify-email" type="submit">[% l('Create Free Account') %]</button>
+                            <button class="primary-bg-color" id="btn_verify_email" type="submit">[% l('Create Free Account') %]</button>
                         </div>
                         <span class="gr-12 gr-padding-10 error-msg hint color-white center-text" id="signup_error" style="display:none"></span>
                     </div>
