--- conflicted
+++ resolved
@@ -240,51 +240,7 @@
         [% l("error message") %]
       </p>
     </div>
-<<<<<<< HEAD
-    <div class="gr-clear"></div>
-    <div class="gr-6">
-=======
-    <div class="grd-clear"></div>
-  </div>
-  <div class="grd-grid-12 grd-parent">
-    <h1>
-      [% l("Tooltips") %]
-    </h1>
-    <div class="grd-grid-6">
->>>>>>> 77135a30
-      <xmp>
-<span data-balloon="message"
-      data-balloon-length="small">
-  text with tooltip
-</span>
-      </xmp>
-    </div>
-<<<<<<< HEAD
-    <div class="gr-6">
-      <abbr rel="tooltip" title="message">
-=======
-    <div class="grd-grid-6">
-      <span data-balloon="message" data-balloon-length="small">
->>>>>>> 77135a30
-        text with tooltip
-      </span>
-    </div>
-    <div class="grd-clear"></div>
-    <div class="grd-grid-6">
-      <xmp>
-<span data-balloon="message"
-      data-balloon-pos="down"
-      data-balloon-length="medium"
-      class="no-underline">
-  text with tooltip
-</span>
-      </xmp>
-    </div>
-    <div class="grd-grid-6">
-      <span data-balloon="Tooltip message at bottom" data-balloon-pos="down" data-balloon-length="medium" class="no-underline">
-        text with tooltip
-      </span>
-    </div>
+    <div class="gr-clear"></div>
   </div>
   <div class="gr-12 gr-parent">
     <h1>
