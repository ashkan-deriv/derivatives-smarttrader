[% PROCESS components/tabs.html.tt %]
<div id="trading_bottom_content">
    [% WRAPPER tab_container class='page-section' %]
        [% INCLUDE tabs id_ul='betsBottomPage' tabs=[
            { id='tab_portfolio',  class='invisible' },
            { id='tab_graph'       disabled=no_graph },
            { id='tab_explanation' },
            { id='tab_last_digit', class='invisible', no_href=1 },
        ] %]
    [% END %]
    [% WRAPPER tab_content_container id='bet_bottom_content' %]
        [% INCLUDE tab_content id='tab_portfolio' %]
<<<<<<< HEAD
        [% IF not no_graph %]
            [% WRAPPER tab_content id='tab_graph' %]
                <p class="error-msg" id="chart-error"></p>
                <div id="trade_live_chart">
                    <table width="600px" align="center">
                        <tr align="center">
                            <td colspan="4">
                                <iframe src="" width="100%" height="630" id="chart_frame" style="overflow-y : hidden;" scrolling="no"></iframe>
                            </td>
                        </tr>
                    </table>
                </div>
            [% END %]
=======
        [% WRAPPER tab_content id='tab_graph' %]
            <p class="error-msg" id="chart-error"></p>
            <div id="trade_live_chart">
                <div id="webtrader_chart"></div>
            </div>
>>>>>>> 30e59d0b
        [% END %]
        [% WRAPPER tab_content id='tab_explanation' class='selectedTab' %]
            [% INCLUDE bet/explanation.html.tt %]
        [% END %]
        [% WRAPPER tab_content id='tab_last_digit' %]
            [% PROCESS bet/last_digit.html.tt %]
        [% END %]
    [% END %]
</div><|MERGE_RESOLUTION|>--- conflicted
+++ resolved
@@ -10,27 +10,13 @@
     [% END %]
     [% WRAPPER tab_content_container id='bet_bottom_content' %]
         [% INCLUDE tab_content id='tab_portfolio' %]
-<<<<<<< HEAD
         [% IF not no_graph %]
             [% WRAPPER tab_content id='tab_graph' %]
                 <p class="error-msg" id="chart-error"></p>
                 <div id="trade_live_chart">
-                    <table width="600px" align="center">
-                        <tr align="center">
-                            <td colspan="4">
-                                <iframe src="" width="100%" height="630" id="chart_frame" style="overflow-y : hidden;" scrolling="no"></iframe>
-                            </td>
-                        </tr>
-                    </table>
+                    <div id="webtrader_chart"></div>
                 </div>
             [% END %]
-=======
-        [% WRAPPER tab_content id='tab_graph' %]
-            <p class="error-msg" id="chart-error"></p>
-            <div id="trade_live_chart">
-                <div id="webtrader_chart"></div>
-            </div>
->>>>>>> 30e59d0b
         [% END %]
         [% WRAPPER tab_content id='tab_explanation' class='selectedTab' %]
             [% INCLUDE bet/explanation.html.tt %]
