--- conflicted
+++ resolved
@@ -10,13 +10,6 @@
     [% END %]
     [% WRAPPER tab_content_container id='bet_bottom_content' %]
         [% INCLUDE tab_content id='tab_portfolio' %]
-<<<<<<< HEAD
-        [% WRAPPER tab_content id='tab_graph' %]
-            <p class="error-msg" id="chart-error"></p>
-            <div id="trade_live_chart">
-                <div id="webtrader_chart"></div>
-            </div>
-=======
         [% IF not no_graph %]
             [% WRAPPER tab_content id='tab_graph' %]
                 <p class="error-msg" id="chart-error"></p>
@@ -24,7 +17,6 @@
                     <div id="webtrader_chart"></div>
                 </div>
             [% END %]
->>>>>>> 64756919
         [% END %]
         [% WRAPPER tab_content id='tab_explanation' class='selectedTab' %]
             [% INCLUDE bet/explanation.html.tt %]
