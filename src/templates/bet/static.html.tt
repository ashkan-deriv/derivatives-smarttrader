--- conflicted
+++ resolved
@@ -135,28 +135,6 @@
                            </div>
                         </div>
                      </div>
-<<<<<<< HEAD
-=======
-
-                     <div class="row" id="japan_unit_row">
-                        <div class="col form_label">
-                          <label for="japan_unit" id="japan_unit_label"></label>
-                        </div>
-                        <div class="row-inner big-col">
-                           <div><input id="japan_unit" type="text" step="any" maxlength="10" value="1" class="medium_width_input" autocomplete="off" /> x ¥1000</div>
-                        </div>
-                     </div>
-
-                     <div class="row" id="japan_payout_row">
-                        <div class="col form_label">
-                          <label for="japan_payout" id="japan_payout_label"></label>
-                        </div>
-                        <div class="row-inner big-col">
-                           <span id="japan_payout">¥1000</span>
-                        </div>
-                     </div>
-
->>>>>>> ac17a428
                      <div id="spread_element_container">
                         <div class="row">
                             <div class="col form_label">
