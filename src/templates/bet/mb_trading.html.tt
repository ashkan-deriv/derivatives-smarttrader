<div class="center-text">
    [% INCLUDE global/loading.html.tt %]
</div>
<div id="mb-trading-wrapper" class="gr-centered invisible">
    <div class="gr-row">

    <div class="gr-7 gr-12-m gr-12-p gr-order-2-m gr-order-2-p">
        <p class="error-msg" id="chart-error"></p>
        <div id="trade_live_chart">
            <iframe src="" width="100%" height="630" id="chart_frame" style="overflow-y: hidden;" scrolling="no"></iframe>
        </div>
    </div>

    <div id="mb_trading" class="gr-5 gr-12-m gr-12-p">

        <div id="notifications_wrapper"></div>

        <div id="trade_form" class="gr-row">
            <div id="underlying" class="gr-3 gr-no-gutter">
                <div class="current"></div>
                <div class="list invisible"></div>
            </div>
            <div id="category" class="gr-3 gr-no-gutter">
                <div class="current"></div>
                <div class="list invisible"></div>
            </div>
            <div id="period" class="gr-3 gr-no-gutter">
                <div class="current"></div>
                <div class="list invisible"></div>
            </div>
            <div class="gr-3 gr-no-gutter">
                <div id="currency">
                    <div class="current"></div>
                    <div class="list invisible"></div>
                </div>
                <div id="payout">
                    <div class="current"></div>
                    <div class="list invisible">
                        <div class="plus" value="+1">+1</div>
                        <div class="plus" value="+5">+5</div>
                        <div class="plus" value="+10">+10</div>
                        <div class="minus" value="-10">-10</div>
                        <div class="minus" value="-5">-5</div>
                        <div class="minus" value="-1">-1</div>
                    </div>
                </div>
            </div>
        </div>

        <div class="gr-row">
            <div class="gr-12 countdown-timer align-end">
                <span id="remaining-time-label"></span>
                <span id="remaining-time">...</span>
            </div>
        </div>

        <div class="price-table gr-row">
            <div id="disable-overlay" class="invisible"></div>
            <div class="prices-wrapper gr-padding-10 gr-12">
                <div class="gr-row fill-bg-color">
                    <div class="gr-2"></div>
                    <div class="gr-5 descr-wrapper">
                        <h1 class="contract-type" data-balloon-length="large"></h1>
                    </div>
                    <div class="gr-5 descr-wrapper">
                        <h1 class="contract-type negative-color" data-balloon-length="large"></h1>
                    </div>
                </div>
                <div class="gr-row heading">
                    <div class="gr-2 barrier">[% l('Barrier') %]</div>
                    <div class="gr-3 buy-price">[% l('Buy Price') %]</div>
                    <div class="gr-2 sell-price">[% l('Sell Price') %]</div>
                    <div class="gr-3 buy-price">[% l('Buy Price') %]</div>
                    <div class="gr-2 sell-price">[% l('Sell Price') %]</div>
                </div>
                <div class="price-rows"></div>
            </div>
            <div id="loading-overlay" class="invisible"></div>
        </div>
    </div>
<<<<<<< HEAD
    </div>

    [% INCLUDE bet/analysis.html.tt no_graph=1 %]
    <div id="open_positions_container">[% INCLUDE user/portfoliows.html.tt %]</div>

    <div id="templates" class="invisible">
        <div class="gr-row price-row">
            <div class="gr-2 barrier"></div>
            <div class="gr-3 buy-price"></div>
            <div class="gr-2 sell-price"></div>
            <div class="gr-3 buy-price"></div>
            <div class="gr-2 sell-price"></div>
        </div>
    </div>
=======
    [% INCLUDE bet/analysis.html.tt %]
    <div id="open_positions_container">[% INCLUDE user/portfolio.html.tt %]</div>
>>>>>>> d4f6c113
</div><|MERGE_RESOLUTION|>--- conflicted
+++ resolved
@@ -78,11 +78,10 @@
             <div id="loading-overlay" class="invisible"></div>
         </div>
     </div>
-<<<<<<< HEAD
     </div>
 
     [% INCLUDE bet/analysis.html.tt no_graph=1 %]
-    <div id="open_positions_container">[% INCLUDE user/portfoliows.html.tt %]</div>
+    <div id="open_positions_container">[% INCLUDE user/portfolio.html.tt %]</div>
 
     <div id="templates" class="invisible">
         <div class="gr-row price-row">
@@ -93,8 +92,4 @@
             <div class="gr-2 sell-price"></div>
         </div>
     </div>
-=======
-    [% INCLUDE bet/analysis.html.tt %]
-    <div id="open_positions_container">[% INCLUDE user/portfolio.html.tt %]</div>
->>>>>>> d4f6c113
 </div>