<div class="container container">
  <div class="static_full">
    <h1>
      [% l("Partners") %]
    </h1>
    <p>
      [% l("[_1] provides business partnership services via the following programs.", website_name) %]
    </p>
  </div>
  <div class="gr-row gr-clear">
    <div class="gr-4 gr-12-m">
      <div class="gr-6 gr-padding-10">
        <a href="[% request.url_for('/affiliate/signup') %]">
          <img class="responsive" id="charting_icon" src="[% request.url_for('images/pages/partners/affiliate-program.svg') %]"/>
        </a>
      </div>
      <div class="gr-12">
        <h4>
          <a href="[% request.url_for('/affiliate/signup') %]">[% l("Affiliate Program") %]</a>
        </h4>
        <p>[% l("Earn commissions by introducing new customers to [_1].", website_name) %]</p>
      </div>
    </div>
    <div class="gr-4 gr-12-m">
      <div class="gr-6 gr-padding-10">
        <a href="[% request.url_for('/payment-agent') %]">
          <img class="responsive" id="charting_icon" src="[% request.url_for('images/pages/partners/payment-agents.svg') %]"/>
        </a>
      </div>
      <div class="gr-12">
        <h4>
          <a href="[% request.url_for('/payment-agent') %]">[% l("Payment Agent") %]</a>
        </h4>
        <p>[% l("Apply to become a Payment Agent") %]</p>
      </div>
    </div>
    <div class="gr-4 gr-12-m">
      <div class="gr-6 gr-padding-10">
        <a href="https://developers.binary.com" target="_blank">
          <img class="responsive" id="charting_icon" src="[% request.url_for('images/pages/partners/api.svg') %]"/>
        </a>
      </div>
      <div class="gr-12">
        <h4>
          <a href="https://developers.binary.com" target="_blank">[% l("API") %]</a>
        </h4>
        <p>[% l("Develop your own trading application with our APIs.") %]</p>
      </div>
    </div>
  </div>
  <div class="gr-row gr-clear">
    <div class="gr-4 gr-12-m">
      <div class="gr-6 gr-padding-10">
        <a href="[% request.url_for('/open-source-projects') %]">
          <img class="responsive" id="charting_icon" src="[% request.url_for('images/pages/partners/open-source-venture.svg') %]"/>
        </a>
      </div>
      <div class="gr-12">
        <h4>
          <a href="[% request.url_for('/open-source-projects') %]">[% l("Open Source") %]</a>
        </h4>
        <p>[% l("Contribute to [_1]\'s open-source projects.", website_name) %]</p>
      </div>
    </div>
    <div class="gr-4 gr-12-m">
      <div class="gr-6 gr-padding-10">
<<<<<<< HEAD
        <a href="http://academy.binary.com/en/contributors/" target="_blank">
          <img class="responsive" id="charting_icon" src="[% request.url_for('images/pages/partners/contributors.svg') %]" target="_blank"/>
=======
        <a href="https://academy.binary.com/en/contributors/" target="_blank">
          <img class="responsive charting-page-icon" id="charting_icon" src="[% request.url_for('images/pages/partners/contributors.svg') %]" target="_blank"/>
>>>>>>> 78704c66
        </a>
      </div>
      <div class="gr-12">
        <h4>
          <a href="https://academy.binary.com/en/contributors/" target="_blank">[% l("Contributors") %]</a>
        </h4>
        <p>[% l("Apply to become a contributor") %]</p>
      </div>
    </div>
    <div class="gr-4 gr-12-m">
      <div class="gr-6 gr-padding-10">
        <a href="[% request.url_for('/security-testing') %]">
          <img class="responsive" id="charting_icon" src="[% request.url_for('images/pages/partners/tester.svg') %]"/>
        </a>
      </div>
      <div class="gr-12">
        <h4>
          <a href="[% request.url_for('/security-testing') %]">[% l("Security Testing") %]</a>
        </h4>
        <p>[% l("Earn money for any verifiable errors that you find.") %]</p>
      </div>
    </div>
  </div>
</div><|MERGE_RESOLUTION|>--- conflicted
+++ resolved
@@ -11,7 +11,7 @@
     <div class="gr-4 gr-12-m">
       <div class="gr-6 gr-padding-10">
         <a href="[% request.url_for('/affiliate/signup') %]">
-          <img class="responsive" id="charting_icon" src="[% request.url_for('images/pages/partners/affiliate-program.svg') %]"/>
+          <img class="responsive" src="[% request.url_for('images/pages/partners/affiliate-program.svg') %]"/>
         </a>
       </div>
       <div class="gr-12">
@@ -24,7 +24,7 @@
     <div class="gr-4 gr-12-m">
       <div class="gr-6 gr-padding-10">
         <a href="[% request.url_for('/payment-agent') %]">
-          <img class="responsive" id="charting_icon" src="[% request.url_for('images/pages/partners/payment-agents.svg') %]"/>
+          <img class="responsive" src="[% request.url_for('images/pages/partners/payment-agents.svg') %]"/>
         </a>
       </div>
       <div class="gr-12">
@@ -37,7 +37,7 @@
     <div class="gr-4 gr-12-m">
       <div class="gr-6 gr-padding-10">
         <a href="https://developers.binary.com" target="_blank">
-          <img class="responsive" id="charting_icon" src="[% request.url_for('images/pages/partners/api.svg') %]"/>
+          <img class="responsive" src="[% request.url_for('images/pages/partners/api.svg') %]"/>
         </a>
       </div>
       <div class="gr-12">
@@ -52,7 +52,7 @@
     <div class="gr-4 gr-12-m">
       <div class="gr-6 gr-padding-10">
         <a href="[% request.url_for('/open-source-projects') %]">
-          <img class="responsive" id="charting_icon" src="[% request.url_for('images/pages/partners/open-source-venture.svg') %]"/>
+          <img class="responsive" src="[% request.url_for('images/pages/partners/open-source-venture.svg') %]"/>
         </a>
       </div>
       <div class="gr-12">
@@ -64,13 +64,8 @@
     </div>
     <div class="gr-4 gr-12-m">
       <div class="gr-6 gr-padding-10">
-<<<<<<< HEAD
-        <a href="http://academy.binary.com/en/contributors/" target="_blank">
-          <img class="responsive" id="charting_icon" src="[% request.url_for('images/pages/partners/contributors.svg') %]" target="_blank"/>
-=======
         <a href="https://academy.binary.com/en/contributors/" target="_blank">
-          <img class="responsive charting-page-icon" id="charting_icon" src="[% request.url_for('images/pages/partners/contributors.svg') %]" target="_blank"/>
->>>>>>> 78704c66
+          <img class="responsive" src="[% request.url_for('images/pages/partners/contributors.svg') %]" target="_blank"/>
         </a>
       </div>
       <div class="gr-12">
@@ -83,7 +78,7 @@
     <div class="gr-4 gr-12-m">
       <div class="gr-6 gr-padding-10">
         <a href="[% request.url_for('/security-testing') %]">
-          <img class="responsive" id="charting_icon" src="[% request.url_for('images/pages/partners/tester.svg') %]"/>
+          <img class="responsive" src="[% request.url_for('images/pages/partners/tester.svg') %]"/>
         </a>
       </div>
       <div class="gr-12">
