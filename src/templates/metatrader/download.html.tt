--- conflicted
+++ resolved
@@ -17,21 +17,9 @@
         <h3>[% l('For Desktop') %]</h3>
         <p>[% l('Download MT5 for your desktop or laptop to access the powerful tools and features enjoyed by millions of traders.') %]</p>
         <div class="gr-row">
-<<<<<<< HEAD
-            [% INCLUDE download image='windows' title=l('Windows') desc=l('Windows 7 or later')    href=request.url_for('/download/binarycom_mt5_setup.exe') %]
+            [% INCLUDE download image='windows' title=l('Windows') desc=l('Windows 7 or later')    href='https://s3.amazonaws.com/binary-mt5/binarycom_mt5.exe' %]
             [% INCLUDE download image='apple'   title=l('MacOS')   desc=l('All versions of MacOS') href='https://s3.amazonaws.com/binary-mt5/binary-mt5.dmg' download %]
             [% INCLUDE download image='linux'   title=l('Linux')   desc=l('All versions of Linux') href='https://www.metatrader5.com/en/terminal/help/start_advanced/install_linux' target='_blank' %]
-=======
-            [% INCLUDE description image='desktop' header=l('For Desktop')
-                text=l('Download MT5 for your desktop or laptop to access the powerful tools and features enjoyed by millions of traders.') %]
-            <div class="gr-8 gr-12-m gr-12-p">
-                <div class="gr-row">
-                    [% INCLUDE download image='window' href='https://s3.amazonaws.com/binary-mt5/binarycom_mt5.exe' %]
-                    [% INCLUDE download image='osx'    href='https://s3.amazonaws.com/binary-mt5/binary-mt5.dmg' download %]
-                    [% INCLUDE download image='linux'  href='https://www.metatrader5.com/en/terminal/help/start_advanced/install_linux' target='_blank' %]
-                </div>
-            </div>
->>>>>>> e2c58cf3
         </div>
         <p class="foot-note gr-padding-20">[% l('The MetaTrader platform will no longer support Windows XP, Windows 2003, and Windows Vista after 01 October, 2017.') %]</p>
     </div>
