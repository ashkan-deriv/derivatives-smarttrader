[% BLOCK box_inner %]
    <div class="gr-6 center-text[% IF class %] [% class %][% END %]">
        [% IF href %]<a href="[% request.url_for(href) %]">[% END %]
            <img class="gr-7 gr-centered" src="[% request.url_for('images/pages/about/' _ image _ '.svg') %]"/>
        [% IF href %]</a>[% END %]
        <p>[% text %]</p>
    </div>
[% END %]

[% BLOCK box %]
    <div class="gr-6 gr-12-m">
        <div class="gr-row">
            [% content %]
        </div>
    </div>
[% END %]

<div class="about-us static_full">
    <div class="container section">
        <div class="gr-parent">
            <h1 class="center-text gr-padding-20">
                [% l("The premier platform for trading binary options in the world's financial markets") %]
            </h1>
            <div class="gr-row">
                <div class="gr-6 gr-12-m gr-padding-20">
                    <img class="mac ja-hide" src="[% request.url_for('images/pages/about/mac.svg') %]"/>
                    <img class="mac hidden ja-show responsive" src="[% request.url_for('images/pages/about/mac-ja.png') %]"/>
                </div>
                <div class="gr-1 gr-hide-t gr-hide-p gr-hide-m"></div>
                <div class="gr-5 gr-12-m">
                    <p>[% l("[_1] is one of the oldest and most respected names in online binary trading.", website_name) %]</p>
                    <p>[% l("Using our website, customers can trade currencies, indices, stocks and commodities 24/7. We have the most flexible pricing and the most comprehensive suite of products available.") %]</p>
                    <p>[% l("[_1] has earned an enviable reputation for our commitment to high ethical standards and the quality of the trading experience we provide.", website_name) %]</p>
                    <p>[% l("When you trade with [_1], you can be assured that your deposits are held in a separate trust account and are not used for any other purpose.", website_name) %]</p>
                </div>
            </div>
        </div>
    </div>
    <div class="fill-bg-color">
        <div class="container section">
            <div class="gr-padding-10 facts">
                <h1 class="center-text gr-padding-20">[% l("Key facts") %]</h1>
                <div class="gr-row border-bottom no-padding">
                    [% WRAPPER box %]
                        [% INCLUDE box_inner class='border-right-top' href='/group-history' image='founded' text=l("<a href='[_1]'>Founded</a> October 1999", request.url_for("/group-history")) %]
                        [% INCLUDE box_inner class='border-right-top' image='debt-free' text=l("Debt-free") %]
                    [% END %]
                    [% WRAPPER box %]
                        [% INCLUDE box_inner class='border-right-top' href='/careers' image='staff' text=l("Over 90 <a href='[_1]'>staff</a> and contractors worldwide", request.url_for("/careers")) %]
                        [% INCLUDE box_inner image='1mil' text=l("Over 1 million registered accounts worldwide") %]
                    [% END %]
                </div>
                <div class="gr-row gr-parent">
<<<<<<< HEAD
                    [% WRAPPER box %]
                        [% INCLUDE box_inner class='border-right-bottom gr-padding-30' image='transacts' text=l("Binary's platform transacts on average 15 <a href='http://binarycom.statuspage.io/' target='_blank'>transactions</a> per second, 24/7") %]
                        [% INCLUDE box_inner class='border-right-bottom gr-padding-30' href='/contact' image='locations' text=l("<a href='[_1]'>Offices</a> in Malta, Malaysia and Japan", request.url_for("/contact")) %]
                    [% END %]
                    [% WRAPPER box %]
                        [% INCLUDE box_inner class='border-right-bottom gr-padding-30' image='license' text=l("Licensed and regulated in Malta, the United Kingdom, the Isle of Man, Ireland, and Japan") %]
                        [% INCLUDE box_inner class='gr-padding-30' image='languages' text=l("Published in English, Indonesian, Japanese, Chinese, Polish, German, French, Spanish, Portuguese, Italian, Russian, and Thai") %]
                    [% END %]
=======
                    <div class="gr-6 gr-12-m">
                        <div class="gr-row">
                            <div class="gr-6 center-text border-right-bottom gr-padding-30">
                                <img class="gr-7 gr-centered" src="[% request.url_for('images/pages/about/transacts.svg') %]"/>
                                <p>[% l("Binary's platform transacts on average 15 [_1]transactions[_2] per second, 24/7", "<a href='https://binarycom.statuspage.io/' target='_blank'>", "</a>") %]</p>
                            </div>
                            <div class="gr-6 center-text border-right-bottom gr-padding-30">
                                <a href="[% request.url_for('/contact') %]">
                                    <img class="gr-7 gr-centered" src="[% request.url_for('images/pages/about/locations.svg') %]"/>
                                </a>
                                <p>[% l("<a href='[_1]'>Offices</a> in Malta, Malaysia and Japan", request.url_for("/contact")) %]</p>
                            </div>
                        </div>
                    </div>
                    <div class="gr-6 gr-12-m">
                        <div class="gr-row">
                            <div class="gr-6 center-text border-right-bottom gr-padding-30">
                                <img class="gr-7 gr-centered" src="[% request.url_for('images/pages/about/license.svg') %]"/>
                                <p>[% l("Licensed and regulated in Malta, the United Kingdom, the Isle of Man, Ireland, and Japan") %]</p>
                            </div>
                            <div class="gr-6 center-text gr-padding-30">
                                <img class="gr-7 gr-centered" src="[% request.url_for('images/pages/about/languages.svg') %]"/>
                                <p>[% l("Published in English, Indonesian, Japanese, Chinese, Polish, German, French, Spanish, Portuguese, Italian, Russian, and Thai") %]</p>
                            </div>
                        </div>
                    </div>
>>>>>>> 78704c66
                </div>
            </div>
        </div>
    </div>
    <div class="container">
        <div class="gr-parent">
            <p>[% l("[_1] is owned and operated by the Binary Ltd. group of companies. For more information, <a href='[_2]'>visit our history page</a>.", website_name, request.url_for("/group-history")) %]</p>
            <p>[% l("In the UK and Isle of Man, our clients trade through Binary (IOM) Ltd. In Japan, they trade through Binary KK. In the European Union (except UK), they trade through Binary (Europe) Ltd and Binary Investments (Europe) Ltd. In the rest of the world, they trade through Binary (C.R.) S.A.") %]</p>
        </div>
    </div>
</div><|MERGE_RESOLUTION|>--- conflicted
+++ resolved
@@ -51,43 +51,14 @@
                     [% END %]
                 </div>
                 <div class="gr-row gr-parent">
-<<<<<<< HEAD
                     [% WRAPPER box %]
-                        [% INCLUDE box_inner class='border-right-bottom gr-padding-30' image='transacts' text=l("Binary's platform transacts on average 15 <a href='http://binarycom.statuspage.io/' target='_blank'>transactions</a> per second, 24/7") %]
+                        [% INCLUDE box_inner class='border-right-bottom gr-padding-30' image='transacts' text=l("Binary's platform transacts on average 15 [_1]transactions[_2] per second, 24/7", "<a href='https://binarycom.statuspage.io/' target='_blank'>", "</a>") %]
                         [% INCLUDE box_inner class='border-right-bottom gr-padding-30' href='/contact' image='locations' text=l("<a href='[_1]'>Offices</a> in Malta, Malaysia and Japan", request.url_for("/contact")) %]
                     [% END %]
                     [% WRAPPER box %]
                         [% INCLUDE box_inner class='border-right-bottom gr-padding-30' image='license' text=l("Licensed and regulated in Malta, the United Kingdom, the Isle of Man, Ireland, and Japan") %]
                         [% INCLUDE box_inner class='gr-padding-30' image='languages' text=l("Published in English, Indonesian, Japanese, Chinese, Polish, German, French, Spanish, Portuguese, Italian, Russian, and Thai") %]
                     [% END %]
-=======
-                    <div class="gr-6 gr-12-m">
-                        <div class="gr-row">
-                            <div class="gr-6 center-text border-right-bottom gr-padding-30">
-                                <img class="gr-7 gr-centered" src="[% request.url_for('images/pages/about/transacts.svg') %]"/>
-                                <p>[% l("Binary's platform transacts on average 15 [_1]transactions[_2] per second, 24/7", "<a href='https://binarycom.statuspage.io/' target='_blank'>", "</a>") %]</p>
-                            </div>
-                            <div class="gr-6 center-text border-right-bottom gr-padding-30">
-                                <a href="[% request.url_for('/contact') %]">
-                                    <img class="gr-7 gr-centered" src="[% request.url_for('images/pages/about/locations.svg') %]"/>
-                                </a>
-                                <p>[% l("<a href='[_1]'>Offices</a> in Malta, Malaysia and Japan", request.url_for("/contact")) %]</p>
-                            </div>
-                        </div>
-                    </div>
-                    <div class="gr-6 gr-12-m">
-                        <div class="gr-row">
-                            <div class="gr-6 center-text border-right-bottom gr-padding-30">
-                                <img class="gr-7 gr-centered" src="[% request.url_for('images/pages/about/license.svg') %]"/>
-                                <p>[% l("Licensed and regulated in Malta, the United Kingdom, the Isle of Man, Ireland, and Japan") %]</p>
-                            </div>
-                            <div class="gr-6 center-text gr-padding-30">
-                                <img class="gr-7 gr-centered" src="[% request.url_for('images/pages/about/languages.svg') %]"/>
-                                <p>[% l("Published in English, Indonesian, Japanese, Chinese, Polish, German, French, Spanish, Portuguese, Italian, Russian, and Thai") %]</p>
-                            </div>
-                        </div>
-                    </div>
->>>>>>> 78704c66
                 </div>
             </div>
         </div>
