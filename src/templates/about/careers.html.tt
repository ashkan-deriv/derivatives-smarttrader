--- conflicted
+++ resolved
@@ -1,87 +1,48 @@
-<div class="career container">
-    <div class="gr-parent static_full">
-        <h1>[% l("Imagine") %]</h1>
-        <div class="gr-row">
-            <div class="gr-6 gr-12-m">
-                <p>
-                    [% l("Imagine a workplace where your individuality, creativity and sense of adventure are valued and rewarded.") %]
-                </p>
-                <p>
-                    [% l("Where new ideas trump safe, old ones. And you're free to work your way, free from hierarchies and red tape.") %]
-                </p>
-                <p>
-                    [% l("Where your experience, drive and talent can propel you in unknown directions. And you have the freedom to push into new frontiers.") %]
-                </p>
-                <p>
-                    [% l("Where teamwork and a collaborative culture form the platform for personal and corporate growth.") %]
-                </p>
-                <p>
-                    [% l("Where supportive colleagues are like a second family.") %]
-                </p>
-                <p>
-                    [% l("And your weekends can take you to some of the world's most exotic and beautiful places.") %]
-                </p>
-                <p>
-                    [% l("But we're picky. We only select people with special qualities: serious professionals, who have high moral standards, and thrive in an honest, collaborative environment.") %]
-                </p>
-            </div>
-            <div class="gr-6 gr-12-m">
-                <div class="gr-padding-10 gr-hide-m"></div>
-                <img class="responsive" src="[% request.url_for('images/pages/careers/careers-header.jpg') %]"/>
-                <div class="gr-padding-10 gr-hide-m"></div>
-                <p>
-                    [% l("Imagine a workplace that often doesn't feel like work.") %]
-                </p>
-                <p>
-                    [% l("If you're looking to build a career, and not a resume, talk to us, [_1]. We're one of the IT world's most vibrant and progressive workplaces.", website_name) %]
-                </p>
-                <p>
-                    [% l("Who love working with people from different cultures, and are keen to contribute to a dynamic and unique workplace, and not merely pass on through.") %]
-                </p>
-
-            </div>
-            <div class="gr-12 center-text">
-                <p>
-                    <i>
-                        [% l("Learn more about how we think and how we work. Read <a href='https://blog.binary.com/' target='_blank'>our blog</a> for the stories and ideas that inspire us.") %]
-                    </i>
-                </p>
-            </div>
+<div  class="career container">
+  <div class="gr-parent static_full">
+    <h1>[% l("Imagine") %]</h1>
+    <div class="gr-row">
+        <div class="gr-6 gr-12-m">
+          <p>
+            [% l("Imagine a workplace where your individuality, creativity and sense of adventure are valued and rewarded.") %]
+          </p>
+          <p>
+            [% l("Where new ideas trump safe, old ones. And you're free to work your way, free from hierarchies and red tape.") %]
+          </p>
+          <p>
+            [% l("Where your experience, drive and talent can propel you in unknown directions. And you have the freedom to push into new frontiers.") %]
+          </p>
+          <p>
+            [% l("Where teamwork and a collaborative culture form the platform for personal and corporate growth.") %]
+          </p>
+          <p>
+            [% l("Where supportive colleagues are like a second family.") %]
+          </p>
+          <p>
+            [% l("And your weekends can take you to some of the world's most exotic and beautiful places.") %]
+          </p>
+          <p>
+            [% l("But we're picky. We only select people with special qualities: serious professionals, who have high moral standards, and thrive in an honest, collaborative environment.") %]
+          </p>
+        </div>
+        <div class="gr-6 gr-12-m">
+          <div class="gr-padding-10 gr-hide-m"></div>
+          <img class="responsive" src="[% request.url_for('images/pages/careers/careers-header.jpg') %]"/>
+          <div class="gr-padding-10 gr-hide-m"></div>
+          <p>
+            [% l("Imagine a workplace that often doesn't feel like work.") %]
+          </p>
+          <p>
+            [% l("If you're looking to build a career, and not a resume, talk to us, [_1]. We're one of the IT world's most vibrant and progressive workplaces.", website_name) %]
+          </p>
+          <p>
+            [% l("Who love working with people from different cultures, and are keen to contribute to a dynamic and unique workplace, and not merely pass on through.") %]
+          </p>
+          <p>
+            [% l("Learn more about how we think and how we work. Read <a href='https://blog.binary.com/' target='_blank'>our blog</a> for the stories and ideas that inspire us.") %]
+          </p>
         </div>
     </div>
-    <div class="gr-12 gr-hide-m">
-        <div class="separator-line"></div>
-    </div>
-    <div class="gr-12 gr-parent">
-        <div class="gr-row">
-            <div class="gr-6 gr-12-m">
-                <h1>
-                    [% l("Where we are") %]
-                </h1>
-                <p>
-                    [% l("Our headquarters are in Malta, a favoured tourist destination with a warm climate, beautiful recreational areas, and World Heritage sites. We also have two offices in Malaysia: our operational headquarters in the high-tech township of
-                    Cyberjaya, and a branch office at KL Sentral in the heart of the country’s capital, Kuala Lumpur.") %]
-                </p>
-            </div>
-            <div class="gr-6 gr-12-m">
-                <h1>
-                    [% l("Want to telecommute? ") %]
-                </h1>
-                <p>
-                    [% l("[_1] is a flexible place. As well as our offices, we have staff who choose to telecommute from their home offices in countries around the world. If that suits you, we're open to it.", website_name) %]
-                </p>
-            </div>
-        </div>
-    </div>
-<<<<<<< HEAD
-    <div class="gr-12 gr-parent">
-        <div class="gr-row">
-            <div class="gr-6 gr-12-m">
-                <img class="responsive" src="[% request.url_for('images/pages/careers/careers-1.png') %]"/>
-                <div class="hint right-aligned">
-                    [% l("Valletta, the capital of Malta") %]
-                </div>
-=======
   </div>
   <div class="gr-12 gr-hide-m">
     <div class="separator-line border-bottom"></div>
@@ -112,72 +73,49 @@
             <img class="responsive" src="[% request.url_for('images/pages/careers/careers-1.png') %]"/>
             <div class="hint right-aligned">
               [% l("Valletta, the capital of Malta") %]
->>>>>>> daa044fa
-            </div>
-            <div class="gr-6 gr-12-m">
-                <img class="responsive" src="[% request.url_for('images/pages/careers/careers-2.png') %]"/>
-                <div class="hint right-aligned">
-                    [% l("The Cyberview Lodge Resort in Cyberjaya") %]
-                </div>
-            </div>
-        </div>
-    </div>
-    <div class="gr-12 gr-parent">
-        <div class="gr-row">
-            <div class="gr-6 gr-12-m gr-padding-10">
-                <h1>
-                    [% l("Where you can go") %]
-                </h1>
-                <p>
-                    [% l("When it's time to kick back, you'll find beautiful beaches, islands and mountains to explore, just a short flight away. From Malta, you'll have Europe, the Mediterranean and North Africa on your doorstep. And from Malaysia, you'll be within
-                    easy reach of some of Asia's most spectacular scenery.") %]
-                </p>
-            </div>
-<<<<<<< HEAD
-            <div class="gr-6 gr-12-m gr-padding-10">
-                <h1>
-                    [% l("More benefits") %]
-                </h1>
-                <p>
-                    [% l("We offer a market-based remuneration structure, an annual cash bonus plan, health benefits for you and your family, travel and internet allowances, and company trips.") %]
-                </p>
-                <p>
-                    [% l("Whether in Malta or Malaysia, you'll enjoy a high standard of living, and your income will stretch further than in most western countries.") %]
-                </p>
-            </div>
-        </div>
-    </div>
-    <div class="gr-12 gr-parent">
-        <div class="gr-row">
-            <div class="gr-6 gr-12-m gr-padding-10">
-                <img class="responsive" src="[% request.url_for('images/pages/careers/careers-3.png') %]"/>
-            </div>
-            <div class="gr-6 gr-12-m gr-padding-10">
-                <img class="responsive" src="[% request.url_for('images/pages/careers/careers-4.png') %]"/>
-                <div class="hint right-aligned">
-                    [% l("Company trip to Phuket, Thailand") %]
-                </div>
-            </div>
-        </div>
-    </div>
-    <div class="gr-12 gr-hide-m">
-        <div class="separator-line"></div>
-    </div>
-    <div class="gr-12">
-        <div class="gr-row">
-            <div class="gr-6 gr-12-m gr-6-p">
-                <div class="xquote">
-                    <div>
-                        <div class="picture">
-                            <img class="half-sized-picture" src="[% request.url_for('images/pages/careers/corporate-culture.svg') %]"/>
-                        </div>
-                        <div class="text">
-                            <a href="https://my.wobb.co/users/companies/binary-com" target="_blank">
-                                [% l("Learn more about our corporate culture") %]
-                            </a>
-                        </div>
-                    </div>
-=======
+            </div>
+          </div>
+          <div class="gr-6 gr-12-m">
+            <img class="responsive" src="[% request.url_for('images/pages/careers/careers-2.png') %]"/>
+            <div class="hint right-aligned">
+              [% l("The Cyberview Lodge Resort in Cyberjaya") %]
+            </div>
+          </div>
+        </div>
+      </div>
+  <div class="gr-12 gr-parent">
+      <div class="gr-row">
+          <div class="gr-6 gr-12-m gr-padding-10">
+            <h1>
+              [% l("Where you can go") %]
+            </h1>
+            <p>
+              [% l("When it's time to kick back, you'll find beautiful beaches, islands and mountains to explore, just a short flight away. From Malta, you'll have Europe, the Mediterranean and North Africa on your doorstep. And from Malaysia, you'll be within easy reach of some of Asia's most spectacular scenery.") %]
+            </p>
+          </div>
+          <div class="gr-6 gr-12-m gr-padding-10">
+            <h1>
+              [% l("More benefits") %]
+            </h1>
+            <p>
+              [% l("We offer a market-based remuneration structure, an annual cash bonus plan, health benefits for you and your family, travel and internet allowances, and company trips.") %]
+            </p>
+            <p>
+              [% l("Whether in Malta or Malaysia, you'll enjoy a high standard of living, and your income will stretch further than in most western countries.") %]
+            </p>
+          </div>
+      </div>
+  </div>
+  <div class="gr-12 gr-parent">
+      <div class="gr-row">
+          <div class="gr-6 gr-12-m gr-padding-10">
+            <img class="responsive" src="[% request.url_for('images/pages/careers/careers-3.png') %]"/>
+          </div>
+          <div class="gr-6 gr-12-m gr-padding-10">
+            <img class="responsive" src="[% request.url_for('images/pages/careers/careers-4.png') %]"/>
+            <div class="hint right-aligned">
+              [% l("Company trip to Phuket, Thailand") %]
+            </div>
           </div>
       </div>
   </div>
@@ -191,99 +129,28 @@
               <div>
                 <div class="picture">
                   <img class="half-sized-picture" src="[% request.url_for('images/pages/careers/corporate-culture.svg') %]"/>
->>>>>>> daa044fa
-                </div>
-            </div>
-            <div class="gr-6 gr-12-m gr-6-p">
-                <div class="xquote">
-                    <div>
-                        <div class="picture">
-                            <img class="half-sized-picture" src="[% request.url_for('images/pages/careers/handbook.svg') %]"/>
-                        </div>
-                        <div class="text">
-                            <a download="[% true %]" href="[% request.url_for('/download/binary-employee-handbook.pdf') %]" target="_blank">
-                                [% l("Employee handbook") %]
-                            </a>
-                        </div>
-                    </div>
-                </div>
-            </div>
-        </div>
-    </div>
-    <div class="gr-12 gr-hide-m">
-        <div class="separator-line"></div>
-    </div>
-    <div class="gr-12 gr-padding-10">
-        <h1>
-            [% l("Open positions") %]
-        </h1>
-        <p>
-            [% l("[_1] is always looking to add experienced professionals to its talented team of administrators, technical contributors, and managers. To support our continued growth, we've developed a number of exciting career opportunities in the following
-            areas:", website_name) %]
-        </p>
-    </div>
-    <div class="gr-row">
-        <div class="gr-6 gr-12-m">
-            <ul class="checked">
-                <li>
-                    [% l("Software (Perl) Development") %]
-                </li>
-                <li>
-                    [% l("DevOps Engineering") %]
-                </li>
-                <li>
-                    [% l("Information Security") %]
-                </li>
-                <li>
-                    [% l("Front-End (Javascript) Development") %]
-                </li>
-                <li>
-                    [% l("Quantitative Analytics") %]
-                </li>
-                <li>
-                    [% l("Internal Audit") %]
-                </li>
-            </ul>
-        </div>
-        <div class="gr-6 gr-12-m">
-            <ul class="checked">
-                <li>
-                    [% l("Online Marketing") %]
-                </li>
-                <li>
-                    [% l("Business Development") %]
-                </li>
-                <li>
-                    [% l("Graphics Design") %]
-                </li>
-                <li>
-                    [% l("Customer Support") %]
-                </li>
-                <li>
-                    [% l("Legal & Regulatory Compliance") %]
-                </li>
-                <li>
-                    [% l("Accounting & Payments") %]
-                </li>
-            </ul>
-        </div>
-    </div>
-    <div class="gr-row gr-padding-10">
-        <div class="gr-4 gr-12-m gr-6-p center-text gr-centered">
+                </div>
+                <div class="text">
+                  <a href="https://my.wobb.co/users/companies/binary-com" target="_blank">
+                    [% l("Learn more about our corporate culture") %]
+                  </a>
+                </div>
+              </div>
+            </div>
+          </div>
+          <div class="gr-6 gr-12-m gr-6-p">
             <div class="xquote">
-                <div>
-                    <div class="picture">
-                        <img class="half-sized-picture" src="[% request.url_for('images/pages/careers/view-positions-icon.svg') %]"/>
-                    </div>
-                    <div class="text">
-                        <a class="pjaxload" href="[% request.url_for('/open-positions') %]">
-                            [% l("View open positions") %]
-                        </a>
-                    </div>
-                </div>
-            </div>
-<<<<<<< HEAD
-=======
+              <div>
+                <div class="picture">
+                  <img class="half-sized-picture" src="[% request.url_for('images/pages/careers/handbook.svg') %]"/>
+                </div>
+                <div class="text">
+                  <a download="[% true %]" href="[% request.url_for('/download/binary-employee-handbook.pdf') %]" target="_blank">
+                    [% l("Employee handbook") %]
+                  </a>
+                </div>
+              </div>
+            </div>
           </div>
       </div>
   </div>
@@ -356,37 +223,9 @@
               [% l("View open positions") %]
             </a>
           </div>
->>>>>>> daa044fa
-        </div>
+        </div>
+      </div>
     </div>
-<<<<<<< HEAD
-    <div class="gr-12 gr-hide-m">
-        <div class="separator-line"></div>
-    </div>
-    <div class="gr-12 gr-padding-10">
-        <h1>
-            [% l("Are you ready?") %]
-        </h1>
-        <p>
-            [% l("If you are, we'd love to hear from you.") %]
-        </p>
-        <p>
-            [% l("Send us a CV and a covering letter that describes your career interests.") %]
-        </p>
-        <p>
-            [% l("If you meet our basic requirements, we'll send you a talent test.") %]
-        </p>
-        <p>
-            [% l("If we're happy with your results, we'll contact you for an interview and then do background and reference checks.") %]
-        </p>
-        <p>
-            [% l("If all that sounds a bit daunting, you're right. But it's how we make sure we get the best people for our team.") %]
-        </p>
-    </div>
-    <div class="gr-12">
-        <p class="center-text">[% l("To apply, please submit your CV and a cover letter to <span id='hr_contact_eaddress'></span>.") %]</p>
-    </div>
-=======
   </div>
   <div class="gr-12 gr-hide-m">
     <div class="separator-line border-bottom"></div>
@@ -414,5 +253,4 @@
   <div class="gr-12">
     <p class="center-text">[% l("To apply, please submit your CV and a cover letter to <span id='hr_contact_eaddress'></span>.") %]</p>
   </div>
->>>>>>> daa044fa
 </div>