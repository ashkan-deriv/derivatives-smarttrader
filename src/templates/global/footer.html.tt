--- conflicted
+++ resolved
@@ -24,108 +24,33 @@
             <div class="gr-row gr-padding-10">
                 <div class="gr-6 gr-12-m gr-parent gr-no-gutter">
                     <div class="gr-row">
-<<<<<<< HEAD
                         [% INCLUDE footer_column header=l('Our Company') items=[
                             { text=l('About Us'),               href=request.url_for('about-us') },
                             { text=l("Contact Us"),             href=request.url_for('contact'),           class='gr-hide gr-show-m' },
                             { text=l('Regulatory Information'), href=request.url_for('regulation'),        class='id-hide ar-hide' },
                             { text=l('Group History'),          href=request.url_for('group-history') },
                             { text=l('Careers'),                href=request.url_for('careers'),           class='ja-hide' },
-                            { text=l('Network Status'),         href='http://binarycom.statuspage.io',     class='ja-hide', target='_blank' },
+                            { text=l('Network Status'),         href='https://binarycom.statuspage.io',    class='ja-hide', target='_blank' },
                             { text=l('Patents'),                href=request.url_for('/legal/us_patents'), class='ja-hide id-hide' },
                         ] %]
 
                         [% INCLUDE footer_column header=l('Education') items=[
-                            { text=l('Why Us?'),                           href=request.url_for('why-us'),                               class='ja-hide' },
-                            { text=l('Why Us?'),                           href=request.url_for('why-us-jp'),                            class='all-hide ja-show-block' },
-                            { text=l('Getting Started'),                   href=request.url_for('get-started'),                          class='ja-hide' },
-                            { text=l('Getting Started'),                   href=request.url_for('get-started-jp'),                       class='all-hide ja-show-block' },
-                            { text=l('Platform Tour'),                     href=request.url_for('tour'),                                 class='ja-hide' },
-                            { text=l('Platform Tour'),                     href=request.url_for('tour-jp'),                              class='hidden ja-show-block' },
-                            { text=l('{JAPAN ONLY}Service Announcements'), href=request.url_for('service-announcements'),                class='hidden ja-show-block' },
-                            { text=l('GamCare'),                           href=request.url_for('http://www.gamcare.org.uk/'),           class='ja-hide id-hide', target='_blank' },
-                            { text=l('Academy'),                           href=request.url_for('http://academy.binary.com'),            class='ja-hide academy', target='_blank' },
-                            { text=l('Webinars'),                          href=request.url_for('http://academy.binary.com/en/events/'), class='ja-hide id-hide', target='_blank' },
+                            { text=l('Why Us?'),                           href=request.url_for('why-us'),                                class='ja-hide' },
+                            { text=l('Why Us?'),                           href=request.url_for('why-us-jp'),                             class='all-hide ja-show-block' },
+                            { text=l('Getting Started'),                   href=request.url_for('get-started'),                           class='ja-hide' },
+                            { text=l('Getting Started'),                   href=request.url_for('get-started-jp'),                        class='all-hide ja-show-block' },
+                            { text=l('Platform Tour'),                     href=request.url_for('tour'),                                  class='ja-hide' },
+                            { text=l('Platform Tour'),                     href=request.url_for('tour-jp'),                               class='hidden ja-show-block' },
+                            { text=l('{JAPAN ONLY}Service Announcements'), href=request.url_for('service-announcements'),                 class='hidden ja-show-block' },
+                            { text=l('GamCare'),                           href=request.url_for('http://www.gamcare.org.uk/'),            class='ja-hide id-hide', target='_blank' },
+                            { text=l('Academy'),                           href=request.url_for('https://academy.binary.com'),            class='ja-hide academy', target='_blank' },
+                            { text=l('Webinars'),                          href=request.url_for('https://academy.binary.com/en/events/'), class='ja-hide id-hide', target='_blank' },
                         ] %]
 
                         [% INCLUDE footer_column header=l('Banking') items=[
                             { text=l('Cashier'),         href=request.url_for('cashier') },
                             { text=l('Payment Methods'), href=request.url_for('cashier/payment_methods'), class='ja-hide' },
                         ] %]
-=======
-                        <div class="gr-4">
-                            <h4 class="secondary-color">[% l('Our Company') %]</h4>
-                            <ul>
-                                <li>
-                                    <a href="[% request.url_for('about-us') %]">[% l('About Us') %]</a>
-                                </li>
-                                <li class="gr-hide gr-show-m">
-                                    <a href="[% request.url_for('contact') %]">[% l("Contact Us") %]</a>
-                                </li>
-                                <li class="id-hide ar-hide">
-                                    <a href="[% request.url_for('/regulation') %]">[% l('Regulatory Information') %]</a>
-                                </li>
-                                <li>
-                                    <a href="[% request.url_for('group-history') %]">[% l('Group History') %]</a>
-                                </li>
-                                <li class="ja-hide">
-                                    <a href="[% request.url_for('careers') %]">[% l('Careers') %]</a>
-                                </li>
-                                <li class="ja-hide">
-                                    <a href="https://binarycom.statuspage.io" target="_blank">[% l('Network Status') %]</a>
-                                </li>
-                                <li class="ja-hide id-hide">
-                                    <a href="[% request.url_for('/legal/us_patents') %]" class="us_patent_link">[% l('Patents') %]</a>
-                                </li>
-                            </ul>
-                        </div>
-                        <div class="gr-4">
-                            <h4 class="secondary-color">[% l('Education') %]</h4>
-                            <ul>
-                                <li class="ja-hide">
-                                    <a href="[% request.url_for('why-us') %]">[% l('Why Us?') %]</a>
-                                </li>
-                                <li class="all-hide ja-show-block">
-                                    <a href="[% request.url_for('why-us-jp') %]">[% l('Why Us?') %]</a>
-                                </li>
-                                <li class="ja-hide">
-                                    <a href="[% request.url_for('get-started') %]">[% l('Getting Started') %]</a>
-                                </li>
-                                <li class="all-hide ja-show-block">
-                                    <a href="[% request.url_for('get-started-jp') %]">[% l('Getting Started') %]</a>
-                                </li>
-                                <li class="ja-hide">
-                                    <a href="[% request.url_for('tour') %]">[% l('Platform Tour') %]</a>
-                                </li>
-                                <li class="hidden ja-show-block">
-                                    <a href="[% request.url_for('tour-jp') %]">[% l('Platform Tour') %]</a>
-                                </li>
-                                <li class="hidden ja-show-block">
-                                    <a href="[% request.url_for('service-announcements') %]">[% l('{JAPAN ONLY}Service Announcements') %]</a>
-                                </li>
-                                <li class="ja-hide id-hide">
-                                    <a href="http://www.gamcare.org.uk/" target="_blank">[% l('GamCare') %]</a>
-                                </li>
-                                <li class="ja-hide academy">
-                                    <a href="https://academy.binary.com" target="_blank">[% l('Academy') %]</a>
-                                </li>
-                                <li class='ja-hide id-hide'>
-                                    <a href="https://academy.binary.com/en/events/" target="_blank">[% l('Webinars') %]</a>
-                                </li>
-                            </ul>
-                        </div>
-                        <div class="gr-4">
-                            <h4 class="secondary-color">[% l('Banking') %]</h4>
-                            <ul>
-                                <li>
-                                    <a href="[% request.url_for('/cashier') %]">[% l('Cashier') %]</a>
-                                </li>
-                                <li class="ja-hide">
-                                    <a href="[% request.url_for('/cashier/payment_methods') %]">[% l('Payment Methods') %]</a>
-                                </li>
-                            </ul>
-                        </div>
->>>>>>> 78704c66
                     </div>
                 </div>
                 <div class="gr-6 gr-12-m gr-parent gr-no-gutter">
