[% PROCESS components/elements.html.tt %]

[% BLOCK footer_column %]
<div class="gr-4 [% wrapper_class %]">
    <h4 class="secondary-color">[% header %]</h4>
    [% INCLUDE list items %]
</div>
[% END %]

[% IF !full_width %]
</div> [% # closes container %]
[% END %]
</div> [% # closes div#content %]
</div>[% #closes div#content-holder %]
<div id="footer" class="no-print">
    <div id="footer-menu" class="primary-bg-color">
        <div class="container">
            <div class="gr-row gr-padding-10">
                <div class="gr-6 gr-12-m gr-parent gr-no-gutter">
                    <div class="gr-row">
                        [% INCLUDE footer_column header=l('Our Company') items=[
                            { text=l('About Us'),               href=request.url_for('about-us') },
                            { text=l("Contact Us"),             href=request.url_for('contact'),           class='gr-hide gr-show-m' },
                            { text=l('Regulatory Information'), href=request.url_for('regulation'),        class='id-hide ar-hide' },
                            { text=l('Group History'),          href=request.url_for('group-history') },
                            { text=l('Careers'),                href=request.url_for('careers'),           class='ja-hide' },
                            { text=l('Network Status'),         href='https://binarycom.statuspage.io',    class='ja-hide', target='_blank' },
                            { text=l('Patents'),                href=request.url_for('/legal/us_patents'), class='ja-hide id-hide' },
                        ] %]

                        [% INCLUDE footer_column header=l('Education') items=[
                            { text=l('Why Us?'),                           href=request.url_for('why-us'),                                class='ja-hide' },
                            { text=l('Why Us?'),                           href=request.url_for('why-us-jp'),                             class='invisible ja-show' },
                            { text=l('Getting Started'),                   href=request.url_for('get-started'),                           class='ja-hide' },
                            { text=l('Getting Started'),                   href=request.url_for('get-started-jp'),                        class='invisible ja-show' },
                            { text=l('Platform Tour'),                     href=request.url_for('tour'),                                  class='ja-hide' },
                            { text=l('Platform Tour'),                     href=request.url_for('tour-jp'),                               class='invisible ja-show' },
                            { text=l('{JAPAN ONLY}Service Announcements'), href=request.url_for('service-announcements'),                 class='invisible ja-show' },
                            { text=l('GamCare'),                           href=request.url_for('http://www.gamcare.org.uk/'),            class='ja-hide id-hide', target='_blank' },
                            { text=l('Academy'),                           href=request.url_for('https://academy.binary.com'),            class='ja-hide academy', target='_blank' },
                            { text=l('Webinars'),                          href=request.url_for('https://academy.binary.com/en/events/'), class='ja-hide id-hide', target='_blank' },
                        ] %]

                        [% INCLUDE footer_column header=l('Banking') items=[
                            { text=l('Cashier'),         href=request.url_for('cashier') },
                            { text=l('Payment Methods'), href=request.url_for('cashier/payment_methods'), class='ja-hide' },
                        ] %]
                    </div>
                </div>
                <div class="gr-6 gr-12-m gr-parent gr-no-gutter">
                    <div class="gr-row">
                        [% INCLUDE footer_column header=l('Legal') items=[
                            { text=l('Terms and Conditions'), href=request.url_for('terms-and-conditions'),                             class='ja-hide' },
                            { text=l('Terms and Conditions'), href=request.url_for('terms-and-conditions-jp'),                          class='invisible ja-show' },
                            { text=l('Security and Privacy'), href=request.url_for('terms-and-conditions'),                             class='ja-hide',              param='?#privacy' },
                            { text=l('Security and Privacy'), href=request.url_for('terms-and-conditions-jp'),                          class='invisible ja-show', param='?#account-privacy' },
                            { text=l('Responsible Trading'),  href=request.url_for('responsible-trading'),                              class='ja-hide' },
                            { text=l('Complaints'),           href=request.url_for('terms-and-conditions?section=complaints-disputes'), class='ja-hide' },
                        ] %]

                        [% INCLUDE footer_column header=l('Trading') wrapper_class='ja-hide' items=[
                            { text=l('Platforms'),   href=request.url_for('platforms') },
                            { text=l('Asset Index'), href=request.url_for('resources/asset_indexws') },
                        ] %]

                        [% INCLUDE footer_column header=l('Partner With Us') wrapper_class='ja-hide' items=[
                            { text=l('Affiliate Program'),       href=request.url_for('affiliate/signup') },
                            { text=l('API'),                     href="https://developers.binary.com",    target='_blank' },
                            { text=l('Binary Shop'),             href="https://shop.binary.com",          target='_blank' },
                            { text=l('Charitable Activities'),   href=request.url_for('charity') },
                            { text=l('All Partnership Options'), href=request.url_for('partners') },
                        ] %]

                        [% INCLUDE footer_column header=l('{JAPAN ONLY}Company Profile') wrapper_class='invisible ja-show' items=[
                            { text=l('{JAPAN ONLY}Company Profile & Disclosure'), href=request.url_for('company-profile') },
                        ] %]
                    </div>
                </div>
            </div>
        </div>
    </div>
    <div id="footer-regulatory" class="primary-color-dark">
        <div class="container">
            <div class="gr-row">
                <div id="regulatory-text" class="gr-9 gr-12-m gr-7-p gr-padding-10 gr-parent content-inverse-color">
                    [% l("This website is marketed in the UK and Isle of Man by Binary (IOM) Ltd., First Floor, Millennium House, Victoria Road, Douglas, IM2 4RW, Isle of Man, British Isles, licenced and regulated by (1) the Gambling Supervision Commission in the Isle of Man, British Isles, current online gambling licence issued on 31 August 2012, and for UK clients by (2) the UK Gambling Commission - <a href='[_1]' target='_blank'>view license</a>. This website is marketed in the rest of the EU, for investment products by Binary Investments (Europe) Ltd., Mompalao Building, Suite 2, Tower Road, Msida MSD1825, Malta, licenced and regulated as a Category 3 Investment Services provider by the Malta Financial Services Authority (license no. IS/70156), and for betting products by Binary (Europe) Ltd., Mompalao Building, Suite 2, Tower Road, Msida MSD1825, Malta, licenced and regulated by (1) the Malta Gaming Authority in Malta, licence no MGA/CL2/118/2000, 26th May 2015 and for UK clients by (2) the UK Gambling Commission - <a href='[_2]' target='_blank'>view license</a>, and for Irish clients by (3) the Revenue Commissioners in Ireland, current remote bookmaker's licence issued on 29 September 2015 (licence no 1010285). This website's services are not made available in certain countries such as the USA, Costa Rica, Hong Kong, or to persons under age 18.", "https://secure.gamblingcommission.gov.uk/gccustomweb/PublicRegister/PRSearch.aspx?ExternalAccountId=39172", "https://secure.gamblingcommission.gov.uk/gccustomweb/PublicRegister/PRSearch.aspx?ExternalAccountId=39495") %]
                </div>
                <div class="ja-hide gr-3 gr-12-m gr-5-p center-text" id="social-networks">
                    <div class="gr-row ja-hide id-hide">
                        <div class="gr-5">
                            <a href="https://www.gov.im/gambling/" target="_blank">
                                <img id="iom_icon_footer" class="responsive" src="[% request.url_for('images/pages/footer/isle-of-man.png') %]"/>
                            </a>
                        </div>
                        <div class="gr-7">
                            <a href="https://www.authorisation.mga.org.mt/verification.aspx?lang=EN&company=a5fd1edc-d072-4c26-b0cd-ab3fa0f0cc40&details=1" target="_blank">
                                <img id="lga_icon_footer" class="responsive" src="[% request.url_for('images/pages/footer/mga-logo-footer.svg') %]"/>
                            </a>
                        </div>
                    </div>
                    [% PROCESS global/social.html.tt %]
                </div>
            </div>
        </div>
<<<<<<< HEAD
        <div id="ratelimit-error-message" class="invisible">
            <div class="message">[% l('You have reached the rate limit of requests per second. Please try later.') %]</div>
        </div>
        <div id="site-status-message" class="invisible">
            <div class="message"></div>
        </div>
=======
>>>>>>> 49d27abd
    </div>
    <div id="footer-last" class="primary-bg-color">
        <div class="container">
            <div class="gr-padding-10">
                <p class="gambling content-inverse-color">
                    [% l('Trading binary options may not be suitable for everyone, so please ensure that you fully understand the risks involved. Your losses can exceed your initial deposit and you do not own or have any interest in the underlying asset. In regards to binary options which are gambling products, remember that gambling can be addictive - please play responsibly. <span class="ja-hide">Read about <a href="[_1]">Responsible Trading</a>.</span>', request.url_for('responsible-trading')) %]
                </p>
            </div>
        </div>
    </div>
    <div id="end-note" class="invisible"></div>
</div>[% #closes div#footer %]

        </div>[% #closes div#page-wrapper %]
    </body>
</html><|MERGE_RESOLUTION|>--- conflicted
+++ resolved
@@ -102,15 +102,6 @@
                 </div>
             </div>
         </div>
-<<<<<<< HEAD
-        <div id="ratelimit-error-message" class="invisible">
-            <div class="message">[% l('You have reached the rate limit of requests per second. Please try later.') %]</div>
-        </div>
-        <div id="site-status-message" class="invisible">
-            <div class="message"></div>
-        </div>
-=======
->>>>>>> 49d27abd
     </div>
     <div id="footer-last" class="primary-bg-color">
         <div class="container">
