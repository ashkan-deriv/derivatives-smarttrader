[% BLOCK experience %]
    <option value="">[% l("Please select") %]</option>
    <option value="0-1 year">[% l("0-1 year") %]</option>
    <option value="1-2 years">[% l("1-2 years") %]</option>
    <option value="Over 3 years">[% l("Over 3 years") %]</option>
[% END %]

<<<<<<< HEAD
    <div class="gr-padding-10 gr-row clear">
        <div class="gr-4 form_label">
            <label for="forex_trading_experience">[% l("Forex trading experience") %]</label>
        </div>
        <div class="gr-8">
            <select id="forex_trading_experience" name="forex_trading_experience">
                <option value="">[% l("Please select") %]</option>
                <option value="0-1 year">[% l("0-1 year") %]</option>
                <option value="1-2 years">[% l("1-2 years") %]</option>
                <option value="Over 3 years">[% l("Over 3 years") %]</option>
            </select>
        </div>
    </div>

    <div class="gr-padding-10 gr-row clear">
        <div class="gr-4 form_label">
            <label for="forex_trading_frequency">[% l("Forex trading frequency") %]</label>
        </div>
        <div class="gr-8">
            <select id="forex_trading_frequency" name="forex_trading_frequency">
                <option value="">[% l("Please select") %]</option>
                <option value="0-5 transactions in the past 12 months">[% l("0-5 transactions in the past 12 months") %]</option>
                <option value="6-10 transactions in the past 12 months">[% l("6-10 transactions in the past 12 months") %]</option>
                <option value="40 transactions or more in the past 12 months">[% l("40 transactions or more in the past 12 months") %]</option>
            </select>
        </div>
    </div>

    <div class="gr-padding-10 gr-row clear">
        <div class="gr-4 form_label">
            <label for="indices_trading_experience">[% l("Indices trading experience") %]</label>
        </div>
        <div class="gr-8">
            <select id="indices_trading_experience" name="indices_trading_experience">
                <option value="">[% l("Please select") %]</option>
                <option value="0-1 year">[% l("0-1 year") %]</option>
                <option value="1-2 years">[% l("1-2 years") %]</option>
                <option value="Over 3 years">[% l("Over 3 years") %]</option>
            </select>
        </div>
    </div>

    <div class="gr-padding-10 gr-row clear">
        <div class="gr-4 form_label">
            <label for="indices_trading_frequency">[% l("Indices trading frequency") %]</label>
        </div>
        <div class="gr-8">
            <select id="indices_trading_frequency" name="indices_trading_frequency">
                <option value="">[% l("Please select") %]</option>
                <option value="0-5 transactions in the past 12 months">[% l("0-5 transactions in the past 12 months") %]</option>
                <option value="6-10 transactions in the past 12 months">[% l("6-10 transactions in the past 12 months") %]</option>
                <option value="40 transactions or more in the past 12 months">[% l("40 transactions or more in the past 12 months") %]</option>
            </select>
        </div>
    </div>

    <div class="gr-padding-10 gr-row clear">
        <div class="gr-4 form_label">
            <label for="commodities_trading_experience">[% l("Commodities trading experience") %]</label>
        </div>
        <div class="gr-8">
            <select id="commodities_trading_experience" name="commodities_trading_experience">
                <option value="">[% l("Please select") %]</option>
                <option value="0-1 year">[% l("0-1 year") %]</option>
                <option value="1-2 years">[% l("1-2 years") %]</option>
                <option value="Over 3 years">[% l("Over 3 years") %]</option>
            </select>
        </div>
    </div>

    <div class="gr-padding-10 gr-row clear">
        <div class="gr-4 form_label">
            <label for="commodities_trading_frequency">[% l("Commodities trading frequency") %]</label>
        </div>
        <div class="gr-8">
            <select id="commodities_trading_frequency" name="commodities_trading_frequency">
                <option value="">[% l("Please select") %]</option>
                <option value="0-5 transactions in the past 12 months">[% l("0-5 transactions in the past 12 months") %]</option>
                <option value="6-10 transactions in the past 12 months">[% l("6-10 transactions in the past 12 months") %]</option>
                <option value="40 transactions or more in the past 12 months">[% l("40 transactions or more in the past 12 months") %]</option>
            </select>
        </div>
    </div>

    <div class="gr-padding-10 gr-row clear">
        <div class="gr-4 form_label">
            <label for="stocks_trading_experience">[% l("Stocks trading experience") %]</label>
        </div>
        <div class="gr-8">
            <select id="stocks_trading_experience" name="stocks_trading_experience">
                <option value="">[% l("Please select") %]</option>
                <option value="0-1 year">[% l("0-1 year") %]</option>
                <option value="1-2 years">[% l("1-2 years") %]</option>
                <option value="Over 3 years">[% l("Over 3 years") %]</option>
            </select>
        </div>
    </div>

    <div class="gr-padding-10 gr-row clear">
        <div class="gr-4 form_label">
            <label for="stocks_trading_frequency">[% l("Stocks trading frequency") %]</label>
        </div>
        <div class="gr-8">
            <select id="stocks_trading_frequency" name="stocks_trading_frequency">
                <option value="">[% l("Please select") %]</option>
                <option value="0-5 transactions in the past 12 months">[% l("0-5 transactions in the past 12 months") %]</option>
                <option value="6-10 transactions in the past 12 months">[% l("6-10 transactions in the past 12 months") %]</option>
                <option value="40 transactions or more in the past 12 months">[% l("40 transactions or more in the past 12 months") %]</option>
            </select>
        </div>
    </div>
    <div class="gr-padding-10 gr-row clear">
        <div class="gr-4 form_label">
            <label for="other_derivatives_trading_experience">[% l("Binary options or other financial derivatives trading experience") %]</label>
        </div>
        <div class="gr-8">
            <select id="other_derivatives_trading_experience" name="other_derivatives_trading_experience">
                <option value="">[% l("Please select") %]</option>
                <option value="0-1 year">[% l("0-1 year") %]</option>
                <option value="1-2 years">[% l("1-2 years") %]</option>
                <option value="Over 3 years">[% l("Over 3 years") %]</option>
            </select>
        </div>
    </div>
    <div class="gr-padding-10 gr-row clear">
        <div class="gr-4 form_label">
            <label for="other_derivatives_trading_frequency">[% l("Binary options or other financial derivatives trading frequency") %]</label>
        </div>
        <div class="gr-8">
            <select id="other_derivatives_trading_frequency" name="other_derivatives_trading_frequency">
                <option value="">[% l("Please select") %]</option>
                <option value="0-5 transactions in the past 12 months">[% l("0-5 transactions in the past 12 months") %]</option>
                <option value="6-10 transactions in the past 12 months">[% l("6-10 transactions in the past 12 months") %]</option>
                <option value="40 transactions or more in the past 12 months">[% l("40 transactions or more in the past 12 months") %]</option>
            </select>
        </div>
    </div>
    <div class="gr-padding-10 gr-row clear">
        <div class="gr-4 form_label">
            <label for="other_instruments_trading_experience">[% l("Other financial instruments trading experience") %]</label>
        </div>
        <div class="gr-8">
            <select id="other_instruments_trading_experience" name="other_instruments_trading_experience">
                <option value="">[% l("Please select") %]</option>
                <option value="0-1 year">[% l("0-1 year") %]</option>
                <option value="1-2 years">[% l("1-2 years") %]</option>
                <option value="Over 3 years">[% l("Over 3 years") %]</option>
            </select>
        </div>
    </div>
    <div class="gr-padding-10 gr-row clear">
        <div class="gr-4 form_label">
            <label for="other_instruments_trading_frequency">[% l("Other financial instruments trading frequency") %]</label>
        </div>
        <div class="gr-8">
            <select id="other_instruments_trading_frequency" name="other_instruments_trading_frequency">
                <option value="">[% l("Please select") %]</option>
                <option value="0-5 transactions in the past 12 months">[% l("0-5 transactions in the past 12 months") %]</option>
                <option value="6-10 transactions in the past 12 months">[% l("6-10 transactions in the past 12 months") %]</option>
                <option value="40 transactions or more in the past 12 months">[% l("40 transactions or more in the past 12 months") %]</option>
            </select>
        </div>
    </div>
    <div class="gr-padding-10 gr-row clear">
        <div class="gr-4 form_label">
            <label for="employment_industry">[% l("Industry of Employment") %]</label>
        </div>
        <div class="gr-8">
            <select id="employment_industry" name="employment_industry">
                <option value="">[% l("Please select") %]</option>
                <option value="Construction">[% l("Construction") %]</option>
                <option value="Education">[% l("Education") %]</option>
                <option value="Finance">[% l("Finance") %]</option>
                <option value="Health">[% l("Health") %]</option>
                <option value="Tourism">[% l("Tourism") %]</option>
                <option value="Other">[% l("Other") %]</option>
            </select>
        </div>
    </div>
    <div class="gr-padding-10 gr-row clear">
        <div class="gr-4 form_label">
            <label for="occupation">[% l('Occupation') %]</label>
        </div>
        <div class="gr-8">
            <select id="occupation">
                <option value="">[% l('Please select') %]</option>
                <option value="Chief Executives, Senior Officials and Legislators">[% l('Chief Executives, Senior Officials and Legislators') %]</option>
                <option value="Managers">[% l('Managers') %]</option>
                <option value="Professionals">[% l('Professionals') %]</option>
                <option value="Clerks">[% l('Clerks') %]</option>
                <option value="Personal Care, Sales and Service Workers">[% l('Personal Care, Sales and Service Workers') %]</option>
                <option value="Agricultural, Forestry and Fishery Workers">[% l('Agricultural, Forestry and Fishery Workers') %]</option>
                <option value="Craft, Metal, Electrical and Electronics Workers">[% l('Craft, Metal, Electrical and Electronics Workers') %]</option>
                <option value="Plant and Machine Operators and Assemblers">[% l('Plant and Machine Operators and Assemblers') %]</option>
                <option value="Cleaners and Helpers">[% l('Cleaners and Helpers') %]</option>
                <option value="Mining, Construction, Manufacturing and Transport Workers">[% l('Mining, Construction, Manufacturing and Transport Workers') %]</option>
                <option value="Armed Forces">[% l('Armed Forces') %]</option>
                <option value="Government Officers">[% l('Government Officers') %]</option>
                <option value="Others">[% l('Others') %]</option>
            </select>
        </div>
    </div>
    <div class="gr-padding-10 gr-row clear">
        <div class="gr-4 form_label">
            <label for="education_level">[% l("Level of Education") %]</label>
        </div>
        <div class="gr-8">
            <select id="education_level" name="education_level">
                <option value="">[% l("Please select") %]</option>
                <option value="Primary">[% l("Primary") %]</option>
                <option value="Secondary">[% l("Secondary") %]</option>
                <option value="Tertiary">[% l("Tertiary") %]</option>
            </select>
        </div>
    </div>
    <div class="gr-padding-10 gr-row clear">
        <div class="gr-4 form_label">
            <label for="income_source">[% l("Income Source") %]</label>
        </div>
        <div class="gr-8">
            <select id="income_source" name="income_source">
                <option value="">[% l("Please select") %]</option>
                <option value="Salaried Employee">[% l("Salaried Employee") %]</option>
                <option value="Self-Employed">[% l("Self-Employed") %]</option>
                <option value="Investments &amp; Dividends">[% l("Investments &amp; Dividends") %]</option>
                <option value="Pension">[% l("Pension") %]</option>
                <option value="Other">[% l("Other") %]</option>
            </select>
        </div>
    </div>
    <div class="gr-padding-10 gr-row clear">
        <div class="gr-4 form_label">
            <label for="net_income">[% l("Net Annual Income") %]</label>
        </div>
        <div class="gr-8">
            <select id="net_income" name="net_income">
                <option value="">[% l("Please select") %]</option>
                <option value="Less than &#36;25,000">[% l("Less than &#36;25,000") %]</option>
                <option value="&#36;25,000 - &#36;50,000">[% l("&#36;25,000 - &#36;50,000") %]</option>
                <option value="&#36;50,001 - &#36;100,000">[% l("&#36;50,001 - &#36;100,000") %]</option>
                <option value="&#36;100,001 - &#36;500,000">[% l("&#36;100,001 - &#36;500,000") %]</option>
                <option value="Over &#36;500,000">[% l("Over &#36;500,001") %]</option>
            </select>
        </div>
    </div>
    <div class="gr-padding-10 gr-row clear">
        <div class="gr-4 form_label">
            <label for="estimated_worth">[% l("Estimated Net Worth") %]</label>
        </div>
        <div class="gr-8">
            <select id="estimated_worth" name="estimated_worth">
                <option value="">[% l("Please select") %]</option>
                <option value="Less than &#36;100,000">[% l("Less than &#36;100,000") %]</option>
                <option value="&#36;100,000 - &#36;250,000">[% l("&#36;100,000 - &#36;250,000") %]</option>
                <option value="&#36;250,001 - &#36;500,000">[% l("&#36;250,001 - &#36;500,000") %]</option>
                <option value="&#36;500,001 - &#36;1,000,000">[% l("&#36;500,001 - &#36;1,000,000") %]</option>
                <option value="Over &#36;1,000,000">[% l("Over &#36;1,000,000") %]</option>
            </select>
        </div>
    </div>
</fieldset>
=======
[% BLOCK frequency %]
    <option value="">[% l("Please select") %]</option>
    <option value="0-5 transactions in the past 12 months">[% l("0-5 transactions in the past 12 months") %]</option>
    <option value="6-10 transactions in the past 12 months">[% l("6-10 transactions in the past 12 months") %]</option>
    <option value="40 transactions or more in the past 12 months">[% l("40 transactions or more in the past 12 months") %]</option>
[% END %]

[% BLOCK select_row %]
    [% WRAPPER components/forms/form_row.html.tt id=id label=label type='select' %]
        [% PROCESS $con %]
    [% END %]
[% END %]

[% WRAPPER components/forms/fieldset.html.tt legend=l("Financial Information") %]
    [% INCLUDE select_row con='experience' id='forex_trading_experience' label=l("Forex trading experience") %]

    [% INCLUDE select_row con='frequency' id='forex_trading_frequency' label=l("Forex trading frequency") %]

    [% INCLUDE select_row con='experience' id='indices_trading_experience' label=l("Indices trading experience") %]

    [% INCLUDE select_row con='frequency' id='indices_trading_frequency' label=l("Indices trading frequency") %]

    [% INCLUDE select_row con='experience' id='commodities_trading_experience' label=l("Commodities trading experience") %]

    [% INCLUDE select_row con='frequency' id='commodities_trading_frequency' label=l("Commodities trading frequency") %]

    [% INCLUDE select_row con='experience' id='stocks_trading_experience' label=l("Stocks trading experience") %]

    [% INCLUDE select_row con='frequency' id='stocks_trading_frequency' label=l("Stocks trading frequency") %]

    [% INCLUDE select_row con='experience' id='other_derivatives_trading_experience' label=l("Binary options or other financial derivatives trading experience") %]

    [% INCLUDE select_row con='frequency' id='other_derivatives_trading_frequency' label=l("Binary options or other financial derivatives trading frequency") %]

    [% INCLUDE select_row con='experience' id='other_instruments_trading_experience' label=l("Other financial instruments trading experience") %]

    [% INCLUDE select_row con='frequency' id='other_instruments_trading_frequency' label=l("Other financial instruments trading frequency") %]

    [% WRAPPER components/forms/form_row.html.tt id='employment_industry' label=l("Industry of Employment") type='select' %]
        <option value="">[% l("Please select") %]</option>
        <option value="Construction">[% l("Construction") %]</option>
        <option value="Education">[% l("Education") %]</option>
        <option value="Finance">[% l("Finance") %]</option>
        <option value="Health">[% l("Health") %]</option>
        <option value="Tourism">[% l("Tourism") %]</option>
        <option value="Other">[% l("Other") %]</option>
    [% END %]

    [% WRAPPER components/forms/form_row.html.tt id='occupation' label=l("Occupation") type='select' %]
        <option value="">[% l('Please select') %]</option>
        <option value="Chief Executives, Senior Officials and Legislators">[% l('Chief Executives, Senior Officials and Legislators') %]</option>
        <option value="Managers">[% l('Managers') %]</option>
        <option value="Professionals">[% l('Professionals') %]</option>
        <option value="Clerks">[% l('Clerks') %]</option>
        <option value="Personal Care, Sales and Service Workers">[% l('Personal Care, Sales and Service Workers') %]</option>
        <option value="Agricultural, Forestry and Fishery Workers">[% l('Agricultural, Forestry and Fishery Workers') %]</option>
        <option value="Craft, Metal, Electrical and Electronics Workers">[% l('Craft, Metal, Electrical and Electronics Workers') %]</option>
        <option value="Plant and Machine Operators and Assemblers">[% l('Plant and Machine Operators and Assemblers') %]</option>
        <option value="Cleaners and Helpers">[% l('Cleaners and Helpers') %]</option>
        <option value="Mining, Construction, Manufacturing and Transport Workers">[% l('Mining, Construction, Manufacturing and Transport Workers') %]</option>
        <option value="Armed Forces">[% l('Armed Forces') %]</option>
        <option value="Government Officers">[% l('Government Officers') %]</option>
        <option value="Others">[% l('Others') %]</option>
    [% END %]

    [% WRAPPER components/forms/form_row.html.tt id='education_level' label=l("Level of Education") type='select' %]
        <option value="">[% l("Please select") %]</option>
        <option value="Primary">[% l("Primary") %]</option>
        <option value="Secondary">[% l("Secondary") %]</option>
        <option value="Tertiary">[% l("Tertiary") %]</option>
    [% END %]

    [% WRAPPER components/forms/form_row.html.tt id='income_source' label=l("Income Source") type='select' %]
        <option value="">[% l("Please select") %]</option>
        <option value="Salaried Employee">[% l("Salaried Employee") %]</option>
        <option value="Self-Employed">[% l("Self-Employed") %]</option>
        <option value="Investments &amp; Dividends">[% l("Investments &amp; Dividends") %]</option>
        <option value="Pension">[% l("Pension") %]</option>
        <option value="Other">[% l("Other") %]</option>
    [% END %]

    [% WRAPPER components/forms/form_row.html.tt id='net_income' label=l("Net Annual Income") type='select' %]
        <option value="">[% l("Please select") %]</option>
        <option value="Less than &#36;25,000">[% l("Less than &#36;25,000") %]</option>
        <option value="&#36;25,000 - &#36;50,000">[% l("&#36;25,000 - &#36;50,000") %]</option>
        <option value="&#36;50,001 - &#36;100,000">[% l("&#36;50,001 - &#36;100,000") %]</option>
        <option value="&#36;100,001 - &#36;500,000">[% l("&#36;100,001 - &#36;500,000") %]</option>
        <option value="Over &#36;500,000">[% l("Over &#36;500,001") %]</option>
    [% END %]

    [% WRAPPER components/forms/form_row.html.tt id='estimated_worth' label=l("Estimated Net Worth") type='select' %]
        <option value="">[% l("Please select") %]</option>
        <option value="Less than &#36;100,000">[% l("Less than &#36;100,000") %]</option>
        <option value="&#36;100,000 - &#36;250,000">[% l("&#36;100,000 - &#36;250,000") %]</option>
        <option value="&#36;250,001 - &#36;500,000">[% l("&#36;250,001 - &#36;500,000") %]</option>
        <option value="&#36;500,001 - &#36;1,000,000">[% l("&#36;500,001 - &#36;1,000,000") %]</option>
        <option value="Over &#36;1,000,000">[% l("Over &#36;1,000,000") %]</option>
    [% END %]
[% END %]
>>>>>>> 951ca5f6
<|MERGE_RESOLUTION|>--- conflicted
+++ resolved
@@ -5,269 +5,6 @@
     <option value="Over 3 years">[% l("Over 3 years") %]</option>
 [% END %]
 
-<<<<<<< HEAD
-    <div class="gr-padding-10 gr-row clear">
-        <div class="gr-4 form_label">
-            <label for="forex_trading_experience">[% l("Forex trading experience") %]</label>
-        </div>
-        <div class="gr-8">
-            <select id="forex_trading_experience" name="forex_trading_experience">
-                <option value="">[% l("Please select") %]</option>
-                <option value="0-1 year">[% l("0-1 year") %]</option>
-                <option value="1-2 years">[% l("1-2 years") %]</option>
-                <option value="Over 3 years">[% l("Over 3 years") %]</option>
-            </select>
-        </div>
-    </div>
-
-    <div class="gr-padding-10 gr-row clear">
-        <div class="gr-4 form_label">
-            <label for="forex_trading_frequency">[% l("Forex trading frequency") %]</label>
-        </div>
-        <div class="gr-8">
-            <select id="forex_trading_frequency" name="forex_trading_frequency">
-                <option value="">[% l("Please select") %]</option>
-                <option value="0-5 transactions in the past 12 months">[% l("0-5 transactions in the past 12 months") %]</option>
-                <option value="6-10 transactions in the past 12 months">[% l("6-10 transactions in the past 12 months") %]</option>
-                <option value="40 transactions or more in the past 12 months">[% l("40 transactions or more in the past 12 months") %]</option>
-            </select>
-        </div>
-    </div>
-
-    <div class="gr-padding-10 gr-row clear">
-        <div class="gr-4 form_label">
-            <label for="indices_trading_experience">[% l("Indices trading experience") %]</label>
-        </div>
-        <div class="gr-8">
-            <select id="indices_trading_experience" name="indices_trading_experience">
-                <option value="">[% l("Please select") %]</option>
-                <option value="0-1 year">[% l("0-1 year") %]</option>
-                <option value="1-2 years">[% l("1-2 years") %]</option>
-                <option value="Over 3 years">[% l("Over 3 years") %]</option>
-            </select>
-        </div>
-    </div>
-
-    <div class="gr-padding-10 gr-row clear">
-        <div class="gr-4 form_label">
-            <label for="indices_trading_frequency">[% l("Indices trading frequency") %]</label>
-        </div>
-        <div class="gr-8">
-            <select id="indices_trading_frequency" name="indices_trading_frequency">
-                <option value="">[% l("Please select") %]</option>
-                <option value="0-5 transactions in the past 12 months">[% l("0-5 transactions in the past 12 months") %]</option>
-                <option value="6-10 transactions in the past 12 months">[% l("6-10 transactions in the past 12 months") %]</option>
-                <option value="40 transactions or more in the past 12 months">[% l("40 transactions or more in the past 12 months") %]</option>
-            </select>
-        </div>
-    </div>
-
-    <div class="gr-padding-10 gr-row clear">
-        <div class="gr-4 form_label">
-            <label for="commodities_trading_experience">[% l("Commodities trading experience") %]</label>
-        </div>
-        <div class="gr-8">
-            <select id="commodities_trading_experience" name="commodities_trading_experience">
-                <option value="">[% l("Please select") %]</option>
-                <option value="0-1 year">[% l("0-1 year") %]</option>
-                <option value="1-2 years">[% l("1-2 years") %]</option>
-                <option value="Over 3 years">[% l("Over 3 years") %]</option>
-            </select>
-        </div>
-    </div>
-
-    <div class="gr-padding-10 gr-row clear">
-        <div class="gr-4 form_label">
-            <label for="commodities_trading_frequency">[% l("Commodities trading frequency") %]</label>
-        </div>
-        <div class="gr-8">
-            <select id="commodities_trading_frequency" name="commodities_trading_frequency">
-                <option value="">[% l("Please select") %]</option>
-                <option value="0-5 transactions in the past 12 months">[% l("0-5 transactions in the past 12 months") %]</option>
-                <option value="6-10 transactions in the past 12 months">[% l("6-10 transactions in the past 12 months") %]</option>
-                <option value="40 transactions or more in the past 12 months">[% l("40 transactions or more in the past 12 months") %]</option>
-            </select>
-        </div>
-    </div>
-
-    <div class="gr-padding-10 gr-row clear">
-        <div class="gr-4 form_label">
-            <label for="stocks_trading_experience">[% l("Stocks trading experience") %]</label>
-        </div>
-        <div class="gr-8">
-            <select id="stocks_trading_experience" name="stocks_trading_experience">
-                <option value="">[% l("Please select") %]</option>
-                <option value="0-1 year">[% l("0-1 year") %]</option>
-                <option value="1-2 years">[% l("1-2 years") %]</option>
-                <option value="Over 3 years">[% l("Over 3 years") %]</option>
-            </select>
-        </div>
-    </div>
-
-    <div class="gr-padding-10 gr-row clear">
-        <div class="gr-4 form_label">
-            <label for="stocks_trading_frequency">[% l("Stocks trading frequency") %]</label>
-        </div>
-        <div class="gr-8">
-            <select id="stocks_trading_frequency" name="stocks_trading_frequency">
-                <option value="">[% l("Please select") %]</option>
-                <option value="0-5 transactions in the past 12 months">[% l("0-5 transactions in the past 12 months") %]</option>
-                <option value="6-10 transactions in the past 12 months">[% l("6-10 transactions in the past 12 months") %]</option>
-                <option value="40 transactions or more in the past 12 months">[% l("40 transactions or more in the past 12 months") %]</option>
-            </select>
-        </div>
-    </div>
-    <div class="gr-padding-10 gr-row clear">
-        <div class="gr-4 form_label">
-            <label for="other_derivatives_trading_experience">[% l("Binary options or other financial derivatives trading experience") %]</label>
-        </div>
-        <div class="gr-8">
-            <select id="other_derivatives_trading_experience" name="other_derivatives_trading_experience">
-                <option value="">[% l("Please select") %]</option>
-                <option value="0-1 year">[% l("0-1 year") %]</option>
-                <option value="1-2 years">[% l("1-2 years") %]</option>
-                <option value="Over 3 years">[% l("Over 3 years") %]</option>
-            </select>
-        </div>
-    </div>
-    <div class="gr-padding-10 gr-row clear">
-        <div class="gr-4 form_label">
-            <label for="other_derivatives_trading_frequency">[% l("Binary options or other financial derivatives trading frequency") %]</label>
-        </div>
-        <div class="gr-8">
-            <select id="other_derivatives_trading_frequency" name="other_derivatives_trading_frequency">
-                <option value="">[% l("Please select") %]</option>
-                <option value="0-5 transactions in the past 12 months">[% l("0-5 transactions in the past 12 months") %]</option>
-                <option value="6-10 transactions in the past 12 months">[% l("6-10 transactions in the past 12 months") %]</option>
-                <option value="40 transactions or more in the past 12 months">[% l("40 transactions or more in the past 12 months") %]</option>
-            </select>
-        </div>
-    </div>
-    <div class="gr-padding-10 gr-row clear">
-        <div class="gr-4 form_label">
-            <label for="other_instruments_trading_experience">[% l("Other financial instruments trading experience") %]</label>
-        </div>
-        <div class="gr-8">
-            <select id="other_instruments_trading_experience" name="other_instruments_trading_experience">
-                <option value="">[% l("Please select") %]</option>
-                <option value="0-1 year">[% l("0-1 year") %]</option>
-                <option value="1-2 years">[% l("1-2 years") %]</option>
-                <option value="Over 3 years">[% l("Over 3 years") %]</option>
-            </select>
-        </div>
-    </div>
-    <div class="gr-padding-10 gr-row clear">
-        <div class="gr-4 form_label">
-            <label for="other_instruments_trading_frequency">[% l("Other financial instruments trading frequency") %]</label>
-        </div>
-        <div class="gr-8">
-            <select id="other_instruments_trading_frequency" name="other_instruments_trading_frequency">
-                <option value="">[% l("Please select") %]</option>
-                <option value="0-5 transactions in the past 12 months">[% l("0-5 transactions in the past 12 months") %]</option>
-                <option value="6-10 transactions in the past 12 months">[% l("6-10 transactions in the past 12 months") %]</option>
-                <option value="40 transactions or more in the past 12 months">[% l("40 transactions or more in the past 12 months") %]</option>
-            </select>
-        </div>
-    </div>
-    <div class="gr-padding-10 gr-row clear">
-        <div class="gr-4 form_label">
-            <label for="employment_industry">[% l("Industry of Employment") %]</label>
-        </div>
-        <div class="gr-8">
-            <select id="employment_industry" name="employment_industry">
-                <option value="">[% l("Please select") %]</option>
-                <option value="Construction">[% l("Construction") %]</option>
-                <option value="Education">[% l("Education") %]</option>
-                <option value="Finance">[% l("Finance") %]</option>
-                <option value="Health">[% l("Health") %]</option>
-                <option value="Tourism">[% l("Tourism") %]</option>
-                <option value="Other">[% l("Other") %]</option>
-            </select>
-        </div>
-    </div>
-    <div class="gr-padding-10 gr-row clear">
-        <div class="gr-4 form_label">
-            <label for="occupation">[% l('Occupation') %]</label>
-        </div>
-        <div class="gr-8">
-            <select id="occupation">
-                <option value="">[% l('Please select') %]</option>
-                <option value="Chief Executives, Senior Officials and Legislators">[% l('Chief Executives, Senior Officials and Legislators') %]</option>
-                <option value="Managers">[% l('Managers') %]</option>
-                <option value="Professionals">[% l('Professionals') %]</option>
-                <option value="Clerks">[% l('Clerks') %]</option>
-                <option value="Personal Care, Sales and Service Workers">[% l('Personal Care, Sales and Service Workers') %]</option>
-                <option value="Agricultural, Forestry and Fishery Workers">[% l('Agricultural, Forestry and Fishery Workers') %]</option>
-                <option value="Craft, Metal, Electrical and Electronics Workers">[% l('Craft, Metal, Electrical and Electronics Workers') %]</option>
-                <option value="Plant and Machine Operators and Assemblers">[% l('Plant and Machine Operators and Assemblers') %]</option>
-                <option value="Cleaners and Helpers">[% l('Cleaners and Helpers') %]</option>
-                <option value="Mining, Construction, Manufacturing and Transport Workers">[% l('Mining, Construction, Manufacturing and Transport Workers') %]</option>
-                <option value="Armed Forces">[% l('Armed Forces') %]</option>
-                <option value="Government Officers">[% l('Government Officers') %]</option>
-                <option value="Others">[% l('Others') %]</option>
-            </select>
-        </div>
-    </div>
-    <div class="gr-padding-10 gr-row clear">
-        <div class="gr-4 form_label">
-            <label for="education_level">[% l("Level of Education") %]</label>
-        </div>
-        <div class="gr-8">
-            <select id="education_level" name="education_level">
-                <option value="">[% l("Please select") %]</option>
-                <option value="Primary">[% l("Primary") %]</option>
-                <option value="Secondary">[% l("Secondary") %]</option>
-                <option value="Tertiary">[% l("Tertiary") %]</option>
-            </select>
-        </div>
-    </div>
-    <div class="gr-padding-10 gr-row clear">
-        <div class="gr-4 form_label">
-            <label for="income_source">[% l("Income Source") %]</label>
-        </div>
-        <div class="gr-8">
-            <select id="income_source" name="income_source">
-                <option value="">[% l("Please select") %]</option>
-                <option value="Salaried Employee">[% l("Salaried Employee") %]</option>
-                <option value="Self-Employed">[% l("Self-Employed") %]</option>
-                <option value="Investments &amp; Dividends">[% l("Investments &amp; Dividends") %]</option>
-                <option value="Pension">[% l("Pension") %]</option>
-                <option value="Other">[% l("Other") %]</option>
-            </select>
-        </div>
-    </div>
-    <div class="gr-padding-10 gr-row clear">
-        <div class="gr-4 form_label">
-            <label for="net_income">[% l("Net Annual Income") %]</label>
-        </div>
-        <div class="gr-8">
-            <select id="net_income" name="net_income">
-                <option value="">[% l("Please select") %]</option>
-                <option value="Less than &#36;25,000">[% l("Less than &#36;25,000") %]</option>
-                <option value="&#36;25,000 - &#36;50,000">[% l("&#36;25,000 - &#36;50,000") %]</option>
-                <option value="&#36;50,001 - &#36;100,000">[% l("&#36;50,001 - &#36;100,000") %]</option>
-                <option value="&#36;100,001 - &#36;500,000">[% l("&#36;100,001 - &#36;500,000") %]</option>
-                <option value="Over &#36;500,000">[% l("Over &#36;500,001") %]</option>
-            </select>
-        </div>
-    </div>
-    <div class="gr-padding-10 gr-row clear">
-        <div class="gr-4 form_label">
-            <label for="estimated_worth">[% l("Estimated Net Worth") %]</label>
-        </div>
-        <div class="gr-8">
-            <select id="estimated_worth" name="estimated_worth">
-                <option value="">[% l("Please select") %]</option>
-                <option value="Less than &#36;100,000">[% l("Less than &#36;100,000") %]</option>
-                <option value="&#36;100,000 - &#36;250,000">[% l("&#36;100,000 - &#36;250,000") %]</option>
-                <option value="&#36;250,001 - &#36;500,000">[% l("&#36;250,001 - &#36;500,000") %]</option>
-                <option value="&#36;500,001 - &#36;1,000,000">[% l("&#36;500,001 - &#36;1,000,000") %]</option>
-                <option value="Over &#36;1,000,000">[% l("Over &#36;1,000,000") %]</option>
-            </select>
-        </div>
-    </div>
-</fieldset>
-=======
 [% BLOCK frequency %]
     <option value="">[% l("Please select") %]</option>
     <option value="0-5 transactions in the past 12 months">[% l("0-5 transactions in the past 12 months") %]</option>
@@ -366,5 +103,4 @@
         <option value="&#36;500,001 - &#36;1,000,000">[% l("&#36;500,001 - &#36;1,000,000") %]</option>
         <option value="Over &#36;1,000,000">[% l("Over &#36;1,000,000") %]</option>
     [% END %]
-[% END %]
->>>>>>> 951ca5f6
+[% END %]