--- conflicted
+++ resolved
@@ -5,17 +5,6 @@
     [% INCLUDE global/mobile_menu.html.tt %]
     <!-- FlushHead -->
 [% END %]
-<<<<<<< HEAD
-      <div id="content"[% IF current_route +%] class="[% current_route %]-content"[% END %]>
-          [% INCLUDE global/gtm.html.tt %]
-          <div id="page_info" style="display:none;">
-              <title>[% browser_title %]</title>
-              <div id="content_class">[% current_route %]-content</div>
-          </div>
-          [% IF !full_width %]
-          <div class="container">
-          [% END %]
-=======
     <div id="content"[% IF current_route +%] class="[% current_route %]-content"[% END %]>
         [% INCLUDE global/gtm.html.tt %]
         <div id="page_info" style="display:none;">
@@ -25,5 +14,4 @@
         [% IF !full_width %]
         <div class="container">
             <div class="gr-row">
-        [% END %]
->>>>>>> e150b8c4
+        [% END %]