--- conflicted
+++ resolved
@@ -1,10 +1,6 @@
 <div id='page-wrapper'>
     <div id="topbar">
-<<<<<<< HEAD
-        <div class="container gr-12-t gr-12-p gr-12-m">
-=======
         <div class="container">
->>>>>>> e150b8c4
             <div class="gr-row">
                 <div id="topbar-msg" class='gr-6 gr-12-m by_client_type client_virtual invisible upgrademessage'>
                     <span class='gr-hide-m'>
