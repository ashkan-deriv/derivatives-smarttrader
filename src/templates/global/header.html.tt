<div id='page-wrapper'>
    <div id="topbar">
        <div class="container">
            <div class="gr-row">
                <div id="topbar-msg" class='gr-6 gr-5-t gr-12-p gr-12-m by_client_type client_virtual invisible upgrademessage'>
                    <span class='gr-hide-m'>
                        <span id='virtual-text'>[% l("You're using a Virtual Account.") %]</span>
                    </span>
                    <a class="pjaxload with_login_cookies pulser virtual-upgrade-link" href="[% request.url_for('new_account/realws') %]">[% l("Upgrade to a Real Account") %]</a>
                    <a class="pjaxload with_login_cookies pulser vr-japan-upgrade-link" href="[% request.url_for('new_account/japanws') %]">[% l("Upgrade to a Real Account") %]</a>
                    <a class="invisible pjaxload with_login_cookies pulser vr-financial-upgrade-link" href="[% request.url_for('new_account/maltainvestws') %]">[% l("Upgrade to a Financial Account") %]</a>
                </div>
                <div class='gr-6 gr-5-t gr-12-p gr-12-m by_client_type client_real invisible upgrademessage'>
                    <a class="pjaxload with_login_cookies pulse financial-upgrade-link" href="[% request.url_for('new_account/maltainvestws') %]">[% l("Open a Financial Account") %]</a>
                </div>
<<<<<<< HEAD
                <div class='gr-6 gr-7-t gr-12-p gr-12-m' id='topbar-info'>
=======
                <div class='gr-12 gr-12-t gr-12-m gr-12-p' id='topbar-info'>
>>>>>>> d7de072b
                    <div class="gr-row">
                        <div class='gr-5 gr-hide-m no-underline' id="gmt-clock" data-balloon-pos="down"></div>
                        <div class='gr-5 gr-7-m' id='contact-us'>
                            <a class="pjaxload" href="[% request.url_for('contact') %]">[% l("Contact Us") %]</a>
                        </div>
                        <div class='gr-2 gr-5-m'>
                            <div class="[% language %]" id='language_select'>
                                [% INCLUDE global/language_form.html.tt %]
                            </div>
                        </div>
                    </div>
                </div>
            </div>
        </div>
    </div>

    <div id="header" class="dark-blue">
        <div class="container">
            <div class="g-row">
                <div class='gr-12'>
                    <div class='gr-padding-10 gr-row'>
                        <div class='gr-3 gr-2-m gr-2-p'>
                            <a id="logo" href="[% request.url_for('/') %]">
                                <div class='gr-row'>
                                    <div class='gr-3 gr-12-m gr-12-p gr-no-gutter'>
                                        <img class='responsive' src="[% request.url_for('images/pages/binary-symbol-logo.svg') %]" />
                                    </div>
                                    <div class='gr-9 gr-hide-m gr-hide-p' id='binary-logo-text'>
                                        <img class='responsive' src="[% request.url_for('images/pages/binary-type-logo.svg') %]" />
                                    </div>
                                </div>
                            </a>
                        </div>
                        <div class='gr-6 gr-hide-m gr-hide-p'>
                            <div id='main-navigation'>
                                <ul class="smaller-font" id="menu-top">
                                    <li>
                                        <a class="smaller-font pjaxload" href="[% request.url_for('why-us') %]">[% l("Why Us?") %]</a>
                                    </li>
                                    <li class="ja-hide">
                                        <a class="smaller-font pjaxload" href="[% request.url_for('get-started') %]">[% l("Get Started") %]</a>
                                    </li>
                                    <li class="all-hide ja-show-block">
                                        <a class="smaller-font pjaxload" href="[% request.url_for('get-started-jp') %]">[% l("Get Started") %]</a>
                                    </li>
                                    <li>
                                        <a class="smaller-font pjaxload" href="[% request.url_for('tour') %]">[% l("Tour") %]</a>
                                    </li>
                                    <li>
                                        <a class="smaller-font pjaxload" href="[% request.url_for('trading') %]">[% l("Trade") %]</a>
                                    </li>
                                </ul>
                            </div>
                        </div>
                        <div id="client-logged-in" class="gr-3 gr-8-m gr-8-p gr-no-gutter by_client_type client_real client_virtual align-end" style="display: none">
                            <div id="logout">
                                <form id="loginid-switch-form">
                                    <div id="login-fields">
                                        <select id="client_loginid" name="client_loginid">
                                        </select>
                                    </div>
                                    <div id="balance"></div>
                                    <a id="btn_logout" class="logout" href="javascript:;">[% l('LOG OUT') %]</a>
                                </form>
                            </div>
                        </div>
                        <div id="client-logged-out" class="gr-3 gr-8-m gr-8-p gr-no-gutter by_client_type client_logged_out invisible">
                            <div id="btn_login" class="button">[% l('Log in') %]</div>
                        </div>
                        <div class='gr-hide gr-show-m gr-2-m gr-show-p gr-2-p gr-no-gutter-mobile'>
                            <div id='mobile-menu-icon-container'>
                                <a href='#mobile-menu' id='mobile-menu-icon'>
                                    <img class='responsive' src="[% request.url_for('images/pages/binary-mobile-menu.svg') %]" />
                                </a>
                            </div>
                        </div>
                    </div>
                </div>
            </div>
        </div>
    </div>
    <div id="content-holder"><|MERGE_RESOLUTION|>--- conflicted
+++ resolved
@@ -13,11 +13,7 @@
                 <div class='gr-6 gr-5-t gr-12-p gr-12-m by_client_type client_real invisible upgrademessage'>
                     <a class="pjaxload with_login_cookies pulse financial-upgrade-link" href="[% request.url_for('new_account/maltainvestws') %]">[% l("Open a Financial Account") %]</a>
                 </div>
-<<<<<<< HEAD
                 <div class='gr-6 gr-7-t gr-12-p gr-12-m' id='topbar-info'>
-=======
-                <div class='gr-12 gr-12-t gr-12-m gr-12-p' id='topbar-info'>
->>>>>>> d7de072b
                     <div class="gr-row">
                         <div class='gr-5 gr-hide-m no-underline' id="gmt-clock" data-balloon-pos="down"></div>
                         <div class='gr-5 gr-7-m' id='contact-us'>
