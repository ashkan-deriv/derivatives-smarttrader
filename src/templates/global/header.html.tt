--- conflicted
+++ resolved
@@ -1,6 +1,5 @@
 <div id='page-wrapper'>
     <div id="topbar">
-<<<<<<< HEAD
         <div class='container'>
             <div class='gr-12'>
                 <div class="gr-row">
@@ -11,25 +10,6 @@
                         <a class="pjaxload with_login_cookies pulser virtual-upgrade-link" href="[% request.url_for('new_account/realws') %]">[% l("Upgrade to a Real Account") %]</a>
                         <a class="pjaxload with_login_cookies pulser vr-japan-upgrade-link" href="[% request.url_for('new_account/japanws') %]">[% l("Upgrade to a Real Account") %]</a>
                         <a class="invisible pjaxload with_login_cookies pulser vr-financial-upgrade-link" href="[% request.url_for('new_account/maltainvestws') %]">[% l("Upgrade to a Financial Account") %]</a>
-=======
-        <div class='grd-container'>
-            <div class='grd-grid-12 grd-parent'>
-                <div id="topbar-msg" class='grd-grid-6 grd-grid-mobile-12 by_client_type client_virtual invisible upgrademessage'>
-                    <span class='grd-hide-mobile'>
-                        <span id='virtual-text'>[% l("You're using a Virtual Account.") %]</span>
-                    </span>
-                    <a class="pjaxload with_login_cookies pulser virtual-upgrade-link" href="[% request.url_for('new_account/realws') %]">[% l("Upgrade to a Real Account") %]</a>
-                    <a class="pjaxload with_login_cookies pulser vr-japan-upgrade-link" href="[% request.url_for('new_account/japanws') %]">[% l("Upgrade to a Real Account") %]</a>
-                    <a class="invisible pjaxload with_login_cookies pulser vr-financial-upgrade-link" href="[% request.url_for('new_account/maltainvestws') %]">[% l("Upgrade to a Financial Account") %]</a>
-                </div>
-                <div class='grd-grid-6 grd-grid-mobile-12 by_client_type client_real invisible upgrademessage'>
-                    <a class="invisible pjaxload with_login_cookies pulse financial-upgrade-link" href="[% request.url_for('new_account/maltainvestws') %]">[% l("Open a Financial Account") %]</a>
-                </div>
-                <div class='grd-grid-6 grd-grid-mobile-12 grd-parent' id='topbar-info'>
-                    <div class='grd-grid-5 grd-grid-mobile-7 no-underline' id="gmt-clock" data-balloon-pos="down"></div>
-                    <div class='grd-grid-3 grd-hide-mobile' id='contact-us'>
-                        <a class="pjaxload" href="[% request.url_for('contact') %]"[% target %]>[% l("Contact Us") %]</a>
->>>>>>> 77135a30
                     </div>
                     <div class='gr-6 gr-12-m by_client_type client_real invisible upgrademessage'>
                         <a class="invisible pjaxload with_login_cookies pulse financial-upgrade-link" href="[% request.url_for('new_account/maltainvestws') %]">[% l("Open a Financial Account") %]</a>
@@ -37,7 +17,7 @@
                     <div class='gr-6 gr-hide-m by_client_type client_logged_out'></div>
                     <div class='gr-6 gr-12-m' id='topbar-info'>
                         <div class="gr-row">
-                            <div class='gr-5 gr-7-m' id="gmt-clock"></div>
+                            <div class='gr-5 gr-7-m no-underline' id="gmt-clock" data-balloon-pos="down"></div>
                             <div class='gr-3 gr-hide-m' id='contact-us'>
                                 <a class="pjaxload" href="[% request.url_for('contact') %]"[% target %]>[% l("Contact Us") %]</a>
                             </div>
