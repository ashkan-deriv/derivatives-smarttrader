import React from 'react';

const Header = () => (
<<<<<<< HEAD
    <div id='trading_header'>
    </div>
=======
    <header />
>>>>>>> e8f51924
);

export default Header;<|MERGE_RESOLUTION|>--- conflicted
+++ resolved
@@ -1,12 +1,7 @@
 import React from 'react';
 
 const Header = () => (
-<<<<<<< HEAD
-    <div id='trading_header'>
-    </div>
-=======
-    <header />
->>>>>>> e8f51924
+    <div id='trading_header' />
 );
 
 export default Header;