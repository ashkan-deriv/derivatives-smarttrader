import React from 'react';
import Head from './head.jsx';
import Header from './header.jsx';
import GTM from '../../_common/includes/gtm.jsx';
import Title from '../../_common/components/title.jsx';
import Footer from './footer.jsx';

const CONTENT_PLACEHOLDER = 'CONTENT_PLACEHOLDER';

const WithLayout = ({ children }) => {
    const content_class = `${it.current_route || ''}-content`;
    return (
        <div id='content-holder'>
            <div id='content' className={it.current_route ? content_class : undefined}>
                <div id='page_info' style={{display: 'none'}}>
                    <Title />
                    <div id='content_class'>{content_class}</div>
                </div>
                {it.layout !== 'full_width' ?
                    <div className='container'>
                        {children}
                    </div> :
                    children
                }
            </div>
        </div>
    );
};

const InnerContent = () => (
    it.layout ?
        <WithLayout> {CONTENT_PLACEHOLDER} </WithLayout>
        : CONTENT_PLACEHOLDER
);

const Layout = () => {
    if (it.is_pjax_request) {
        return <div/>;
    }
    return (
        <html>
            <Head />
            <body className={it.language}>
<<<<<<< HEAD
                <div className='no-horizontal-scroll'>
                    <Header />
                    <Menu />
                    <GTM />
                    <InnerContent />
                    <Footer />
                </div>
=======
                <Header />
                <GTM />
                <InnerContent />
                <Footer />
>>>>>>> b23ec662
            </body>
        </html>
    );
};

export default Layout;<|MERGE_RESOLUTION|>--- conflicted
+++ resolved
@@ -41,20 +41,10 @@
         <html>
             <Head />
             <body className={it.language}>
-<<<<<<< HEAD
-                <div className='no-horizontal-scroll'>
-                    <Header />
-                    <Menu />
-                    <GTM />
-                    <InnerContent />
-                    <Footer />
-                </div>
-=======
                 <Header />
                 <GTM />
                 <InnerContent />
                 <Footer />
->>>>>>> b23ec662
             </body>
         </html>
     );
