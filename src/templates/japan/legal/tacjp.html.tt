--- conflicted
+++ resolved
@@ -1,43 +1,6 @@
-<<<<<<< HEAD
 [% PROCESS components/tabs.html.tt %]
-=======
+
 <div class="invisible ja-show content-tab-container">
-    <div class="tab-menu static_full">
-        <div class="tab-menu-wrap">
-            <ul id="legal-menu" class="tm-ul">
-                <li id="legal" class="tm-li first"><a href="#legal" class="tm-a">[% l('Terms and Conditions') %]</a></li>
-                <li id="contract" class="tm-li"><a href="#contract" class="tm-a">[% l('Pre-contract Document') %]</a></li>
-
-                <li id="account" class="tm-li">
-                    <span class="menu-wrap-a">
-                        <span class="menu-wrap-b">
-                            <a href="#account" class="tm-a first">[% l('Account Opening') %]</a>
-                        </span>
-                    </span>
-                    <ul class="tm-ul-2">
-                        <li id="account-privacy" class="tm-li-2 first"><a href="#account-privacy" class="tm-a-2">[% l('Privacy Policy') %]</a></li>
-                        <li id="account-antisocial" class="tm-li-2"><a href="#account-antisocial" class="tm-a-2">[% l('No Connections with Antisocial Forces') %]</a></li>
-                        <li id="account-risk" class="tm-li-2"><a href="#account-risk" class="tm-a-2">[% l('Risk for Binary Option Trading') %]</a></li>
-                        <li id="account-warning" class="tm-li-2"><a href="#account-warning" class="tm-a-2">[% l('General Risk Warning') %]</a></li>
-                    </ul>
-                </li>
-
-                <li id="ethics" class="tm-li">
-                    <span class="menu-wrap-a">
-                        <span class="menu-wrap-b">
-                            <a href="#ethics" class="tm-a first">[% l('Policies and Exclusion of Liability') %]</a>
-                        </span>
-                    </span>
-                    <ul class="tm-ul-2">
-                        <li id="ethics-code" class="tm-li-2 first"><a href="#ethics-code" class="tm-a-2">[% l('Ethics Code') %]</a></li>
-                        <li id="ethics-antisocial" class="tm-li-2"><a href="#ethics-antisocial" class="tm-a-2">[% l('Eliminating Antisocial Forces') %]</a></li>
-                        <li id="ethics-solicitation" class="tm-li-2"><a href="#ethics-solicitation" class="tm-a-2">[% l('Investment Solicitation Policy') %]</a></li>
-                        <li id="ethics-liability" class="tm-li-2"><a href="#ethics-liability" class="tm-a-2">[% l('Exclusion of Liability') %]</a></li>
-                    </ul>
-                </li>
->>>>>>> 2377ae34
-
-<div class="hidden ja-show content-tab-container">
     [% INCLUDE tabs_subtabs class='static_full' id='legal-menu' items=[
         { id='legal',      text=l('Terms and Conditions')  },
         { id='contract',   text=l('Pre-contract Document') },
