--- conflicted
+++ resolved
@@ -4,11 +4,7 @@
         <h1>[% l('Cashier') %]</h1>
     </div>
 
-<<<<<<< HEAD
-    <div class="gr-12 gr-padding-10 table-body client_virtual with_login_cookies invisible gr-parent">
-=======
-    <div class="gr-12 gr-padding-10 table-body by_client_type client_virtual invisible gr-parent">
->>>>>>> 32f6fac2
+    <div class="gr-12 gr-padding-10 table-body client_virtual invisible gr-parent">
         <div class="gr-padding-10">
             <h3>[% l('Get more virtual money') %]</h3>
         </div>
@@ -23,13 +19,8 @@
                         <span class="all-hide ja-show">[% l('You can request more virtual money if your virtual balance falls below JPY 100,000.') %]</span>
                     </div>
                     <div class="gr-5 gr-12-m">
-<<<<<<< HEAD
-                        <div class="gr-padding-10 client_virtual with_login_cookies invisible">
-                            <a class="pjaxload button client_virtual with_login_cookies invisible" href="[% request.url_for('/cashier/top_up_virtualws') %]" id="VRT_topup_link">
-=======
-                        <div class="gr-padding-10 by_client_type client_virtual invisible">
-                            <a class="toggle button by_client_type client_virtual invisible" href="[% request.url_for('/cashier/top_up_virtualws') %]" id="VRT_topup_link">
->>>>>>> 32f6fac2
+                        <div class="gr-padding-10 client_virtual invisible">
+                            <a class="toggle button client_virtual invisible" href="[% request.url_for('/cashier/top_up_virtualws') %]" id="VRT_topup_link">
                                 <span class="ja-hide">[% l('Get USD 10,000.00') %]</span>
                                 <span class="all-hide ja-show">[% l('Get JPY 1,000,000') %]</span>
                             </a>
@@ -40,11 +31,7 @@
         </div>
     </div>
 
-<<<<<<< HEAD
-    <div class="gr-12 gr-padding-10 client_virtual with_login_cookies invisible">
-=======
-    <div class="gr-12 gr-padding-10 by_client_type client_virtual invisible">
->>>>>>> 32f6fac2
+    <div class="gr-12 gr-padding-10 client_virtual invisible">
         <span></span>
     </div>
 
@@ -70,23 +57,13 @@
                         </a>
                     </div>
                     <div class="gr-5 gr-12-m ja-hide">
-<<<<<<< HEAD
-                        <div class="gr-padding-10 client_real with_login_cookies invisible gr-parent">
-                            <a class="pjaxload button client_real with_login_cookies invisible" href="[% request.url_for('/cashier/forwardws#deposit') %]">
-                                <span class="deposit">[% l('Deposit') %]</span>
-                            </a>
-                        </div>
-                        <div class="gr-padding-10 client_real with_login_cookies invisible">
-                            <a class="pjaxload button client_real with_login_cookies invisible" href="[% request.url_for('/cashier/forwardws#withdraw') %]">
-=======
-                        <div class="gr-padding-10 by_client_type client_real invisible gr-parent">
+                        <div class="gr-padding-10 client_real invisible gr-parent">
                             <a class="toggle button by_client_type client_real invisible" href="[% request.url_for('/cashier/forwardws#deposit') %]">
                                 <span class="deposit">[% l('Deposit') %]</span>
                             </a>
                         </div>
-                        <div class="gr-padding-10 by_client_type client_real invisible">
+                        <div class="gr-padding-10 client_real invisible">
                             <a class="toggle button by_client_type client_real invisible" href="[% request.url_for('/cashier/forwardws#withdraw') %]">
->>>>>>> 32f6fac2
                                 <span class="withdraw">[% l('Withdraw') %]</span>
                             </a>
                         </div>
@@ -95,23 +72,13 @@
                         </div>
                     </div>
                     <div class="gr-5 gr-12-m all-hide ja-show">
-<<<<<<< HEAD
-                        <div class="gr-padding-10 client_real with_login_cookies invisible gr-parent">
-                            <a class="pjaxload button client_real with_login_cookies invisible" href="[% request.url_for('/cashier/deposit-jp') %]">
+                        <div class="gr-padding-10 client_real invisible gr-parent">
+                            <a class="toggle button client_real invisible" href="[% request.url_for('/cashier/deposit-jp') %]">
                                 <span class="deposit">[% l('Deposit') %]</span>
                             </a>
                         </div>
-                        <div class="gr-padding-10 client_real with_login_cookies invisible">
-                            <a class="pjaxload button client_real with_login_cookies invisible" href="[% request.url_for('/cashier/withdraw-jp') %]">
-=======
-                        <div class="gr-padding-10 by_client_type client_real invisible gr-parent">
-                            <a class="toggle button by_client_type client_real invisible" href="[% request.url_for('/cashier/deposit-jp') %]">
-                                <span class="deposit">[% l('Deposit') %]</span>
-                            </a>
-                        </div>
-                        <div class="gr-padding-10 by_client_type client_real invisible">
-                            <a class="toggle button by_client_type client_real invisible" href="[% request.url_for('/cashier/withdraw-jp') %]">
->>>>>>> 32f6fac2
+                        <div class="gr-padding-10 client_real invisible">
+                            <a class="toggle button client_real invisible" href="[% request.url_for('/cashier/withdraw-jp') %]">
                                 <span class="withdraw">[% l('Withdraw') %]</span>
                             </a>
                         </div>
@@ -146,20 +113,12 @@
             </div>
             <div class="gr-5 gr-12-m">
                 <div class="gr-padding-10 gr-parent">
-<<<<<<< HEAD
-                    <a class="pjaxload button client_real with_login_cookies invisible" href="[% request.url_for('/cashier/payment_agent_listws') %]">
-=======
-                    <a class="toggle button by_client_type client_real invisible" href="[% request.url_for('/cashier/payment_agent_listws') %]">
->>>>>>> 32f6fac2
+                    <a class="toggle button client_real invisible" href="[% request.url_for('/cashier/payment_agent_listws') %]">
                         <span class="deposit">[% l('Deposit') %]</span>
                     </a>
                 </div>
                 <div class="gr-padding-10">
-<<<<<<< HEAD
-                    <a class="pjaxload button client_real with_login_cookies invisible" href="[% request.url_for('/paymentagent/withdrawws') %]">
-=======
-                    <a class="toggle button by_client_type client_real invisible" href="[% request.url_for('/paymentagent/withdrawws') %]">
->>>>>>> 32f6fac2
+                    <a class="toggle button client_real invisible" href="[% request.url_for('/paymentagent/withdrawws') %]">
                         <span class="withdraw">[% l('Withdraw') %]</span>
                     </a>
                 </div>
@@ -179,11 +138,7 @@
             </div>
             <div class="gr-5 gr-12-m">
                 <div class="gr-padding-10 gr-parent">
-<<<<<<< HEAD
-                    <a class="button pjaxload client_real with_login_cookies invisible" href="[% request.url_for('/account/account_transferws') %]">
-=======
-                    <a class="toggle button by_client_type client_real invisible" href="[% request.url_for('/account/account_transferws') %]">
->>>>>>> 32f6fac2
+                    <a class="toggle button client_real invisible" href="[% request.url_for('/account/account_transferws') %]">
                         <span class="withdraw">[% l('Transfer') %]</span>
                     </a>
                 </div>
