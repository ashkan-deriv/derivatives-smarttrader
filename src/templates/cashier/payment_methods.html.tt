<div id='cashier-content'>
    <h1>[% l('Available payment methods') %]</h1>
    <div class="gr-12">
        <div id="payment_method_suggestions gr-padding-10" class='center-text'>
            <div class="gr-padding-10 invisible upgrademessage">
                <a class="button"></a>
            </div>
            <p>
<<<<<<< HEAD
                <a href="[% request.url_for('/') %]" class="button client_logged_out invisible pjaxload">
                    <span>[% l('Open an account now') %]</span>
                </a>
                <a href="[% request.url_for('cashier/forwardws#deposit') %]" class="button pjaxload client_real with_login_cookies invisible">
                    <span class="deposit">[% l('Deposit') %]</span>
                </a>
                <a href="[% request.url_for('cashier/forwardws#withdraw') %]" class="button pjaxload client_real with_login_cookies invisible">
=======
                <a href="[% request.url_for('/') %]" class="toggle button by_client_type client_logged_out invisible">
                    <span>[% l('Open an account now') %]</span>
                </a>
                <a href="[% request.url_for('cashier/forwardws#deposit') %]" class="toggle button by_client_type client_real invisible">
                    <span class="deposit">[% l('Deposit') %]</span>
                </a>
                <a href="[% request.url_for('cashier/forwardws#withdraw') %]" class="toggle button by_client_type client_real invisible">
>>>>>>> 32f6fac2
                    <span class="withdraw">[% l('Withdraw') %]</span>
                </a>
            </p>
        </div>
    </div>

    <div class="gr-padding-10 table-header gr-row">
        <div class="gr-2 gr-6-m">
            [% l('Method') %]
        </div>

        <div class="gr-2 gr-6-m">
            [% l('Currencies') %]
        </div>

        <div class="gr-2 gr-hide-m">
            [% l('Min-Max Deposit') %]
        </div>

        <div class="gr-3 gr-hide-m">
            [% l('Min-Max Withdrawal') %]
        </div>

       <div class="gr-3 gr-hide-m">
            [% l('Processing Time') %]
        </div>
    </div>

    <div class="gr-padding-10 table-body gr-row">

        <div class="gr-12">
            <h3>[% l('Bank wire/Money transfer') %]</h3>
        </div>

        <div class="gr-2 gr-6-m">
            <div id="int_bank_wire"></div>
        </div>

        <div class="gr-2 gr-6-m">
            USD GBP
            EUR AUD
        </div>

        <div class="gr-2 gr-hide-m">
            25 - 100,000
        </div>

        <div class="gr-3 gr-hide-m">
            25 - 100,000
        </div>

        <div class="gr-3 gr-hide-m">
                [% l('Deposit: [_1] working days', 5)%]<br>
                [% l('Withdraw: [_1] working days', 5) %]
        </div>
    </div>

    <div class="gr-padding-10 table-body gr-row">
        <div class="gr-2 gr-6-m">
            <div id="local_bank_transfer"></div>
        </div>

        <div class="gr-2 gr-6-m">
            USD GBP
            EUR AUD
        </div>

        <div class="gr-2 gr-hide-m">
            25 - 50,000
        </div>

        <div class="gr-3 gr-hide-m">
            25 - 10,000
        </div>

        <div class="gr-3 gr-hide-m">
                [% l('Deposit: [_1] working days', 5)%]<br>
                [% l('Withdraw: [_1] working days', 5) %]
        </div>
    </div>

    <div class="gr-padding-10 table-body gr-row">
        <div class="gr-2 gr-6-m">
            <div id="western_union"></div>
        </div>

        <div class="gr-2 gr-6-m">
            USD GBP
            EUR AUD
        </div>

        <div class="gr-2 gr-hide-m">
            10 - 3,000
        </div>

        <div class="gr-3 gr-hide-m">
            50 - 250
        </div>

        <div class="gr-3 gr-hide-m">
                [% l('Deposit: [_1] working days', 1)%]<br>
                [% l('Withdraw: [_1] working days', 2) %]
        </div>
    </div>

    <div class="gr-padding-10 table-body gr-row">
        <div class="gr-2 gr-6-m">
            <div id="citadel"></div>
        </div>

        <div class="gr-2 gr-6-m">
            USD GBP
            EUR AUD
        </div>

        <div class="gr-2 gr-hide-m">
            100 - 5,000
        </div>

        <div class="gr-3 gr-hide-m">
            100 - 5,000
        </div>

        <div class="gr-3 gr-hide-m">
            [% l('Deposit: [_1] working days', 5)%]<br>
            [% l('Withdraw: [_1] working days', 5) %]
        </div>
    </div>

    <div class="gr-padding-10 table-body gr-row">

        <div class="gr-12">
            <h3>[% l('Credit/Debit Card') %]</h3>
        </div>

        <div class="gr-2 gr-6-m">
            <div id="visa"></div>
        </div>

        <div class="gr-2 gr-6-m">
            USD GBP
            EUR AUD
        </div>

        <div class="gr-2 gr-hide-m">
            10 - 10,000
        </div>

        <div class="gr-3 gr-hide-m">
            10 - 10,000
        </div>

        <div class="gr-3 gr-hide-m">
                [% l('Deposit: Instant') %]<br>[% l('Withdraw: [_1] working days', 3) %]
        </div>
    </div>

    <div class="gr-padding-10 table-body gr-row">
        <div class="gr-2 gr-6-m">
            <div id="mastercard"></div>
        </div>

        <div class="gr-2 gr-6-m">
            USD GBP
            EUR AUD
        </div>

        <div class="gr-2 gr-hide-m">
            10 - 10,000
        </div>

        <div class="gr-3 gr-hide-m">
            10 - 10,000
        </div>

        <div class="gr-3 gr-hide-m">
            [% l('Deposit: Instant')%]<br>
            [% l('Withdraw: [_1] working days', 3) %]
        </div>
    </div>

    <div class="gr-padding-10 table-body gr-row">
        <div class="gr-2 gr-6-m">
            <div id="cuo-credit-card"></div>
        </div>

        <div class="gr-2 gr-6-m">
            USD
        </div>

        <div class="gr-2 gr-hide-m">
            10 - 1,000
        </div>

        <div class="gr-3 gr-hide-m">
        </div>

        <div class="gr-3 gr-hide-m">
            [% l('Deposit: Instant')%]<br>
            [% l('Withdraw: Not applicable') %]
        </div>
    </div>

    <div class="gr-padding-10 table-body gr-row">

        <div class="gr-12">
            <h3>[% l('E-cash') %]</h3>
        </div>

        <div class="gr-2 gr-6-m">
            <div id="okpay"></div>
        </div>

        <div class="gr-2 gr-6-m">
            USD
        </div>

        <div class="gr-2 gr-hide-m">
            5 - 10,000
        </div>

        <div class="gr-3 gr-hide-m">
            5 - 10,000
        </div>

        <div class="gr-3 gr-hide-m">
            [% l('Deposit: Instant')%]<br>
            [% l('Withdraw: [_1] working day', 1) %]
        </div>
    </div>

    <div class="gr-padding-10 table-body gr-row">
        <div class="gr-2 gr-6-m">
            <div id="fastpay"></div>
        </div>

        <div class="gr-2 gr-6-m">
            USD
        </div>

        <div class="gr-2 gr-hide-m">
            5 - 10,000
        </div>

        <div class="gr-3 gr-hide-m">
            5 - 10,000
        </div>

        <div class="gr-3 gr-hide-m">
            [% l('Deposit: Instant')%]<br>
            [% l('Withdraw: [_1] working day', 1)%]<br>
        </div>

   </div>

    <div class="gr-padding-10 table-body gr-row">
        <div class="gr-2 gr-6-m">
            <div id="perfect_money"></div>
        </div>

        <div class="gr-2 gr-6-m">
            USD
        </div>

        <div class="gr-2 gr-hide-m">
            5 - 10,000
        </div>

        <div class="gr-3 gr-hide-m">
            5 - 10,000
        </div>

        <div class="gr-3 gr-hide-m">
            [% l('Deposit: Instant')%]<br>
            [% l('Withdraw: [_1] working day', 1) %]
        </div>
    </div>

    <div class="gr-padding-10 table-body gr-row">
        <div class="gr-2 gr-6-m">
            <div id="moneybrokers"></div>
        </div>

        <div class="gr-2 gr-6-m">
            USD GBP
            EUR AUD
        </div>

        <div class="gr-2 gr-hide-m">
            5 - 10,000
        </div>

        <div class="gr-3 gr-hide-m">
            5 - 10,000
        </div>

        <div class="gr-3 gr-hide-m">
            [% l('Deposit: Instant')%]<br>
            [% l('Withdraw: [_1] working day', 1) %]
        </div>
    </div>

    <div class="gr-padding-10 table-body gr-row">
        <div class="gr-2 gr-6-m">
            <div id="neteller"></div>
        </div>

        <div class="gr-2 gr-6-m">
            USD GBP
            EUR AUD
        </div>

        <div class="gr-2 gr-hide-m">
            5 - 10,000
        </div>

        <div class="gr-3 gr-hide-m">
            5 - 10,000
        </div>

        <div class="gr-3 gr-hide-m">
            [% l('Deposit: Instant')%]<br>
            [% l('Withdraw: [_1] working day', 1) %]
        </div>
    </div>

    <div class="gr-padding-10 table-body gr-row">
        <div class="gr-2 gr-6-m">
            <div id="moneta"></div>
        </div>

        <div class="gr-2 gr-6-m">
            USD EUR
        </div>

        <div class="gr-2 gr-hide-m">
            5 - 10,000
        </div>

        <div class="gr-3 gr-hide-m">
            5 - 10,000
        </div>

        <div class="gr-3 gr-hide-m">
            [% l('Deposit: Instant')%]<br>
            [% l('Withdraw: [_1] working day', 1) %]
        </div>
    </div>

    <div class="gr-padding-10 table-body gr-row">
        <div class="gr-2 gr-6-m">
            <div id="webmoney"></div>
        </div>

        <div class="gr-2 gr-6-m">
            USD EUR
        </div>

        <div class="gr-2 gr-hide-m">
            5 - 10,000
        </div>

        <div class="gr-3 gr-hide-m">
            5 - 10,000
        </div>

        <div class="gr-3 gr-hide-m">
            [% l('Deposit: Instant')%]<br>
            [% l('Withdraw: [_1] working day', 1) %]
        </div>
    </div>

    <div class="gr-padding-10 table-body gr-row">
        <div class="gr-2 gr-6-m">
            <div id="qiwi"></div>
        </div>

        <div class="gr-2 gr-6-m">
            USD EUR
        </div>

        <div class="gr-2 gr-hide-m">
            5 - 200 (USD)<br>
            5 - 150 (EUR)
        </div>

        <div class="gr-3 gr-hide-m">
            5 - 200 (USD)<br>
            5 - 150 (EUR)
        </div>

        <div class="gr-3 gr-hide-m">
            [% l('Deposit: [_1] working day', 1) %]<br>
            [% l('Withdraw: [_1] working day', 1) %]
        </div>
    </div>

    <div class="gr-padding-10 table-body gr-row">
        <div class="gr-2 gr-6-m">
            <div id="yandex"></div>
        </div>

        <div class="gr-2 gr-6-m">
            USD EUR
        </div>

        <div class="gr-2 gr-hide-m">
            25 - 640
        </div>

        <div class="gr-3 gr-hide-m">
        </div>

        <div class="gr-3 gr-hide-m">
            [% l('Deposit: Instant') %]
        </div>
    </div>

    <div class="gr-padding-10 table-body gr-row">
        <div class="gr-2 gr-6-m">
            <div id="paysafecard"></div>
        </div>

        <div class="gr-2 gr-6-m">
            USD EUR
        </div>

        <div class="gr-2 gr-hide-m">
            5 - 1,000
        </div>

        <div class="gr-3 gr-hide-m">
        </div>

       <div class="gr-3 gr-hide-m">
            [% l('Deposit: Instant') %]
        </div>
    </div>
</div><|MERGE_RESOLUTION|>--- conflicted
+++ resolved
@@ -6,23 +6,13 @@
                 <a class="button"></a>
             </div>
             <p>
-<<<<<<< HEAD
-                <a href="[% request.url_for('/') %]" class="button client_logged_out invisible pjaxload">
+                <a href="[% request.url_for('/') %]" class="toggle button client_logged_out invisible">
                     <span>[% l('Open an account now') %]</span>
                 </a>
-                <a href="[% request.url_for('cashier/forwardws#deposit') %]" class="button pjaxload client_real with_login_cookies invisible">
+                <a href="[% request.url_for('cashier/forwardws#deposit') %]" class="toggle button client_real invisible">
                     <span class="deposit">[% l('Deposit') %]</span>
                 </a>
-                <a href="[% request.url_for('cashier/forwardws#withdraw') %]" class="button pjaxload client_real with_login_cookies invisible">
-=======
-                <a href="[% request.url_for('/') %]" class="toggle button by_client_type client_logged_out invisible">
-                    <span>[% l('Open an account now') %]</span>
-                </a>
-                <a href="[% request.url_for('cashier/forwardws#deposit') %]" class="toggle button by_client_type client_real invisible">
-                    <span class="deposit">[% l('Deposit') %]</span>
-                </a>
-                <a href="[% request.url_for('cashier/forwardws#withdraw') %]" class="toggle button by_client_type client_real invisible">
->>>>>>> 32f6fac2
+                <a href="[% request.url_for('cashier/forwardws#withdraw') %]" class="toggle button client_real invisible">
                     <span class="withdraw">[% l('Withdraw') %]</span>
                 </a>
             </p>
