<div class='gr-12 gr-padding-10'>
    <h1 id="deposit-withdraw-heading"></h1>
    <div>

<<<<<<< HEAD
    <div id="deposit-withdraw-message" style="display:none">
      <p id="cashier-locked-message" class="messages">
        [% l('Your cashier is locked as per your request - to unlock it, please click <a class="pjaxload" href="[_1]">here</a>.', request.url_for('/user/security/cashier_passwordws')) %]
      </p>
      <p id="check-email-message" class="messages">[% l('For added security, please check your email to retrieve the verification token.') %]</p>
      <p id="choose-currency-message" class="messages">[% l('Please choose which currency you would like to transact in.') %]</p>
      <p id="personal-details-message" class="messages">
        [% l('There was a problem validating your personal details. Please update your [_1] <a class="pjaxload" href="[_2]">here</a>.', '[_1]', request.url_for('/user/settings/detailsws')) %]
        <br />
        [% l('If you need assistance feel free to contact our <a class="pjaxload" href="[_1]">Customer Support</a>.', request.url_for('/contact')) %]
      </p>
      <p id="not-authenticated-message" class="messages">
        [% l('Your account is not fully authenticated.') %]
      </p>
    </div>
=======
        <div id="deposit-withdraw-message" style="display:none">
            <p id="cashier-locked-message" class="messages">
                [% l('Your cashier is locked as per your request - to unlock it, please click <a class="pjaxload" href="[_1]">here</a>.', request.url_for('/user/security/cashier_passwordws')) %]
            </p>
            <p id="check-email-message" class="messages">[% l('For added security, please check your email to retrieve the verification token.') %]</p>
            <p id="choose-currency-message" class="messages">[% l('Please choose which currency you would like to transact in.') %]</p>
            <p id="personal-details-message" class="messages">
                [% l('There was a problem validating your personal details. Please update your [_1] <a class="pjaxload" href="[_2]">here</a>.', '[_1]', request.url_for('/user/settings/detailsws')) %]
                <br /> [% l('If you need assistance feel free to contact our <a class="pjaxload" href="[_1]">Customer Support</a>.', request.url_for('/contact')) %]
            </p>
            <p id="not-authenticated-message" class="messages">
                [% l('Your account is not fully authenticated. Please visit the <a class="pjaxload" href="[_1]">authentication</a> page for more information.', request.url_for('/user/authenticatews')) %]
            </p>
        </div>
>>>>>>> 7d3c3a4e

        <div id="deposit-withdraw-error" class="error-msg" style="display:none">
            <p id="withdrawal-locked-error" class="error_messages">
                [% l('Withdrawal is locked, please <a class="pjaxload" href="[_1]">contact us</a> for more information.', request.url_for('/contact')) %]
            </p>
            <p id="deposit-locked-error" class="error_messages">
                [% l('Deposit is locked, please <a class="pjaxload" href="[_1]">contact us</a> for more information.', request.url_for('/contact')) %]
            </p>
            <p id="cashier-locked-error" class="error_messages">
                [% l('Cashier is locked, please <a class="pjaxload" href="[_1]">contact us</a> for more information.', request.url_for('/contact')) %]
            </p>
            <p id="custom-error" class="error_messages"></p>
        </div>

    </div>
    <div class="container" id="deposit-withdraw-iframe-container" style="display:none">
        <script data-cfasync="false" type="text/javascript">
            function receiveCmd(e) {
                if (e.origin !== "https://cashier.binary.com") return;
                if (e.data.action == 'iframesize') {
                    document.getElementById('cashiercont').style.height = (e.data.height) + "px";
                } else if (e.data.action == 'reloadwin') {
                    window.location.reload(true);
                }
            }
            if (!window.addEventListener) {
                window.attachEvent("message", receiveCmd);
            } else {
                window.addEventListener("message", receiveCmd, false);
            }
        </script>
        <iframe src="" frameborder="0" width="100%" height="1500" id="cashiercont" scrolling="auto" style="padding:0px;margin:0px;"></iframe>
    </div>
    <div id="ukgc-funds-protection" class="gr-row gr-parent" style="display:none">
        <div class="gr-2 gr-6-m gr-centered-m">
            <p>
                <img class="responsive" src="[% request.url_for('images/pages/cashier/protection-icon.svg') %]" />
            </p>
        </div>
        <div class="gr-10 gr-12-m">
            <p>
                [% l("We are required by our license to inform you about what happens to funds which we hold on account for you, and the extent to which funds are protected in the event of insolvency <a href='[_1]' target='_blank'>[_1]</a>.", "http://www.gamblingcommission.gov.uk/Consumers/Protection-of-customer-funds.aspx")
                %]
            </p>
            <p>
                [% l("The company holds customer funds in separate bank accounts to the operational accounts which would not, in the event of insolvency, form part of the Company's assets. This meets the Gambling Commission's requirements for the segregation of customer
                funds at the level: <strong>medium protection</strong>.") %]
            </p>
            <div class='gr-3 gr-6-m gr-centered'>
                <span class="button">
                      <button id="submit-ukgc-funds-protection" class="button" value="ok" type="submit">[% l('Proceed') %]</button>
                  </span>
            </div>
        </div>
    </div>
    <div id="currency-form" style="display:none">
        <div class="rbox-wrap">
            <fieldset>
                <div class="gr-padding-10 gr-row clear">
                    <div class="gr-4 form_label">
                        <label for="currency">[% l("Transact in") %]</label>
                    </div>
                    <div class="gr-8">
                        <select id="select-currency"></select>
                    </div>
                </div>
                <div class="gr-padding-10 row clear form_button">
                    <div class="gr-8">
                        <span class="button">
              <button class="button" id="submit-currency" type="submit" value="Continue">[% l("Continue") %]</button>
            </span>
                    </div>
                </div>
            </fieldset>
        </div>
    </div>
    <div id="withdraw-form" style="display:none">
        <fieldset>
            <div class="gr-row gr-parent gr-padding-10">
                <div class="form_label gr-4">
                    <label for="verification-token">[% l("Verification token") %]</label>
                </div>
                <div class="gr-8">
                    <input id="verification-token" type="text" maxlength="48" autocomplete="off" />
                    <div class="hint">[% l("Please check your email for the value of this token") %]</div>
                    <p class="errorfield" id="verification-error" style="display:none"></p>
                </div>
            </div>
            <div class="gr-12 gr-parent gr-centered center-text">
                <span class="button">
          <button class="button" id="submit-verification" type="button">[% l("Submit") %]</button>
        </span>
            </div>
        </fieldset>
    </div>
</div><|MERGE_RESOLUTION|>--- conflicted
+++ resolved
@@ -2,23 +2,6 @@
     <h1 id="deposit-withdraw-heading"></h1>
     <div>
 
-<<<<<<< HEAD
-    <div id="deposit-withdraw-message" style="display:none">
-      <p id="cashier-locked-message" class="messages">
-        [% l('Your cashier is locked as per your request - to unlock it, please click <a class="pjaxload" href="[_1]">here</a>.', request.url_for('/user/security/cashier_passwordws')) %]
-      </p>
-      <p id="check-email-message" class="messages">[% l('For added security, please check your email to retrieve the verification token.') %]</p>
-      <p id="choose-currency-message" class="messages">[% l('Please choose which currency you would like to transact in.') %]</p>
-      <p id="personal-details-message" class="messages">
-        [% l('There was a problem validating your personal details. Please update your [_1] <a class="pjaxload" href="[_2]">here</a>.', '[_1]', request.url_for('/user/settings/detailsws')) %]
-        <br />
-        [% l('If you need assistance feel free to contact our <a class="pjaxload" href="[_1]">Customer Support</a>.', request.url_for('/contact')) %]
-      </p>
-      <p id="not-authenticated-message" class="messages">
-        [% l('Your account is not fully authenticated.') %]
-      </p>
-    </div>
-=======
         <div id="deposit-withdraw-message" style="display:none">
             <p id="cashier-locked-message" class="messages">
                 [% l('Your cashier is locked as per your request - to unlock it, please click <a class="pjaxload" href="[_1]">here</a>.', request.url_for('/user/security/cashier_passwordws')) %]
@@ -30,10 +13,9 @@
                 <br /> [% l('If you need assistance feel free to contact our <a class="pjaxload" href="[_1]">Customer Support</a>.', request.url_for('/contact')) %]
             </p>
             <p id="not-authenticated-message" class="messages">
-                [% l('Your account is not fully authenticated. Please visit the <a class="pjaxload" href="[_1]">authentication</a> page for more information.', request.url_for('/user/authenticatews')) %]
+                [% l('Your account is not fully authenticated.') %]
             </p>
         </div>
->>>>>>> 7d3c3a4e
 
         <div id="deposit-withdraw-error" class="error-msg" style="display:none">
             <p id="withdrawal-locked-error" class="error_messages">
