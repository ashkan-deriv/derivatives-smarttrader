<div class='gr-12 static_full'>
    <h1>[% l('Financial Account Opening') %]</h1>
    <div class="rbox form gr-padding-10">
        <div class="rbox-wrap">
            <form id="financial-form">
                <fieldset>
                    <legend id="details">[% l('Details') %]</legend>

                    <div class="gr-padding-10 gr-row clear">
                        <div class="gr-4 form_label">
                            <label for="salutation">[% l('Title') %]</label>
                        </div>
                        <div class="gr-8">
                            <select id="salutation" class="input-disabled">
                              <option value="Mr">[% l('Mr') %]</option>
                              <option value="Mrs">[% l('Mrs') %]</option>
                              <option value="Ms">[% l('Ms') %]</option>
                              <option value="Miss">[% l('Miss') %]</option>
                            </select>
                        </div>
                    </div>

                    <div class="gr-padding-10 gr-row clear">
                        <div class="gr-4 form_label">
                            <label for="first_name">[% l('First name') %]</label>
                        </div>
                        <div class="gr-8">
                            <input type="text" class="text input-disabled" id="first_name" maxlength="30"/>
                        </div>
                    </div>

                    <div class="gr-padding-10 gr-row clear">
                        <div class="gr-4 form_label">
                            <label for="last_name">[% l('Family name') %]</label>
                        </div>
                        <div class="gr-8">
                            <input type="text" class="text input-disabled" id="last_name" maxlength="30"/>
                        </div>
                    </div>

                    <div class="gr-padding-10 gr-row clear">
                        <div class="gr-4 form_label">
                            <label for="date_of_birth">[% l('Date of birth') %]</label>
                        </div>
                        <div class="gr-8">
                            <input type="text" id="date_of_birth" name="date_of_birth" class="input-disabled" size="12" readonly="readonly"/>
                        </div>
                    </div>

                    <div class="gr-padding-10 gr-row clear">
                        <div class="gr-4 form_label">
                            <label for="place_of_birth">[% l('Place of birth') %]</label>
                        </div>
                        <div class="gr-8">
                            <select name="place_of_birth" id="place_of_birth"></select>
                        </div>
                    </div>

                    <div class="gr-padding-10 gr-row clear">
                        <div class="gr-4 form_label">
                            <label for="residence">[% l('Country of residence') %]</label>
                        </div>
                        <div class="gr-8">
                            <span id="move-residence-back"></span>
                            <select name="residence" id="residence" disabled="disabled"></select>
                        </div>
                    </div>
                </fieldset>

                <fieldset>
                    <legend>[% l('Tax Information') %]</legend>

                    <div class="gr-padding-10 gr-row clear">
                        <div class="gr-4 form_label">
                            <label for="tax_residence">[% l('Tax residence') %]</label>
                        </div>
                        <div class="gr-8">
                            <select name="tax_residence" id="tax_residence" class="invisible" multiple="multiple"></select>
                        </div>
                    </div>

                    <div class="gr-padding-10 gr-row clear">
                        <div class="gr-4 form_label">
                            <label for="tax_identification_number">[% l('Tax identification number') %]</label>
                        </div>
                        <div class="gr-8">
                            <input type="text" class="text" id="tax_identification_number" maxlength="20"/>
                        </div>
                    </div>
                </fieldset>

                <fieldset>
                    <legend id="address">[% l('Address') %]</legend>

                    <div class="gr-padding-10 gr-row clear">
                        <div class="gr-4 form_label">
                            <label for="address_line_1">[% l('First line of home address') %]</label>
                        </div>
                        <div class="gr-8">
                            <input type="text" class="text" id="address_line_1" maxlength="70"/>
                            <p class="hint">[% l('Kindly provide your complete address.<br>This will be used to authenticate your identity when you open a real account.') %]</p>
                        </div>
                    </div>

                    <div class="gr-padding-10 gr-row clear">
                        <div class="gr-4 form_label">
                            <label for="address_line_2">[% l('Second line of home address') %]</label>
                        </div>
                        <div class="gr-8">
                            <input type="text" class="text" id="address_line_2" maxlength="70"/>
                        </div>
                    </div>

                    <div class="gr-padding-10 gr-row clear">
                        <div class="gr-4 form_label">
                            <label for="address_city">[% l('Town/City') %]</label>
                        </div>
                        <div class="gr-8">
                            <input type="text" class="text" id="address_city" maxlength="35"/>
                        </div>
                    </div>

                    <div class="gr-padding-10 gr-row clear" style="display:none">
                        <div class="gr-4 form_label">
                            <label for="address_state">[% l('State/Province') %]</label>
                        </div>
                        <div class="gr-8">
                            <select id="address_state"></select>
                        </div>
                    </div>

                    <div class="gr-padding-10 gr-row clear">
                        <div class="gr-4 form_label">
                            <label for="address_postcode">[% l('Postal code/ZIP') %]</label>
                        </div>
                        <div class="gr-8">
                            <input type="text" class="text" id="address_postcode" maxlength="20" />
                        </div>
                    </div>

                    <div class="gr-padding-10 gr-row clear">
                        <div class="gr-4 form_label">
                            <label for="phone">[% l('Telephone') %]</label>
                        </div>
                        <div class="gr-8">
                            <input type="text" class="text" id="phone" maxlength="35" />
                        </div>
                    </div>
                </fieldset>

                <fieldset class="security">
                    <legend id="security">[% l('Security') %]</legend>

                    <div class="gr-padding-10 gr-row clear">
                        <div class="gr-4 form_label">
                            <label for="secret_question">[% l('Secret question') %]</label>
                        </div>
                        <div class="gr-8">
                            <select id="secret_question">
                              <option value="Favourite dish">[% l('Favourite dish') %]</option>
                              <option value="Mother's maiden name">[% l("Mother's maiden name") %]</option>
                              <option value="Name of your pet">[% l('Name of your pet') %]</option>
                              <option value="Name of first love">[% l('Name of first love') %]</option>
                              <option value="Memorable town/city">[% l('Memorable town/city') %]</option>
                              <option value="Memorable date">[% l('Memorable date') %]</option>
                              <option value="Brand of first car">[% l('Brand of first car') %]</option>
                              <option value="Favourite artist">[% l('Favourite artist') %]</option>
                            </select>
                        </div>
                    </div>

                    <div class="gr-padding-10 gr-row clear">
                        <div class="gr-4 form_label">
                            <label for="secret_answer">[% l('Answer to secret question') %]</label>
                        </div>
                        <div class="gr-8">
                            <input type="text" class="text" id="secret_answer" maxlength="50" autocomplete="off"/>
                        </div>
                    </div>
                </fieldset>

                [% INCLUDE global/financial_form.html.tt %]

                <fieldset>
                    <div class="gr-12">
<<<<<<< HEAD
                      <p>
                        [% l('<strong>Appropriateness Test: WARNING:</strong> In providing our services to you, we are required to obtain information from you in order to assess whether a given product or service is appropriate for you (that is, whether you possess the experience and knowledge to understand the risks involved).') %]
                      </p>
                      <p>
                        [% l('On the basis of the information provided in relation to your knowledge and experience, we consider that the investments available via this website are not appropriate for you.') %]
                      </p>
                      <p>
                        [% l('By clicking <strong>Accept</strong> below and proceeding with the Account Opening you should note that you may be exposing yourself to risks (which may be significant, including the risk of loss of the entire sum invested) that you may not have the knowledge and experience to properly assess or mitigate.') %]
                      </p>
                      <p class="center-text">
                        <span class="button">
                          <button class="button" type="submit">[% l('Accept') %]</button>
                        </span>
                        <a class="button" href="[% request.url_for('trading') %]"><span>[% l('Decline') %]</span></a>
                      </p>
                    </div>
                  </fieldset>
                </form>

                <div class="errorbox rbox" id="client_message" style="display:none">
                    <div class="rbox-wrap">
                        <div class="gr-12 rbox-content" id="client_message_content">
                            <p class="center-text notice-msg"></p>
=======
                      <p>[% l('The financial trading services contained within this site are only suitable for customers who are able to bear the loss of all the money they invest and who understand and have experience of the risk involved in the acquistion of financial contracts. Transactions in financial contracts carry a high degree of risk. If purchased contracts expire worthless, you will suffer a total loss of your investment, which consists of the contract premium.') %]</p>
                    </div>
                </fieldset>

                <fieldset class="center-text" id="formlayout">
                    <div class="gr-row">
                        <div class="gr-12-m gr-padding-10 gr-centered">
                            <input type="checkbox" id="tnc" />
                            <label for="tnc">[% l('I have read and agree to the') %] <a target="_blank" href="[% request.url_for('/terms-and-conditions') %]">[% l('terms and conditions') %]</a> [% l('of the site.') %]</label>
>>>>>>> b933aa11
                        </div>
                    </div>

                    <button class="button" id="btn_submit" type="submit">[% l('Open Account') %]</button>
                </fieldset>
            </form>

            <form id="financial-risk" class="hidden">
                <fieldset>
                    <div class="gr-12">
                        <p>[% l('<strong>Appropriateness Test: WARNING:</strong> In providing our services to you, we are required to obtain information from you in order to assess whether a given product or service is appropriate for you (that is, whether you possess the experience and knowledge to understand the risks involved).') %]</p>
                        <p>[% l('On the basis of the information provided in relation to your knowledge and experience, we consider that the investments available via this website are not appropriate for you.') %]</p>
                        <p>[% l('By clicking <strong>Accept</strong> below and proceeding with the Account Opening you should note that you may be exposing yourself to risks (which may be significant, including the risk of loss of the entire sum invested) that you may not have the knowledge and experience to properly assess or mitigate.') %]</p>
                        <p class="center-text">
                            <button class="button" type="submit">[% l('Accept') %]</button>
                            <a class="button pjaxload" href="[% request.url_for('trading') %]"><span>[% l('Decline') %]</span></a>
                        </p>
                    </div>
                </fieldset>
            </form>

            <div class="errorbox rbox invisible" id="client_message">
                <div class="rbox-wrap">
                    <div class="gr-12 rbox-content" id="client_message_content">
                        <p class="center-text notice-msg"></p>
                    </div>
                </div>
            </div>
        </div>
    </div>
</div><|MERGE_RESOLUTION|>--- conflicted
+++ resolved
@@ -183,31 +183,6 @@
 
                 <fieldset>
                     <div class="gr-12">
-<<<<<<< HEAD
-                      <p>
-                        [% l('<strong>Appropriateness Test: WARNING:</strong> In providing our services to you, we are required to obtain information from you in order to assess whether a given product or service is appropriate for you (that is, whether you possess the experience and knowledge to understand the risks involved).') %]
-                      </p>
-                      <p>
-                        [% l('On the basis of the information provided in relation to your knowledge and experience, we consider that the investments available via this website are not appropriate for you.') %]
-                      </p>
-                      <p>
-                        [% l('By clicking <strong>Accept</strong> below and proceeding with the Account Opening you should note that you may be exposing yourself to risks (which may be significant, including the risk of loss of the entire sum invested) that you may not have the knowledge and experience to properly assess or mitigate.') %]
-                      </p>
-                      <p class="center-text">
-                        <span class="button">
-                          <button class="button" type="submit">[% l('Accept') %]</button>
-                        </span>
-                        <a class="button" href="[% request.url_for('trading') %]"><span>[% l('Decline') %]</span></a>
-                      </p>
-                    </div>
-                  </fieldset>
-                </form>
-
-                <div class="errorbox rbox" id="client_message" style="display:none">
-                    <div class="rbox-wrap">
-                        <div class="gr-12 rbox-content" id="client_message_content">
-                            <p class="center-text notice-msg"></p>
-=======
                       <p>[% l('The financial trading services contained within this site are only suitable for customers who are able to bear the loss of all the money they invest and who understand and have experience of the risk involved in the acquistion of financial contracts. Transactions in financial contracts carry a high degree of risk. If purchased contracts expire worthless, you will suffer a total loss of your investment, which consists of the contract premium.') %]</p>
                     </div>
                 </fieldset>
@@ -217,7 +192,6 @@
                         <div class="gr-12-m gr-padding-10 gr-centered">
                             <input type="checkbox" id="tnc" />
                             <label for="tnc">[% l('I have read and agree to the') %] <a target="_blank" href="[% request.url_for('/terms-and-conditions') %]">[% l('terms and conditions') %]</a> [% l('of the site.') %]</label>
->>>>>>> b933aa11
                         </div>
                     </div>
 
@@ -233,7 +207,7 @@
                         <p>[% l('By clicking <strong>Accept</strong> below and proceeding with the Account Opening you should note that you may be exposing yourself to risks (which may be significant, including the risk of loss of the entire sum invested) that you may not have the knowledge and experience to properly assess or mitigate.') %]</p>
                         <p class="center-text">
                             <button class="button" type="submit">[% l('Accept') %]</button>
-                            <a class="button pjaxload" href="[% request.url_for('trading') %]"><span>[% l('Decline') %]</span></a>
+                            <a class="button" href="[% request.url_for('trading') %]"><span>[% l('Decline') %]</span></a>
                         </p>
                     </div>
                 </fieldset>
