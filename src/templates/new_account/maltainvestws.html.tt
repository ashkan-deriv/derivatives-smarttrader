<div class='gr-12 static_full'>
    <h1>[% l('Financial Account Opening') %]</h1>
<<<<<<< HEAD
    <div class="rbox form gr-padding-10">
        <div class="rbox-wrap">
            <form id="financial-form">
                <fieldset>
                    <legend id="details">[% l('Details') %]</legend>

                    <div class="gr-padding-10 gr-row clear">
                        <div class="gr-4 form_label">
                            <label for="salutation">[% l('Title') %]</label>
                        </div>
                        <div class="gr-8">
                            <select id="salutation" class="input-disabled">
                              <option value="Mr">[% l('Mr') %]</option>
                              <option value="Mrs">[% l('Mrs') %]</option>
                              <option value="Ms">[% l('Ms') %]</option>
                              <option value="Miss">[% l('Miss') %]</option>
                            </select>
                        </div>
                    </div>

                    <div class="gr-padding-10 gr-row clear">
                        <div class="gr-4 form_label">
                            <label for="first_name">[% l('First name') %]</label>
                        </div>
                        <div class="gr-8">
                            <input type="text" class="text input-disabled" id="first_name" maxlength="30"/>
                        </div>
                    </div>

                    <div class="gr-padding-10 gr-row clear">
                        <div class="gr-4 form_label">
                            <label for="last_name">[% l('Family name') %]</label>
                        </div>
                        <div class="gr-8">
                            <input type="text" class="text input-disabled" id="last_name" maxlength="30"/>
                        </div>
                    </div>

                    <div class="gr-padding-10 gr-row clear">
                        <div class="gr-4 form_label">
                            <label for="date_of_birth">[% l('Date of birth') %]</label>
                        </div>
                        <div class="gr-8">
                            <input type="text" id="date_of_birth" name="date_of_birth" class="input-disabled" size="12" readonly="readonly"/>
                        </div>
                    </div>

                    <div class="gr-padding-10 gr-row clear">
                        <div class="gr-4 form_label">
                            <label for="residence">[% l('Country of residence') %]</label>
                        </div>
                        <div class="gr-8">
                            <span id="move-residence-back"></span>
                            <select name="residence" id="residence" disabled="disabled"></select>
                        </div>
                    </div>
                </fieldset>

                <fieldset>
                    <legend>[% l('Tax Information') %]</legend>

                    <div class="gr-padding-10 gr-row clear">
                        <div class="gr-4 form_label">
                            <label for="place_of_birth">[% l('Place of birth') %]</label>
                        </div>
                        <div class="gr-8">
                            <select name="place_of_birth" id="place_of_birth"></select>
                        </div>
                    </div>

                    <div class="gr-padding-10 gr-row clear">
                        <div class="gr-4 form_label">
                            <label for="tax_residence">[% l('Tax residence') %]</label>
                        </div>
                        <div class="gr-8">
                            <select name="tax_residence" id="tax_residence" class="invisible" multiple="multiple"></select>
=======
    <div class="gr-padding-10">

        <div class="rbox form">
            <div class="rbox-wrap">
                <form id="financial-form">
                    <fieldset>
                        <legend id="details">[% l('Details') %]</legend>
                        <div class="gr-padding-10 gr-row clear">
                            <div class="gr-4 form_label">
                                <label for="salutation">[% l('Title') %]</label>
                            </div>
                            <div class="gr-8">
                                <select id="salutation" class="input-disabled form_input">
                                  <option value="Mr">[% l('Mr') %]</option>
                                  <option value="Mrs">[% l('Mrs') %]</option>
                                  <option value="Ms">[% l('Ms') %]</option>
                                  <option value="Miss">[% l('Miss') %]</option>
                                </select>
                                <p class="errorfield" id="error_salutation" style="display:none"></p>
                            </div>
                        </div>
                        <div class="gr-padding-10 gr-row clear">
                            <div class="gr-4 form_label">
                                <label for="first_name">[% l('First name') %]</label>
                            </div>
                            <div class="gr-8">
                                <input type="text" class="text input-disabled form_input" id="first_name" maxlength="30"/>
                                <p class="errorfield" id="error_first_name" style="display:none"></p>
                            </div>
                        </div>
                        <div class="gr-padding-10 gr-row clear">
                            <div class="gr-4 form_label">
                                <label for="last_name">[% l('Family name') %]</label>
                            </div>
                            <div class="gr-8">
                                <input type="text" class="text input-disabled form_input" id="last_name" maxlength="30"/>
                                <p class="errorfield" id="error_last_name" style="display:none"></p>
                            </div>
                        </div>
                        <div class="gr-padding-10 gr-row clear">
                            <div class="gr-4 form_label">
                                <label for="dobdd">[% l('Date of birth') %]</label>
                            </div>
                            <div class="gr-8">
                                <select id="dobdd" class="input-disabled form_input exclude_data"></select>
                                <select id="dobmm" class="input-disabled form_input exclude_data"></select>
                                <select id="dobyy" class="input-disabled form_input exclude_data"></select>
                                <p class="errorfield" id="error_dobdd" style="display:none"></p>
                            </div>
                        </div>
                        <div class="gr-padding-10 gr-row clear">
                            <div class="gr-4 form_label">
                                <label for="place_of_birth">[% l('Place of birth') %]</label>
                            </div>
                            <div class="gr-8">
                                <select name="place_of_birth" id="place_of_birth" class="form_input"></select>
                                <p class="errorfield" id="error_place_of_birth" style="display:none"></p>
                            </div>
                        </div>
                        <div class="gr-padding-10 gr-row clear">
                            <div class="gr-4 form_label">
                                <label for="residence">[% l('Country of residence') %]</label>
                            </div>
                            <div class="gr-8">
                                <span id="move-residence-back"></span>
                                <select name="residence" id="residence" class="form_input" disabled></select>
                                <p class="errorfield" id="error_residence" style="display:none"></p>
                            </div>
                        </div>
                    </fieldset>

                    <fieldset>
                        <legend>[% l('Tax Information') %]</legend>
                        <div class="gr-padding-10 gr-row clear">
                            <div class="gr-4 form_label">
                                <label for="tax_residence">[% l('Tax residence') %]</label>
                            </div>
                            <div class="gr-8">
                                <select name="tax_residence" id="tax_residence" class="form_input invisible" multiple="multiple"></select>
                                <p class="errorfield" id="error_tax_residence" style="display:none"></p>
                            </div>
                        </div>
                        <div class="gr-padding-10 gr-row clear">
                            <div class="gr-4 form_label">
                                <label for="tax_identification_number">[% l('Tax identification number') %]</label>
                            </div>
                            <div class="gr-8">
                                <input type="text" class="text form_input" id="tax_identification_number" maxlength="20"/>
                                <p class="errorfield" id="error_tax_identification_number" style="display:none"></p>
                            </div>
                        </div>
                    </fieldset>

                    <fieldset>
                        <legend id="address">[% l('Address') %]</legend>
                        <div class="gr-padding-10 gr-row clear">
                            <div class="gr-4 form_label">
                                <label for="address_line_1">[% l('First line of home address') %]</label>
                            </div>
                            <div class="gr-8">
                                <input type="text" class="text form_input" id="address_line_1" maxlength="70"/>
                                <p class="hint">[% l('Kindly provide your complete address.<br>This will be used to authenticate your identity when you open a real account.') %]</p>
                                <p class="errorfield" id="error_address_line_1" style="display:none"></p>
                            </div>
                        </div>
                        <div class="gr-padding-10 gr-row clear">
                            <div class="gr-4 form_label">
                                <label for="address_line_2">[% l('Second line of home address') %]</label>
                            </div>
                            <div class="gr-8">
                                <input type="text" class="text form_input" id="address_line_2" maxlength="70"/>
                                <p class="errorfield" id="error_address_line_2" style="display:none"></p>
                            </div>
                        </div>
                        <div class="gr-padding-10 gr-row clear">
                            <div class="gr-4 form_label">
                                <label for="address_city">[% l('Town/City') %]</label>
                            </div>
                            <div class="gr-8">
                                <input type="text" class="text form_input" id="address_city" maxlength="35"/>
                                <p class="errorfield" id="error_address_city" style="display:none"></p>
                            </div>
                        </div>
                        <div class="gr-padding-10 gr-row clear" style="display:none">
                            <div class="gr-4 form_label">
                                <label for="address_state">[% l('State/Province') %]</label>
                            </div>
                            <div class="gr-8">
                                <select id="address_state" class="form_input"></select>
                                <p class="errorfield" id="error_address_state" style="display:none"></p>
                            </div>
                        </div>
                        <div class="gr-padding-10 gr-row clear">
                            <div class="gr-4 form_label">
                                <label for="address_postcode">[% l('Postal code/ZIP') %]</label>
                            </div>
                            <div class="gr-8">
                                <input type="text" class="text form_input" id="address_postcode" maxlength="20" />
                                <p class="errorfield" id="error_address_postcode" style="display:none"></p>
                            </div>
                        </div>
                        <div class="gr-padding-10 gr-row clear">
                            <div class="gr-4 form_label">
                                <label for="phone">[% l('Telephone') %]</label>
                            </div>
                            <div class="gr-8">
                                <input type="text" class="text form_input" id="phone" maxlength="35" />
                                <p class="errorfield" id="error_phone" style="display:none"></p>
                            </div>
                        </div>
                    </fieldset>

                    <fieldset class="security">
                        <legend id="security">[% l('Security') %]</legend>
                        <div class="gr-padding-10 gr-row clear">
                            <div class="gr-4 form_label">
                                <label for="secret_question">[% l('Secret question') %]</label>
                            </div>
                            <div class="gr-8">
                                <select id="secret_question" class="form_input exclude_data">
                                  <option value="Favourite dish">[% l('Favourite dish') %]</option>
                                  <option value="Mother's maiden name">[% l("Mother's maiden name") %]</option>
                                  <option value="Name of your pet">[% l('Name of your pet') %]</option>
                                  <option value="Name of first love">[% l('Name of first love') %]</option>
                                  <option value="Memorable town/city">[% l('Memorable town/city') %]</option>
                                  <option value="Memorable date">[% l('Memorable date') %]</option>
                                  <option value="Brand of first car">[% l('Brand of first car') %]</option>
                                  <option value="Favourite artist">[% l('Favourite artist') %]</option>
                                </select>
                                <p class="errorfield" id="error_secret_question" style="display:none"></p>
                            </div>
                        </div>
                        <div class="gr-padding-10 gr-row clear">
                            <div class="gr-4 form_label">
                                <label for="secret_answer">[% l('Answer to secret question') %]</label>
                            </div>
                            <div class="gr-8">
                                <input type="text" class="text form_input exclude_data" id="secret_answer" maxlength="50" autocomplete="off"/>
                                <p class="errorfield" id="error_secret_answer" style="display:none"></p>
                            </div>
                        </div>
                    </fieldset>

                    [% INCLUDE global/financial_form.html.tt %]

                    <fieldset>
                        <div class="gr-12">
                          <p>
                            [% l('The financial trading services contained within this site are only suitable for customers who are able to bear the loss of all the money they invest and who understand and have experience of the risk involved in the acquistion of financial contracts. Transactions in financial contracts carry a high degree of risk. If purchased contracts expire worthless, you will suffer a total loss of your investment, which consists of the contract premium.') %]
                          </p>
                        </div>
                    </fieldset>

                    <fieldset class="center-text" id="formlayout">
                        <div class="gr-12 gr-padding-10">
                            <input type="checkbox" id="tnc" class="form_input exclude_data" />
                            <label for="tnc">[% l('I have read and agree to the') %] <a target="_blank" href="[% request.url_for('/terms-and-conditions') %]">[% l('terms and conditions') %]</a> [% l('of the site.') %]</label>
                            <p class="errorfield" id="error_tnc" style="display:none"></p>
>>>>>>> 15669477
                        </div>
                    </div>

                    <div class="gr-padding-10 gr-row clear">
                        <div class="gr-4 form_label">
                            <label for="tax_identification_number">[% l('Tax identification number') %]</label>
                        </div>
                        <div class="gr-8">
                            <input type="text" class="text" id="tax_identification_number" maxlength="20"/>
                        </div>
                    </div>
                </fieldset>

                <fieldset>
                    <legend id="address">[% l('Address') %]</legend>

                    <div class="gr-padding-10 gr-row clear">
                        <div class="gr-4 form_label">
                            <label for="address_line_1">[% l('First line of home address') %]</label>
                        </div>
                        <div class="gr-8">
                            <input type="text" class="text" id="address_line_1" maxlength="70"/>
                            <p class="hint">[% l('Kindly provide your complete address.<br>This will be used to authenticate your identity when you open a real account.') %]</p>
                        </div>
                    </div>

                    <div class="gr-padding-10 gr-row clear">
                        <div class="gr-4 form_label">
                            <label for="address_line_2">[% l('Second line of home address') %]</label>
                        </div>
                        <div class="gr-8">
                            <input type="text" class="text" id="address_line_2" maxlength="70"/>
                        </div>
                    </div>

                    <div class="gr-padding-10 gr-row clear">
                        <div class="gr-4 form_label">
                            <label for="address_city">[% l('Town/City') %]</label>
                        </div>
                        <div class="gr-8">
                            <input type="text" class="text" id="address_city" maxlength="35"/>
                        </div>
                    </div>

                    <div class="gr-padding-10 gr-row clear" style="display:none">
                        <div class="gr-4 form_label">
                            <label for="address_state">[% l('State/Province') %]</label>
                        </div>
                        <div class="gr-8">
                            <select id="address_state"></select>
                        </div>
                    </div>

                    <div class="gr-padding-10 gr-row clear">
                        <div class="gr-4 form_label">
                            <label for="address_postcode">[% l('Postal code/ZIP') %]</label>
                        </div>
                        <div class="gr-8">
                            <input type="text" class="text" id="address_postcode" maxlength="20" />
                        </div>
                    </div>

                    <div class="gr-padding-10 gr-row clear">
                        <div class="gr-4 form_label">
                            <label for="phone">[% l('Telephone') %]</label>
                        </div>
                        <div class="gr-8">
                            <input type="text" class="text" id="phone" maxlength="35" />
                        </div>
                    </div>
                </fieldset>

                <fieldset class="security">
                    <legend id="security">[% l('Security') %]</legend>

                    <div class="gr-padding-10 gr-row clear">
                        <div class="gr-4 form_label">
                            <label for="secret_question">[% l('Secret question') %]</label>
                        </div>
                        <div class="gr-8">
                            <select id="secret_question">
                              <option value="Favourite dish">[% l('Favourite dish') %]</option>
                              <option value="Mother's maiden name">[% l("Mother's maiden name") %]</option>
                              <option value="Name of your pet">[% l('Name of your pet') %]</option>
                              <option value="Name of first love">[% l('Name of first love') %]</option>
                              <option value="Memorable town/city">[% l('Memorable town/city') %]</option>
                              <option value="Memorable date">[% l('Memorable date') %]</option>
                              <option value="Brand of first car">[% l('Brand of first car') %]</option>
                              <option value="Favourite artist">[% l('Favourite artist') %]</option>
                            </select>
                        </div>
                    </div>

                    <div class="gr-padding-10 gr-row clear">
                        <div class="gr-4 form_label">
                            <label for="secret_answer">[% l('Answer to secret question') %]</label>
                        </div>
                        <div class="gr-8">
                            <input type="text" class="text" id="secret_answer" maxlength="50" autocomplete="off"/>
                        </div>
                    </div>
                </fieldset>

                [% INCLUDE global/financial_form.html.tt %]

                <fieldset>
                    <div class="gr-12">
                      <p>[% l('The financial trading services contained within this site are only suitable for customers who are able to bear the loss of all the money they invest and who understand and have experience of the risk involved in the acquistion of financial contracts. Transactions in financial contracts carry a high degree of risk. If purchased contracts expire worthless, you will suffer a total loss of your investment, which consists of the contract premium.') %]</p>
                    </div>
                </fieldset>

                <fieldset class="center-text" id="formlayout">
                    <div class="gr-row">
                        <div class="gr-12-m gr-padding-10 gr-centered">
                            <input type="checkbox" id="tnc" />
                            <label for="tnc">[% l('I have read and agree to the') %] <a target="_blank" href="[% request.url_for('/terms-and-conditions') %]">[% l('terms and conditions') %]</a> [% l('of the site.') %]</label>
                        </div>
                    </div>

                    <button class="button" id="btn_submit" type="submit">[% l('Open Account') %]</button>
                </fieldset>
            </form>

            <form id="financial-risk" class="hidden">
                <fieldset>
                    <div class="gr-12">
                        <p>[% l('<strong>Appropriateness Test: WARNING:</strong> In providing our services to you, we are required to obtain information from you in order to assess whether a given product or service is appropriate for you (that is, whether you possess the experience and knowledge to understand the risks involved).') %]</p>
                        <p>[% l('On the basis of the information provided in relation to your knowledge and experience, we consider that the investments available via this website are not appropriate for you.') %]</p>
                        <p>[% l('By clicking <strong>Accept</strong> below and proceeding with the Account Opening you should note that you may be exposing yourself to risks (which may be significant, including the risk of loss of the entire sum invested) that you may not have the knowledge and experience to properly assess or mitigate.') %]</p>
                        <p class="center-text">
                            <button class="button" type="submit">[% l('Accept') %]</button>
                            <a class="button pjaxload" href="[% request.url_for('trading') %]"><span>[% l('Decline') %]</span></a>
                        </p>
                    </div>
                </fieldset>
            </form>

            <div class="errorbox rbox invisible" id="client_message">
                <div class="rbox-wrap">
                    <div class="gr-12 rbox-content" id="client_message_content">
                        <p class="center-text notice-msg"></p>
                    </div>
                </div>
            </div>
        </div>
    </div>
</div><|MERGE_RESOLUTION|>--- conflicted
+++ resolved
@@ -1,6 +1,5 @@
 <div class='gr-12 static_full'>
     <h1>[% l('Financial Account Opening') %]</h1>
-<<<<<<< HEAD
     <div class="rbox form gr-padding-10">
         <div class="rbox-wrap">
             <form id="financial-form">
@@ -50,6 +49,15 @@
 
                     <div class="gr-padding-10 gr-row clear">
                         <div class="gr-4 form_label">
+                            <label for="place_of_birth">[% l('Place of birth') %]</label>
+                        </div>
+                        <div class="gr-8">
+                            <select name="place_of_birth" id="place_of_birth"></select>
+                        </div>
+                    </div>
+
+                    <div class="gr-padding-10 gr-row clear">
+                        <div class="gr-4 form_label">
                             <label for="residence">[% l('Country of residence') %]</label>
                         </div>
                         <div class="gr-8">
@@ -64,219 +72,10 @@
 
                     <div class="gr-padding-10 gr-row clear">
                         <div class="gr-4 form_label">
-                            <label for="place_of_birth">[% l('Place of birth') %]</label>
-                        </div>
-                        <div class="gr-8">
-                            <select name="place_of_birth" id="place_of_birth"></select>
-                        </div>
-                    </div>
-
-                    <div class="gr-padding-10 gr-row clear">
-                        <div class="gr-4 form_label">
                             <label for="tax_residence">[% l('Tax residence') %]</label>
                         </div>
                         <div class="gr-8">
                             <select name="tax_residence" id="tax_residence" class="invisible" multiple="multiple"></select>
-=======
-    <div class="gr-padding-10">
-
-        <div class="rbox form">
-            <div class="rbox-wrap">
-                <form id="financial-form">
-                    <fieldset>
-                        <legend id="details">[% l('Details') %]</legend>
-                        <div class="gr-padding-10 gr-row clear">
-                            <div class="gr-4 form_label">
-                                <label for="salutation">[% l('Title') %]</label>
-                            </div>
-                            <div class="gr-8">
-                                <select id="salutation" class="input-disabled form_input">
-                                  <option value="Mr">[% l('Mr') %]</option>
-                                  <option value="Mrs">[% l('Mrs') %]</option>
-                                  <option value="Ms">[% l('Ms') %]</option>
-                                  <option value="Miss">[% l('Miss') %]</option>
-                                </select>
-                                <p class="errorfield" id="error_salutation" style="display:none"></p>
-                            </div>
-                        </div>
-                        <div class="gr-padding-10 gr-row clear">
-                            <div class="gr-4 form_label">
-                                <label for="first_name">[% l('First name') %]</label>
-                            </div>
-                            <div class="gr-8">
-                                <input type="text" class="text input-disabled form_input" id="first_name" maxlength="30"/>
-                                <p class="errorfield" id="error_first_name" style="display:none"></p>
-                            </div>
-                        </div>
-                        <div class="gr-padding-10 gr-row clear">
-                            <div class="gr-4 form_label">
-                                <label for="last_name">[% l('Family name') %]</label>
-                            </div>
-                            <div class="gr-8">
-                                <input type="text" class="text input-disabled form_input" id="last_name" maxlength="30"/>
-                                <p class="errorfield" id="error_last_name" style="display:none"></p>
-                            </div>
-                        </div>
-                        <div class="gr-padding-10 gr-row clear">
-                            <div class="gr-4 form_label">
-                                <label for="dobdd">[% l('Date of birth') %]</label>
-                            </div>
-                            <div class="gr-8">
-                                <select id="dobdd" class="input-disabled form_input exclude_data"></select>
-                                <select id="dobmm" class="input-disabled form_input exclude_data"></select>
-                                <select id="dobyy" class="input-disabled form_input exclude_data"></select>
-                                <p class="errorfield" id="error_dobdd" style="display:none"></p>
-                            </div>
-                        </div>
-                        <div class="gr-padding-10 gr-row clear">
-                            <div class="gr-4 form_label">
-                                <label for="place_of_birth">[% l('Place of birth') %]</label>
-                            </div>
-                            <div class="gr-8">
-                                <select name="place_of_birth" id="place_of_birth" class="form_input"></select>
-                                <p class="errorfield" id="error_place_of_birth" style="display:none"></p>
-                            </div>
-                        </div>
-                        <div class="gr-padding-10 gr-row clear">
-                            <div class="gr-4 form_label">
-                                <label for="residence">[% l('Country of residence') %]</label>
-                            </div>
-                            <div class="gr-8">
-                                <span id="move-residence-back"></span>
-                                <select name="residence" id="residence" class="form_input" disabled></select>
-                                <p class="errorfield" id="error_residence" style="display:none"></p>
-                            </div>
-                        </div>
-                    </fieldset>
-
-                    <fieldset>
-                        <legend>[% l('Tax Information') %]</legend>
-                        <div class="gr-padding-10 gr-row clear">
-                            <div class="gr-4 form_label">
-                                <label for="tax_residence">[% l('Tax residence') %]</label>
-                            </div>
-                            <div class="gr-8">
-                                <select name="tax_residence" id="tax_residence" class="form_input invisible" multiple="multiple"></select>
-                                <p class="errorfield" id="error_tax_residence" style="display:none"></p>
-                            </div>
-                        </div>
-                        <div class="gr-padding-10 gr-row clear">
-                            <div class="gr-4 form_label">
-                                <label for="tax_identification_number">[% l('Tax identification number') %]</label>
-                            </div>
-                            <div class="gr-8">
-                                <input type="text" class="text form_input" id="tax_identification_number" maxlength="20"/>
-                                <p class="errorfield" id="error_tax_identification_number" style="display:none"></p>
-                            </div>
-                        </div>
-                    </fieldset>
-
-                    <fieldset>
-                        <legend id="address">[% l('Address') %]</legend>
-                        <div class="gr-padding-10 gr-row clear">
-                            <div class="gr-4 form_label">
-                                <label for="address_line_1">[% l('First line of home address') %]</label>
-                            </div>
-                            <div class="gr-8">
-                                <input type="text" class="text form_input" id="address_line_1" maxlength="70"/>
-                                <p class="hint">[% l('Kindly provide your complete address.<br>This will be used to authenticate your identity when you open a real account.') %]</p>
-                                <p class="errorfield" id="error_address_line_1" style="display:none"></p>
-                            </div>
-                        </div>
-                        <div class="gr-padding-10 gr-row clear">
-                            <div class="gr-4 form_label">
-                                <label for="address_line_2">[% l('Second line of home address') %]</label>
-                            </div>
-                            <div class="gr-8">
-                                <input type="text" class="text form_input" id="address_line_2" maxlength="70"/>
-                                <p class="errorfield" id="error_address_line_2" style="display:none"></p>
-                            </div>
-                        </div>
-                        <div class="gr-padding-10 gr-row clear">
-                            <div class="gr-4 form_label">
-                                <label for="address_city">[% l('Town/City') %]</label>
-                            </div>
-                            <div class="gr-8">
-                                <input type="text" class="text form_input" id="address_city" maxlength="35"/>
-                                <p class="errorfield" id="error_address_city" style="display:none"></p>
-                            </div>
-                        </div>
-                        <div class="gr-padding-10 gr-row clear" style="display:none">
-                            <div class="gr-4 form_label">
-                                <label for="address_state">[% l('State/Province') %]</label>
-                            </div>
-                            <div class="gr-8">
-                                <select id="address_state" class="form_input"></select>
-                                <p class="errorfield" id="error_address_state" style="display:none"></p>
-                            </div>
-                        </div>
-                        <div class="gr-padding-10 gr-row clear">
-                            <div class="gr-4 form_label">
-                                <label for="address_postcode">[% l('Postal code/ZIP') %]</label>
-                            </div>
-                            <div class="gr-8">
-                                <input type="text" class="text form_input" id="address_postcode" maxlength="20" />
-                                <p class="errorfield" id="error_address_postcode" style="display:none"></p>
-                            </div>
-                        </div>
-                        <div class="gr-padding-10 gr-row clear">
-                            <div class="gr-4 form_label">
-                                <label for="phone">[% l('Telephone') %]</label>
-                            </div>
-                            <div class="gr-8">
-                                <input type="text" class="text form_input" id="phone" maxlength="35" />
-                                <p class="errorfield" id="error_phone" style="display:none"></p>
-                            </div>
-                        </div>
-                    </fieldset>
-
-                    <fieldset class="security">
-                        <legend id="security">[% l('Security') %]</legend>
-                        <div class="gr-padding-10 gr-row clear">
-                            <div class="gr-4 form_label">
-                                <label for="secret_question">[% l('Secret question') %]</label>
-                            </div>
-                            <div class="gr-8">
-                                <select id="secret_question" class="form_input exclude_data">
-                                  <option value="Favourite dish">[% l('Favourite dish') %]</option>
-                                  <option value="Mother's maiden name">[% l("Mother's maiden name") %]</option>
-                                  <option value="Name of your pet">[% l('Name of your pet') %]</option>
-                                  <option value="Name of first love">[% l('Name of first love') %]</option>
-                                  <option value="Memorable town/city">[% l('Memorable town/city') %]</option>
-                                  <option value="Memorable date">[% l('Memorable date') %]</option>
-                                  <option value="Brand of first car">[% l('Brand of first car') %]</option>
-                                  <option value="Favourite artist">[% l('Favourite artist') %]</option>
-                                </select>
-                                <p class="errorfield" id="error_secret_question" style="display:none"></p>
-                            </div>
-                        </div>
-                        <div class="gr-padding-10 gr-row clear">
-                            <div class="gr-4 form_label">
-                                <label for="secret_answer">[% l('Answer to secret question') %]</label>
-                            </div>
-                            <div class="gr-8">
-                                <input type="text" class="text form_input exclude_data" id="secret_answer" maxlength="50" autocomplete="off"/>
-                                <p class="errorfield" id="error_secret_answer" style="display:none"></p>
-                            </div>
-                        </div>
-                    </fieldset>
-
-                    [% INCLUDE global/financial_form.html.tt %]
-
-                    <fieldset>
-                        <div class="gr-12">
-                          <p>
-                            [% l('The financial trading services contained within this site are only suitable for customers who are able to bear the loss of all the money they invest and who understand and have experience of the risk involved in the acquistion of financial contracts. Transactions in financial contracts carry a high degree of risk. If purchased contracts expire worthless, you will suffer a total loss of your investment, which consists of the contract premium.') %]
-                          </p>
-                        </div>
-                    </fieldset>
-
-                    <fieldset class="center-text" id="formlayout">
-                        <div class="gr-12 gr-padding-10">
-                            <input type="checkbox" id="tnc" class="form_input exclude_data" />
-                            <label for="tnc">[% l('I have read and agree to the') %] <a target="_blank" href="[% request.url_for('/terms-and-conditions') %]">[% l('terms and conditions') %]</a> [% l('of the site.') %]</label>
-                            <p class="errorfield" id="error_tnc" style="display:none"></p>
->>>>>>> 15669477
                         </div>
                     </div>
 
