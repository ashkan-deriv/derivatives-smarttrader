[% PROCESS components/forms.html.tt %]
[% PROCESS components/forms_common_rows.html.tt %]

<div class='gr-12 static_full'>
    <h1>[% l('Financial Account Opening') %]</h1>
<<<<<<< HEAD
    <form id="financial-form" class="gr-padding-10">
        [% WRAPPER fieldset legend=l('Details') %]
            [% INCLUDE salutation    class='input-disabled' %]
            [% INCLUDE first_name    class='input-disabled' %]
            [% INCLUDE last_name     class='input-disabled' %]
            [% INCLUDE date_of_birth class='input-disabled' %]
            [% INCLUDE form_row type='select' id='place_of_birth' label=l('Place of birth') %]
            [% INCLUDE residence %]
        [% END %]

        [% WRAPPER fieldset legend=l('Tax Information') %]
            [% INCLUDE form_row type='select' id='tax_residence' label=l('Tax residence')
                class='invisible' attributes='multiple="multiple"' %]
            [% INCLUDE form_row type='text' id='tax_identification_number' label=l('Tax identification number')
                attributes='maxlength="20"' %]
        [% END %]

        [% WRAPPER fieldset legend=l('Address') %]
            [% INCLUDE address_line_1 %]
            [% INCLUDE address_line_2 %]
            [% INCLUDE address_city %]
            [% PROCESS address_state %]
            [% INCLUDE address_postcode %]
            [% INCLUDE phone %]
        [% END %]

        [% WRAPPER fieldset legend=l('Security') %]
            [% PROCESS secret_question %]
            [% PROCESS secret_answer %]
        [% END %]

        [% PROCESS global/financial_form.html.tt %]

        [% PROCESS global/pep_declaration.html.tt %]

        <fieldset>
            <div class="gr-12">
              <p>[% l('The financial trading services contained within this site are only suitable for customers who are able to bear the loss of all the money they invest and who understand and have experience of the risk involved in the acquistion of financial contracts. Transactions in financial contracts carry a high degree of risk. If purchased contracts expire worthless, you will suffer a total loss of your investment, which consists of the contract premium.') %]</p>
            </div>
        </fieldset>

        [% PROCESS tnc %]
    </form>

    <form id="financial-risk" class="hidden">
        <fieldset>
            <div class="gr-12">
                <p>[% l('<strong>Appropriateness Test: WARNING:</strong> In providing our services to you, we are required to obtain information from you in order to assess whether a given product or service is appropriate for you (that is, whether you possess the experience and knowledge to understand the risks involved).') %]</p>
                <p>[% l('On the basis of the information provided in relation to your knowledge and experience, we consider that the investments available via this website are not appropriate for you.') %]</p>
                <p>[% l('By clicking <strong>Accept</strong> below and proceeding with the Account Opening you should note that you may be exposing yourself to risks (which may be significant, including the risk of loss of the entire sum invested) that you may not have the knowledge and experience to properly assess or mitigate.') %]</p>
                <p class="center-text">
                    <button class="button" type="submit">[% l('Accept') %]</button>
                    <a class="button" href="[% request.url_for('trading') %]"><span>[% l('Decline') %]</span></a>
                </p>
=======
    <div class="rbox form gr-padding-10">
        <div class="rbox-wrap">
            <form id="financial-form">
                <fieldset>
                    <legend id="details">[% l('Details') %]</legend>

                    <div class="gr-padding-10 gr-row clear">
                        <div class="gr-4 form_label">
                            <label for="salutation">[% l('Title') %]</label>
                        </div>
                        <div class="gr-8">
                            <select id="salutation" class="input-disabled">
                              <option value="Mr">[% l('Mr') %]</option>
                              <option value="Mrs" class="ru-hide">[% l('Mrs') %]</option>
                              <option value="Ms">[% l('Ms') %]</option>
                              <option value="Miss" class="ru-hide">[% l('Miss') %]</option>
                            </select>
                        </div>
                    </div>

                    <div class="gr-padding-10 gr-row clear">
                        <div class="gr-4 form_label">
                            <label for="first_name">[% l('First name') %]</label>
                        </div>
                        <div class="gr-8">
                            <input type="text" class="text input-disabled" id="first_name" maxlength="30"/>
                        </div>
                    </div>

                    <div class="gr-padding-10 gr-row clear">
                        <div class="gr-4 form_label">
                            <label for="last_name">[% l('Family name') %]</label>
                        </div>
                        <div class="gr-8">
                            <input type="text" class="text input-disabled" id="last_name" maxlength="30"/>
                        </div>
                    </div>

                    <div class="gr-padding-10 gr-row clear">
                        <div class="gr-4 form_label">
                            <label for="date_of_birth">[% l('Date of birth') %]</label>
                        </div>
                        <div class="gr-8">
                            <input type="text" id="date_of_birth" name="date_of_birth" class="input-disabled" size="12" readonly="readonly"/>
                        </div>
                    </div>

                    <div class="gr-padding-10 gr-row clear">
                        <div class="gr-4 form_label">
                            <label for="place_of_birth">[% l('Place of birth') %]</label>
                        </div>
                        <div class="gr-8">
                            <select name="place_of_birth" id="place_of_birth"></select>
                        </div>
                    </div>

                    <div class="gr-padding-10 gr-row clear">
                        <div class="gr-4 form_label">
                            <label for="residence">[% l('Country of residence') %]</label>
                        </div>
                        <div class="gr-8">
                            <label id="lbl_residence"></label>
                        </div>
                    </div>
                </fieldset>

                <fieldset>
                    <legend>[% l('Tax Information') %]</legend>

                    <div class="gr-padding-10 gr-row clear">
                        <div class="gr-4 form_label">
                            <label for="tax_residence">[% l('Tax residence') %]</label>
                        </div>
                        <div class="gr-8">
                            <select name="tax_residence" id="tax_residence" class="invisible" multiple="multiple"></select>
                        </div>
                    </div>

                    <div class="gr-padding-10 gr-row clear">
                        <div class="gr-4 form_label">
                            <label for="tax_identification_number">[% l('Tax identification number') %]</label>
                        </div>
                        <div class="gr-8">
                            <input type="text" class="text" id="tax_identification_number" maxlength="20"/>
                        </div>
                    </div>
                </fieldset>

                <fieldset>
                    <legend id="address">[% l('Address') %]</legend>

                    <div class="gr-padding-10 gr-row clear">
                        <div class="gr-4 form_label">
                            <label for="address_line_1">[% l('First line of home address') %]</label>
                        </div>
                        <div class="gr-8">
                            <input type="text" class="text" id="address_line_1" maxlength="70"/>
                            <p class="hint">[% l('Kindly provide your complete address.<br>This will be used to authenticate your identity when you open a real account.') %]</p>
                        </div>
                    </div>

                    <div class="gr-padding-10 gr-row clear">
                        <div class="gr-4 form_label">
                            <label for="address_line_2">[% l('Second line of home address') %]</label>
                        </div>
                        <div class="gr-8">
                            <input type="text" class="text" id="address_line_2" maxlength="70"/>
                        </div>
                    </div>

                    <div class="gr-padding-10 gr-row clear">
                        <div class="gr-4 form_label">
                            <label for="address_city">[% l('Town/City') %]</label>
                        </div>
                        <div class="gr-8">
                            <input type="text" class="text" id="address_city" maxlength="35"/>
                        </div>
                    </div>

                    <div class="gr-padding-10 gr-row clear" style="display:none">
                        <div class="gr-4 form_label">
                            <label for="address_state">[% l('State/Province') %]</label>
                        </div>
                        <div class="gr-8">
                            <select id="address_state"></select>
                        </div>
                    </div>

                    <div class="gr-padding-10 gr-row clear">
                        <div class="gr-4 form_label">
                            <label for="address_postcode">[% l('Postal code/ZIP') %]</label>
                        </div>
                        <div class="gr-8">
                            <input type="text" class="text" id="address_postcode" maxlength="20" />
                        </div>
                    </div>

                    <div class="gr-padding-10 gr-row clear">
                        <div class="gr-4 form_label">
                            <label for="phone">[% l('Telephone') %]</label>
                        </div>
                        <div class="gr-8">
                            <input type="text" class="text" id="phone" maxlength="35" />
                        </div>
                    </div>
                </fieldset>

                <fieldset class="security">
                    <legend id="security">[% l('Security') %]</legend>

                    <div class="gr-padding-10 gr-row clear">
                        <div class="gr-4 form_label">
                            <label for="secret_question">[% l('Secret question') %]</label>
                        </div>
                        <div class="gr-8">
                            <select id="secret_question">
                              <option value="Favourite dish">[% l('Favourite dish') %]</option>
                              <option value="Mother's maiden name">[% l("Mother's maiden name") %]</option>
                              <option value="Name of your pet">[% l('Name of your pet') %]</option>
                              <option value="Name of first love">[% l('Name of first love') %]</option>
                              <option value="Memorable town/city">[% l('Memorable town/city') %]</option>
                              <option value="Memorable date">[% l('Memorable date') %]</option>
                              <option value="Brand of first car">[% l('Brand of first car') %]</option>
                              <option value="Favourite artist">[% l('Favourite artist') %]</option>
                            </select>
                        </div>
                    </div>

                    <div class="gr-padding-10 gr-row clear">
                        <div class="gr-4 form_label">
                            <label for="secret_answer">[% l('Answer to secret question') %]</label>
                        </div>
                        <div class="gr-8">
                            <input type="text" class="text" id="secret_answer" maxlength="50" autocomplete="off"/>
                        </div>
                    </div>
                </fieldset>

                [% INCLUDE global/financial_form.html.tt %]

                [% INCLUDE global/pep_declaration.html.tt %]

                <fieldset>
                    <div class="gr-12">
                      <p>[% l('The financial trading services contained within this site are only suitable for customers who are able to bear the loss of all the money they invest and who understand and have experience of the risk involved in the acquistion of financial contracts. Transactions in financial contracts carry a high degree of risk. If purchased contracts expire worthless, you will suffer a total loss of your investment, which consists of the contract premium.') %]</p>
                    </div>
                </fieldset>

                <fieldset class="center-text" id="formlayout">
                    <div class="gr-row">
                        <div class="gr-12-m gr-padding-10 gr-centered">
                            <input type="checkbox" id="tnc" />
                            <label for="tnc">[% l('I have read and agree to the [_1]terms and conditions[_2] of the site.', '<a target="_blank" href="' _ request.url_for('/terms-and-conditions') _ '">', '</a>') %]</label>
                        </div>
                    </div>

                    <button class="button" id="btn_submit" type="submit">[% l('Open Account') %]</button>
                </fieldset>
            </form>

            <form id="financial-risk" class="invisible">
                <fieldset>
                    <div class="gr-12">
                        <p>[% l('<strong>Appropriateness Test: WARNING:</strong> In providing our services to you, we are required to obtain information from you in order to assess whether a given product or service is appropriate for you (that is, whether you possess the experience and knowledge to understand the risks involved).') %]</p>
                        <p>[% l('On the basis of the information provided in relation to your knowledge and experience, we consider that the investments available via this website are not appropriate for you.') %]</p>
                        <p>[% l('By clicking <strong>Accept</strong> below and proceeding with the Account Opening you should note that you may be exposing yourself to risks (which may be significant, including the risk of loss of the entire sum invested) that you may not have the knowledge and experience to properly assess or mitigate.') %]</p>
                        <p class="center-text">
                            <button class="button" type="submit">[% l('Accept') %]</button>
                            <a class="button" href="[% request.url_for('trading') %]"><span>[% l('Decline') %]</span></a>
                        </p>
                    </div>
                </fieldset>
            </form>

            <div class="errorbox rbox invisible" id="client_message">
                <div class="rbox-wrap">
                    <div class="gr-12 rbox-content" id="client_message_content">
                        <p class="center-text notice-msg"></p>
                    </div>
                </div>
>>>>>>> 2377ae34
            </div>
        </fieldset>
    </form>

    [% PROCESS client_message %]
</div><|MERGE_RESOLUTION|>--- conflicted
+++ resolved
@@ -3,7 +3,6 @@
 
 <div class='gr-12 static_full'>
     <h1>[% l('Financial Account Opening') %]</h1>
-<<<<<<< HEAD
     <form id="financial-form" class="gr-padding-10">
         [% WRAPPER fieldset legend=l('Details') %]
             [% INCLUDE salutation    class='input-disabled' %]
@@ -48,7 +47,7 @@
         [% PROCESS tnc %]
     </form>
 
-    <form id="financial-risk" class="hidden">
+    <form id="financial-risk" class="invisible">
         <fieldset>
             <div class="gr-12">
                 <p>[% l('<strong>Appropriateness Test: WARNING:</strong> In providing our services to you, we are required to obtain information from you in order to assess whether a given product or service is appropriate for you (that is, whether you possess the experience and knowledge to understand the risks involved).') %]</p>
@@ -58,228 +57,6 @@
                     <button class="button" type="submit">[% l('Accept') %]</button>
                     <a class="button" href="[% request.url_for('trading') %]"><span>[% l('Decline') %]</span></a>
                 </p>
-=======
-    <div class="rbox form gr-padding-10">
-        <div class="rbox-wrap">
-            <form id="financial-form">
-                <fieldset>
-                    <legend id="details">[% l('Details') %]</legend>
-
-                    <div class="gr-padding-10 gr-row clear">
-                        <div class="gr-4 form_label">
-                            <label for="salutation">[% l('Title') %]</label>
-                        </div>
-                        <div class="gr-8">
-                            <select id="salutation" class="input-disabled">
-                              <option value="Mr">[% l('Mr') %]</option>
-                              <option value="Mrs" class="ru-hide">[% l('Mrs') %]</option>
-                              <option value="Ms">[% l('Ms') %]</option>
-                              <option value="Miss" class="ru-hide">[% l('Miss') %]</option>
-                            </select>
-                        </div>
-                    </div>
-
-                    <div class="gr-padding-10 gr-row clear">
-                        <div class="gr-4 form_label">
-                            <label for="first_name">[% l('First name') %]</label>
-                        </div>
-                        <div class="gr-8">
-                            <input type="text" class="text input-disabled" id="first_name" maxlength="30"/>
-                        </div>
-                    </div>
-
-                    <div class="gr-padding-10 gr-row clear">
-                        <div class="gr-4 form_label">
-                            <label for="last_name">[% l('Family name') %]</label>
-                        </div>
-                        <div class="gr-8">
-                            <input type="text" class="text input-disabled" id="last_name" maxlength="30"/>
-                        </div>
-                    </div>
-
-                    <div class="gr-padding-10 gr-row clear">
-                        <div class="gr-4 form_label">
-                            <label for="date_of_birth">[% l('Date of birth') %]</label>
-                        </div>
-                        <div class="gr-8">
-                            <input type="text" id="date_of_birth" name="date_of_birth" class="input-disabled" size="12" readonly="readonly"/>
-                        </div>
-                    </div>
-
-                    <div class="gr-padding-10 gr-row clear">
-                        <div class="gr-4 form_label">
-                            <label for="place_of_birth">[% l('Place of birth') %]</label>
-                        </div>
-                        <div class="gr-8">
-                            <select name="place_of_birth" id="place_of_birth"></select>
-                        </div>
-                    </div>
-
-                    <div class="gr-padding-10 gr-row clear">
-                        <div class="gr-4 form_label">
-                            <label for="residence">[% l('Country of residence') %]</label>
-                        </div>
-                        <div class="gr-8">
-                            <label id="lbl_residence"></label>
-                        </div>
-                    </div>
-                </fieldset>
-
-                <fieldset>
-                    <legend>[% l('Tax Information') %]</legend>
-
-                    <div class="gr-padding-10 gr-row clear">
-                        <div class="gr-4 form_label">
-                            <label for="tax_residence">[% l('Tax residence') %]</label>
-                        </div>
-                        <div class="gr-8">
-                            <select name="tax_residence" id="tax_residence" class="invisible" multiple="multiple"></select>
-                        </div>
-                    </div>
-
-                    <div class="gr-padding-10 gr-row clear">
-                        <div class="gr-4 form_label">
-                            <label for="tax_identification_number">[% l('Tax identification number') %]</label>
-                        </div>
-                        <div class="gr-8">
-                            <input type="text" class="text" id="tax_identification_number" maxlength="20"/>
-                        </div>
-                    </div>
-                </fieldset>
-
-                <fieldset>
-                    <legend id="address">[% l('Address') %]</legend>
-
-                    <div class="gr-padding-10 gr-row clear">
-                        <div class="gr-4 form_label">
-                            <label for="address_line_1">[% l('First line of home address') %]</label>
-                        </div>
-                        <div class="gr-8">
-                            <input type="text" class="text" id="address_line_1" maxlength="70"/>
-                            <p class="hint">[% l('Kindly provide your complete address.<br>This will be used to authenticate your identity when you open a real account.') %]</p>
-                        </div>
-                    </div>
-
-                    <div class="gr-padding-10 gr-row clear">
-                        <div class="gr-4 form_label">
-                            <label for="address_line_2">[% l('Second line of home address') %]</label>
-                        </div>
-                        <div class="gr-8">
-                            <input type="text" class="text" id="address_line_2" maxlength="70"/>
-                        </div>
-                    </div>
-
-                    <div class="gr-padding-10 gr-row clear">
-                        <div class="gr-4 form_label">
-                            <label for="address_city">[% l('Town/City') %]</label>
-                        </div>
-                        <div class="gr-8">
-                            <input type="text" class="text" id="address_city" maxlength="35"/>
-                        </div>
-                    </div>
-
-                    <div class="gr-padding-10 gr-row clear" style="display:none">
-                        <div class="gr-4 form_label">
-                            <label for="address_state">[% l('State/Province') %]</label>
-                        </div>
-                        <div class="gr-8">
-                            <select id="address_state"></select>
-                        </div>
-                    </div>
-
-                    <div class="gr-padding-10 gr-row clear">
-                        <div class="gr-4 form_label">
-                            <label for="address_postcode">[% l('Postal code/ZIP') %]</label>
-                        </div>
-                        <div class="gr-8">
-                            <input type="text" class="text" id="address_postcode" maxlength="20" />
-                        </div>
-                    </div>
-
-                    <div class="gr-padding-10 gr-row clear">
-                        <div class="gr-4 form_label">
-                            <label for="phone">[% l('Telephone') %]</label>
-                        </div>
-                        <div class="gr-8">
-                            <input type="text" class="text" id="phone" maxlength="35" />
-                        </div>
-                    </div>
-                </fieldset>
-
-                <fieldset class="security">
-                    <legend id="security">[% l('Security') %]</legend>
-
-                    <div class="gr-padding-10 gr-row clear">
-                        <div class="gr-4 form_label">
-                            <label for="secret_question">[% l('Secret question') %]</label>
-                        </div>
-                        <div class="gr-8">
-                            <select id="secret_question">
-                              <option value="Favourite dish">[% l('Favourite dish') %]</option>
-                              <option value="Mother's maiden name">[% l("Mother's maiden name") %]</option>
-                              <option value="Name of your pet">[% l('Name of your pet') %]</option>
-                              <option value="Name of first love">[% l('Name of first love') %]</option>
-                              <option value="Memorable town/city">[% l('Memorable town/city') %]</option>
-                              <option value="Memorable date">[% l('Memorable date') %]</option>
-                              <option value="Brand of first car">[% l('Brand of first car') %]</option>
-                              <option value="Favourite artist">[% l('Favourite artist') %]</option>
-                            </select>
-                        </div>
-                    </div>
-
-                    <div class="gr-padding-10 gr-row clear">
-                        <div class="gr-4 form_label">
-                            <label for="secret_answer">[% l('Answer to secret question') %]</label>
-                        </div>
-                        <div class="gr-8">
-                            <input type="text" class="text" id="secret_answer" maxlength="50" autocomplete="off"/>
-                        </div>
-                    </div>
-                </fieldset>
-
-                [% INCLUDE global/financial_form.html.tt %]
-
-                [% INCLUDE global/pep_declaration.html.tt %]
-
-                <fieldset>
-                    <div class="gr-12">
-                      <p>[% l('The financial trading services contained within this site are only suitable for customers who are able to bear the loss of all the money they invest and who understand and have experience of the risk involved in the acquistion of financial contracts. Transactions in financial contracts carry a high degree of risk. If purchased contracts expire worthless, you will suffer a total loss of your investment, which consists of the contract premium.') %]</p>
-                    </div>
-                </fieldset>
-
-                <fieldset class="center-text" id="formlayout">
-                    <div class="gr-row">
-                        <div class="gr-12-m gr-padding-10 gr-centered">
-                            <input type="checkbox" id="tnc" />
-                            <label for="tnc">[% l('I have read and agree to the [_1]terms and conditions[_2] of the site.', '<a target="_blank" href="' _ request.url_for('/terms-and-conditions') _ '">', '</a>') %]</label>
-                        </div>
-                    </div>
-
-                    <button class="button" id="btn_submit" type="submit">[% l('Open Account') %]</button>
-                </fieldset>
-            </form>
-
-            <form id="financial-risk" class="invisible">
-                <fieldset>
-                    <div class="gr-12">
-                        <p>[% l('<strong>Appropriateness Test: WARNING:</strong> In providing our services to you, we are required to obtain information from you in order to assess whether a given product or service is appropriate for you (that is, whether you possess the experience and knowledge to understand the risks involved).') %]</p>
-                        <p>[% l('On the basis of the information provided in relation to your knowledge and experience, we consider that the investments available via this website are not appropriate for you.') %]</p>
-                        <p>[% l('By clicking <strong>Accept</strong> below and proceeding with the Account Opening you should note that you may be exposing yourself to risks (which may be significant, including the risk of loss of the entire sum invested) that you may not have the knowledge and experience to properly assess or mitigate.') %]</p>
-                        <p class="center-text">
-                            <button class="button" type="submit">[% l('Accept') %]</button>
-                            <a class="button" href="[% request.url_for('trading') %]"><span>[% l('Decline') %]</span></a>
-                        </p>
-                    </div>
-                </fieldset>
-            </form>
-
-            <div class="errorbox rbox invisible" id="client_message">
-                <div class="rbox-wrap">
-                    <div class="gr-12 rbox-content" id="client_message_content">
-                        <p class="center-text notice-msg"></p>
-                    </div>
-                </div>
->>>>>>> 2377ae34
             </div>
         </fieldset>
     </form>
