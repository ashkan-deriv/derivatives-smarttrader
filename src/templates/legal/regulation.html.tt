--- conflicted
+++ resolved
@@ -55,7 +55,6 @@
 
         [% INCLUDE global/separator_line.html.tt class='gr-parent gr-padding-20' invisible=1 %]
     </div>
-<<<<<<< HEAD
 
     [% WRAPPER box header=l("Binary Ltd") first=1 %]
         <p>[% l("Binary Ltd, with registered office address situated at 47 Esplanade, St. Helier, Jersey, JE1 0BD Channel Islands, is the holding company for the Binary group.") %]</p>
@@ -78,19 +77,6 @@
                 <p>[% l("Binary Investments (Europe) Limited is entitled to provide services in another EU Member State through EU passporting rights. Refer to the map below for the list of EU countries that have access to Binary.com via EU passporting rights - freedom to provide cross border services.") %]</p>
                 <div class="center-text gr-padding-10 gr-12">
                     <img class="responsive" src="[% request.url_for('images/pages/regulation/map.svg') %]" usemap="#planetmap">
-=======
-    <div>
-        <div class="background-gray fill-bg-color center-text gr-padding-30 gr-12">
-            <h1 class="margin-top">[% l("Binary (IOM) Ltd") %]</h1>
-            <div class="gr-12">
-                <p>[% l("Binary (IOM) Ltd, First Floor, Millennium House, Victoria Road, Douglas, Isle of Man, IM2 4RW. Licensed and regulated by the Gambling Supervision Commission in the Isle of Man (current online gambling licence granted on the 31 August 2012) and for UK clients by the UK Gambling Commission - <a href=\"https://secure.gamblingcommission.gov.uk/gccustomweb/PublicRegister/PRSearch.aspx?ExternalAccountId=39172\" target=\"_blank\">view licence</a>.") %]</p>
-                <p>[% l("UK and Manx residents will have their account opened with Binary (IOM) Ltd.") %]</p>
-                <p><strong>[% l("Regulator:") %]</strong></p>
-                <div class="gr-2 gr-4-m gr-centered gr-padding-10">
-                    <a href="https://www.gov.im/gambling/" target="_blank">
-                        <img class="responsive" src="[% request.url_for('images/pages/footer/isle-of-man.png') %]">
-                    </a>
->>>>>>> 78704c66
                 </div>
                 [% INCLUDE map areas=[
                     { coords="374.91,21,520,55",            name="Sweden" },
@@ -146,7 +132,7 @@
         <p>[% l("Binary (IOM) Ltd, First Floor, Millennium House, Victoria Road, Douglas, Isle of Man, IM2 4RW. Licensed and regulated by the Gambling Supervision Commission in the Isle of Man (current online gambling licence granted on the 31 August 2012) and for UK clients by the UK Gambling Commission - <a href=\"https://secure.gamblingcommission.gov.uk/gccustomweb/PublicRegister/PRSearch.aspx?ExternalAccountId=39172\" target=\"_blank\">view licence</a>.") %]</p>
         <p>[% l("UK and Manx residents will have their account opened with Binary (IOM) Ltd.") %]</p>
         [% INCLUDE regulator_text %]
-        [% INCLUDE regulator_image href="http://www.gov.im/gambling/" image='images/pages/footer/isle-of-man.png' %]
+        [% INCLUDE regulator_image href="https://www.gov.im/gambling/" image='images/pages/footer/isle-of-man.png' %]
     [% END %]
 
     [% WRAPPER box header=l("Binary (C.R.) S.A.") %]
