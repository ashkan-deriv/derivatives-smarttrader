<div class="container">
  <div class="why-us static_full gr-row">
    <div class="gr-3 gr-hide-m sidebar-container">
      <div class="sidebar">
        <ul id="sidebar-nav">
          <li class="selected" id="sidebar-link-section-1">
            <a href="#section-one">
              [% l("Sharp prices") %]
            </a>
          </li>
          <li id="sidebar-link-section-2">
            <a href="#section-two">
              [% l("Flexible trades") %]
            </a>
          </li>
          <li id="sidebar-link-section-3">
            <a href="#section-three">
              [% l("Controlled risk") %]
            </a>
          </li>
          <li id="sidebar-link-section-4">
            <a href="#section-four">
              [% l("{JAPAN ONLY}Your Funds") %]
            </a>
          </li>
          <li id="sidebar-link-section-5">
            <a href="#section-five">
              [% l("Trust") %]
            </a>
          </li>
        </ul>
<<<<<<< HEAD
        <div class="center-text gr-padding-10 client_logged_out invisible">
          <a class=" button pjaxload" href="[% request.url_for('/') %]">
=======
        <div class="center-text gr-padding-10 by_client_type client_logged_out client_virtual">
          <a class="button" href="[% request.url_for('/') %]">
>>>>>>> 32f6fac2
            <span>[% l("Open a free account") %]</span>
          </a>
        </div>
      </div>
    </div>
    <div class="gr-9 gr-12-m gr-parent">
      <div class="section">
        <a id="section-one"></a>
        <div class="section-content">
          <div id="section-1">
            <div class="gr-12">
              <h1>
                [% l("Why pay more?") %]
              </h1>
              <p>
                [% l("[_1]'s patented pricing technology allows you to benefit from the same rates of return as traders in the interbank market.", website_name) %]
              </p>
            </div>
            <div class="gr-row">
                <div class="gr-7 gr-12-m">
                  <ul class="checked">
                    <li>
                      [% l("{JAPAN ONLY}We offer real time prices calculated from the same rates that bank and securities companies use.") %]
                    </li>
                    <li>
                      [% l("{JAPAN ONLY}We offer a full range of binary option types including ladders, touch, and range options.") %]
                    </li>
                    <li>
                      [% l("{JAPAN ONLY}We offer trading periods from as short as 2 hours to as long as one-year, in predefined contract series.") %]
                    </li>
                    <li>
                      [% l("{JAPAN ONLY}We offer transparent 2-way pricing, allowing equal chance to trade in either direction of the market.") %]
                    </li>
                    <li>
                      [% l("{JAPAN ONLY}We will pass on any possible price improvements for orders in fast moving markets.") %]
                    </li>
                  </ul>
                </div>
            </div>
          </div>
        </div>
      </div>
      <div class="section">
        <a id="section-two"></a>
        <div class="section-content">
          <div id="section-2">
            <div class="gr-12">
              <h1>
                [% l("Trade your way") %]
              </h1>
              <p>
                [% l("Our trading screen is simple to use:") %]
                <ol class="split start">
                    <li>
                        [% l("{JAPAN ONLY}Select an FX rate") %]
                    </li>
                    <li>
                        [% l("{JAPAN ONLY}Select an option type") %]
                    </li>
                    <li>
                        [% l("{JAPAN ONLY}Select a trading period") %]
                    </li>
                    <li>
                        [% l("{JAPAN ONLY}Select payout size") %]
                    </li>
                </ol>
                <div class="gr-padding-10">
                    <img class="responsive" src="[% request.url_for('images/pages/why-us-jp/trade_form.png') %]" />
                </div>
                <ol class="split">
                    <li>
                        [% l("{JAPAN ONLY}Choose direction of the market and the exercise price you wish to target, and hit the green buy button to instantly trade") %]
                    </li>
                </ol>
              </p>
            </div>
            <div class="gr-12">
                <p>
                    [% l("{JAPAN ONLY}No fees, no commissions, you simply pay the price of the stated on the buy button.") %]
                </p>
            </div>
            <div class="gr-12">
              <p>
                  [% l("{JAPAN ONLY}Track your trade in real time:") %]
              </p>
              <div class="gr-padding-10">
                  <img class="responsive" src="[% request.url_for('images/pages/why-us-jp/track_trade.png') %]" />
              </div>
              <ul class="checked">
                  <li>
                      [% l("{JAPAN ONLY}Live analysis of trade and charting of spot relative to trade barriers") %]
                  </li>
                  <li>
                      [% l("{JAPAN ONLY}Instant sell-back of position available until 2 minutes prior to judgement time") %]
                  </li>
              </ul>
            </div>
          </div>
        </div>
      </div>
      <div class="section">
        <a id="section-three"></a>
        <div class="section-content">
          <div id="section-3">
            <div class="gr-12 gr-padding-10">
              <h1>
                [% l("You won't lose your shirt") %]
              </h1>
            </div>
            <div class="gr-12">
              <ul class="checked">
                <li>
                  [% l("{JAPAN ONLY}You set your own personal daily loss limit") %]
                </li>
                <li>
                  [% l("{JAPAN ONLY}You can protect your account value further by setting other limits to encourage trading discipline") %]
                </li>
                <li>
                  [% l("{JAPAN ONLY}You will always know your maximum loss, as it is limited to the amount that you have paid") %]
                </li>
                <li>
                  [% l("{JAPAN ONLY}Your investments are immediately reflected in your account balance, so there is no further risk") %]
                </li>
                <li>
                  [% l("{JAPAN ONLY}You can sell-back your position at any time until 2 minutes before expiry to either cut your losses, or take your profits early") %]
                </li>
                <li>
                  [% l("{JAPAN ONLY}You can see the real-time value of your portfolio and access the trade view and analysis screen from which you can then choose to close the position:") %]
                </li>
              </ul>
              <div class="gr-padding-10">
                  <img class="responsive" src="[% request.url_for('images/pages/why-us-jp/portfolio.png') %]" />
              </div>
            </div>
          </div>
        </div>
      </div>
      <div class="section">
        <a id="section-four"></a>
        <div class="section-content">
          <div id="section-4">
            <div class="gr-12">
              <h1>
                [% l("{JAPAN ONLY}Your funds are safe") %]
              </h1>
              <p>
                [% l("{JAPAN ONLY}[_1] is fully licensed and regulated by the FFAJ, which requires us to maintain and report a safe level of operating capital.", website_name) %]
              </p>
              <p>
                  [% l("{JAPAN ONLY}Matters to attend:") %]
                  <ul>
                      <li>[% l("{JAPAN ONLY}By law we are required to manage the assets of our customers and our company separately") %]</li>
                      <li>[% l("{JAPAN ONLY}Segregate all customers' money to a trust account") %]</li>
                      <li>[% l("{JAPAN ONLY}In the event of our bankruptcy, your assets will be safeguarded by Japan Securities Finance Trust & Banking Company Ltd") %]</li>
                      <li>[% l("{JAPAN ONLY}Distributed back to you by the direction of the beneficiary agent (B)") %]</li>
                      <li>[% l("{JAPAN ONLY}Our internal management control officer and beneficiary representative is required to confirm the amount of funds that must be held in the trust bank count every day") %]</li>
                      <li>[% l("{JAPAN ONLY}The beneficiary agent (B), who is an external lawyer, is bound to perform this function in the event that our Company is not able to return your funds directly") %]</li>
                  </ul>
              </p>
              <div class="gr-padding-10">
                  <img class="responsive" src="[% request.url_for('images/pages/why-us-jp/fund_safe.svg') %]" />
              </div>
            </div>
          </div>
        </div>
      </div>
      <div class="section">
        <a id="section-five"></a>
        <div class="section-content">
          <div id="section-5">
            <div class="gr-12">
              <h1>
                [% l("Our track-record") %]
              </h1>
              <p>
                [% l("{JAPAN ONLY}[_1] was one of the first active Binary Options brokers and has a proven track record of delivering first class service and maintaining an award winning trading platform, while delivering strong financial performance to our shareholders, for more than 15 years worldwide.", website_name) %]
              </p>
              <p>
                  [% l("{JAPAN ONLY}We pride ourselves on our responsible trading and high ethical standards, and we only offer our service in jurisdictions where we hold the necessary licenses and legal registrations.") %]
              </p>
              <p>
                  [% l("{JAPAN ONLY}As well as our Japanese financial licence, we also operate in European jurisdictions with our Malta Financial Services Type 3 Licence, and under various gaming licences around the world.") %]
              </p>
              <div class="hint">
                  <p>
                      [% l("{JAPAN ONLY}Please note:") %]
                  </p>
                  <p>
                      [% l("{JAPAN ONLY}If the market price has changed significantly it may not be possible to execute a trade at a delayed price displayed in a customer's browser. Alternatively you may pay a lower price for the option if the price has moved quickly in that direction. Please see our summary of specifications document for full details of our 'slippage' rules.") %]
                  </p>
              </div>
            </div>
          </div>
        </div>
      </div>
    </div>
  </div>
</div><|MERGE_RESOLUTION|>--- conflicted
+++ resolved
@@ -29,13 +29,8 @@
             </a>
           </li>
         </ul>
-<<<<<<< HEAD
-        <div class="center-text gr-padding-10 client_logged_out invisible">
-          <a class=" button pjaxload" href="[% request.url_for('/') %]">
-=======
-        <div class="center-text gr-padding-10 by_client_type client_logged_out client_virtual">
+        <div class="center-text gr-padding-10 client_logged_out">
           <a class="button" href="[% request.url_for('/') %]">
->>>>>>> 32f6fac2
             <span>[% l("Open a free account") %]</span>
           </a>
         </div>
