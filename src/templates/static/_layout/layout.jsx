--- conflicted
+++ resolved
@@ -62,13 +62,8 @@
                     <div id='page-wrapper'>
                         {/* <Header /> */}
                         <div id='content-holder'>
-<<<<<<< HEAD
                             {/* <MobileMenu /> */}
-                            <a href='javascript:;' id='scrollup' />
-=======
-                            <MobileMenu />
                             {/* <a href='javascript:;' id='scrollup' /> */}
->>>>>>> 2cb00a5a
                             <InnerContent />
                         </div>
                         {/* <Footer /> */}
