--- conflicted
+++ resolved
@@ -10,7 +10,7 @@
     section,
 }) => (
     <div className='gr-6 gr-12-m'>
-        <img className='gr-3 gr-centered' src={it.url_for(`/images/pages/careers_for_americans/${image}.svg`)} />
+        <img className='gr-3 gr-centered' src={it.url_for(`images/pages/careers_for_americans/${image}.svg`)} />
         <p><strong>{title}</strong></p>
         <p>{text}</p>
         <p>
@@ -21,14 +21,13 @@
 );
 
 const CareersForAmericans = () => (
-<<<<<<< HEAD
     <div className='career careers-for-americans'>
         <div className='gr-parent static_full'>
             <div className='container gr-padding-20 gr-parent'>
                 <div className='center-text gr-padding-10 gr-parent'>
                     <h1 className='gr-padding-10'>{('Career Opportunities for Americans')}</h1>
                     <p>{('Looking for a way out of Donald Trump\'s America? Want to do your best work and fulfil your potential in a country that\'s modern, diverse, and tolerant?')}</p>
-                    <img className='gr-6 gr-centered gr-padding-10' src={it.url_for('/images/pages/careers_for_americans/usa.jpg')} />
+                    <img className='gr-6 gr-centered gr-padding-10' src={it.url_for('images/pages/careers_for_americans/usa.jpg')} />
                     <p>{it.website_name}{(' is one of the world\'s most progressive companies, spread across multiple cities in Asia and Europe. We value experience, drive, and talent. Your moral standards are equally important. You must hold the same core values that define who we are, including integrity, tolerance, diversity, and equal opportunity. If you share our feelings about your new president, you might be on the right track.')}</p>
                 </div>
                 <div className='gr-padding-20'>
@@ -49,35 +48,6 @@
                                 <li>{('Learn and improve, day in and day out.')}</li>
                             </ul>
                         </div>
-=======
-
-<div className='career careers-for-americans'>
-    <div className='gr-parent static_full'>
-        <div className='container gr-padding-20 gr-parent'>
-            <div className='center-text gr-padding-10 gr-parent'>
-                <h1 className='gr-padding-10'>{('Career Opportunities for Americans')}</h1>
-                <p>{('Looking for a way out of Donald Trump\'s America? Want to do your best work and fulfil your potential in a country that\'s modern, diverse, and tolerant?')}</p>
-                <img className='gr-6 gr-centered gr-padding-10' src={it.url_for('images/pages/careers_for_americans/usa.jpg')} />
-                <p>{it.website_name}{(' is one of the world\'s most progressive companies, spread across multiple cities in Asia and Europe. We value experience, drive, and talent. Your moral standards are equally important. You must hold the same core values that define who we are, including integrity, tolerance, diversity, and equal opportunity. If you share our feelings about your new president, you might be on the right track.')}</p>
-            </div>
-            <div className='gr-padding-20'>
-                <h2 className='center-text'>{('Do you see yourself at ')}{it.website_name}{('?')}</h2>
-                <p className='center-text gr-padding-10'>{('Our people need to possess certain attributes, regardless of department. We want someone who loves to:')}</p>
-                <div className='gr-row'>
-                    <div className='gr-6 gr-12-m'>
-                        <ul className='checked'>
-                            <li>{('Give their best every day.')}</li>
-                            <li>{('Team up with talented people to make an impact.')}</li>
-                            <li>{('Get things done in a no-nonsense manner.')}</li>
-                        </ul>
-                    </div>
-                    <div className='gr-6 gr-12-m'>
-                        <ul className='checked'>
-                            <li>{('Work without bureaucracy and hierarchy.')}</li>
-                            <li>{('Have the latest technologies at their disposal.')}</li>
-                            <li>{('Learn and improve, day in and day out.')}</li>
-                        </ul>
->>>>>>> 1988ae8c
                     </div>
                 </div>
             </div>
