import React from 'react';
import CareersShared from '../about/careers_shared.jsx';
import { FillBox } from '../../_common/components/elements.jsx';
import SeparatorLine from '../../_common/components/separator_line.jsx';

const ColumnSM = ({ header, paragraph }) => (
    <div className='gr-3 gr-12-m'>
        <h4><strong>{header}</strong></h4>
        <SeparatorLine no_wrapper />
        <p>{paragraph}</p>
    </div>
);

const ColumnMD = ({ header, paragraph }) => (
    <div className='gr-4 gr-12-m'>
        <h2>{header}</h2>
        <p>{paragraph}</p>
    </div>
);

const ColumnLG = ({ center, image, text }) => (
    <div className={`gr-6 gr-12-m${center ? ' center-text' : ''}`}>
        <img className='responsive' src={it.url_for(`/images/pages/careers/${image}.jpg`)} />
        <p className={center ? 'gr-padding-10 hint' : undefined}>{text}</p>
    </div>
);

const Careers = () => (
    <div className='static_full career'>
        <div className='container'>
            <div className='center-text'>
                <h1>{it.L('Imagine')}</h1>
                <p>{it.L('Imagine a workplace where your individuality, creativity and sense of adventure are valued and rewarded.')}</p>
            </div>

            <div className='gr-padding-30'>
                <img className='responsive' src={it.url_for('images/pages/careers/main@1.jpg')} />
                <FillBox
                    image='images/pages/careers/view-positions-icon-white.svg'
                    color='dark'
                    no_padding
                    href={it.url_for('/open-positions')} text={it.L('View open positions')}
                />
            </div>

<<<<<<< HEAD
            <div className='gr-row gr-padding-30'>
                <ColumnSM header={it.L('Ideas')}      paragraph={it.L('Where new ideas trump safe, old ones. And you\'re free to work your way, free from hierarchies and red tape.')} />
                <ColumnSM header={it.L('Experience')} paragraph={it.L('Where your experience, drive and talent can propel you in unknown directions. And you have the freedom to push into new frontiers.')} />
                <ColumnSM header={it.L('Teamwork')}   paragraph={it.L('Where teamwork and a collaborative culture form the platform for personal and corporate growth.')} />
                <ColumnSM header={it.L('Support')}    paragraph={it.L('Where supportive colleagues are like a second family.')} />
            </div>
=======
        <div className='gr-padding-30'>
            <img className='responsive' src={it.url_for('images/pages/careers/main@1.jpg')}/>
            <FillBox image='images/pages/careers/view-positions-icon-white.svg' color='dark' no_padding
                href={it.url_for('open-positions')} text={it.L('View open positions')} />
        </div>
>>>>>>> 1988ae8c

            <div className='gr-row center-text'>
                <FillBox
                    image='images/pages/careers/corporate-culture.svg'
                    href='https://my.wobb.co/users/companies/binary-group-services-sdn-bhd'
                    text={it.L('Learn more about our corporate culture')}
                    padding='6'
                    target='_blank'
                />

                <FillBox
                    image='images/pages/careers/handbook.svg'
                    href={it.url_for('/download/binary-employee-handbook.pdf')}
                    download
                    text={it.L('Employee handbook')}
                    padding='6'
                    target='_blank'
                />
            </div>

            <div className='gr-row gr-padding-30'>
                <ColumnLG center image='fsb@1' text={it.L('Imagine a workplace that often doesn\'t feel like work.')} />
                <ColumnLG center image='pt@1'  text={it.L('Where we\'re one big, multicultural family.')} />

<<<<<<< HEAD
                <div className='container'>
                    <p>{it.L('And your weekends can take you to some of the world\'s most exotic and beautiful places.')}</p>
                    <p>{it.L('But we\'re picky. We only select people with special qualities: serious professionals, who have high moral standards, and thrive in an honest, collaborative environment.')}</p>
                    <p>{it.L('If you\'re looking to build a career, and not a resume, talk to us, [_1]. We\'re one of the IT world\'s most vibrant and progressive workplaces.', it.website_name)}</p>
                </div>
            </div>
=======
            <FillBox image='images/pages/careers/handbook.svg' href={it.url_for('download/binary-employee-handbook.pdf')} download
                text={it.L('Employee handbook')} padding='6' target='_blank' />
        </div>
>>>>>>> 1988ae8c

            <SeparatorLine />

            <div className='gr-row gr-padding-30'>
                <ColumnMD header={it.L('Want to telecommute?')} paragraph={it.L('[_1] is a dynamic and flexible workplace. As well as our offices, we have employees who choose to telecommute from their home offices in countries around the world. If that suits you, we\'re open to it.', it.website_name) } />
                <ColumnMD header={it.L('Where you can go')}     paragraph={it.L('Kick back with beautiful beaches, islands, and mountains just a short flight away. From Malta, you have Europe, the Mediterranean, and North Africa. And from Malaysia, the whole of Asia awaits.') } />
                <ColumnMD header={it.L('More benefits')}        paragraph={it.L('We offer a market-based salary, annual performance bonus, health benefits, travel and internet allowances, and company trips. Enjoy a high standard of living, whether you\'re in Malta, Malaysia, or Japan.')} />
            </div>

            <SeparatorLine />

            <div className='gr-row gr-padding-30 center-text'>
                <div className='gr-12'>
                    <h1>{it.L('Ideas, opinions, and insights from the people behind [_1]', it.website_name)}</h1>
                    <p>{it.L('Passionate about people, culture, management, and software development? Explore what we do, what matters to us, and how we bring our ideas to life.')}</p>
                </div>
                <FillBox
                    image='images/pages/careers/bb-icon.svg'
                    href='https://blog.binary.com'
                    padding='6'
                    text={it.L('Read the [_1] company blog', it.website_name)}
                    target='_blank'
                />
                <FillBox
                    image='images/pages/careers/tb-icon.svg'
                    href='https://tech.binary.com'
                    padding='6'
                    text={it.L('Read the [_1] tech blog', it.website_name)}
                    target='_blank'
                />
            </div>
        </div>

        <div className='fill-bg-color'>
            <div className='container'>
                <div className='gr-row gr-padding-30 center-text'>
                    <div className='gr-12 gr-padding-30'>
                        <h1>{it.L('Our locations')}</h1>
                    </div>

                    <ColumnLG image='my@2'      text={it.L('Malaysia')} />
                    <ColumnLG image='malta@1'   text={it.L('Malta')} />
                    <div className='gr-6 gr-push-3 gr-12-m gr-push-0-m'>
                        <img className='responsive' src={it.url_for('images/pages/careers/japan@1.jpg')} />
                        <p>{it.L('Japan')}</p>
                    </div>
                </div>
            </div>
        </div>

        <div className='container'>
            <div className='gr-padding-30 center-text'>
                <div className='gr-padding-30'>
                    <h1>{it.L('Career opportunities for Americans')}</h1>
                    <p>{it.L('Looking for a new and exciting career in a country that\'s modern, diverse and tolerant? [_1] is one of the world\'s most progressive companies, with offices in Asia and Europe.', it.website_name)}</p>
                </div>

                <FillBox center padding='4' href={it.url_for('careers-for-americans')} text={it.L('Learn more')} />
            </div>

            <SeparatorLine />

            <div className='gr-padding-30 center-text'>
                <h1>{it.L('Open positions')}</h1>
                <p>{it.L('[_1] is always looking to add experienced professionals to its talented team of administrators, technical contributors, and managers. To support our continued growth, we\'ve developed a number of exciting career opportunities in the following areas:', it.website_name)}</p>
            </div>

            <div className='gr-10 gr-12-m gr-centered'>
                <div className='gr-row'>
                    <div className='gr-6 gr-12-m'>
                        <ul className='checked'>
                            <li>{it.L('Software (Perl) Development')}</li>
                            <li>{it.L('DevOps Engineering')}</li>
                            <li>{it.L('Information Security')}</li>
                            <li>{it.L('Front-End (Javascript) Development')}</li>
                            <li>{it.L('Quantitative Analytics')}</li>
                        </ul>
                    </div>
                    <div className='gr-6 gr-12-m'>
                        <ul className='checked'>
                            <li>{it.L('Online Marketing')}</li>
                            <li>{it.L('Business Development')}</li>
                            <li>{it.L('Graphics Design')}</li>
                            <li>{it.L('Customer Support')}</li>
                            <li>{it.L('Legal & Regulatory Compliance')}</li>
                        </ul>
                    </div>
                </div>
            </div>

            <CareersShared />
        </div>
    </div>
);

export default Careers;<|MERGE_RESOLUTION|>--- conflicted
+++ resolved
@@ -20,7 +20,7 @@
 
 const ColumnLG = ({ center, image, text }) => (
     <div className={`gr-6 gr-12-m${center ? ' center-text' : ''}`}>
-        <img className='responsive' src={it.url_for(`/images/pages/careers/${image}.jpg`)} />
+        <img className='responsive' src={it.url_for(`images/pages/careers/${image}.jpg`)} />
         <p className={center ? 'gr-padding-10 hint' : undefined}>{text}</p>
     </div>
 );
@@ -39,24 +39,16 @@
                     image='images/pages/careers/view-positions-icon-white.svg'
                     color='dark'
                     no_padding
-                    href={it.url_for('/open-positions')} text={it.L('View open positions')}
+                    href={it.url_for('open-positions')} text={it.L('View open positions')}
                 />
             </div>
 
-<<<<<<< HEAD
             <div className='gr-row gr-padding-30'>
                 <ColumnSM header={it.L('Ideas')}      paragraph={it.L('Where new ideas trump safe, old ones. And you\'re free to work your way, free from hierarchies and red tape.')} />
                 <ColumnSM header={it.L('Experience')} paragraph={it.L('Where your experience, drive and talent can propel you in unknown directions. And you have the freedom to push into new frontiers.')} />
                 <ColumnSM header={it.L('Teamwork')}   paragraph={it.L('Where teamwork and a collaborative culture form the platform for personal and corporate growth.')} />
                 <ColumnSM header={it.L('Support')}    paragraph={it.L('Where supportive colleagues are like a second family.')} />
             </div>
-=======
-        <div className='gr-padding-30'>
-            <img className='responsive' src={it.url_for('images/pages/careers/main@1.jpg')}/>
-            <FillBox image='images/pages/careers/view-positions-icon-white.svg' color='dark' no_padding
-                href={it.url_for('open-positions')} text={it.L('View open positions')} />
-        </div>
->>>>>>> 1988ae8c
 
             <div className='gr-row center-text'>
                 <FillBox
@@ -69,7 +61,7 @@
 
                 <FillBox
                     image='images/pages/careers/handbook.svg'
-                    href={it.url_for('/download/binary-employee-handbook.pdf')}
+                    href={it.url_for('download/binary-employee-handbook.pdf')}
                     download
                     text={it.L('Employee handbook')}
                     padding='6'
@@ -81,18 +73,12 @@
                 <ColumnLG center image='fsb@1' text={it.L('Imagine a workplace that often doesn\'t feel like work.')} />
                 <ColumnLG center image='pt@1'  text={it.L('Where we\'re one big, multicultural family.')} />
 
-<<<<<<< HEAD
                 <div className='container'>
                     <p>{it.L('And your weekends can take you to some of the world\'s most exotic and beautiful places.')}</p>
                     <p>{it.L('But we\'re picky. We only select people with special qualities: serious professionals, who have high moral standards, and thrive in an honest, collaborative environment.')}</p>
                     <p>{it.L('If you\'re looking to build a career, and not a resume, talk to us, [_1]. We\'re one of the IT world\'s most vibrant and progressive workplaces.', it.website_name)}</p>
                 </div>
             </div>
-=======
-            <FillBox image='images/pages/careers/handbook.svg' href={it.url_for('download/binary-employee-handbook.pdf')} download
-                text={it.L('Employee handbook')} padding='6' target='_blank' />
-        </div>
->>>>>>> 1988ae8c
 
             <SeparatorLine />
 
