--- conflicted
+++ resolved
@@ -54,25 +54,24 @@
                 </div>
             </div>
         </div>
-<<<<<<< HEAD
         <div className='fill-bg-color'>
             <div className='container section'>
                 <div className='gr-padding-10 facts'>
                     <h1 className='center-text gr-padding-20'>{it.L('Key facts')}</h1>
                     <div className='gr-row border-bottom no-padding'>
                         <Box>
-                            <BoxInner className='border-right-top' href='/group-history' image='founded' text={it.L('<a href=\'[_1]\'>Founded</a> October 1999', it.url_for('/group-history'))} />
+                            <BoxInner className='border-right-top' href='/group-history' image='founded' text={it.L('<a href=\'[_1]\'>Founded</a> October 1999', it.url_for('group-history'))} />
                             <BoxInner className='border-right-top' image='debt-free' text={it.L('Debt-free')} />
                         </Box>
                         <Box>
-                            <BoxInner className='border-right-top' href='/careers' image='staff' text={it.L('Over [_1] <a href=\'[_2]\'>staff</a> and contractors worldwide', '130', it.url_for('/careers'))} />
+                            <BoxInner className='border-right-top' href='/careers' image='staff' text={it.L('Over [_1] <a href=\'[_2]\'>staff</a> and contractors worldwide', '130', it.url_for('careers'))} />
                             <BoxInner image='1mil' text={it.L('Over 1 million registered accounts worldwide')} />
                         </Box>
                     </div>
                     <div className='gr-row gr-parent'>
                         <Box>
                             <BoxInner className='border-right-bottom gr-padding-30' image='transacts' text={it.L('Binary\'s platform transacts on average [_1] [_2]transactions[_3] per second, 24/7', '20', '<a href=\'https://binarycom.statuspage.io/\' target=\'_blank\' rel=\'noopener noreferrer\'>', '</a>')} />
-                            <BoxInner className='border-right-bottom gr-padding-30' href='/contact' image='locations' text={it.L('<a href=\'[_1]\'>Offices</a> in Malta, Malaysia and Japan', it.url_for('/contact'))} />
+                            <BoxInner className='border-right-bottom gr-padding-30' href='/contact' image='locations' text={it.L('<a href=\'[_1]\'>Offices</a> in Malta, Malaysia and Japan', it.url_for('contact'))} />
                         </Box>
                         <Box>
                             <BoxInner className='border-right-bottom gr-padding-30' image='license' text={it.L('Licensed and regulated in Malta, the United Kingdom, the Isle of Man, Ireland, and Japan')} />
@@ -84,43 +83,9 @@
         </div>
         <div className='container'>
             <div className='gr-parent'>
-                <p>{it.L('[_1] is owned and operated by the Binary Group Ltd. group of companies. For more information, <a href=\'[_2]\'>visit our history page</a>.', it.website_name, it.url_for('/group-history'))}</p>
+                <p>{it.L('[_1] is owned and operated by the Binary Group Ltd. group of companies. For more information, <a href=\'[_2]\'>visit our history page</a>.', it.website_name, it.url_for('group-history'))}</p>
                 <p>{it.L('In the UK and Isle of Man, our clients trade through Binary (IOM) Ltd. In Japan, they trade through Binary KK. In the European Union (except UK), they trade through Binary (Europe) Ltd and Binary Investments (Europe) Ltd. In the rest of the world, they trade through Binary (C.R.) S.A.')}</p>
             </div>
-=======
-    </div>
-    <div className='fill-bg-color'>
-        <div className='container section'>
-            <div className='gr-padding-10 facts'>
-                <h1 className='center-text gr-padding-20'>{it.L('Key facts')}</h1>
-                <div className='gr-row border-bottom no-padding'>
-                    <Box>
-                        <BoxInner className='border-right-top' href='/group-history' image='founded' text={it.L('<a href=\'[_1]\'>Founded</a> October 1999', it.url_for('group-history'))} />
-                        <BoxInner className='border-right-top' image='debt-free' text={it.L('Debt-free')} />
-                    </Box>
-                    <Box>
-                        <BoxInner className='border-right-top' href='/careers' image='staff' text={it.L('Over [_1] <a href=\'[_2]\'>staff</a> and contractors worldwide', '130', it.url_for('careers'))} />
-                        <BoxInner image='1mil' text={it.L('Over 1 million registered accounts worldwide')} />
-                    </Box>
-                </div>
-                <div className='gr-row gr-parent'>
-                    <Box>
-                        <BoxInner className='border-right-bottom gr-padding-30' image='transacts' text={it.L('Binary\'s platform transacts on average [_1] [_2]transactions[_3] per second, 24/7', '20', '<a href=\'https://binarycom.statuspage.io/\' target=\'_blank\' rel=\'noopener noreferrer\'>', '</a>')} />
-                        <BoxInner className='border-right-bottom gr-padding-30' href='/contact' image='locations' text={it.L('<a href=\'[_1]\'>Offices</a> in Malta, Malaysia and Japan', it.url_for('contact'))} />
-                    </Box>
-                    <Box>
-                        <BoxInner className='border-right-bottom gr-padding-30' image='license' text={it.L('Licensed and regulated in Malta, the United Kingdom, the Isle of Man, Ireland, and Japan')} />
-                        <BoxInner className='gr-padding-30' image='languages' text={it.L('Published in English, Indonesian, Japanese, Chinese, Polish, German, French, Spanish, Portuguese, Italian, Russian, and Thai')} />
-                    </Box>
-                </div>
-            </div>
-        </div>
-    </div>
-    <div className='container'>
-        <div className='gr-parent'>
-            <p>{it.L('[_1] is owned and operated by the Binary Group Ltd. group of companies. For more information, <a href=\'[_2]\'>visit our history page</a>.', it.website_name, it.url_for('group-history'))}</p>
-            <p>{it.L('In the UK and Isle of Man, our clients trade through Binary (IOM) Ltd. In Japan, they trade through Binary KK. In the European Union (except UK), they trade through Binary (Europe) Ltd and Binary Investments (Europe) Ltd. In the rest of the world, they trade through Binary (C.R.) S.A.')}</p>
->>>>>>> 1988ae8c
         </div>
     </div>
 );
