--- conflicted
+++ resolved
@@ -68,13 +68,8 @@
                             <BoxInner className='border-right-bottom gr-padding-30' href='/contact' image='locations' text={it.L('<a href=\'[_1]\'>Offices</a> in Malta and Malaysia', it.url_for('contact'))} />
                         </Box>
                         <Box>
-<<<<<<< HEAD
                             <BoxInner className='border-right-bottom gr-padding-30' image='license' text={it.L('Licensed and regulated in Malta, the United Kingdom, the Isle of Man, and Ireland')} />
-                            <BoxInner className='gr-padding-30' image='languages' text={it.L('Published in English, Indonesian, Chinese, Polish, German, French, Portuguese, Russian, and Thai')} />
-=======
-                            <BoxInner className='border-right-bottom gr-padding-30' image='license' text={it.L('Licensed and regulated in Malta, the United Kingdom, the Isle of Man, Ireland, and Japan')} />
                             <BoxInner className='gr-padding-30' image='languages' text={it.L('Published in English, Indonesian, Chinese, Polish, German, French, Spanish, Portuguese, Russian, and Thai')} />
->>>>>>> c6b62a37
                         </Box>
                     </div>
                 </div>
