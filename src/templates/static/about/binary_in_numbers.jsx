import React from 'react';

const Numbers = ({ className, header, text, image }) => (
    <div className={className}>
        <span className='icon' />
        <div className='inner center-text'>
            <h2>{header}</h2>
            <p>{text}</p>
            <img className='chart' src={it.url_for(`images/pages/binary_in_numbers/charts/${image}.svg`)} />
        </div>
    </div>
);

const BinaryInNumbers = () => (
    <React.Fragment>
        <div className='gr-padding-10 static_full'>
            <h1 className='center-text'>{it.L('[_1] in Numbers', it.website_name)}</h1>
            <p className='center-text'>{it.L('In business since 2000, [_1] is the world’s leading binary options company.', it.website_name)}</p>
        </div>
        <div className='stacked-charts'>
            <Numbers
                className='client'
                header={it.L('Active trading clients')}
                text={it.L('Our active client base is expected to reach over 100,000 total clients this year.')}
                image='chart-active-trading-clients'
            />
            <Numbers
                className='transaction'
                header={it.L('Number of transactions')}
                text={it.L('We’re projected to register over 197 million transactions this year, bringing the total number of contracts that were bought and sold on our platform since inception to over 789 million.')}
                image='chart-num-transactions'
            />
            <Numbers
                className='turnover'
                header={it.L('Turnover')}
                text={it.L('We’re expected to generate over USD 1 billion in turnover this year, bringing our total turnover since inception to over USD 5.7 billion.')}
                image='chart-turnover'
            />
            <Numbers
                className='withdrawal'
                header={it.L('Client withdrawals')}
                text={it.L('Client withdrawals prior to this year amounted to almost USD 500 million. More than USD 140 million worth of client withdrawals is expected this year.')}
                image='chart-client-withdrawals'
            />
            <Numbers
                className='employee'
                header={it.L('Number of employees and contractors')}
<<<<<<< HEAD
                text={it.L('We’ve grown in size over the years –– both in terms of manpower and offices. We currently have over 150 employees across three offices in Malaysia and Malta. Further growth in headcount is expected this year to cater to the increased demand in our products and services.')}
=======
                text={it.L('We’ve grown in size over the years –– both in terms of manpower and offices. We currently have over [_1] employees across three offices in Malaysia and Malta. Further growth in headcount is expected this year to cater to the increased demand in our products and services.', '190')}
>>>>>>> c6b62a37
                image='chart-num-employees'
            />
        </div>
    </React.Fragment>

);

export default BinaryInNumbers;<|MERGE_RESOLUTION|>--- conflicted
+++ resolved
@@ -45,11 +45,7 @@
             <Numbers
                 className='employee'
                 header={it.L('Number of employees and contractors')}
-<<<<<<< HEAD
-                text={it.L('We’ve grown in size over the years –– both in terms of manpower and offices. We currently have over 150 employees across three offices in Malaysia and Malta. Further growth in headcount is expected this year to cater to the increased demand in our products and services.')}
-=======
                 text={it.L('We’ve grown in size over the years –– both in terms of manpower and offices. We currently have over [_1] employees across three offices in Malaysia and Malta. Further growth in headcount is expected this year to cater to the increased demand in our products and services.', '190')}
->>>>>>> c6b62a37
                 image='chart-num-employees'
             />
         </div>
