--- conflicted
+++ resolved
@@ -11,7 +11,7 @@
         <div className='inner center-text'>
             <h2>{header}</h2>
             <p>{text}</p>
-            <img className='chart' src={it.url_for(`/images/pages/binary_in_numbers/charts/${image}.svg`)} />
+            <img className='chart' src={it.url_for(`images/pages/binary_in_numbers/charts/${image}.svg`)} />
         </div>
     </div>
 );
@@ -23,7 +23,6 @@
             <p className='center-text'>{it.L('In business since 2000, [_1] is the world’s leading binary options company.', it.website_name)}</p>
         </div>
         <div className='stacked-charts'>
-<<<<<<< HEAD
             <Numbers
                 className='client'
                 header={it.L('Active trading clients')}
@@ -54,48 +53,6 @@
                 text={it.L('We\'ve grown in size over the years -- both in terms of manpower and offices. We currently have over 130 employees across four offices in three countries: Malaysia, Malta and Japan.')}
                 image='chart-num-employees'
             />
-=======
-            <div className='client'>
-                <span className='icon'></span>
-                <div className='inner center-text'>
-                    <h2>{it.L('Active trading clients')}</h2>
-                    <p>{it.L('[_1]’s number of active clients has risen nearly 5-fold in the last 5 years.', it.website_name)}</p>
-                    <img className='chart' src={it.url_for('images/pages/binary_in_numbers/charts/chart-active-trading-clients.svg')}></img>
-                </div>
-            </div>
-            <div className='transaction'>
-                <span className='icon'></span>
-                <div className='inner center-text'>
-                    <h2>{it.L('Number of transactions')}</h2>
-                    <p>{it.L('In last two years alone, over 276 million contracts were bought and sold on our platform.')}</p>
-                    <img className='chart' src={it.url_for('images/pages/binary_in_numbers/charts/chart-num-transactions.svg')}></img>
-                </div>
-            </div>
-            <div className='turnover'>
-                <span className='icon'></span>
-                <div className='inner center-text'>
-                    <h2>{it.L('Turnover')}</h2>
-                    <p>{it.L('We\'ve generated over USD 3 billion in turnover since inception, thanks to a rapid growth in business from 2010 onwards.')}</p>
-                    <img className='chart' src={it.url_for('images/pages/binary_in_numbers/charts/chart-turnover.svg')}></img>
-                </div>
-            </div>
-            <div className='withdrawal'>
-                <span className='icon'></span>
-                <div className='inner center-text'>
-                    <h2>{it.L('Client withdrawals')}</h2>
-                    <p>{it.L('Client withdrawals have grown nearly 8-fold over the last 5 years, to nearly USD 120 million.')}</p>
-                    <img className='chart' src={it.url_for('images/pages/binary_in_numbers/charts/chart-client-withdrawals.svg')}></img>
-                </div>
-            </div>
-            <div className='employee'>
-                <span className='icon'></span>
-                <div className='inner center-text'>
-                    <h2>{it.L('Number of employees and contractors')}</h2>
-                    <p>{it.L('We\'ve grown in size over the years -- both in terms of manpower and offices. We currently have over 130 employees across four offices in three countries: Malaysia, Malta and Japan.')}</p>
-                    <img className='chart' src={it.url_for('images/pages/binary_in_numbers/charts/chart-num-employees.svg')}></img>
-                </div>
-            </div>
->>>>>>> 1988ae8c
         </div>
     </React.Fragment>
 
