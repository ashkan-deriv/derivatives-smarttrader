--- conflicted
+++ resolved
@@ -133,11 +133,7 @@
                     <li>{it.L('If the client wishes to withdraw funds from their MT5 Real Account and close their MT5 Real Account, they may notify the Company via [_1]live chat[_2]. The client\'s MT5 Real Account may be closed if they do not have any Open Positions and all the amounts that were due to the Company have been settled.', `<a href=${it.url_for('contact')} target="_blank">`, '</a>')}</li>
                     <li>{it.L('If the client\'s [_1] account is closed, their MT5 Real Account will be automatically closed as well.', it.website_name)}</li>
                     <li>{it.L('Client\'s demo accounts will be deleted after [_1] days of inactivity.', '30')}</li>
-<<<<<<< HEAD
-                    <li>{it.L('Real accounts will be archived after [_1] days of inactivity. To re-activate a real account, contact binary.com help desk at [_2]support@binary.com[_3]', '30', '<a href="mailto:support@binary.com">', '</a>')}</li>
-=======
                     <li>{it.L('Real accounts will be archived after [_1] days of inactivity. The client can request for the reactivation of a real account via [_2]live chat[_3].', '30', `<a href=${it.url_for('contact')} target="_blank">`, '</a>')}</li>
->>>>>>> 9f7214b4
                     <li>{it.L('Any pending funds in your MT5 account will be transferred to your Binary account.')}</li>
                 </ol>
             </li>
