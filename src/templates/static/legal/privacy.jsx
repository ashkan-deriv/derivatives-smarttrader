import React from 'react';

const Privacy = () => (
    <div>
<<<<<<< HEAD
        <h2 data-anchor>{it.L('Privacy & Security')}</h2>
=======
        <h2>{it.L('Security and Privacy')}</h2>
>>>>>>> 0d2385c6
        <p>{it.L('We recognize the importance of protecting your personal and financial information.')}</p>
        <p>{it.L('The personal information that we obtain about you assists us in servicing your account. We know you may be concerned about what we do with this information, and with financial information about your account. The following outlines our privacy practices.')}</p>

        <h2 data-anchor>{it.L('Use of Information')}</h2>
        <p>{it.L('The Data Protection laws and regulations place obligations on users of personal data and lay down principles for fair and lawful processing of this information. We are committed to safeguarding your privacy online. We only use your personal information to help us service your account, to improve our services to you, and to provide you with products you have requested. We do not sell your personal information to third parties, but we may provide your personal information to payment providers to facilitate transactions on your account.')}</p>
        <p>{it.L('Your personal information is used primarily as a way of authenticating you as the proper owner of your account and as the person to whom withdrawal payments may be made, and to process trades. We collect personal data relating to you directly from you when you fill in the account opening form. In the event of any doubt as to the authenticity of your account details or of any withdrawal request, the company reserves the right to request further authentication information as may be deemed appropriate under the circumstances.')}</p>
        <p>{it.L('The above personal data that we collect will be held by us and processed for any purpose as may be allowed by law or required by any law. We may also transfer such personal data to any company within the Binary Group of companies, any of our business associates or payment providers, whether in or outside of the EEA including in countries which might not offer an equivalent level of protection of personal data.')}</p>
        <p>{it.L('Please note that our website generates log files that record the IP addresses of accesses to your account. This information is gathered with the sole purpose of assisting in the unlikely event of a need to investigate accesses to your account by unauthorised users. Additionally we may verify certain of the information you supply in the account opening form, or otherwise, with third-party information providers.')}</p>
        <p>{it.L('Please note that you may update your personal information at any time by logging into the "Settings" section of your account. It is your responsibility to ensure that [_1] is promptly and continually informed of any change in your personal information.', it.website_name)}</p>
        <p>{it.L('By using or interacting with the website, you are consenting to the use of the Google Analytics User ID Feature, which allows Google to capture your [_1] login ID (for e.g., VRTC1234, CR1234, MF1234, etc.). No other personally identifiable information other than your [_1] login ID, or other data which can be linked to such information by Google, is shared with or disclosed to Google by enabling the Google Analytics User ID Feature.', it.website_name)}</p>
        <p>{it.L('We also collect basic tax residence information for the purposes of CRS/FATCA compliance. The tax information you provide may only be disclosed to the authorities legally charged with collecting this information for the purposes of CRS/FATCA reporting and only to the extent to which BIEL is legally obliged to collect and disclose it. This information shall not be used, disclosed or processed in any other way at any time.')}</p>

        <h2 data-anchor>{it.L('Access to Personal Data')}</h2>
        <p>{it.L('Access to your personal data is strictly prohibited with the exception of key personnel of the Company and only as needed in the performance of their duties.')}</p>
        <p>{it.L('If the Company is legally required to disclose your personal or financial information by law, regulation or pursuant to the order of a court of competent jurisdiction or a governmental agency, the Company  shall, unless legally prohibited, promptly notify you to that effect, in order to give you the opportunity to seek such protection for the information as it deems appropriate. Such required disclosure shall not be construed as a breach of this Terms and Conditions Agreement.')}</p>

        <h2 data-anchor>{it.L('Security Statement')}</h2>
        <p>{it.L('We are committed to making sure your personal data and transactions are secure:')}</p>
        <ol>
            <li>{it.L('Your password and login ID are unique and passwords are hashed so that not even [_1] staff can read them. This is the reason why we cannot retrieve your password and have to issue you with a new one to your email address if you cannot recall it.', it.website_name)}</li>
            <li>{it.L('We maintain customer balances in cash or cash equivalent. We ensure that 100% of each customer\'s balance is available for immediate withdrawal, subject to verification.')}</li>
            <li>{it.L('All credit card details are submitted directly to the Visa/Mastercard network using the latest SSL encryption technology, in accordance with bank policies.')}</li>
            <li>{it.L('Our information security policies are based on industry best practices in access control and business continuity.')}</li>
            <li>{it.L('We use identity verification services and real-time fraud detection measures to help protect you from unauthorised access to your account. We also monitor account activity for signs of unusual activity that might indicate fraud and work with collection agencies and law-enforcement agencies to address fraud issues.')}</li>
        </ol>
        <br />

        <h2 data-anchor>{it.L('Cookies')}</h2>
        <p>{it.L('This website does not collect personally identifying information about you except when you specifically and knowingly provide it. There is a technology called "cookies" which can be used to provide tailored information from a website. A cookie is an element of data that a website can send to your browser, which may then store it on your system. You can set your browser to notify you when you receive a cookie, giving you the chance to decide whether to accept it. If you do not accept the cookie, then you will need to input your loginID and password again at every form required to enter into the system. You are advised to choose this option if you have concerns about the security of your personal browser or PC.')}</p>

        <h2 data-anchor>{it.L('Links')}</h2>
        <p>{it.L('This website contains links to other websites and may contain banner or icon advertisements related to third-party websites. These websites and the advertisements thereof may submit cookies onto your web browser and as such are beyond our control. We are not responsible for the privacy practices or the content of such websites. We encourage you to read the privacy policies of these websites, because their practices may differ from ours.')}</p>

        <h2 data-anchor>{it.L('Notification of Changes')}</h2>
        <p>{it.L('Any changes in our privacy policy or security statement will be posted onto this website. In the event of material changes that directly affect the economic use of your personal information, we will request your prior authorisation in writing before effecting such change on your account.')}</p>
        <p>{it.L('You also have the right to request from us to inform you about the personal data that we process about you and to request its correction where necessary. This request must be made in writing to us and signed by you as the data subject.')}</p>
    </div>
);

export default Privacy;<|MERGE_RESOLUTION|>--- conflicted
+++ resolved
@@ -2,11 +2,7 @@
 
 const Privacy = () => (
     <div>
-<<<<<<< HEAD
-        <h2 data-anchor>{it.L('Privacy & Security')}</h2>
-=======
-        <h2>{it.L('Security and Privacy')}</h2>
->>>>>>> 0d2385c6
+        <h2 data-anchor>{it.L('Security and Privacy')}</h2>
         <p>{it.L('We recognize the importance of protecting your personal and financial information.')}</p>
         <p>{it.L('The personal information that we obtain about you assists us in servicing your account. We know you may be concerned about what we do with this information, and with financial information about your account. The following outlines our privacy practices.')}</p>
 
