import React from 'react';

const Copyright = () => (
    <div>
        <h2 data-anchor='copyright'>{it.L('Copyright')}</h2>
        <p>{it.L('The [_1] website is protected by certain copyrights.', it.website_name)}</p>
<<<<<<< HEAD
        <p>{it.L('The materials comprising the [_1] website (including without limitation all articles, text, images, logos, compilation, systems, code, and design) are under Copyright 1999-2019 Binary Group of companies with all rights reserved.', it.website_name)}</p>
=======
        <p>{it.L('The materials comprising the [_1] website (including without limitation all articles, text, images, logos, compilation, systems, code, and design) are under Copyright 1999-[_2] Binary Group of companies with all rights reserved.', it.website_name, '<span class=\'currentYear\'></span>')}</p>
>>>>>>> 23dd2d1a
        <p>{it.L('Such materials may be copied and distributed on a limited basis for noncommercial purposes only, provided that any material copied remains intact and that all copies include the following notice in a clearly visible position: &ldquo;Copyright 1999-<span class=\'currentYear\'></span> Binary Ltd. All rights reserved.&rdquo;')}</p>
        <p>{it.L('These materials may not be copied or redistributed for commercial purposes or for compensation of any kind without prior written permission from a Binary Group company.')}</p>
        <p>{it.L('[_1] and the bull/bear logo are registered trademarks.', it.website_name)}</p>
    </div>
);

export default Copyright;<|MERGE_RESOLUTION|>--- conflicted
+++ resolved
@@ -4,11 +4,7 @@
     <div>
         <h2 data-anchor='copyright'>{it.L('Copyright')}</h2>
         <p>{it.L('The [_1] website is protected by certain copyrights.', it.website_name)}</p>
-<<<<<<< HEAD
-        <p>{it.L('The materials comprising the [_1] website (including without limitation all articles, text, images, logos, compilation, systems, code, and design) are under Copyright 1999-2019 Binary Group of companies with all rights reserved.', it.website_name)}</p>
-=======
         <p>{it.L('The materials comprising the [_1] website (including without limitation all articles, text, images, logos, compilation, systems, code, and design) are under Copyright 1999-[_2] Binary Group of companies with all rights reserved.', it.website_name, '<span class=\'currentYear\'></span>')}</p>
->>>>>>> 23dd2d1a
         <p>{it.L('Such materials may be copied and distributed on a limited basis for noncommercial purposes only, provided that any material copied remains intact and that all copies include the following notice in a clearly visible position: &ldquo;Copyright 1999-<span class=\'currentYear\'></span> Binary Ltd. All rights reserved.&rdquo;')}</p>
         <p>{it.L('These materials may not be copied or redistributed for commercial purposes or for compensation of any kind without prior written permission from a Binary Group company.')}</p>
         <p>{it.L('[_1] and the bull/bear logo are registered trademarks.', it.website_name)}</p>
