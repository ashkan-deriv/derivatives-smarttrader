import React from 'react';

const DataFeed = () => (
    <div>
        <h2 data-anchor='data-feed'>{it.L('Data feed')}</h2>
        <p>{it.L('Here is some information about the data feeds used by the Company and how the data is processed before being fed into the system.')}</p>

<<<<<<< HEAD
        <h2 data-anchor='filtering-stary-ticks'>{it.L('Filtering stray ticks')}</h2>
=======
        <h2 data-anchor='filtering-stray-ticks'>{it.L('Filtering stray ticks')}</h2>
>>>>>>> 23dd2d1a
        <p>{it.L('Depending on the quality of the data feeds received from the Company\'s feed providers, the Company\'s servers might apply a tick filtering algorithm. The purpose of this filtering algorithm is to strip the feed of stray ticks. Stray ticks are ticks that manifestly fall outside of the current trading range of the market; such ticks are often due to communication delays with the exchanges or banks that provide quotes, human error, or database problems at any point between the originator of the quote and the Company\'s servers.')}</p>
        <p>{it.L('The filtering algorithm may for example be similar to the "Bollinger Bands" volatility system, i.e. short-term volatility bands are determined around the present market value, and ticks that are manifestly outside of such bands are removed.')}</p>

        <h2 data-anchor='smoothing-out-random-noise'>{it.L('Smoothing out random noise')}</h2>
        <p>{it.L('Depending on the quality of the feeds received from the Company\'s feed providers, the Company\'s servers might also apply a very short-term smoothing algorithm to the data feed. This smoothing algorithm removes a little of the "random noise" surrounding the data feed and ensures that clients who buy path-dependent contracts (such as the one-touch or barrier-range contracts) will not have their contracts knocked in or knocked out by random short-term market noise that does not reflect the true market price.')}</p>

        <h2 data-anchor='differences-with-other-data-feeds'>{it.L('Differences with other data feeds')}</h2>
        <p>{it.L('The Company\'s data feed may at times differ slightly from other data feeds found on the Internet (who may themselves differ from each other). Reasons for differences in feed providers include:')}</p>

        <ul>
            <li>{it.L('For forex: The forex market is an OTC (over the counter) market, where banks and other major financial institutions trade currencies amongst themselves without there being any central clearing house. Accordingly, there is no \'official\' price source for forex quotes. Different data feeds will contain quotes from a different sub-set of international banks. Accordingly, prices may differ among providers, depending on which bank(s) they obtain prices from.')}</li>
            <li>{it.L('The smoothing and filtering algorithms described above.')}</li>
<<<<<<< HEAD
            <li>{it.L('Market-closing times: The client is asked to refer to')} <a href={it.url_for('resources/market_timesws')}>{it.L('Trading Times')}</a> {it.L('page for the exact time of settlement for all contracts. Other websites may adopt a different convention (for example, some websites choose 4 o\'clock NY time or 5 o\'clock London time). As a result, the open, high, low and closing prices displayed on the Company\'s website may differ from those on other websites, due to the market-closing time convention.')}</li>
=======
            <li>{it.L('Market-closing times: The client is asked to refer to [_1]Trading Times[_2] page for the exact time of settlement for all contracts. Other websites may adopt a different convention (for example, some websites choose 4 o\'clock NY time or 5 o\'clock London time). As a result, the open, high, low and closing prices displayed on the Company\'s website may differ from those on other websites, due to the market-closing time convention.', '<a href={it.url_for(\'resources/market_timesws\')}>', '</a>')}</li>
>>>>>>> 23dd2d1a
            <li>{it.L('Use of bid/ask prices: When the market is illiquid, the data feed may contain many bid and ask prices, without there actually being any traded price for quite a while. By taking an average of the bid/ask price (i.e. bid + ask, divided by 2), a market quote is generated that reflects the current market, without it actually being a traded price. The Company\'s system will generate prices from these bid and ask prices, whereas other websites might not. As a result, the Company\'s website might display ticks that do not appear in the data feeds of other websites.')}</li>
        </ul>
        <p>{it.L('The Company\'s data feed is designed to be one of the best and most robust available for a trading environment.')}</p>

        <h2 data-anchor='weekend-quotes'>{it.L('Weekend quotes')}</h2>
        <p>{it.L('The client is asked to note that weekend quotes are ignored for the purpose of contract settlement. During weekends, the forex markets may occasionally generate prices; however, these prices are often artificial (traders sometimes take advantage of the illiquidity of the markets during weekends to push prices up or down). To avoid settling prices based on such artificial prices, it is [_1]\'s policy not to count weekend prices towards contract settlement values (except for Volatility Indices, which are open during weekends).', it.broker_name)}</p>
    </div>
);

export default DataFeed;<|MERGE_RESOLUTION|>--- conflicted
+++ resolved
@@ -5,11 +5,7 @@
         <h2 data-anchor='data-feed'>{it.L('Data feed')}</h2>
         <p>{it.L('Here is some information about the data feeds used by the Company and how the data is processed before being fed into the system.')}</p>
 
-<<<<<<< HEAD
-        <h2 data-anchor='filtering-stary-ticks'>{it.L('Filtering stray ticks')}</h2>
-=======
         <h2 data-anchor='filtering-stray-ticks'>{it.L('Filtering stray ticks')}</h2>
->>>>>>> 23dd2d1a
         <p>{it.L('Depending on the quality of the data feeds received from the Company\'s feed providers, the Company\'s servers might apply a tick filtering algorithm. The purpose of this filtering algorithm is to strip the feed of stray ticks. Stray ticks are ticks that manifestly fall outside of the current trading range of the market; such ticks are often due to communication delays with the exchanges or banks that provide quotes, human error, or database problems at any point between the originator of the quote and the Company\'s servers.')}</p>
         <p>{it.L('The filtering algorithm may for example be similar to the "Bollinger Bands" volatility system, i.e. short-term volatility bands are determined around the present market value, and ticks that are manifestly outside of such bands are removed.')}</p>
 
@@ -22,11 +18,7 @@
         <ul>
             <li>{it.L('For forex: The forex market is an OTC (over the counter) market, where banks and other major financial institutions trade currencies amongst themselves without there being any central clearing house. Accordingly, there is no \'official\' price source for forex quotes. Different data feeds will contain quotes from a different sub-set of international banks. Accordingly, prices may differ among providers, depending on which bank(s) they obtain prices from.')}</li>
             <li>{it.L('The smoothing and filtering algorithms described above.')}</li>
-<<<<<<< HEAD
-            <li>{it.L('Market-closing times: The client is asked to refer to')} <a href={it.url_for('resources/market_timesws')}>{it.L('Trading Times')}</a> {it.L('page for the exact time of settlement for all contracts. Other websites may adopt a different convention (for example, some websites choose 4 o\'clock NY time or 5 o\'clock London time). As a result, the open, high, low and closing prices displayed on the Company\'s website may differ from those on other websites, due to the market-closing time convention.')}</li>
-=======
             <li>{it.L('Market-closing times: The client is asked to refer to [_1]Trading Times[_2] page for the exact time of settlement for all contracts. Other websites may adopt a different convention (for example, some websites choose 4 o\'clock NY time or 5 o\'clock London time). As a result, the open, high, low and closing prices displayed on the Company\'s website may differ from those on other websites, due to the market-closing time convention.', '<a href={it.url_for(\'resources/market_timesws\')}>', '</a>')}</li>
->>>>>>> 23dd2d1a
             <li>{it.L('Use of bid/ask prices: When the market is illiquid, the data feed may contain many bid and ask prices, without there actually being any traded price for quite a while. By taking an average of the bid/ask price (i.e. bid + ask, divided by 2), a market quote is generated that reflects the current market, without it actually being a traded price. The Company\'s system will generate prices from these bid and ask prices, whereas other websites might not. As a result, the Company\'s website might display ticks that do not appear in the data feeds of other websites.')}</li>
         </ul>
         <p>{it.L('The Company\'s data feed is designed to be one of the best and most robust available for a trading environment.')}</p>
