import React from 'react';

const Tac = () => (
    <div>
        <h2 data-anchor='terms-and-conditions'>{it.L('Terms and conditions')}</h2>
        <p><i>{it.L('Version 48. Last modified 2019-04-xx.')}</i></p>
        <p>{it.L('It is the responsibility of each client to read and understand this legal notice and the terms and conditions pursuant to which an acquisition of financial contracts via this site is governed.')}</p>

        <h2 data-anchor='interpretation'>A. {it.L('Interpretation')}</h2>
        <p>
<<<<<<< HEAD
            {it.L('Depending on the jurisdiction to which a client\'s account has been attached in accordance with the account opening procedures of the website and as detailed in the About us section of the website and the type of products offered, the term "the Company" shall denote,')}&nbsp;
            <span data-show='-eucountry'>{it.L('Binary (C.R.) S.A.,')}&nbsp;</span>
            <span>{it.L('Binary (Europe) Ltd,')}&nbsp;</span>
            <span>{it.L('Binary Investments (Europe) Ltd, or')}&nbsp;</span>
            <span>{it.L('Binary (IOM) Ltd.')}&nbsp;</span>
=======
            {it.L('Depending on the jurisdiction to which a Client\'s account has been attached in accordance with the account opening procedures of the website and as detailed in the About Us section of the website and the type of products offered, the term "the Company" shall denote either')}&nbsp;
            <span data-show='-eucountry'>{it.L('Binary (SVG) Ltd.,')}&nbsp;</span>
            <span>{it.L('Binary (IOM) Ltd.,')}&nbsp;</span>
            <span>{it.L('Binary (Europe) Ltd., or')}&nbsp;</span>
            <span>{it.L('Binary Investments (Europe) Ltd.')}</span>
>>>>>>> d0a4e880
        </p>
        <p>{it.L('These terms and conditions may be supplemented from time to time by supplementary terms and conditions applicable to a particular Company or products.')}</p>

        <h2 data-anchor='introduction'>B. {it.L('Introduction')}</h2>
        <p>{it.L('The financial trading services contained within this site are only suitable for clients who are able to bear the loss of all the money they invest and who understand and have experience of the risks involved in the acquisition of financial contracts.')}</p>
        <p>{it.L('International currency or commodity prices are highly volatile and very difficult to predict. Due to such volatility, plus the bias in the pricing system favouring the website (as described in more detail below), no financial contract purchased in our system (whether or not the payout exceeds the premium amount) can be considered a safe contract.')}</p>
        <p>{it.L('The maximum loss that may be incurred by any client is the amount of money paid by the client to the Company.')}</p>
        <p>{it.L('The Company reserves the right in its sole discretion to refuse and/or cancel services and charge deposit and/or withdrawal fees to anyone for any reasons including, but not limited to the following:')}</p>
        <ul className='bullet'>
            <li>{it.L('Any instance where the Company believes that that person\'s activities at this site may be illegal in that person\'s country or state')}</li>
            <li>{it.L('Any instance where the Company may be approached or contacted by legal authorities or regulators from that person\'s country or state')}</li>
            <li>{it.L('Any instance where the Company may suffer any pecuniary, fiscal, or regulatory disadvantage by virtue of that person\'s activities at this site')}</li>
            <li>{it.L('Any restriction to its clients from purchasing any contracts during certain hours')}</li>
        </ul>

        <h2 data-anchor='languages'>C. {it.L('Languages')}</h2>
        <p>{it.L('These terms and conditions are provided in several different languages for clients\' convenience; however, these translations do reflect the same principles. The Company attempts, as much as possible, to provide a faithful translation in English of the official language of several countries. In the event of any differences between the English version of the website and any other language, the English version shall prevail.')}</p>
        <p><span>{it.L('The client may communicate with us through this website or by means of e-mail, phone or, exceptionally, by post. Details can be found in the Contact us page.')}</span><span data-show='eucountry'>{it.L(' All calls are recorded for training and monitoring purposes.')}</span></p>
        <p>{it.L('Generally the Company will communicate with the client through this website or by email to the email address given by the client upon account opening. The Company will communicate with the client in English or, if another preferred language is selected at account opening, in that language.')}</p>
        <p>{it.L('In cases where the client uses excessive anti-spam filtering which requires the Company to pay a fee in order to send a reply or a notification to the client, the Company will try to find an alternative way to communicate with the client but will not pay the requested fees to do so.')}</p>

        <h2 data-anchor='governing-laws-and-jurisdiction'>D. {it.L('Governing laws and jurisdiction')}</h2>
        <p>{it.L('Laws regarding financial contracts vary throughout the world, and it is the responsibility of clients accessing this site to ensure that they understand and fully comply with any laws or regulations relevant to themselves in their own country. This site does not constitute, and may not be used for the purposes of, an offer or solicitation to anyone in any jurisdiction in which such offer or solicitation is not authorised or to any person to whom it is unlawful to make such offer or solicitation. Access to this site and the offering of financial contracts via this site in certain jurisdictions may be restricted and, accordingly, clients accessing this site are required to inform themselves about, and to observe, such restrictions.')}</p>
        <p>{it.L('The transactions performed on this site and the relationship between clients and the Company are to be governed by, and construed in accordance with, the laws of the country of incorporation of the Company (the "Jurisdiction"). The client agrees that the Jurisdiction\'s courts will have sole jurisdiction to settle any disputes that may arise in relation thereto. For such purposes, the client irrevocably submits to the jurisdiction of the courts of the Jurisdiction in relation to any such dispute and agrees that any claim the client might have against the Company shall only be brought before the courts of the Jurisdiction. For further information on complaints and disputes, kindly refer to the Company\'s [_1]Complaints and disputes[_2] section.', `<a href=${it.url_for('terms-and-conditions#complaints')}>`, '</a>')}</p>
        <p>{it.L('For Binary Investments (Europe) Ltd and Binary (Europe) Ltd, the applicable Jurisdiction shall be Malta.')}</p>
        <p>{it.L('For Binary (IOM) Ltd, the applicable Jurisdiction shall be the Isle of Man.')}</p>
        <p data-show='-eucountry'>{it.L('For Binary (SVG) Ltd., the applicable Jurisdiction shall be St. Vincent and the Grenadines.')}</p>

        <h2 data-anchor='contracts'>E. {it.L('Contracts')}</h2>
        <p>{it.L('The Company does not provide a market amongst or between clients for investments, securities, derivatives, or speculations. Each financial contract purchased by a client via this site is an individual agreement between that client and the Company and is not a security, nor is it transferable, negotiable, or assignable to, or with, any third party.')}</p>
        <p>{it.L('Acquisition of financial contracts through this site must be effected in accordance with the terms and conditions presented on the pages of this site. Acquisition of a financial contract is completed when the financial contract has been customised, the premium (or the payout, as the case may be) has been calculated, and payment has been verified.')}</p>

        <h2 data-anchor='clients-liability'>F. {it.L('Client\'s liability')}</h2>
        <p>{it.L('Clients agree to be fully and personally liable for the due settlement of every transaction entered into under their account with the Company. This includes any transactions entered into by members of the client\'s family or entourage who have gained access to the account. Clients are responsible for ensuring that they alone control access to the account, and that no minors are granted access to trading on the website. In any case, clients remain fully liable for any and all positions traded on their account and for any credit card transactions entered into the site for their account. Each client also indemnifies the Company against all costs and losses of any kind whatsoever, as may be incurred by the Company as a result, direct or indirect, of the client\'s failure to perform or settle such a transaction.')}</p>
        <p>{it.L('[_1]In regard to customers of Binary (IOM) Ltd, online gambling debts are enforceable by law in the Isle of Man.[_2]', '<span data-show="eucountry">', '</span>')}</p>

        <h2 data-anchor='customer-funds'>G. {it.L('Customer funds')}</h2>
        <p>{it.L('Money collected from clients are not invested in any securities, futures, currencies, derivatives or other investments, on behalf of clients.')}</p>
        <p data-show='eucountry'>{it.L('The Company is required by its licence to inform clients about what happens to the funds that the Company holds on account for clients, and the extent to which funds are protected in the event of insolvency. To learn more, please refer [_1]here[_2].',
            '<a href="http://www.gamblingcommission.gov.uk/for-the-public/Your-rights/Protection-of-customer-funds.aspx" target="_blank" rel="noopener noreferrer">', '</a>')}
        </p>
        <p data-show='eucountry'>{it.L('The Company holds customer funds in bank accounts separate from the operational accounts, and arrangements have been made to ensure assets in the customer accounts are distributed to customers in the event of insolvency. This meets the Gambling Commission\'s requirements for the segregation of customer funds at the level of medium protection.')}</p>
        <p>{it.L('The Company has various deposit methods available, each with their own timing for deposits, some of which might not be available for withdrawals. Full details of available methods for deposits and withdrawals, including settlement times, can be seen [_1]here[_2].',
            `<a href='${it.url_for('cashier/payment_methods')}'>`, '</a>')}
        </p>
        <p>{it.L('A client should not use the client\'s account as a banking facility, and deposits should only be made with a view to using funds to place contracts. The Company is not a financial institution, and the client will not receive interest on deposits. Should a client make repeated deposits and withdrawals without placing commensurate contracts, the Company reserves the right to pass on to the client\'s account, without prior notice, any bank charges the Company has incurred before closing the account.')}</p>
        <p>{it.L('Internal currency transfers between accounts are allowed up to a maximum of USD 2,000 or equivalent. Transfers are allowed between any available currency pair but cannot be done between the Binary and MT5 accounts.')}</p>

        <h2 data-anchor='prohibited-trades'>H. {it.L('Prohibited trades')}</h2>
        <p>{it.L('The Company reserves the right to refuse to do business with, to discontinue to do business with, and to reverse the transactions of, clients who engage in any trading activity')}</p>
        <ul className='bullet'>
            <li>{it.L('That contravenes any laws, regulations, instruments, ordinances, or rules that govern the operation of any exchange, financial market, or financial regulatory environment')}</li>
            <li>{it.L('With insider knowledge of any financial market or instrument')}</li>
        </ul>
        <p>{it.L('The Company has the discretion to seek information from clients to verify compliance with these terms.')}</p>
        <p>{it.L('The following are conditions of using the website:')}</p>
        <ul className='bullet'>
            <li>{it.L('Any client that is employed in the banking and/or finance sector must only conduct trades through the website with the knowledge of his/her employer and in accordance with the employer\'s policies.')}</li>
            <li>{it.L('Clients agree to comply with the reasonable requests made by the Company for the purpose of verifying compliance with this term.')}</li>
        </ul>
        <p>{it.L('The Company may withhold payment of funds accumulated in a client\'s account while it takes steps to verify compliance with these terms.')}</p>
        <p>{it.L('If the Company (in its sole discretion) is not satisfied that a client is complying with these terms, or if a client does not comply with a reasonable request for information made by the Company, the Company may cancel the client\'s account and withhold any funds accumulated therein.')}</p>

        <h2 data-anchor='fraud-and-money-laundering'>I. {it.L('Fraud and money laundering')}</h2>
        <p>{it.L('No person shall abuse this site for the purpose of money laundering. The Company employs best-practice anti-money laundering procedures. All transactions are checked to prevent money laundering, which may have several effects on clients. The Company reserves the right to refuse to do business with, to discontinue to do business with, and to reverse the transactions of clients who do not accept or adhere to these anti-money laundering processes. Acceptable funds should not originate from criminal activity. The Company is bound to report suspicious transactions to relevant authorities.')}</p>
        <p>{it.L('The anti-money laundering processes have the following effects on clients:')}
            <ul className='bullet'>
                <li>{it.L('Clients must fill into the account opening form all requested details that establish their identity. Clients must give a valid identification, address, contact email address, and personal telephone number.')}</li>
                <li>{it.L('Withdrawals may only be paid to the initiator of an account. When a client maintains an account by means of telegraphic deposits, withdrawals are only paid to the holder of the originating bank account, and it is the onus of the client to ensure that account number and name accompany all transfers to the Company. When a client maintains an account by means of credit/debit card deposits, withdrawals are only paid back to the same card.')}</li>
                <li>{it.L('Clients must register personally.')}</li>
                <li>{it.L('Clients shall not hold or pool third-party funds into their own account held with the Company.')}</li>
                <li>{it.L('It is prohibited to sell, transfer, and/or acquire accounts to/from other clients. Transfer of funds among other clients is also prohibited.')}</li>
                <li>{it.L('Only one account is allowed per person. No withdrawals and/or refunds may be collected on accounts opened in false names or on multiple accounts opened by the same person.')}</li>
                <li>{it.L('The Company may, at its sole discretion or as required by regulations in place conduct appropriate "Know Your Customer" (KYC) procedures and require a client to provide proof of identity (such as notarised copy of passport or other means of identity verification as the Company deems required under the circumstances) and suspend an account until satisfactory identification information, evidence of identity and address, source of funds, and/or source of wealth have been provided.')}</li>
                <li>{it.L('If a client opens an account with Binary (Europe) Ltd or Binary (IOM) Ltd, the client will need to provide the Company with age verification documentation when the client performs a deposit for the first time. The client will also be required to provide KYC documentation to verify the client\'s identity for cumulative deposits and/or withdrawals of EUR 2,000.00. If the client opens an account with Binary Investments (Europe) Ltd, the client will need to provide KYC documentation as part of the client\'s account opening process.')}</li>
                <li>{it.L('Clients agree that the Company may use personal information provided by them in order to conduct appropriate anti-fraud checks. The personal information that clients provide may be disclosed to a credit reference or fraud prevention agency, which may keep a record of that information.')}</li>
                <li>{it.L('The Company records and monitors telephone conversations and/or electronic communications involving transactions concluded when dealing on own account and the provision of client order services that relate to the reception and execution of client orders. Recordings may also be used for quality and anti-fraud purposes.')}</li>
            </ul>
        </p>
        <p>{it.L('The Company has the right and obligation not to accept the information provided by clients if the Company knows or has a reason to believe that it is incorrect, inaccurate, or incomplete. In such case, the Company may ask clients to clarify or correct the details provided.')}</p>

        <h2 data-anchor='companys-rights'>J. {it.L('Company\'s rights')}</h2>
        <p>{it.L('The Company reserves the right to suspend the operation of this site or sections thereof in the following cases:')}
            <ul className='bullet'>
                <li>{it.L('When, as a result of political, economic, military, or monetary events (including unusual market volatility or illiquidity) or any circumstances outside the control, responsibility, and power of the Company, the continued operation of this site is not reasonably practicable without materially and adversely affecting and prejudicing the interests of clients or the Company, or if, in the opinion of the Company, a price cannot be calculated for financial contracts')}</li>
                <li>{it.L('When there is a breakdown in the means of communication normally employed in determining the price or value of any of the financial contracts or where the price or value of any of the financial contracts cannot be promptly or accurately ascertained')}</li>
                <li>{it.L('In any event of an error in current prices, published odds, or trading software')}</li>
            </ul>
        </p>
        <p>{it.L('The Company has and retains the right to terminate any event or trade including, but not limited to, the occurrence of any of the above events.')}</p>
        <p>{it.L('In all circumstances, the Company reserves the right to make changes to these terms and conditions. If the Company elects to make any material changes to these terms and conditions, clients will be notified in advance and shall either accept or decline to agree. Declining to agree shall result in a material breach of this agreement and the client\'s account may be frozen, suspended, or cancelled. However, the client shall be allowed to withdraw any pending balance on account subject to KYC verification.')}</p>
        <p>{it.L('In such an event, the Company may at its sole discretion (with or without notice) close out  the client\'s open financial contracts at prices it considers fair and reasonable.')}</p>
        <p>{it.L('Further, the Company, under the above circumstances, or any other, reserves the right to adjust a client\'s account should any trade result in disruption or in a miscarried or aborted trade.')}</p>
        <p>{it.L('Although the Company has and retains all rights to refuse or to close a client\'s account, the Company does warrant that all contractual obligations already made, shall be honoured.')}</p>
        <p>{it.L('The Company reserves the right to cancel/reverse transactions or amend the contractual terms (including, but not limited to, entry and exit spot) in the case that any contracts are acquired or sold at prices that do not reflect fair market prices or that are acquired or sold at an abnormally low level of risk due to an undetected programming error, bug, or glitch in our website software, market data feed or contract pricing latency, data feed error, stray quotes, incorrect pricing parameters, manifest mis-calculation of prices, or other obvious errors ("Manifest Errors"). Clients have a duty to report to the Company any such problems, errors, or suspected system inadequacies that they may experience and may not abuse, or arbitrage based on, such system problems or errors for profit. The Company will endeavour to resolve any such difficulties in the shortest time possible. Any amendments to the contractual terms (including, but not limited to, entry and exit spot) of Manifestly Erroneous contracts shall be reasonable and fair. Monies exchanged between the client and the Company in connection with Manifestly Erroneous contracts shall be returned to the recipient according to the amendments made to the contractual terms (including, but not limited to, entry and exit spot).')}</p>
        <p>{it.L('Clients with insider knowledge of any financial market or instrument are prohibited from trading at this website.')}</p>
        <p>{it.L('Any information given on these pages, and/or emails or newsletters sent by the Company related thereto, is not intended as financial or investment advice and the Company will not accept any liability in this respect.')}</p>
        <p>{it.L('The right is also reserved to amend or change the rules and scope of this service from time to time. Any change to the rules made whilst the site is in operation will not apply retrospectively and will only apply to acquisitions of financial contracts made after such a change. It is the Company\'s responsibility to notify clients before any changes to its terms come into effect.')}</p>

        <h2 data-anchor='dormant-and-inactive-accounts'>K. {it.L('Dormant and inactive accounts')}</h2>
        <p data-show='-eucountry'>{it.L('The company reserves the right to charge a dormant fee of up to USD/EUR/AUD/GBP 25 or, for the cryptocurrency accounts, the equivalent of USD 25 as calculated in accordance with the current exchange rate published by www.xe.com, or another recognised data provider, as on the date of charging of the fee, every six months for every client\'s account that has had no transaction recorded for over 12 months.')}</p>
        <p data-show='eucountry'>{it.L('The company reserves the right to charge a dormant fee of up to USD/EUR/GBP 25 every six months for every client\'s account that has had no transaction recorded for over 12 months. Clients will be notified before the fee is deducted from the account. Clients need to contact our helpdesk to recover funds from inactive, closed, blocked, or excluded accounts.')}</p>
        <h2 data-anchor='liability'>L. {it.L('Liability')}</h2>
        <p>{it.L('Save in case of negligence, fraud, or default by the Company, the Company will not be liable in any way to any clients in the event of force majeure, or for the act of any government or legal authority, or for the failure of or damage or destruction to its computer systems, data, or records, or any part thereof, or for delays, losses, errors, or omissions resulting from the failure or mismanagement of any telecommunications, computer equipment, or software by the client or any damages or losses deemed or alleged to have resulted from, or been caused by, this site or its content.')}</p>

        <h2 data-anchor='marketing-and-promotion'>M. {it.L('Marketing and promotion')}</h2>
        <p>{it.L('The Company may from time to time inform clients about changes on the website, new services, and promotions. If, however, the client wishes to opt out of such a service and does not wish to receive any direct marketing data, the client can either unsubscribe from the service directly or email the Company\'s customer support team. If the client decides to opt in again into receiving promotional material, the client can also do so by contacting the customer support team.')}</p>

        <h2 data-anchor='account-opening'>N. {it.L('Account opening')}</h2>
        <p>{it.L('A client may only open an account on this site on the following conditions:')}
            <ul className='bullet'>
<<<<<<< HEAD
                <li>{it.L('The client has read this legal Terms and conditions page in full and understood that the client will be buying and selling financial contracts subject to these terms and conditions.')}</li>
                <li>{it.L('The client has read the Company\'s privacy statement and is aware how the Company processes information.')}</li>
                <li>{it.L('The client is over 18 years of age, unless the client is an Estonian resident whereby the client would have to be over 21.')}</li>
                <li>{it.L('The client is not resident in a restricted country such as Canada, Costa Rica, Hong Kong, Israel, Jersey, Malaysia, Malta, Paraguay, the United Arab Emirates, the USA, or any other restricted country that has been identified by the FATF as having strategic deficiencies.')}</li>
                <li>{it.L('The client has sufficient experience and knowledge in matters of financial trading to be capable of evaluating the merits and risks of acquiring financial contracts via this site and has done so without relying on any information contained on this site.')}</li>
=======
                <li>{it.L('you have read this Legal Terms and Conditions page in full and understood that you will be buying and selling financial contracts subject to these terms and conditions;')}</li>
                <li>{it.L('you have read our privacy statement and hereby give us consent to process your personal information as outlined there;')}</li>
                <li>{it.L('you are over 18 years of age, unless you are an Estonian resident whereby you would have to be over 21;')}</li>
                <li>{it.L('you are not resident in a restricted country such as Canada, St. Vincent and the Grenadines, Hong Kong, Israel, Jersey, Malaysia, Malta, Paraguay, United Arab Emirates, USA or any other restricted country which has been identified by the FATF as having strategic deficiencies;')}</li>
                <li>{it.L('you have sufficient experience and knowledge in matters of financial trading to be capable of evaluating the merits and risks of acquiring financial contracts via this site and have done so without relying on any information contained in this site.')}</li>
>>>>>>> d0a4e880
            </ul>
        </p>

        <h2 data-anchor='account-closure'>O. {it.L('Account closure')}</h2>
        <p>{it.L('The client may choose to contact the Company to close the client\'s account held with the Company. The client\'s account may be closed if the client does not have any open trade positions and if the client has complied with the requested "Know Your Client" procedures to enable the client to withdraw any pending funds in the client\'s account.')}</p>
        <p>{it.L('Due to the responsibilities under responsible gaming, [_1] reserves the right to assess and safeguard the client\'s account by excluding the client definitely or indefinitely, based on the company\'s client assessment.', it.website_name)}</p>
    </div>
);

export default Tac;<|MERGE_RESOLUTION|>--- conflicted
+++ resolved
@@ -8,19 +8,11 @@
 
         <h2 data-anchor='interpretation'>A. {it.L('Interpretation')}</h2>
         <p>
-<<<<<<< HEAD
             {it.L('Depending on the jurisdiction to which a client\'s account has been attached in accordance with the account opening procedures of the website and as detailed in the About us section of the website and the type of products offered, the term "the Company" shall denote,')}&nbsp;
-            <span data-show='-eucountry'>{it.L('Binary (C.R.) S.A.,')}&nbsp;</span>
+            <span data-show='-eucountry'>{it.L('Binary (SVG) Ltd.,')}&nbsp;</span>
             <span>{it.L('Binary (Europe) Ltd,')}&nbsp;</span>
             <span>{it.L('Binary Investments (Europe) Ltd, or')}&nbsp;</span>
             <span>{it.L('Binary (IOM) Ltd.')}&nbsp;</span>
-=======
-            {it.L('Depending on the jurisdiction to which a Client\'s account has been attached in accordance with the account opening procedures of the website and as detailed in the About Us section of the website and the type of products offered, the term "the Company" shall denote either')}&nbsp;
-            <span data-show='-eucountry'>{it.L('Binary (SVG) Ltd.,')}&nbsp;</span>
-            <span>{it.L('Binary (IOM) Ltd.,')}&nbsp;</span>
-            <span>{it.L('Binary (Europe) Ltd., or')}&nbsp;</span>
-            <span>{it.L('Binary Investments (Europe) Ltd.')}</span>
->>>>>>> d0a4e880
         </p>
         <p>{it.L('These terms and conditions may be supplemented from time to time by supplementary terms and conditions applicable to a particular Company or products.')}</p>
 
@@ -132,19 +124,11 @@
         <h2 data-anchor='account-opening'>N. {it.L('Account opening')}</h2>
         <p>{it.L('A client may only open an account on this site on the following conditions:')}
             <ul className='bullet'>
-<<<<<<< HEAD
                 <li>{it.L('The client has read this legal Terms and conditions page in full and understood that the client will be buying and selling financial contracts subject to these terms and conditions.')}</li>
                 <li>{it.L('The client has read the Company\'s privacy statement and is aware how the Company processes information.')}</li>
                 <li>{it.L('The client is over 18 years of age, unless the client is an Estonian resident whereby the client would have to be over 21.')}</li>
-                <li>{it.L('The client is not resident in a restricted country such as Canada, Costa Rica, Hong Kong, Israel, Jersey, Malaysia, Malta, Paraguay, the United Arab Emirates, the USA, or any other restricted country that has been identified by the FATF as having strategic deficiencies.')}</li>
+                <li>{it.L('The client is not resident in a restricted country such as Canada, St. Vincent and the Grenadines, Hong Kong, Israel, Jersey, Malaysia, Malta, Paraguay, the United Arab Emirates, the USA, or any other restricted country that has been identified by the FATF as having strategic deficiencies.')}</li>
                 <li>{it.L('The client has sufficient experience and knowledge in matters of financial trading to be capable of evaluating the merits and risks of acquiring financial contracts via this site and has done so without relying on any information contained on this site.')}</li>
-=======
-                <li>{it.L('you have read this Legal Terms and Conditions page in full and understood that you will be buying and selling financial contracts subject to these terms and conditions;')}</li>
-                <li>{it.L('you have read our privacy statement and hereby give us consent to process your personal information as outlined there;')}</li>
-                <li>{it.L('you are over 18 years of age, unless you are an Estonian resident whereby you would have to be over 21;')}</li>
-                <li>{it.L('you are not resident in a restricted country such as Canada, St. Vincent and the Grenadines, Hong Kong, Israel, Jersey, Malaysia, Malta, Paraguay, United Arab Emirates, USA or any other restricted country which has been identified by the FATF as having strategic deficiencies;')}</li>
-                <li>{it.L('you have sufficient experience and knowledge in matters of financial trading to be capable of evaluating the merits and risks of acquiring financial contracts via this site and have done so without relying on any information contained in this site.')}</li>
->>>>>>> d0a4e880
             </ul>
         </p>
 
