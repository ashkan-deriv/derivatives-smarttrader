import React from 'react';

const Tac = () => (
    <div>
        <h2 data-anchor='terms-and-conditions'>{it.L('Terms and conditions')}</h2>
        <p><i>{it.L('Version 48. Last modified 2019-04-xx.')}</i></p>
        <p>{it.L('It is the responsibility of each client to read and understand this legal notice and the terms and conditions pursuant to which an acquisition of financial contracts via this site is governed.')}</p>

        <h2 data-anchor='interpretation'>A. {it.L('Interpretation')}</h2>
        <p>
            {it.L('Depending on the jurisdiction to which a client\'s account has been attached in accordance with the account opening procedures of the website and as detailed in the About us section of the website and the type of products offered, the term "the Company" shall denote,')}&nbsp;<br />
            <p>
                <span data-show='-eucountry'>{it.L('Binary (C.R.) S.A.;')}&nbsp;<br /></span>
                <span>{it.L('Binary (Europe) Ltd,;')}&nbsp;</span><br />
                <span>{it.L('Binary Investments (Europe) Ltd,; or')}</span><br />
                <span>{it.L('Binary (IOM) Ltd,.')}&nbsp;</span>
            </p>
        </p>
        <p>{it.L('These terms and conditions may be supplemented from time to time by supplementary terms and conditions applicable to a particular Company or products.')}</p>

        <h2 data-anchor='introduction'>B. {it.L('Introduction')}</h2>
<<<<<<< HEAD
        <p>{it.L('The financial trading services contained within this site are only suitable for clients who are able to bear the loss of all the money they invest and who understand and have experience of the risks involved in the acquisition of financial contracts.')}</p>
=======
        <p>{it.L('The financial trading services contained within this site are only suitable for customers who accept the possibility of losing all the money they invest and who understand and have experience of the risk involved in the acquisition of financial contracts.')}</p>
>>>>>>> b741edc8
        <p>{it.L('International currency or commodity prices are highly volatile and very difficult to predict. Due to such volatility, plus the bias in the pricing system favouring the website (as described in more detail below), no financial contract purchased in our system (whether or not the payout exceeds the premium amount) can be considered a safe contract.')}</p>
        <p>{it.L('The maximum loss that may be incurred by any client is the amount of money paid by the client to the Company.')}</p>
        <p>{it.L('The Company reserves the right in its sole discretion to refuse and/or cancel services and charge deposit and/or withdrawal fees to anyone for any reasons including, but not limited to the following:')}</p>
        <ul className='bullet'>
            <li>{it.L('Any instance where the Company believes that that person\'s activities at this site may be illegal in that person\'s country or state')}</li>
            <li>{it.L('Any instance where the Company may be approached or contacted by legal authorities or regulators from that person\'s country or state')}</li>
            <li>{it.L('Any instance where the Company may suffer any pecuniary, fiscal, or regulatory disadvantage by virtue of that person\'s activities at this site')}</li>
            <li>{it.L('Any restriction to its clients from purchasing any contracts during certain hours')}</li>
        </ul>

        <h2 data-anchor='languages'>C. {it.L('Languages')}</h2>
        <p>{it.L('These terms and conditions are provided in several different languages for clients’ convenience; however, these translations do reflect the same principles. The Company attempts, as much as possible, to provide a faithful translation in English of the official language of several countries. In the event of any differences between the English version of the website and any other language, the English version shall prevail.')}</p>
        <p><span>{it.L('The client may communicate with us through this website or by means of e-mail, phone or, exceptionally, by post. Details can be found in the Contact us page.')}</span><span data-show='eucountry'>{it.L('All calls are recorded for training and monitoring purposes.')}</span></p>
        <p>{it.L('Generally the Company will communicate with the client through this website or by email to the email address given by the client upon account opening. The Company will communicate with the client in English or, if another preferred language is selected at account opening, in that language.')}</p>

        <h2 data-anchor='governing-laws-and-jurisdiction'>D. {it.L('Governing laws and jurisdiction')}</h2>
        <p>{it.L('Laws regarding financial contracts vary throughout the world, and it is the responsibility of clients accessing this site to ensure that they understand and fully comply with any laws or regulations relevant to themselves in their own country. This site does not constitute, and may not be used for the purposes of, an offer or solicitation to anyone in any jurisdiction in which such offer or solicitation is not authorised or to any person to whom it is unlawful to make such offer or solicitation. Access to this site and the offering of financial contracts via this site in certain jurisdictions may be restricted and, accordingly, clients accessing this site are required to inform themselves about and to observe such restrictions.')}</p>
        <p>{it.L('The transactions performed on this site and the relationship between clients and the Company are to be governed by, and construed in accordance with, the laws of the country of incorporation of the Company (the "Jurisdiction"). The client agrees that the Jurisdiction\'s courts will have sole jurisdiction to settle any disputes that may arise in relation thereto. For such purposes, the client irrevocably submits to the jurisdiction of the courts of the Jurisdiction in relation to any such dispute and agrees that any claim the client might have against the Company shall only be brought before the courts of the Jurisdiction. For further information on complaints and disputes, kindly refer to the Company\'s [_1]complaints and disputes[_2] section.', `<a href=${it.url_for('terms-and-conditions#complaints')}>`, '</a>')}</p>
        <p>{it.L('For Binary Investments (Europe) Ltd and Binary (Europe) Ltd, the applicable Jurisdiction shall be Malta.')}</p>
        <p>{it.L('For Binary (IOM) Ltd, the applicable Jurisdiction shall be the Isle of Man.')}</p>
        <p data-show='-eucountry'>{it.L('For Binary (C.R.) S.A., the applicable Jurisdiction shall be Costa Rica.')}</p>

        <h2 data-anchor='contracts'>E. {it.L('Contracts')}</h2>
        <p>{it.L('The Company does not provide a market amongst or between clients for investments, securities, derivatives or speculations. Each financial contract purchased by a client via this site is an individual agreement between that client and the Company and is not a security, nor is it transferable, negotiable or assignable to or with any third party.')}</p>
        <p>{it.L('Acquisition of financial contracts through this site must be effected in accordance with the terms and conditions presented on the pages of this site. Acquisition of a financial contract is completed when the financial contract has been customised, the premium (or the payout, as the case may be) has been calculated and payment has been verified.')}</p>

        <h2 data-anchor='clients-liability'>F. {it.L('Client\'s liability')}</h2>
        <p>{it.L('Clients agree to be fully and personally liable for the due settlement of every transaction entered into under their account with the Company. This includes any transactions entered into by members of the client\'s family or entourage who have gained access to the account. clients are responsible for ensuring that they alone control access to the account, and that no minors are granted access to trading on the website. In any case, clients remain fully liable for any and all positions traded on their account and for any credit card transactions entered into the site for their account. Each client also indemnifies the Company against all costs and losses of any kind whatsoever as may be incurred by the Company as a result, direct or indirect, of the client\'s failure to perform or settle such a transaction. [_1]In regard to customers of Binary (IOM) Ltd, online gambling debts are enforceable by law in the Isle of Man.[_2]', '<span data-show="eucountry">', '</span>')}</p>

        <h2 data-anchor='customer-funds'>G. {it.L('Customer funds')}</h2>
        <p>{it.L('Money collected from clients are not invested in any securities, futures, currencies, derivatives or other investments, on behalf of clients.')}</p>
        <p data-show='eucountry'>{it.L('The Company is required by its licence to inform clients about what happens to the funds that the Company holds on account for clients, and the extent to which funds are protected in the event of insolvency. To learn more, please refer [_1]here[_2].',
            '<a href="http://www.gamblingcommission.gov.uk/for-the-public/Your-rights/Protection-of-customer-funds.aspx" target="_blank" rel="noopener noreferrer">', '</a>')}
        </p>
        <p data-show='eucountry'>{it.L('The Company holds customer funds in bank accounts separate from the operational accounts, and arrangements have been made to ensure assets in the customer accounts are distributed to customers in the event of insolvency. This meets the Gambling Commission\'s requirements for the segregation of customer funds at the level of medium protection.')}</p>
        <p>{it.L('The Company has various deposit methods available, each with their own timing for deposits, some of which might not be available for withdrawals. Full details of available methods for deposits and withdrawals, including settlement times, can be seen [_1]here[_2].',
            `<a href='${it.url_for('cashier/payment_methods')}'>`, '</a>')}
        </p>
        <p>{it.L('A client should not use the client’s account as a banking facility, and deposits should only be made with a view to using funds to place contracts. The Company is not a financial institution, and the client will not receive interest on deposits. Should a client make repeated deposits and withdrawals without placing commensurate contracts, the Company reserves the right to pass on to the client\'s account, without prior notice, any bank charges the Company has incurred before closing the account.')}</p>
        <p><strong>{it.L('Internal currency transfers between accounts are allowed up to a maximum of USD 2000 or equivalent. Transfers are allowed between any available currency pair but cannot be done between the Binary and MT5 accounts.')}</strong></p>

        <h2 data-anchor='prohibited-trades'>H. {it.L('Prohibited trades')}</h2>
        <p>{it.L('The Company reserves the right to refuse to do business with, to discontinue to do business with, and to reverse the transactions of, clients who engage in any trading activity')}</p>
        <ul className='bullet'>
            <li>{it.L('That contravenes any laws, regulations, instruments, ordinances, or rules that govern the operation of any exchange, financial market, or financial regulatory environment')}</li>
            <li>{it.L('With insider knowledge of any financial market or instrument')}</li>
        </ul>
        <p>{it.L('The Company has the discretion to seek information from clients to verify compliance with these terms.')}</p>
        <p>{it.L('The following are conditions of using the website:')}</p>
        <ul className='bullet'>
            <li>{it.L('Any client that is employed in the banking and/or finance sector must only conduct trades through the website with the knowledge of his/her employer and in accordance with the employer\'s policies')}</li>
            <li>{it.L('Clients agree to comply with the reasonable requests made by the Company for the purpose of verifying compliance with this term.')}</li>
        </ul>
        <p>{it.L('The Company may withhold payment of funds accumulated in a client\'s account while it takes steps to verify compliance with these terms.')}</p>
        <p>{it.L('If the Company (in its sole discretion) is not satisfied that a client is complying with these terms, or if a client does not comply with a reasonable request for information made by the Company, the Company may cancel the client\'s account and withhold any funds accumulated therein.')}</p>

        <h2 data-anchor='fraud-and-money-laundering'>I. {it.L('Fraud and money laundering')}</h2>
        <p>{it.L('No person shall abuse this site for the purpose of money laundering. The Company employs best-practice anti-money laundering procedures. All transactions are checked to prevent money laundering which may have several effects on clients. The Company reserves the right to refuse to do business with, to discontinue to do business with, and to reverse the transactions of clients who do not accept or adhere to these anti-money laundering processes. Acceptable funds should not originate from criminal activity. The Company is bound to report suspicious transactions to relevant authorities.')}</p>
        <p>{it.L('The anti-money laundering processes have the following effects on clients:')}
            <ul className='bullet'>
                <li>{it.L('Clients must fill into the account opening form all requested details that establish their identity. Clients must give a valid identification, address, contact email address, and personal telephone number.')}</li>
                <li>{it.L('Withdrawals may only be paid to the initiator of an account. When a client maintains an account by means of telegraphic deposits, withdrawals are only paid to the holder of the originating bank account, and it is the onus of the client to ensure that account number and name accompany all transfers to the Company. When a client maintains an account by means of credit/debit card deposits, withdrawals are only paid back to the same card.')}</li>
                <li>{it.L('Clients must register personally.')}</li>
                <li>{it.L('Clients shall not hold or pool third-party funds into their own account held with the Company.')}</li>
                <li>{it.L('It is prohibited to sell, transfer, and/or acquire accounts to/from other clients. Transfer of funds among other clients is also prohibited.')}</li>
                <li>{it.L('Only one account is allowed per person. No withdrawals and/or refunds may be collected on accounts opened in false names or on multiple accounts opened by the same person.')}</li>
                <li>{it.L('The Company may, at its sole discretion or as required by regulations in place conduct appropriate "Know Your Customer" (KYC) procedures and require a client to provide proof of identity (such as notarised copy of passport or other means of identity verification as the Company deems required under the circumstances) and suspend an account until satisfactory identification information, evidence of identity and address, source of funds and/or source of wealth have been provided. If you open an account with Binary (Europe) Ltd or Binary (IOM) Ltd, you\'ll need to provide us with age verification documentation when you perform a deposit for the first time. You will also be required to provide KYC documentation to verify your identity for cumulative deposits and/or withdrawals of EUR 2,000.00. If you open an account with Binary Investments (Europe) Ltd, you\'ll need to provide KYC documentation as part of your account opening process.')}</li>
                <li>{it.L('If a client opens an account with Binary (Europe) Ltd or Binary (IOM) Ltd, the client will need to provide the Company with age verification documentation when the client performs a deposit for the first time. The client will also be required to provide KYC documentation to verify the client’s identity for cumulative deposits and/or withdrawals of EUR 2,000.00. If the client opens an account with Binary Investments (Europe) Ltd, the client will need to provide KYC documentation as part of the client’s account opening process.')}</li>
                <li>{it.L('Clients agree that the Company may use personal information provided by them in order to conduct appropriate anti-fraud checks. The personal information that clients provide may be disclosed to a credit reference or fraud prevention agency, which may keep a record of that information.')}</li>
                <li>{it.L('The Company records and monitors telephone conversations and/or electronic communications involving transactions concluded when dealing on own account and the provision of client order services that relate to the reception and execution of client orders. Recordings may also be used for quality and anti-fraud purposes.')}</li>
            </ul>
        </p>
        <p>{it.L('The Company has the right and obligation not to accept the information provided by clients if the Company knows or has a reason to believe that it is incorrect, inaccurate or incomplete. In such case, the Company may ask clients to clarify or correct the details provided.')}</p>

        <h2 data-anchor='companys-rights'>J. {it.L('Company\'s right')}</h2>
        <p>{it.L('The Company reserves the right to suspend the operation of this site or sections thereof in the following cases:')}
            <ul className='bullet'>
                <li>{it.L('When, as a result of political, economic, military, or monetary events (including unusual market volatility or illiquidity) or any circumstances outside the control, responsibility, and power of the Company, the continued operation of this site is not reasonably practicable without materially and adversely affecting and prejudicing the interests of clients or the Company, or if, in the opinion of the Company, a price cannot be calculated for financial contracts')}</li>
                <li>{it.L('When there is a breakdown in the means of communication normally employed in determining the price or value of any of the financial contracts or where the price or value of any of the financial contracts cannot be promptly or accurately ascertained')}</li>
                <li>{it.L('In any event of an error in current prices, published odds, or trading software')}</li>
            </ul>
        </p>
        <p>{it.L('The Company has and retains the right to terminate any event or trade including, but not limited to, the occurrence of any of the above events.')}</p>
        <p>{it.L('In all circumstances, the Company reserves the right to make changes to these terms and conditions. If the Company elects to make any material changes to these terms and conditions, clients will be notified in advance and shall either accept or decline to agree. Declining to agree shall result in a material breach of this agreement and the client\'s account may be frozen, suspended, or cancelled. However, the client shall be allowed to withdraw any pending balance on account subject to KYC verification.')}</p>
        <p>{it.L('In such an event, the Company may at its sole discretion (with or without notice) close out  the client\'s open financial contracts at prices it considers fair and reasonable.')}</p>
        <p>{it.L('Further, the Company, under the above circumstances, or any other, reserves the right to adjust a client\'s account should any trade result in disruption or in a miscarried or aborted trade.')}</p>
        <p>{it.L('Although the Company has and retains all rights to refuse or to close a client\'s account, the Company does warrant that all contractual obligations already made, shall be honoured.')}</p>
        <p>{it.L('The Company reserves the right to cancel/reverse transactions or amend the contractual terms (including, but not limited to, entry and exit spot) in the case that any contracts are acquired or sold at prices that do not reflect fair market prices or that are acquired or sold at an abnormally low level of risk due to an undetected programming error, bug, or glitch in our website software, market data feed or contract pricing latency, data feed error, stray quotes, incorrect pricing parameters, manifest mis-calculation of prices, or other obvious errors ("Manifest Errors"). Clients have a duty to report to the Company any such problems, errors, or suspected system inadequacies that they may experience and may not abuse, or arbitrage based on, such system problems or errors for profit. The Company will endeavour to resolve any such difficulties in the shortest time possible. Any amendments to the contractual terms (including, but not limited to, entry and exit spot) of Manifestly Erroneous contracts shall be reasonable and fair. Monies exchanged between the client and the Company in connection with Manifestly Erroneous contracts shall be returned to the recipient according to the amendments made to the contractual terms (including, but not limited to, entry and exit spot).')}</p>
        <p>{it.L('Clients with insider knowledge of any financial market or instrument are prohibited from trading at this website.')}</p>
        <p>{it.L('Any information given on these pages and/or emails or newsletters sent by the Company related thereto, is not intended as financial or investment advice and the Company will not accept any liability in this respect.')}</p>
        <p>{it.L('The right is also reserved to amend or change the rules and scope of this service from time to time. Any change to the rules made whilst the site is in operation will not apply retrospectively and will only apply to acquisitions of financial contracts made after such a change. It is the Company\'s responsibility to notify clients before any changes to its terms come into effect.')}</p>

        <h2 data-anchor='dormant-and-inactive-accounts'>K. {it.L('Dormant and inactive accounts')}</h2>
        <p data-show='-eucountry'>{it.L('The company reserves the right to charge a dormant fee of up to USD/EUR/AUD/GBP 25 or, for the cryptocurrency accounts, the equivalent of USD 25 as calculated in accordance with the current exchange rate published by www.xe.com, or another recognised data provider, as on the date of charging of the fee, every six months for every client’s account that has had no transaction recorded for over 12 months.')}</p>
        <p data-show='eucountry'>{it.L('The company reserves the right to charge a dormant fee of up to USD/EUR/GBP 25 every six months for every client’s account that has had no transaction recorded for over 12 months. Clients will be notified before the fee is deducted from the account. Clients need to contact our helpdesk to recover funds from inactive, closed, blocked, or excluded accounts.')}</p>
        <h2 data-anchor='liability'>L. {it.L('Liability')}</h2>
        <p>{it.L('Save in case of negligence, fraud, or default by the Company, the Company will not be liable in any way to any clients in the event of force majeure, or for the act of any government or legal authority, or for the failure of or damage or destruction to its computer systems, data, or records or any part thereof, or for delays, losses, errors, or omissions resulting from the failure or mismanagement of any telecommunications, computer equipment or software by the client or any damages or losses deemed or alleged to have resulted from or been caused by this site or its content.')}</p>

        <h2 data-anchor='marketing-and-promotion'>M. {it.L('Marketing and promotion')}</h2>
        <p>{it.L('The Company may from time to time inform clients about changes on the website, new services, and promotions. If, however, the client wishes to opt out of such a service and does not wish to receive any direct marketing data, the client can either unsubscribe from the service directly or email the Company’s customer support team. If the client decides to opt in again into receiving promotional material, the client can also do so by contacting the customer support team.')}</p>

        <h2 data-anchor='account-opening'>N. {it.L('Account opening')}</h2>
        <p>{it.L('A client may only open an account on this site on the following conditions:')}
            <ul className='bullet'>
                <li>{it.L('The client has read this legal Terms and conditions page in full and understood that the client will be buying and selling financial contracts subject to these terms and conditions.')}</li>
                <li>{it.L('The client has read the Company’s privacy statement and is aware how the Company processes information.')}</li>
                <li>{it.L('The client is over 18 years of age, unless the client is an Estonian resident whereby the client would have to be over 21.')}</li>
                <li>{it.L('The client is not resident in a restricted country such as Canada, Costa Rica, Hong Kong, Israel, Jersey, Malaysia, Malta, Paraguay, United Arab Emirates, the USA, or any other restricted country that has been identified by the FATF as having strategic deficiencies.')}</li>
                <li>{it.L('The client has sufficient experience and knowledge in matters of financial trading to be capable of evaluating the merits and risks of acquiring financial contracts via this site and has done so without relying on any information contained on this site.')}</li>
            </ul>
        </p>

        <h2 data-anchor='account-closure'>O. {it.L('Account closure')}</h2>
        <p>{it.L('The client may choose to contact the Company to close the client’s account held with the Company. The client’s account may be closed if the client does not have any open trade positions and if the client has complied with the requested "Know Your Client" procedures to enable the client to withdraw any pending funds in the client’s account.')}</p>
        <p><strong>{it.L('Due to the responsibilities under responsible gaming, Binary.com reserves the right to assess and safeguard the client’s account by excluding the client definitely or indefinitely, based on the company’s client assessment.')}</strong></p>
    </div>
);

export default Tac;<|MERGE_RESOLUTION|>--- conflicted
+++ resolved
@@ -19,11 +19,8 @@
         <p>{it.L('These terms and conditions may be supplemented from time to time by supplementary terms and conditions applicable to a particular Company or products.')}</p>
 
         <h2 data-anchor='introduction'>B. {it.L('Introduction')}</h2>
-<<<<<<< HEAD
         <p>{it.L('The financial trading services contained within this site are only suitable for clients who are able to bear the loss of all the money they invest and who understand and have experience of the risks involved in the acquisition of financial contracts.')}</p>
-=======
-        <p>{it.L('The financial trading services contained within this site are only suitable for customers who accept the possibility of losing all the money they invest and who understand and have experience of the risk involved in the acquisition of financial contracts.')}</p>
->>>>>>> b741edc8
+
         <p>{it.L('International currency or commodity prices are highly volatile and very difficult to predict. Due to such volatility, plus the bias in the pricing system favouring the website (as described in more detail below), no financial contract purchased in our system (whether or not the payout exceeds the premium amount) can be considered a safe contract.')}</p>
         <p>{it.L('The maximum loss that may be incurred by any client is the amount of money paid by the client to the Company.')}</p>
         <p>{it.L('The Company reserves the right in its sole discretion to refuse and/or cancel services and charge deposit and/or withdrawal fees to anyone for any reasons including, but not limited to the following:')}</p>
