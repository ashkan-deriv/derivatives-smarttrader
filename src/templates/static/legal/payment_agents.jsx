--- conflicted
+++ resolved
@@ -6,11 +6,7 @@
 
         <h2 data-anchor='scope-of-agreement'>A. {it.L('Scope of agreement')}</h2>
         <ol>
-<<<<<<< HEAD
-            <li>{it.L('This agreement is between Binary (C.R) S.A. (hereinafter referred to as "the Company" or "Binary.com") and Payment Agent (hereinafter referred to as "the Agent"), both of whom agree to be bound by this agreement.', it.website_name)}</li>
-=======
             <li>{it.L('This agreement is between Binary (C.R) S.A. (hereinafter referred to as "the Company" or "[_1]") and Payment Agent (hereinafter referred to as "the Agent"), both of whom agree to be bound by this agreement.', it.website_name)}</li>
->>>>>>> 23dd2d1a
             <li>{it.L('The Company and the Agent (hereinafter referred to as "the Parties") desire to enter into this agreement whereby the Company will offer to its clients local payment processing services through the Agent within a territory as specified in Section D of this agreement.')}</li>
         </ol>
 
@@ -40,11 +36,7 @@
                     <li>{it.L('The Agent shall thereinafter transfer the requested sum to the client. It is noted that these transactions fall out of the scope of this agreement, and, as a result, the Company shall not be liable against the Agent and the client or any other person, under contract, tort law, or any other applicable law, for any dispute or potential dispute arising out of or in connection with such transactions.')}</li>
                 </ul>
             </li>
-<<<<<<< HEAD
-            <li>{it.L('The Agent shall not be authorised to offer the Agent\'s services, under this agreement, to the clients who reside in restricted countries outlined in the Company\'s terms and conditions (as amended from time to time), which are published on the Company\'s website, [_1]www.binary.com.[_2]', `<a href="${it.url_for('new-account')}">`, '</a>')}</li>
-=======
             <li>{it.L('The Agent shall not be authorised to offer the Agent\'s services, under this agreement, to the clients who reside in restricted countries outlined in the Company\'s terms and conditions (as amended from time to time), which are published on the Company\'s website, [_1].', '<a href="${it.url_for(\'new-account\')}">www.binary.com</a>')}</li>
->>>>>>> 23dd2d1a
         </ol>
 
         <h2 data-anchor='agents-obligations'>E. {it.L('Agent\'s obligations')}</h2>
@@ -168,11 +160,7 @@
             <li>{it.L('All [_1]\'s registered or unregistered proprietary rights, including but not limited to patents, trademarks, trade secrets, domain names, URL, pricing information or other proprietary rights materials, ideas, concepts, formats, suggestions, developments, arrangements, programmes, techniques, methodologies, knowhow, equipment, processes, procedures whatsoever shall solely remain with the Company.', it.website_name)}</li>
         </ol>
 
-<<<<<<< HEAD
         <h2 data-anchor='force-majeure-event'>O. {it.L('Force majeure events')}</h2>
-=======
-        <h2 data-anchor='force-majeure-event'>O. {it.L('Force majeure event')}</h2>
->>>>>>> 23dd2d1a
         <ol>
             <li>{it.L('No Party shall be deemed liable for a partial or complete failure to meet its obligations, under this agreement, in case of force majeure events, including but not limited to civil war, unrest, insurrection, international intervention, any governmental actions, exchange controls, nationalisations, devaluations, forfeitures, natural disasters, act of God, and other inevitable, unforeseeable, unanticipated, or unpredicted events that are not depending on the will of the Parties.')}</li>
             <li>{it.L('The Party that is not able to meet its obligations under this agreement due to force majeure events shall inform the other Party in writing within five business days after such an event has occurred. The Party shall be deprived of the right to be released from any responsibility, under this agreement, where it fails to duly notify the other Party on time.')}</li>
