--- conflicted
+++ resolved
@@ -40,11 +40,8 @@
                 <div className='steps'>
                     <Step circle_no='1' header={it.L('Sign up')}                       text={it.L('Getting started is free and easy – just <a href=\'[_1]\'>fill out the application form</a> and wait for our approval.', it.affiliate_signup_url)} />
                     <Step circle_no='2' header={it.L('Promote [_1]', it.website_name)} text={it.L('Use your unique affiliate link and the marketing tools we provide to advertise [_1] to your audience.', it.website_name)} />
-<<<<<<< HEAD
                     <Step circle_no='3' header={it.L('Earn')}                          text={it.L('Choose from two types of  commission plans when your referred clients trade binary options on our platform.')} />
-=======
                     <Step circle_no='3' header={it.L('Earn')}                          text={it.L('Choose from two types of commission plans when your referred clients trade binary options on our platform.')} />
->>>>>>> 20312c8d
                 </div>
             </div>
         </div>
