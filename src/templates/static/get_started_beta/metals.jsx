--- conflicted
+++ resolved
@@ -64,15 +64,9 @@
 
                     <HeaderSecondary header={it.L('When to buy and sell')} />
                     <p>{it.L('When you are trading metals, you can choose to open a buy position (if you think that the price of an asset will rise) or a sell position (if you think that the price of an asset will fall).')}</p>
-<<<<<<< HEAD
-    
+
                     <BuySellImage />
     
-=======
-
-                    <BuySellImage />
-
->>>>>>> 1988ae8c
                     <p>{it.L('Let\'s use the XAU/USD (Gold vs US dollar) metal pair as an example.')}</p>
                     <p>{it.L('If you decide to buy or \'go long\' on the XAU/USD, you will profit if the price of the XAU/USD rises, and incur losses if the price falls.')}</p>
                     <p>{it.L('If you decide to sell or \'go short\' on XAU/USD, you will profit if the price of the XAU/USD falls, and incur losses if the price rises.')}</p>
@@ -92,11 +86,7 @@
                     <p>{it.L('After you purchase one lot of XAU/USD at a price of USD 1,255.06, the price of gold increases and you decide to sell when it reaches USD 1,255.80. Your profit or loss comes down to the price difference multiplied by the total lots you purchased.')}</p>
                     <p>{it.L('Your profit or loss is calculated as follows:')}</p>
                     <Box text={`(${it.L('Closing price')} – ${it.L('Opening price')}) x ${it.L('Lot units')} = ${it.L('Profit/Loss')}`} text_two={`(1,255.80 – 1,255.06) x 100 = ${it.L('USD')} 74`} />
-<<<<<<< HEAD
-    
-=======
 
->>>>>>> 1988ae8c
                     <Lot />
                 </Section>
                 <Section id='margin-policy' header={it.L('Margin policy')}>
