import React            from 'react';
import {
    TabContainer,
    TabContent,
    TabContentContainer,
    TabsSubtabs,
} from '../_common/components/tabs.jsx';
import { SeparatorLine } from '../_common/components/separator_line.jsx';

const Platforms = ({
    className,
    data_show,
    image_path = 'platforms',
    image,
    header,
    description,
    text,
    status,
    buttons,
}) => (
    <div className={`gr-row gr-padding-30 ${className || ''}`} data-show={data_show}>
        <div className='gr-4 gr-12-m gr-12-p gr-no-gutter-left gr-gutter-left-p gr-gutter-left-m center-text no-center-text-p-m'>
            <img className='platform responsive' src={it.url_for(`images/pages/${image_path}/${image}.png`)} />
        </div>
        <div className='gr-8 gr-12-m gr-12-p'>
            <h3 className={`section-title ${status === 'beta' ? '' : status || ''}`}>{header}{status === 'beta' ? <span className='beta'>{it.L('BETA')}</span> : ''}</h3>
            <strong>{description}</strong>
            <p>{text}</p>
            <div className='gr-row'>
                <div className='gr-12'>
                    {buttons && buttons.map(button =>
                        <a
                            key={button.text}
                            style={{ display: 'inline-block', marginRight: '5px' }}
                            className='button-secondary'
                            download={button.download || undefined}
                            href={button.url}
                            target={button.target || undefined}
                            rel={/http/.test(button.url) ? 'noopener noreferrer' : undefined}
                        >
                            <span>{button.text}</span>
                        </a>
                    )}
                </div>
            </div>
        </div>
    </div>
);

const PlatformsDesktop = ({
    className,
    data_show,
    image_path = 'platforms',
    image,
    header,
    description,
    text,
}) => (
    <div className={`gr-row gr-padding-30 ${className || ''}`} data-show={data_show}>
        <div className='gr-4 gr-12-m gr-12-p gr-no-gutter-left gr-gutter-left-p gr-gutter-left-m center-text no-center-text-p-m'>
            <img className='platform responsive' src={it.url_for(`images/pages/${image_path}/${image}.svg`)} />
        </div>
        <div className='gr-8 gr-12-m gr-12-p'>
            <h3>{header}</h3>
            <strong>{description}</strong>
            <p>{text}</p>
            <div className='gr-row'>
                <div className='gr-12'>
                    <DownloadApp push='4' image='mac' />
                    <DownloadApp push='6' image='windows' />
                    {/* <DownloadApp image='linux' /> */}
                </div>
            </div>
        </div>
    </div>
);

const PlatformsSmall = ({
    className,
    data_show,
    image_path = 'platforms',
    image,
    header,
    description,
    text,
    url = '',
    target,
    button_text,
    download = '',
}) => (
    <div className={`gr-6 gr-12-m gr-12-p center-text-p ${className || ''}`} data-show={data_show}>
        <div className='gr-12 gr-centered-m gr-centered-p'>
            <img className='platform responsive' src={it.url_for(`images/pages/${image_path}/${image}.png`)} />
        </div>
        <div className='gr-padding-30'>
            <h3>{header}</h3>
            <strong>{description}</strong>
            <p>{text}</p>
            <div className='gr-row'>
                <div className='gr-12'>
                    {url &&
                        <a className='button-secondary' download={download || undefined} href={url} target={target || undefined} rel={/http/.test(url) ? 'noopener noreferrer' : undefined}><span>{button_text}</span></a>
                    }
                </div>
            </div>
        </div>
    </div>
);

const DownloadApp = ({ image }) => (
    <div className='download-app'>
        <a id={`app_${image}`}><img src={it.url_for(`images/pages/platforms/${image}.svg`)} /></a>
    </div>
);

const Platform = () => (
    <div className='static_full'>
        <div className='container'>
            <h1 className='center-text'>{it.L('Platforms')}</h1>
            <p className='center-text gr-padding-20 gr-parent'>{it.L('Explore all the trading platforms, apps, and tools we offer')}</p>
        </div>
        <div className='fill-bg-color gr-padding-30 mobile-hide' data-show='-eucountry'>
            <div className='container gr-padding-30 gr-child'>
                <h2 className='primary-color center-text'>
                    {it.L('Deriv — an all-new trading experience')}
                    <span className='beta'>{it.L('BETA')}</span>
                </h2>
                <div className='gr-row gr-row-align-around'>
                    <div className='gr-5 gr-12-p gr-12-m'>
                        <ul className='bullet b-m-md'>
                            <li>
                                <strong>{it.L('Powerful and intuitive')}</strong>
                                <br />
                                {it.L('Easy to use and feature-rich.')}
                            </li>
                            <li>
                                <strong>{it.L('Quick access to your favourite markets')}</strong>
                                <br />
                                {it.L('World markets at your fingertips.')}
                            </li>
                            <li>
                                <strong>{it.L('Easily monitor your open positions')}</strong>
                                <br />
                                {it.L('Keep track of all ongoing contracts.')}
                            </li>
                        </ul>
                    </div>
                    <div className='gr-5 gr-12-p gr-12-m center-text align-self-center'>
                        <img className='responsive header-img' src={it.url_for('images/pages/platforms/deriv-app.png')} />
                    </div>

                </div>
                <div className='center-text'>
                    <p>{it.L('Go ahead, experience it for yourself.')}</p>
                    <p><a className='button' href='https://deriv.app/?utm_source=binary&utm_medium=referral&utm_campaign=deriv-launch&utm_content=page-platforms-button-try-deriv-now' target='_blank' rel='noopener noreferrer'><span>{it.L('Try Deriv now')}</span></a></p>
                </div>
            </div>
        </div>
        <div className='gr-padding-30 gr-child' />
        <div className='container'>
            <h2 className='primary-color center-text gr-padding-30 gr-child'>{it.L('Trading platforms')}</h2>
            <p className='center-text gr-padding-30 gr-parent'>{it.L('Find a trading platform that suits your experience and preferred strategy – whether you\'re a new or seasoned trader.')}</p>
            <TabContainer className='gr-padding-30 gr-parent full-width' theme='light'>
                <TabsSubtabs
                    id='platforms_tabs'
                    className='gr-padding-20 gr-parent tab-selector-wrapper'
                    items={[
                        { id: 'beginner', text: it.L('Beginner') },
                        { id: 'advanced', text: it.L('Advanced') },
                        { id: 'platforms_tabs_selector', className: 'tab-selector' },
                    ]}
                />
                <div className='tab-content'>
                    <TabContentContainer>
                        <TabContent id='beginner'>
                            <Platforms
                                image='deriv-app'
                                data_show='-eucountry'
                                header='Deriv'
                                status='beta'
                                className='mobile-hide'
                                description={it.L('The next-gen online trading experience')}
                                text={it.L('A whole new easy-to-use platform that\'s rich with features.')}
<<<<<<< HEAD
                                url='https://deriv.app/?utm_source=binary&utm_medium=referral&utm_campaign=deriv-launch&utm_content=page-platforms-button-trade-now'
                                target='_blank'
                                button_text={it.L('Trade now')}
=======
                                buttons={[
                                    { text: it.L('Trade now'), url: 'https://deriv.app/?utm_source=binary&utm_medium=referral&utm_campaign=platforms_page', target: '_blank' },
                                ]}
>>>>>>> f1215af4
                            />
                            <Platforms
                                image='trading-page'
                                header='SmartTrader'
                                description={it.L('Premier binary options trading platform')}
                                text={it.L('Trade in the world\'s financial markets with a simple and user-friendly online platform.')}
                                buttons={[
                                    { text: it.L('Trade now'), url: it.url_for('trading') },
                                ]}
                            />
                            <Platforms
                                image='tick-trade'
                                header={it.L('Tick Trade Android App')}
                                description={it.L('Ultra fast on-the-go trading')}
                                text={it.L('Enjoy our fastest type of trading with our Tick Trade app, wherever you are.')}
                                buttons={[
                                    { text: it.L('Download Tick Trade App'), url: 'https://ticktrade.binary.com/download/ticktrade-app.apk', download: 'true' },
                                ]}
                            />
                            {/* TODO: Uncomment this when P2P Mobile app is ready */}
                            {/* <Platforms
                                image='dp2p-app'
                                header={it.L('DP2P app')}
                                description={it.L('Peer-to-peer fiat exchange')}
                                text={it.L('The fast, easy, and convenient way to make deposits and withdrawals with zero commission fees.')}
                                url=''
                                button_text={it.L('Download DP2P app')}
                                download='true'
                            /> */}
                            <PlatformsDesktop
                                image='devices'
                                header={it.L('[_1] desktop app', it.website_name)}
                                className='invisible financial-only'
                                description={it.L('Enhanced performance. Intuitively simple.')}
                                text={it.L('Access our products and services from a single app.')}
                            />
                        </TabContent>
                        <TabContent id='advanced'>
                            <Platforms
                                image='mt5'
                                header={it.L('MetaTrader 5')}
                                description={it.L('Advanced multi-asset trading platform')}
                                text={it.L('Trade Forex, CFDs, and binary options with a powerful platform recognised as the global standard.')}
                                buttons={[
                                    { text: it.L('Access MT5 dashboard'), url: it.url_for('user/metatrader') },
                                    { text: it.L('Download MT5'), url: it.url_for('metatrader/download') },
                                ]}
                            />
                            <Platforms
                                image='webtrader'
                                header={it.L('Binary WebTrader')}
                                description={it.L('Advanced binary options trading interface')}
                                text={it.L('Monitor the movements of your favourite assets and markets at the same time.')}
                                buttons={[
                                    { text: it.L('Try WebTrader'), url: 'https://webtrader.binary.com', target: '_blank' },
                                ]}
                            />
                            <Platforms
                                image='binarybot'
                                header={it.L('Binary Bot')}
                                description={it.L('Auto-trader programming tool')}
                                text={it.L('Automate your trading strategies with our simple, "drag-and-drop" bot creation tool.')}
                                buttons={[
                                    { text: it.L('Try Binary Bot'), url: 'https://bot.binary.com', target: '_blank' },
                                ]}
                            />
                        </TabContent>
                    </TabContentContainer>
                </div>
            </TabContainer>

            <SeparatorLine />

            <div className='gr-padding-30'>
                <h2 className='primary-color center-text gr-padding-30 gr-child'>{it.L('Charting platforms')}</h2>
                <p className='center-text gr-padding-30 gr-parent'>{it.L('Study financial data to forecast market movements using our charting tools.')}</p>
                <div className='gr-row'>
                    <PlatformsSmall
                        image='tradingview'
                        header={it.L('TradingView')}
                        description={it.L('Powerful charting and technical analysis')}
                        text={it.L('Analyse the markets with an extensive range of indicators, price bands, and overlays.')}
                        url='https://tradingview.binary.com'
                        target='_blank'
                        button_text={it.L('Try TradingView')}
                    />
                    <div className='gr-12 gr-padding-30 gr-hide gr-show-m gr-show-p' />
                    <PlatformsSmall
                        image='chart'
                        header={it.L('SmartCharts')}
                        description={it.L('Interactive charting tool')}
                        text={it.L('Analyse the financial markets using beautiful visualisations and unique trading tools, powered by a fast and intuitive interface.')}
                        url='https://charts.binary.com'
                        target='_blank'
                        button_text={it.L('Try SmartCharts')}
                    />
                </div>
            </div>
        </div>
    </div>
);

export default Platform;<|MERGE_RESOLUTION|>--- conflicted
+++ resolved
@@ -181,15 +181,9 @@
                                 className='mobile-hide'
                                 description={it.L('The next-gen online trading experience')}
                                 text={it.L('A whole new easy-to-use platform that\'s rich with features.')}
-<<<<<<< HEAD
                                 url='https://deriv.app/?utm_source=binary&utm_medium=referral&utm_campaign=deriv-launch&utm_content=page-platforms-button-trade-now'
                                 target='_blank'
                                 button_text={it.L('Trade now')}
-=======
-                                buttons={[
-                                    { text: it.L('Trade now'), url: 'https://deriv.app/?utm_source=binary&utm_medium=referral&utm_campaign=platforms_page', target: '_blank' },
-                                ]}
->>>>>>> f1215af4
                             />
                             <Platforms
                                 image='trading-page'
