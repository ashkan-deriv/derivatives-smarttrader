--- conflicted
+++ resolved
@@ -131,7 +131,6 @@
                 />
                 <div className='tab-content'>
                     <TabContentContainer>
-<<<<<<< HEAD
                         <TabContent id='beginner'>
                             <Platforms
                                 image='trading-page'
@@ -159,80 +158,13 @@
                                 url={it.url_for('multi_barriers_trading')}
                                 button_text={it.L('Trade now')}
                             />
-=======
-                        <TabContent id='trading-platforms'>
-                            <div className='gr-row gr-padding-30'>
-                                <Platforms
-                                    image='trading-page'
-                                    header='SmartTrader'
-                                    description={it.L('Premier binary options trading platform')}
-                                    text={it.L('Trade in the world’s financial markets with a simple and user-friendly online platform.')}
-                                    url={it.url_for('trading')}
-                                    button_text={it.L('Trade Now')}
-                                />
-                                <div className='gr-2 gr-hide-m gr-hide-p' />
-                                <div className='gr-12 gr-padding-30 gr-hide gr-show-m gr-show-p' />
-                                <Platforms
-                                    image='mt5'
-                                    header={it.L('MetaTrader 5')}
-                                    description={it.L('Advanced multi-asset trading platform')}
-                                    text={it.L('Trade Forex, CFDs, and binary options with a powerful platform recognised as the global standard.')}
-                                    url={it.url_for('user/metatrader')}
-                                    button_text={it.L('Access MT5 dashboard')}
-                                />
-                            </div>
-                            <div className='gr-row gr-padding-30'>
-                                <Platforms
-                                    image='tick-trade'
-                                    header={it.L('Binary Tick Trade App')}
-                                    description={it.L('Ultra fast on-the-go trading')}
-                                    text={it.L('Enjoy our fastest type of trading with our Tick Trade app, wherever you are.')}
-                                    url='https://ticktrade.binary.com/download/ticktrade-app.apk'
-                                    button_text={it.L('Download the Android App')}
-                                    download='true'
-                                />
-                                <div className='gr-2 gr-hide-m gr-hide-p' />
-                                <div className='gr-12 gr-padding-30 gr-hide gr-show-m gr-show-p' />
-                                <Platforms
-                                    image='webtrader'
-                                    header={it.L('Binary WebTrader')}
-                                    description={it.L('Advanced binary options trading interface')}
-                                    text={it.L('Monitor the movements of your favourite assets and markets at the same time.')}
-                                    url='https://webtrader.binary.com'
-                                    target='_blank'
-                                    button_text={it.L('Try WebTrader')}
-                                />
-                            </div>
-                            <div className='gr-row gr-padding-30'>
-                                <Platforms
-                                    image='binarybot'
-                                    header={it.L('Binary Bot')}
-                                    description={it.L('Auto-trader programming tool')}
-                                    text={it.L('Automate your trading strategies with our simple, "drag-and-drop" bot creation tool.')}
-                                    url='https://bot.binary.com'
-                                    target='_blank'
-                                    button_text={it.L('Try Binary Bot')}
-                                />
-                                <div className='gr-2 gr-hide-m gr-hide-p' />
-                                <div className='gr-12 gr-padding-30 gr-hide gr-show-m gr-show-p' />
-                                <Platforms
-                                    image='trading-multibarrier'
-                                    header={it.L('Ladders')}
-                                    className='financial-only'
-                                    description={it.L('Multi-barrier trading')}
-                                    text={it.L('Trade FX binary options on our multi-barrier platform, Ladders.')}
-                                    url={it.url_for('multi_barriers_trading')}
-                                    button_text={it.L('Trade now')}
-                                />
-                            </div>
->>>>>>> fe49d165
                         </TabContent>
                         <TabContent id='advanced'>
                             <Platforms
                                 image='mt5'
                                 header={it.L('MetaTrader 5')}
                                 description={it.L('Advanced multi-asset trading platform')}
-                                text={it.L('Trade Forex and CFDs with a powerful platform recognised as the global standard.')}
+                                text={it.L('Trade Forex, CFDs, and binary options with a powerful platform recognised as the global standard.')}
                                 url={it.url_for('user/metatrader')}
                                 button_text={it.L('Access MT5 dashboard')}
                             />
