import React from 'react';
import { Table } from '../../_common/components/elements.jsx';

const Box = ({ image, text, title }) => (
    <div className='gr-padding-10'>
        <div className='box'>
            <div className='gr-row gr-row-align-middle'>
                <div className='gr-2 gr-3-p gr-12-m center-text gr-centered'>
                    <img className='gr-padding-10 gr-parent' src={it.url_for(`images/pages/metatrader/icons/acc_${image}.svg`)} />
                    <h3 className='center-text secondary-color no-margin'>{title}</h3>
                </div>
                <div className='gr-10 gr-9-p gr-12-m'>
                    <p className='no-margin'>{text}</p>
                </div>
            </div>
        </div>
    </div>
);

const FootNote = ({ number, texts, title }) => (
    <div className='gr-padding-10'>
<<<<<<< HEAD
        <a name={`note-${number}`}></a>
=======
        <a name={`note-${number}`} />
>>>>>>> eb3cc90e
        <h3 className='secondary-color'>{`${number}. ${title}`}</h3>
        <div className='separator-line border-bottom' />
        { texts.map((text, idx) => (
            <p key={idx}>{text}</p>
        ))}
    </div>
);

const Row = ({ number, text }) => (
    <React.Fragment>
        {text}
        <a href={`#note-${number}`} className='sup'>{number}</a>
    </React.Fragment>
);

const TypesOfAccounts = () => (
    <div id='mt5_types_of_accounts' className='static_full'>
        <h1>{it.L('Types of MetaTrader 5 accounts')}</h1>
        <p>{it.L('[_1] offers a variety of account types to cater to the diverse needs of traders everywhere, whether you are an experienced trader or just starting out. Each account has been tailored to provide you with a unique opportunity to trade financial instruments.', it.website_name)}</p>
        <p>{it.L('Best of all, there is no minimum deposit requirement.')}</p>
        <Box
            image='standard'
            title={it.L('Standard')}
            text={it.L('The Standard account is suitable for a wide range of traders, both new and experienced. It gives you mid-range leverage and variable spreads that give you a great deal of flexibility for whatever position you wish to take in the market.')}
        />
        <Box
            image='advanced'
            title={it.L('Advanced')}
            text={it.L('The Advanced account provides you with tight spreads, higher ticket size and offers more products. Start trading on more forex pairs, CFD indices, futures and cryptocurrencies.')}
        />
        <Box
            image='volatility_indices'
            title={it.L('Volatility Indices')}
            text={it.L('The Volatility Indices account allows you to trade CFDs on Volatility Indices – our proprietary synthetic assets that mimic real-world market volatility and are available for trading 24/7.')}
        />

        <div className='gr-padding-30' />

        <h2 className='center-text'>{it.L('Account comparison*')}</h2>
        <div className='gr-padding-10'>
            <Table
                scroll
                data={{
                    thead: [
                        [{ text: '' }, { text: it.L('Standard') }, { text: it.L('Advanced') }, { text: it.L('Volatility Indices') }],
                    ],
                    tbody: [
                        [{ text: <Row number={1}  text={it.L('Account currency')} />},       { text: it.L('USD') },                    { text: it.L('USD') },                    { text: it.L('USD/EUR') }],
                        [{ text: <Row number={2}  text={it.L('Maximum leverage')} />},       { text: it.L('Up to 1:500') },            { text: it.L('Up to 1:100') },            { text: it.L('Up to 1:500') }],
                        [{ text: <Row number={3}  text={it.L('Order execution')} />},        { text: it.L('Market') },                 { text: it.L('Market') },                 { text: it.L('Market') }],
                        [{ text: <Row number={4}  text={it.L('Spread')} />},                 { text: it.L('Variable from 1.2 pips') }, { text: it.L('Variable from 0.9 pips') }, { text: it.L('Fixed') }],
                        [{ text: <Row number={5}  text={it.L('Commission')} />},             { text: it.L('No') },                     { text: it.L('No') },                     { text: it.L('No') }],
                        [{ text: <Row number={6}  text={it.L('Minimum deposit')} />},        { text: it.L('No') },                     { text: it.L('No') },                     { text: it.L('No') }],
                        [{ text: <Row number={7}  text={it.L('Margin call')} />},            { text: it.L('150%') },                   { text: it.L('150%') },                   { text: it.L('100%') }],
                        [{ text: <Row number={8}  text={it.L('Stop out level')} />},         { text: it.L('75%') },                    { text: it.L('75%') },                    { text: it.L('50%') }],
                        [{ text: <Row number={9}  text={it.L('Number of assets')} />},       { text: it.L('60+') },                    { text: it.L('80+') },                    { text: it.L('8') }],
                        [{ text: <Row number={10} text={it.L('Maximum ticket size')} />},    { text: it.L('10 lots') },                { text: it.L('50 lots') },                { text: it.L('30 lots') }],
                        [{ text: <Row number={11} text={it.L('Minimum ticket size')} />},    { text: it.L('0.01 lots') },              { text: it.L('0.01 lots') },              { text: it.L('0.01 lots') }],
                        [{ text: <Row number={12} text={it.L('Step size')} />},              { text: it.L('0.01 lots') },              { text: it.L('0.01 lots') },              { text: it.L('0.01 lots') }],
                        [{ text: <Row number={13} text={it.L('Cryptocurrency trading')} />}, { text: it.L('24/7') },                   { text: it.L('24/7') },                   { text: it.L('N/A') }],
                    ],
                }}
            />
            <p className='hint gr-padding-10'>{it.L('*These numbers are for indicative purposes only, please verify them on our MT5 trading platform.')}</p>
        </div>

<<<<<<< HEAD
        <div className='gr-padding-10'></div>
=======
        <div className='gr-padding-10' />
>>>>>>> eb3cc90e

        <FootNote
            number={1}
            title={it.L('Account currency')}
            texts={[it.L('Currency of the funds accepted in your trading account.')]}
        />
        <FootNote
            number={2}
            title={it.L('Leverage')}
            texts={[it.L('Leverage gives you the ability to trade a larger position using your existing capital.')]}
        />
        <FootNote
            number={3}
            title={it.L('Order execution')}
            texts={[
                it.L('Order execution typically comes in two varieties: market execution and instant execution. With market execution, you will place an order at the broker’s price. You agree on the price in advance. There are no requotes with market execution.'),
                it.L('What about instant execution? In this case, your order is placed at the price that’s available at that time. Requotes are possible if the price fluctuates a great deal before the order execution is complete.'),
            ]}
        />
        <FootNote
            number={4}
            title={it.L('Spread')}
            texts={[it.L('The spread is the difference between the buy price and sell price. A fixed spread means that the spread will remain as it is no matter the market condition except in rare cases of extreme market volatility. A variable spread means that the spread is constantly changing, depending on the market condition.')]}
        />
        <FootNote
            number={5}
            title={it.L('Commission')}
            texts={[it.L('Most brokers typically charge a commission for each trade that you place. [_1] currently charges no commission across all account types, except for cryptocurrencies.', it.website_name)]}
        />
        <FootNote
            number={6}
            title={it.L('Minimum deposit')}
<<<<<<< HEAD
            texts={[it.L('Most brokers require minimum deposit. [_1] doesn\'t require any minimum deposit.', it.website_name)]}
=======
            texts={[it.L('Most brokers require a minimum deposit. [_1] doesn\'t require any minimum deposit.', it.website_name)]}
>>>>>>> eb3cc90e
        />
        <FootNote
            number={7}
            title={it.L('Margin call')}
            texts={[it.L('When the remaining funds in your account is unable to cover the leverage or margin requirement, your account will be placed under margin call. To prevent a margin call escalating into a stop out level, you can deposit additional funds into your account or close any open positions.')]}
        />
        <FootNote
            number={8}
            title={it.L('Stop out level')}
            texts={[it.L('If your account is placed under margin call for an extended period of time, it will reach the stop out level where it is unable to sustain an open position. This will lead to your pending orders being cancelled and your open positions being forcibly closed (also known as “forced liquidation”).')]}
        />
        <FootNote
            number={9}
            title={it.L('Number of assets')}
            texts={[it.L('Refers to the total number of available symbols for your account.')]}
        />
        <FootNote
            number={10}
            title={it.L('Maximum ticket size')}
            texts={[it.L('Refers to the maximum volume or lots per order.')]}
        />
        <FootNote
            number={11}
            title={it.L('Minimum ticket size')}
            texts={[it.L('The minimum ticket size refers to the minimum volume or number of lots.')]}
        />
        <FootNote
            number={12}
            title={it.L('Step size')}
            texts={[it.L('Step size is the minimum allowable increment applied to all order types. It is the volume from which the increase of the position is based. You can only trade in the minimum ticket size or its multiples.')]}
        />
        <FootNote
            number={13}
            title={it.L('Cryptocurrency trading')}
            texts={[it.L('Indicates the availability of cryptocurrency trading on a particular account.')]}
        />
    </div>
);

export default TypesOfAccounts;<|MERGE_RESOLUTION|>--- conflicted
+++ resolved
@@ -19,11 +19,7 @@
 
 const FootNote = ({ number, texts, title }) => (
     <div className='gr-padding-10'>
-<<<<<<< HEAD
-        <a name={`note-${number}`}></a>
-=======
         <a name={`note-${number}`} />
->>>>>>> eb3cc90e
         <h3 className='secondary-color'>{`${number}. ${title}`}</h3>
         <div className='separator-line border-bottom' />
         { texts.map((text, idx) => (
@@ -62,7 +58,7 @@
 
         <div className='gr-padding-30' />
 
-        <h2 className='center-text'>{it.L('Account comparison*')}</h2>
+        <h2 className='center-text'>{it.L('Account comparison')}</h2>
         <div className='gr-padding-10'>
             <Table
                 scroll
@@ -87,14 +83,9 @@
                     ],
                 }}
             />
-            <p className='hint gr-padding-10'>{it.L('*These numbers are for indicative purposes only, please verify them on our MT5 trading platform.')}</p>
         </div>
 
-<<<<<<< HEAD
-        <div className='gr-padding-10'></div>
-=======
         <div className='gr-padding-10' />
->>>>>>> eb3cc90e
 
         <FootNote
             number={1}
@@ -127,11 +118,7 @@
         <FootNote
             number={6}
             title={it.L('Minimum deposit')}
-<<<<<<< HEAD
-            texts={[it.L('Most brokers require minimum deposit. [_1] doesn\'t require any minimum deposit.', it.website_name)]}
-=======
             texts={[it.L('Most brokers require a minimum deposit. [_1] doesn\'t require any minimum deposit.', it.website_name)]}
->>>>>>> eb3cc90e
         />
         <FootNote
             number={7}
