import React from 'react';

const Column = ({
    url,
    target,
    image,
    header,
    text,
}) => (
    <div className='gr-4 gr-12-m gr-no-gutter'>
        <div className='gr-6 gr-padding-10'>
            { url &&
                <a href={`${url}`} rel={/^http/.test(url) ? 'noopener noreferrer' : undefined} target={target || undefined}>
                    <img className='responsive' src={it.url_for(`images/pages/partners/${image}.svg`)} />
                </a>
            }
        </div>
        <div className='gr-12'>
            <h4>
                <a href={`${url}`} rel={/^http/.test(url) ? 'noopener noreferrer' : undefined} target={target || undefined}>{header}</a>
            </h4>
            <p>{text}</p>
        </div>
    </div>
);

const Partners = () => (
    <React.Fragment>
        <div className='container'>
            <div className='static_full'>
                <h1>{it.L('Partners')}</h1>
                <p>{it.L('[_1] provides business partnership services via the following programs.', it.website_name)}</p>
            </div>

            <div className='gr-row gr-clear'>
                <Column
                    url={it.url_for('affiliate/signup')}
                    image='affiliate-program'
                    header={it.L('Affiliate Program')}
                    text={it.L('Earn commissions by introducing new customers to [_1].', it.website_name)}
                />

                <Column
                    url={it.url_for('payment-agent')}
                    image='payment-agents'
                    header={it.L('Payment Agent')}
                    text={it.L('Apply to become a Payment Agent')}
                />

                <Column
                    url='https://developers.binary.com'
                    target='_blank'
                    image='api'
                    header={it.L('API')}
                    text={it.L('Develop your own trading application with our APIs.')}
                />
            </div>

            <div className='gr-row gr-clear'>
                <Column
                    url={it.url_for('open-source-projects')}
                    image='open-source-venture'
                    header={it.L('Open Source')}
                    text={it.L('Contribute to [_1]\'s open-source projects.', it.website_name) }
                />

                <Column
                    url='https://academy.binary.com/en/contributors/'
                    image='contributors'
                    target='_blank'
                    header={it.L('Contributors')}
                    text={it.L('Apply to become a contributor')}
                />

                <Column
                    url={it.url_for('security-testing')}
                    image='tester'
                    header={it.L('Security Testing')}
                    text={it.L('Earn money for any verifiable errors that you find.')}
                />
            </div>

            <div className='gr-row gr-clear'>
                <Column
                    url={it.url_for('liquidity-solutions')}
                    image='liquidity-solutions'
                    header={it.L('Liquidity solutions')}
                    text={it.L('Access multi-asset liquidity from top-tier institutions.') }
                />

                <Column
                    url={it.url_for('multiple-accounts-manager')}
                    image='mam'
                    header={it.L('Multiple Accounts Manager (MAM)')}
                    text={it.L('Trade and manage multiple MT5 client accounts from a single interface.')}
                />

<<<<<<< HEAD
                <Column url={it.url_for('pull-requests')}
                        image='pull-requests'
                        header={it.L('Pull Requests')}
                        text={it.L('Get paid for pull requests.')}
=======
                <Column
                    url={it.url_for('pull-requests')}
                    image='pull-requests'
                    header={it.L('Pull Requests')}
                    text={it.L('Get paid for pull requests.')}
>>>>>>> eb3cc90e
                />
            </div>
        </div>
    </React.Fragment>
);

export default Partners;<|MERGE_RESOLUTION|>--- conflicted
+++ resolved
@@ -95,18 +95,11 @@
                     text={it.L('Trade and manage multiple MT5 client accounts from a single interface.')}
                 />
 
-<<<<<<< HEAD
-                <Column url={it.url_for('pull-requests')}
-                        image='pull-requests'
-                        header={it.L('Pull Requests')}
-                        text={it.L('Get paid for pull requests.')}
-=======
                 <Column
                     url={it.url_for('pull-requests')}
                     image='pull-requests'
                     header={it.L('Pull Requests')}
                     text={it.L('Get paid for pull requests.')}
->>>>>>> eb3cc90e
                 />
             </div>
         </div>
