--- conflicted
+++ resolved
@@ -68,11 +68,7 @@
                             <a href="#page-top"></a>
                         </li>
                         <li>
-<<<<<<< HEAD
-                            <a class="page-scroll" href="#how-ico-works">How the ICO Works</a>
-=======
                             <a class="page-scroll" href="#how-ico-works">[% l("How the ICO Works") %]</a>
->>>>>>> 1a950f03
                         </li>
                         <li>
                             <a class="page-scroll" href="#who-we-are">[% l("Who We Are") %]</a>
