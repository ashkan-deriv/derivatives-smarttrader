import React from 'react';

const Tour = () => (
  <div className='tour container'>
      <div className='static_full'>
          <div className='section border-bottom'>
              <div className='section-content center-text gr-padding-30 gr-parent'>
                  <h1>{it.L('First, define your position...')}</h1>
                  <p>{it.L('When you start trading with [_1], you\'ll be directed to the trading screen, where you set your trading parameters, and choose what you want to trade, how and when.', it.website_name)}</p>
                  <a className='button' href={it.url_for('trading')}>
                      <img className='responsive' src={it.url_for('images/pages/tour/trade-tutorial_1.svg')} />
                  </a>
              </div>
          </div>
          <div className='section border-bottom'>
              <div className='section-content center-text gr-padding-30'>
                  <h1>{it.L('2-way pricing')}</h1>
                  <p>{it.L('Simply change any of your parameters and the trade price instantly changes, giving you real-time knowledge of your stake. [_1] ensures fair and transparent pricing by showing you both sides of the trade.', it.website_name)}</p>
                  <div className='gr-row'>
                      <div className='gr-6 gr-12-m'>
                          <a className='button' href={it.url_for('trading')}>
                              <img className='responsive' src={it.url_for('images/pages/tour/2-way-pricing_live.svg')} />
                          </a>
                      </div>
                      <div className='gr-6 gr-12-m'>
                          <a className='button' href={it.url_for('trading')}>
                              <img className='responsive' src={it.url_for('images/pages/tour/2-way-pricing_opposite.svg')} />
                          </a>
                      </div>
                  </div>
              </div>
          </div>
          <div className='section border-bottom'>
              <div className='section-content center-text gr-padding-30'>
                  <h1>{it.L('Then, make your trade')}</h1>
                  <p>{it.L('As soon as you click on the \'PURCHASE\' button, your trade registers in your account. The price of your trade continues to update in real time.')}</p>
                  <img className='responsive' src={it.url_for('images/pages/tour/tour-portfolio-snapshot_1.svg')} />
              </div>
          </div>
          <div className='section border-bottom'>
              <div className='section-content center-text gr-padding-30'>
                  <h1>{it.L('Exit your trades before expiry')}</h1>
                  <p>{it.L('With [_1], you can sell your contracts before expiry to keep any profits you may have made or to minimise your losses. You don’t have to wait until the actual expiration time.', it.website_name)}</p>
              </div>
          </div>
          <div className='section border-bottom'>
              <div className='section-content center-text gr-padding-30'>
                  <h1>{it.L('Bank your way')}</h1>
                  <a className='button' href={it.url_for('cashier/payment_methods')}>
                      <span>{it.L('View payment methods')}</span>
                  </a>
                  <p>{it.L('Trade with ease with [_1]\'s wide range of deposit and withdrawal methods. Your funds will be segregated and held in secure and licensed financial institutions.', it.website_name)}</p>
<<<<<<< HEAD
                  <a className='button' href={it.url_for('/cashier/payment_methods')}>
                      <img className='responsive' src={it.url_for('images/pages/tour/tour-flexible-banking.png')} />
=======
                  <a className='button' href={it.url_for('cashier/payment_methods')}>
                      <img className='responsive' src={it.url_for('images/pages/tour/tour-flexible-banking.png')}/>
>>>>>>> 1988ae8c
                  </a>
              </div>
          </div>
          <div className='section border-bottom'>
              <div className='section-content center-text gr-padding-30'>
                  <h1>{it.L('Learn from us')}</h1>
                  <p>{it.L('Stay informed. [_1] offers daily market reports and market research, as well as frequent trading webinars.', it.website_name)}</p>
                  <span id='edu-research-tool'></span>
<<<<<<< HEAD
                  <a className='button' href={it.url_for('/resources')}>
                      <img className='responsive' src={it.url_for('images/pages/tour/tour-tools-education.svg')} />
=======
                  <a className='button' href={it.url_for('resources')}>
                      <img className='responsive' src={it.url_for('images/pages/tour/tour-tools-education.svg')}/>
>>>>>>> 1988ae8c
                  </a>
              </div>
          </div>
          <div className='section border-bottom'>
              <div className='section-content center-text gr-padding-30 gr-child'>
                  <h1>{it.L('Talk to us')}</h1>
                  <p>{it.L('Feel free to contact our friendly and helpful customer service experts. They\'re always available to answer your questions. You can contact us via email and telephone.')}</p>
                  <div className='gr-4 gr-8-m gr-centered'>
                      <a className='button' href={it.url_for('contact')}>
                          <img className='responsive' src={it.url_for('images/pages/tour/tour-customer-support.png')} />
                      </a>
                  </div>
              </div>
          </div>
      </div>
  </div>
);

export default Tour;<|MERGE_RESOLUTION|>--- conflicted
+++ resolved
@@ -50,13 +50,8 @@
                       <span>{it.L('View payment methods')}</span>
                   </a>
                   <p>{it.L('Trade with ease with [_1]\'s wide range of deposit and withdrawal methods. Your funds will be segregated and held in secure and licensed financial institutions.', it.website_name)}</p>
-<<<<<<< HEAD
-                  <a className='button' href={it.url_for('/cashier/payment_methods')}>
-                      <img className='responsive' src={it.url_for('images/pages/tour/tour-flexible-banking.png')} />
-=======
                   <a className='button' href={it.url_for('cashier/payment_methods')}>
                       <img className='responsive' src={it.url_for('images/pages/tour/tour-flexible-banking.png')}/>
->>>>>>> 1988ae8c
                   </a>
               </div>
           </div>
@@ -65,13 +60,8 @@
                   <h1>{it.L('Learn from us')}</h1>
                   <p>{it.L('Stay informed. [_1] offers daily market reports and market research, as well as frequent trading webinars.', it.website_name)}</p>
                   <span id='edu-research-tool'></span>
-<<<<<<< HEAD
-                  <a className='button' href={it.url_for('/resources')}>
-                      <img className='responsive' src={it.url_for('images/pages/tour/tour-tools-education.svg')} />
-=======
                   <a className='button' href={it.url_for('resources')}>
                       <img className='responsive' src={it.url_for('images/pages/tour/tour-tools-education.svg')}/>
->>>>>>> 1988ae8c
                   </a>
               </div>
           </div>
