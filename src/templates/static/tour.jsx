import React from 'react';

const Tour = () => (
    <div className='tour container'>
        <div className='static_full'>
            <div className='section border-bottom'>
                <div className='section-content center-text gr-padding-30 gr-parent'>
                    <h1>{it.L('First, define your position...')}</h1>
                    <p>{it.L('When you start trading with [_1], you\'ll be directed to the trading screen, where you set your trading parameters, and choose what you want to trade, how and when.', it.website_name)}</p>
                    <a className='button' href={it.url_for('trading')}>
                        <img className='responsive' src={it.url_for('images/pages/tour/trade-tutorial_1.svg')} />
                    </a>
                </div>
            </div>
            <div className='section border-bottom'>
                <div className='section-content center-text gr-padding-30'>
                    <h1>{it.L('2-way pricing')}</h1>
                    <p>{it.L('Simply change any of your parameters and the trade price instantly changes, giving you real-time knowledge of your stake. [_1] ensures fair and transparent pricing by showing you both sides of the trade.', it.website_name)}</p>
                    <div className='gr-row'>
                        <div className='gr-6 gr-12-m'>
                            <a className='button' href={it.url_for('trading')}>
                                <img className='responsive' src={it.url_for('images/pages/tour/2-way-pricing_live.svg')} />
                            </a>
                        </div>
                        <div className='gr-6 gr-12-m'>
                            <a className='button' href={it.url_for('trading')}>
                                <img className='responsive' src={it.url_for('images/pages/tour/2-way-pricing_opposite.svg')} />
                            </a>
                        </div>
                    </div>
                </div>
            </div>
            <div className='section border-bottom'>
                <div className='section-content center-text gr-padding-30'>
                    <h1>{it.L('Then, make your trade')}</h1>
                    <p>{it.L('As soon as you click on the \'PURCHASE\' button, your trade registers in your account. The price of your trade continues to update in real time.')}</p>
                    <img className='responsive' src={it.url_for('images/pages/tour/tour-portfolio-snapshot_1.svg')} />
                </div>
            </div>
            <div className='section border-bottom'>
                <div className='section-content center-text gr-padding-30'>
                    <h1>{it.L('Exit your trades before expiry')}</h1>
                    <p>{it.L('With [_1], you can sell your contracts before expiry to keep any profits you may have made or to minimise your losses. You don’t have to wait until the actual expiration time.', it.website_name)}</p>
                </div>
            </div>
            <div className='section border-bottom'>
                <div className='section-content center-text gr-padding-30'>
                    <h1>{it.L('Bank your way')}</h1>
                    <a className='button' href={it.url_for('cashier/payment_methods')}>
                        <span>{it.L('View payment methods')}</span>
                    </a>
                    <p>{it.L('Trade with ease with [_1]\'s wide range of deposit and withdrawal methods. Your funds will be segregated and held in secure and licensed financial institutions.', it.website_name)}</p>
<<<<<<< HEAD
                    <a className='button' href={it.url_for('cashier/payment_methods')}>
=======
                    <a data-show='-malta, -maltainvest' className='button' href={it.url_for('cashier/payment_methods')}>
>>>>>>> eb3cc90e
                        <img className='responsive' src={it.url_for('images/pages/tour/tour-flexible-banking.svg')} />
                    </a>
                </div>
            </div>
            <div className='section border-bottom'>
                <div className='section-content center-text gr-padding-30'>
                    <h1>{it.L('Learn from us')}</h1>
                    <p>{it.L('Stay informed. [_1] offers daily market reports and market research, as well as frequent trading webinars.', it.website_name)}</p>
                    <span id='edu-research-tool' />
                    <a className='button' href={it.url_for('resources')}>
                        <img className='responsive' src={it.url_for('images/pages/tour/tour-tools-education.svg')} />
                    </a>
                </div>
            </div>
            <div className='section border-bottom'>
                <div className='section-content center-text gr-padding-30 gr-child'>
                    <h1>{it.L('Talk to us')}</h1>
                    <p>{it.L('Feel free to contact our friendly and helpful customer service experts. They\'re always available to answer your questions. You can contact us via email and telephone.')}</p>
                    <div className='gr-4 gr-8-m gr-centered'>
                        <a className='button' href={it.url_for('contact')}>
                            <img className='responsive' src={it.url_for('images/pages/tour/tour-customer-support.png')} />
                        </a>
                    </div>
                </div>
            </div>
        </div>
    </div>
);

export default Tour;<|MERGE_RESOLUTION|>--- conflicted
+++ resolved
@@ -50,11 +50,7 @@
                         <span>{it.L('View payment methods')}</span>
                     </a>
                     <p>{it.L('Trade with ease with [_1]\'s wide range of deposit and withdrawal methods. Your funds will be segregated and held in secure and licensed financial institutions.', it.website_name)}</p>
-<<<<<<< HEAD
-                    <a className='button' href={it.url_for('cashier/payment_methods')}>
-=======
                     <a data-show='-malta, -maltainvest' className='button' href={it.url_for('cashier/payment_methods')}>
->>>>>>> eb3cc90e
                         <img className='responsive' src={it.url_for('images/pages/tour/tour-flexible-banking.svg')} />
                     </a>
                 </div>
