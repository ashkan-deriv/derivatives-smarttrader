import React                 from 'react';
import {
    BuySellCurrency,
    Section,
    HeaderSecondary,
    NavButtons,
    MtBox,
    MTAccountOpeningButton } from './common.jsx';
import {
    List,
    Table }                  from '../../_common/components/elements.jsx';

const hundredth = '0.01';
const tenth     = '0.10';
const one       = '1';
const hundred   = '100';
const pointfive = '0.50%';
const negtwenty = '-20%';

const Cryptocurrencies = () => (
    <div className='static_full get-started'>
        <h1>{it.L('MetaTrader 5')}</h1>
        <div className='gr-row'>
            <div className='gr-3 gr-hide-m sidebar-container'>
                <div className='sidebar'>
                    <List
                        id='sidebar-nav'
                        items={[
                            { id: 'what-crypto-trading',      href: '#what-crypto-trading',      text: it.L('What is cryptocurrency trading') },
                            { id: 'how-trade-crypto',         href: '#how-trade-crypto',         text: it.L('How to trade cryptocurrencies') },
                            { id: 'margin-policy',            href: '#margin-policy',            text: it.L('Cryptocurrency margin policy') },
                            { id: 'contract-specification',   href: '#contract-specification',   text: it.L('Cryptocurrency contract specifications and commission scheme') },
                        ]}
                    />
                </div>

                <MTAccountOpeningButton />
            </div>
            <div className='gr-9 gr-12-m'>
                <Section id='what-crypto-trading' header={it.L('What is cryptocurrency trading')}>
                    <p>{it.L('Cryptocurrencies such as Bitcoin and Ethereum are decentralised digital currencies on the blockchain.')}</p>
                    <p>{it.L('Some of the things that cryptocurrencies have in common include:')}</p>
                    <ul className='bullet'>
                        <li>{it.L('Decentralisation – The decentralised nature of cryptocurrencies means that no single government body or financial authority has control over them')}</li>
                        <li>{it.L('Blockchain technology – All cryptocurrencies use a variation of blockchain technology (a kind of public ledger) to score records of each transaction. ')}</li>
                        <li>{it.L('High level of security – Each cryptocurrency transaction is secured through advanced cryptographic techniques that make it almost impossible to counterfeit')}</li>
                    </ul>
                    <p>{it.L('Trading cryptocurrencies on our MetaTrader 5 platform means taking a position on a cryptocurrency pair when you expect it to rise or fall in value so you can make a profit when your prediction is correct.')}</p>
                </Section>
                <Section id='how-trade-crypto' header={it.L('How to trade cryptocurrencies')}>
                    <p>{it.L('Trade Bitcoin, Ethereum, and Litecoin pairs without owning them. Our cryptocurrency pairs quote a cryptocurrency such as Bitcoin against a fiat currency, such as the US dollar.')}</p>
                    <p>{it.L('Similar to forex trading, you must understand when to buy (or "go long") and when to sell (or "go short"). In forex trading, you\'ll buy a certain currency pair if you think the value of the base currency will rise. The opposite is also true: you will sell a certain currency pair if you think the value of the base currency will fall.')}</p>
                    <p>{it.L('The same concept applies to our cryptocurrency pairs.')}</p>
                    <p>{it.L('Let\'s compare the differences between buying and selling, using the BTC/USD as an example:')}</p>
                    <BuySellCurrency currency_one={it.L('BTC')} currency_two={it.L('USD')} />
                    <p>{it.L('In a nutshell, when you go long on the BTC/USD with [_1], you are not purchasing bitcoin directly. Instead, you\'re taking a position that the BTC/USD will rise in value whereby you will make a profit. If you go long on the BTC/USD and its value falls, then you will make a loss.', it.website_name)}</p>
                </Section>
                <Section id='margin-policy' header={it.L('Cryptocurrency margin policy')}>
                    <p>{it.L('Margin allows you to trade on leverage – meaning your existing capital can give you a much higher level of market exposure.')}</p>
                    <p>{it.L('For example, if you wanted to purchase 100 units of a particular asset that\'s trading at 50 USD per unit through a traditional broker, it would typically cost you 5,000 USD for this transaction.')}</p>
                    <p>{it.L('However, with leverage you can purchase those 100 units at a fraction of the typical cost – depending on the leverage afforded to you by your broker or trading platform.')}</p>

                    <HeaderSecondary header={it.L('How to calculate margin')} />
                    <p>{it.L('You can determine the margin for our cryptocurrency pairs by using the formula below:')}</p>

<<<<<<< HEAD
                    <MtBox icon_1='mr1-icon' icon_2='crypto-icon' text={it.L('For example, if you wanted to buy one unit of the BTC/USD cryptocurrency pair at a price of USD 4831.400 and at a margin rate of 10%, the margin that you need to purchase one lot of BTC/USD will be calculated as follows:')} />
=======
                    <MtBox icon_1='mr1-icon' icon_2='crypto-icon' text={it.L('For example, if you wanted to buy one volume of the BTC/EUR cryptocurrency pair at a price of 4831.400 USD and at a margin rate of 10%, the margin that you need to purchase one lof of BTC/EUR will be calculated as follows:')} />
>>>>>>> a6ba8e10

                    <HeaderSecondary header={it.L('What\'s a margin call and how is it applied')} />
                    <p>{it.L('Equity is the sum of your balance and floating profit and loss (PnL). Margin level is the ratio of equity to margin. When that ratio reaches a specified percentage (usually 100%), your account will be placed under margin call. This does not affect your ability to open new positions; it serves to alert you that your floating PnL is moving lower. However, it is recommended to add funds to your account in order to keep your positions open. Alternatively, you may close losing positions.')}</p>

                    <HeaderSecondary header={it.L('What\'s a stop out level and how is it applied')} />
                    <p>{it.L('If your margin level reaches an even lower level (usually 50%), it will reach the stop out level where it is unable to sustain an open position. This will lead to some, or all your open positions being forcibly closed (also known as "forced liquidation").')}</p>
                    <p>{it.L('When your account hits the forced liquidation level, your orders and positions are forcibly closed in the following sequence:')}</p>
                    <ol>
                        <li>{it.L('We delete an order with the largest margin reserved.')}</li>
                        <li>{it.L('If your margin level is still under the stop out level, your next order will be deleted. However, orders without margin requirements will not be deleted.')}</li>
                        <li>{it.L('If your margin level is still under the stop out level, we will close an open position with the largest loss.')}</li>
                        <li>{it.L('We will continue to close open positions until your margin level becomes higher than the stop out level.')}</li>
                    </ol>
                </Section>
                <Section id='contract-specification' header={it.L('Cryptocurrency contract specifications and commission scheme')}>
                    <HeaderSecondary header={it.L('Contract specifications')} />
                    <Table
                        scroll
                        data={{
                            thead: [[
                                { text: it.L('Symbol'),         className: 'gr-padding-10' },
                                { text: it.L('Description'),    className: 'gr-padding-10' },
                                { text: it.L('Lot size'),       className: 'gr-padding-10 w-80' },
                                { text: it.L('Minimum volume'), className: 'gr-padding-10 w-80' },
                                { text: it.L('Volume step'),    className: 'gr-padding-10 w-80' },
                            ]],
                            tbody: [
                                [{ text: 'BTC/USD' }, { text: it.L('Bitcoin vs US dollar')      }, { text: one }, { text: hundredth }, { text: hundredth }],
                                [{ text: 'ETH/USD' }, { text: it.L('Ethereum vs US dollar')     }, { text: one }, { text: tenth     }, { text: hundredth }],
                                [{ text: 'LTC/USD' }, { text: it.L('Litecoin vs US dollar')     }, { text: one }, { text: tenth     }, { text: hundredth }],
                                [{ text: 'BCH/USD' }, { text: it.L('Bitcoin Cash vs US dollar') }, { text: one }, { text: hundredth }, { text: hundredth }],
                                [{ text: 'XRP/USD' }, { text: it.L('Ripple vs US dollar')       }, { text: one }, { text: hundred   }, { text: hundred   }],
                                [{ text: 'DSH/USD' }, { text: it.L('Dash vs US dollar')         }, { text: one }, { text: one       }, { text: one       }],
                                [{ text: 'EOS/USD' }, { text: it.L('EOS vs US dollar')          }, { text: one }, { text: one       }, { text: one       }],
                            ],
                        }}
                    />
                    <HeaderSecondary header={it.L('How to read the contract specifications table')} />
                    <p>{it.L('Each time you open a position on a cryptocurrency pair, you can start with a minimum volume as indicated in the table above.')}</p>
                    <p>{it.L('To learn more, read our [_1]Margin Policy[_2] that further explains our margin requirements.', '<a href="#margin-policy">', '</a>')}</p>

                    <HeaderSecondary header={it.L('Commission and swap scheme')} />
                    <Table
                        scroll
                        data={{
                            thead: [[
                                { text: it.L('Symbol'),                    className: 'gr-padding-10' },
                                { text: it.L('Description'),               className: 'gr-padding-10' },
                                { text: it.L('Commission per side trade'), className: 'gr-padding-10 w-80' },
                                { text: it.L('Swaps Long (per annum)'),    className: 'gr-padding-10 w-80' },
                                { text: it.L('Swaps short (per annum)'),   className: 'gr-padding-10 w-80' },
                            ]],
                            tbody: [
                                [{ text: 'BTC/USD' }, { text: it.L('Bitcoin vs US dollar')      }, { text: pointfive }, { text: negtwenty }, { text: negtwenty }],
                                [{ text: 'ETH/USD' }, { text: it.L('Ethereum vs US dollar')     }, { text: pointfive }, { text: negtwenty }, { text: negtwenty }],
                                [{ text: 'LTC/USD' }, { text: it.L('Litecoin vs US dollar')     }, { text: pointfive }, { text: negtwenty }, { text: negtwenty }],
                                [{ text: 'BCH/USD' }, { text: it.L('Bitcoin Cash vs US dollar') }, { text: pointfive }, { text: negtwenty }, { text: negtwenty }],
                                [{ text: 'XRP/USD' }, { text: it.L('Ripple vs US dollar')       }, { text: pointfive }, { text: negtwenty }, { text: negtwenty }],
                                [{ text: 'DSH/USD' }, { text: it.L('Dash vs US dollar')         }, { text: pointfive }, { text: negtwenty }, { text: negtwenty }],
                                [{ text: 'EOS/USD' }, { text: it.L('EOS vs US dollar')          }, { text: pointfive }, { text: negtwenty }, { text: negtwenty }],
                            ],
                        }}
                    />
                    <HeaderSecondary header={it.L('How to read the commission and swap scheme table')} />
                    <p>{it.L('Each time you send us an order, you are charged a commission, which is equal to the asset price multiplied by the percentage seen in the above table.')}</p>
                </Section>
                <NavButtons parent='mt5' section='cryptocurrencies' />
            </div>
        </div>
    </div>
);

export default Cryptocurrencies;<|MERGE_RESOLUTION|>--- conflicted
+++ resolved
@@ -63,11 +63,7 @@
                     <HeaderSecondary header={it.L('How to calculate margin')} />
                     <p>{it.L('You can determine the margin for our cryptocurrency pairs by using the formula below:')}</p>
 
-<<<<<<< HEAD
-                    <MtBox icon_1='mr1-icon' icon_2='crypto-icon' text={it.L('For example, if you wanted to buy one unit of the BTC/USD cryptocurrency pair at a price of USD 4831.400 and at a margin rate of 10%, the margin that you need to purchase one lot of BTC/USD will be calculated as follows:')} />
-=======
-                    <MtBox icon_1='mr1-icon' icon_2='crypto-icon' text={it.L('For example, if you wanted to buy one volume of the BTC/EUR cryptocurrency pair at a price of 4831.400 USD and at a margin rate of 10%, the margin that you need to purchase one lof of BTC/EUR will be calculated as follows:')} />
->>>>>>> a6ba8e10
+                    <MtBox icon_1='mr1-icon' icon_2='crypto-icon' text={it.L('For example, if you wanted to buy one unit of the BTC/USD cryptocurrency pair at a price of 4831.400 USD and at a margin rate of 10%, the margin that you need to purchase one lot of BTC/USD will be calculated as follows:')} />
 
                     <HeaderSecondary header={it.L('What\'s a margin call and how is it applied')} />
                     <p>{it.L('Equity is the sum of your balance and floating profit and loss (PnL). Margin level is the ratio of equity to margin. When that ratio reaches a specified percentage (usually 100%), your account will be placed under margin call. This does not affect your ability to open new positions; it serves to alert you that your floating PnL is moving lower. However, it is recommended to add funds to your account in order to keep your positions open. Alternatively, you may close losing positions.')}</p>
