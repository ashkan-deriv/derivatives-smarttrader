import React from 'react';
import { Section, HeaderSecondary, NavButtons, ListStrong } from './common.jsx';
import { List } from '../../_common/components/elements.jsx';
import SeparatorLine from '../../_common/components/separator_line.jsx';
import { Asterisk, ProductHint } from '../../_common/components/product_hint.jsx';

let circle,
    circle_no;

const SectionTicked = ({ header, text }) => (
    <div className='gr-6'>
        <ul className='checked'>
            <li>
                <strong>{header}</strong>
                <p className='no-margin'>{text}</p>
            </li>
        </ul>
    </div>
);

const SectionSmall = ({ header, text, image }) => (
    <div className='gr-4 gr-padding-30 gr-parent'>
        <div className='gr-padding-20 gr-parent'>
            <img src={image ? it.url_for(`images/pages/get-started/binary-options/${image}.svg`) : 'https://placehold.it/70x70'} />
        </div>
        <strong>{header}</strong>
        <p className='no-margin gr-padding-10'>{text}</p>
    </div>
);

const SectionLarge = ({ header, text, image, children }) => (
    <React.Fragment>
        <div className='gr-row'>
            <div className='gr-gutter gr-centered-m gr-centered-p gr-parent gr-padding-30'>
                <img src={it.url_for(`images/pages/get-started/binary-options/${image}.svg`)} />
            </div>
            <div className='gr-9 gr-12-m gr-12-p'>
                <h3 className='secondary-color'>{header}</h3>
                <p>{text}</p>
                <ul className='bullet'>
                    {children}
                </ul>
            </div>
        </div>

        <SeparatorLine invisible show_mobile className='gr-padding-10' />
    </React.Fragment>
);

const Step = ({ header, text }) => {
    circle_no += 1;

    return (
        <div className='step'>
            <div className='border-bottom'></div>
            <div className='circle'>{ circle_no }</div>
            <div className='gr-padding-20 gr-gutter center-text'>
                <div className='gr-8 gr-centered'>
                    <img className='responsive' src={it.url_for(`images/pages/get-started/binary-options/how-to-trade-binary/easy-step-${circle_no}.svg`)} />
                </div>
                <div className='gr-padding-20 gr-child'><strong>{header}</strong></div>
                <p className='no-margin gr-padding-10'>{text}</p>
            </div>
        </div>
    );
};

const CircleHeader = ({ className, header, text, children }) => {
    circle += 1;

    return (
        <React.Fragment>
            <SeparatorLine invisible show_mobile className={className || 'gr-padding-20'} />

            <div className='circle-wrapper'>
                <span className='orange-circle'>{circle}</span>
                <h3>{header}</h3>
            </div>
            <p className='no-margin'>{text}</p>
            {children}
        </React.Fragment>
    );
};

const Glossary = ({ glossary }) => (
    glossary.map((item, idx) => (
        <React.Fragment key={idx}>
            <HeaderSecondary header={item.word} />
            <p>{item.definition}</p>
        </React.Fragment>
    ))
);

const BinaryOptions = () => {
    circle    = 0;
    circle_no = 0;

    return (
<<<<<<< HEAD
        <div className='static_full get-started-beta'>
            <h1>{it.L('Binary Options')}<Asterisk /></h1>
=======
        <div className='static_full get-started'>
            <h1>{it.L('Binary Options')}</h1>
>>>>>>> 49ec8c86
            <div className='gr-row'>
                <div className='gr-3 gr-hide-m sidebar-container'>
                    <div className='sidebar'>
                        <List id='sidebar-nav' items={[
                            { id: 'what-are-binary-options', href: '#what-are-binary-options', text: it.L('What are binary options')},
                            { id: 'how-to-trade-binary',     href: '#how-to-trade-binary',     text: it.L('How to trade binary options')},
                            { id: 'types-of-trades',         href: '#types-of-trades',         text: it.L('Types of trades')},
                            { id: 'range-of-markets',        href: '#range-of-markets',        text: it.L('Range of markets')},
                            { id: 'glossary',                href: '#glossary',                text: it.L('Glossary')},
                        ]} />
                    </div>
                </div>
                <div className='gr-9 gr-12-m'>
                    <Section id='what-are-binary-options' header={it.L('What are binary options')}>
                        <p>{it.L('A binary option is a type of option with a fixed payout in which you predict the outcome from two possible results. If your prediction is correct, you receive the agreed payout. If not, you lose your initial stake, and nothing more. It\'s called \'binary\' because there can be only two outcomes – win or lose.')}</p>

                        <HeaderSecondary header={it.L('Advantages of binary options trading')} />
                        <p>{it.L('Aside from the simplicity of its \'yes or no\' proposition, binary options trading is also very flexible. It gives you the ability to trade:')}</p>
                        <div className='gr-row gr-parent gr-padding-10'>
                            <SectionTicked header={it.L('All markets')}           text={it.L('Trade on underlying markets that include Forex, indices, commodities, and more.')} />
                            <SectionTicked header={it.L('All market conditions')} text={it.L('Predict market movement using up/down, touch/no touch, and in/out trade types.')} />
                            <SectionTicked header={it.L('All durations')}         text={it.L('Take a short-term or long-term view with trade durations from 10 seconds to 365 days.')} />
                            <SectionTicked header={it.L('All payouts')}           text={it.L('Earn payouts up to USD 50,000. Losses are limited to your initial stake and nothing more.')} />
                        </div>

                        <HeaderSecondary header={it.L('Why you should trade binary options with [_1]', it.website_name)} />
                        <p>{it.L('Enjoy an award-winning online trading platform with trading conditions that are ideal for new and experienced traders.')}</p>
                        <strong>{it.L('Award-winning online trading platform')}</strong>
                        <ul className='bullet'>
                            <ListStrong header={it.L('Simple and intuitive')} text={it.L('Enjoy a trading platform that\'s easy to navigate and use')} />
                            <ListStrong header={it.L('Instant access')}       text={it.L('Open an account and start trading in minutes')} />
                            <ListStrong header={it.L('Available 24/7')}       text={it.L('Trade when you want. Our Volatility Indices are available even on weekends')} />
                            <ListStrong header={it.L('Patented technology')}  text={it.L('Trade with the industry pioneer and holder of a patented pricing technology')} />
                            <ListStrong header={it.L('Security and privacy')} text={it.L('Trade confidently, knowing that your personal data, transactions, and funds are always secure')} />
                        </ul>
                        <strong>{it.L('All conditions and durations')}</strong>
                        <ul className='bullet'>
                            <ListStrong header={it.L('All markets and conditions')}   text={it.L('Trade currencies, indices, commodities and more in rising, falling, sideways, quiet, and volatile markets')} />
                            <ListStrong header={it.L('Short to long-term durations')} text={it.L('Choose timeframes from 10 seconds to 365 days')} />
                        </ul>
                        <strong>{it.L('Competitive and transparent pricing')}</strong>
                        <ul className='bullet'>
                            <ListStrong header={it.L('Sharp, benchmarked prices')}             text={it.L('Benefit from the same rates of return as interbank traders. Our prices are benchmarked daily against the interbank options markets.')} />
                            <ListStrong header={it.L('Transparent risk and potential reward')} text={it.L('Know how much you will win or lose before you purchase the contract.')} />
                            <ListStrong header={it.L('Protect your profits')}                  text={it.L('Sell your long-term contracts before expiry to protect any profits you may have made or to minimise your losses.')} />
                            <ListStrong header={it.L('Two-way pricing')}                       text={it.L('Receive quotes for a trade and countertrade, so you always get unbiased, transparent rates.')} />
                        </ul>
                        <strong>{it.L('Ideal for new and experienced traders')}</strong>
                        <ul className='bullet'>
                            <ListStrong header={it.L('Low minimum stakes')}                         text={it.L('Deposit as little as USD 5 to start trading.')} />
                            <ListStrong header={it.L('Trade according to your preferred strategy')} text={it.L('Trade based on "gut feel" or rely on technical and fundamental analysis')} />
                            <ListStrong header={it.L('Flexible')}                                   text={it.L('Choose from over one million possible trade variations at any time, and customise your trades according to your preferred strategy.')} />
                            <ListStrong header={it.L('Scalable')}                                   text={it.L('Earn the same proportional return on stakes of all values.')} />
                        </ul>
                    </Section>
                    <Section id='how-to-trade-binary' header={it.L('How to trade binary options')}>
                        <p>{it.L('Binary options trading is relatively easy. You can purchase a contract in just three steps:')}</p>

                        <SeparatorLine invisible show_mobile className='gr-padding-10' />

                        <div className='steps'>
                            <Step header={it.L('Define your position')} text={it.L('Choose the market, trade type, duration, barrier, and payout.')} />
                            <Step header={it.L('Get your price')}       text={it.L('Receive instant prices based on your position.')} />
                            <Step header={it.L('Make your trade')}      text={it.L('Buy the contract or re-define your position.')} />
                        </div>

                        <h3 className='secondary-color'>{it.L('Step 1: Define your position')}</h3>
                        <p>{it.L('The first step is to set the parameters of your trade. There are five trade parameters you need to adjust in order to receive a price for the contract:')}</p>
                        <div className='gr-padding-30'>
                            <img className='responsive' src={it.url_for('images/pages/get-started/binary-options/how-to-trade-binary/define-position.svg')} />
                        </div>

                        <CircleHeader className='gr-padding-10' header={it.L('Underlying market')} text={it.L('Choose from five available markets:')}>
                            <ul className='checked'>
                                <ListStrong header={it.L('Forex')}              text={it.L('Major and minor pairs, plus Smart FX indices')} />
                                <ListStrong header={it.L('Indices')}            text={it.L('All major worldwide stock indices sourced from the over-the-counter market')} />
                                <ListStrong header={it.L('Stocks')}             text={it.L('Blue-chip stock contracts sourced from the over-the-counter market')} />
                                <ListStrong header={it.L('Commodities')}        text={it.L('Major commodities such as gold, silver, and oil')} />
                                <ListStrong header={it.L('Volatility Indices')} text={it.L('Our proprietary synthetic indices that simulate market forces')} />
                            </ul>
                        </CircleHeader>

                        <CircleHeader header={it.L('Trade type')} text={it.L('Choose from three main trade types:')}>
                            <ul className='bullet'>
                                <ListStrong header={it.L('Up/Down')}        text={it.L('Major and minor pairs, plus Smart FX indices')} />
                                <ListStrong header={it.L('Touch/No touch')} text={it.L('All major worldwide stock indices sourced from the over-the-counter market')} />
                                <ListStrong header={it.L('In/Out')}         text={it.L('Blue-chip stock contracts sourced from the over-the-counter market')} />
                            </ul>
                            <p>{it.L('Aside from the three main trade types above, you also get Asians and Digits trade types exclusively with our Volatility Indices.')}</p>
                        </CircleHeader>

                        <CircleHeader header={it.L('Duration')}
                                      text={it.L('Set the length of your trade from 10 seconds to 365 days, whether you have a short-term or long-term view of the markets.')} />

                        <CircleHeader header={it.L('Barrier')}
                                      text={it.L('Set barrier(s) to define your position and trigger the payout you\'ll receive.')} />

                        <CircleHeader header={it.L('Payout')}
                                      text={it.L('Choose the payout you wish to receive from correctly predicting this contract.')} />

                        <HeaderSecondary header={it.L('Step 2: Get your price')} />
                        <div className='gr-padding-20 gr-10'>
                            <img className='gr-padding-20 responsive' src={it.url_for('images/pages/get-started/binary-options/how-to-trade-binary/step-2.svg')} />
                        </div>
                        <p>{it.L('The price of the contract is automatically calculated by our patented pricing technology based on the parameters you\'ve defined in Step 1. Our prices are benchmarked against the interbank options market, so you always get the most competitive prices. This means that you\'ll always receive fair and transparent pricing, whatever your position.')}</p>

                        <HeaderSecondary header={it.L('Step 3: Make your trade')} />
                        <div className='gr-padding-20 gr-10'>
                            <img className='responsive' src={it.url_for('images/pages/get-started/binary-options/how-to-trade-binary/step-3.svg')} />
                        </div>
                        <p>{it.L('When you are satisfied with the price that you receive, execute your trade immediately. With our unique platform, there\'s no risk of \'slippage\' or gaping markets. And most importantly, there are no hidden fees. You can also sell back any long-term trades at any time to profit from favourable market conditions.')}</p>
                    </Section>
                    <Section id='types-of-trades' header={it.L('Types of trades')}>
                        <p>{it.L('[_1] offers five trade types that will help you execute your market view or strategy:', it.website_name)}</p>
                        <SectionLarge header={it.L('Up/Down')} image='types-of-trades/up_down' text={it.L('There are two types of Up/Down trades:')}>
                            <ListStrong header={it.L('Rise/Fall')}    text={it.L('Predict that the market will rise or fall from its current level')} />
                            <ListStrong header={it.L('Higher/Lower')} text={it.L('Predict that the market will end higher or lower than a price target')} />
                        </SectionLarge>

                        <SectionLarge header={it.L('Touch/No touch')} image='types-of-trades/touch_notouch' text={it.L('Choose the Touch/No touch trade if you want to predict the market touching or not touching a target any time during the contract period.')} />

                        <SectionLarge header={it.L('In/Out')} image='types-of-trades/in_out' text={it.L('There are two types of In/Out trades:')}>
                            <ListStrong header={it.L('Ends Between/Ends Outside')}  text={it.L('Predict that the market stops inside or outside two price targets at the end of the time period')} />
                            <ListStrong header={it.L('Stays Between/Goes Outside')} text={it.L('Predict that the market stays inside or goes outside two price targets any time during the contract period')} />
                        </SectionLarge>
                        <SectionLarge header={it.L('Asians')} image='types-of-trades/asians' text={it.L('There are two types of Asians trades:')}>
                            <ListStrong header={it.L('Up')}   text={it.L('Predict that the market will end higher than the average price')} />
                            <ListStrong header={it.L('Down')} text={it.L('Predict that the market will end lower than the average price')} />
                        </SectionLarge>
                        <SectionLarge header={it.L('Digits')} image='types-of-trades/digits' text={it.L('Predict the last decimal digit of the spot price with Digits. There are three types of Digits trades:')}>
                            <ListStrong header={it.L('Matches/Differs')} text={it.L('Predict that the last digit will match or not match')} />
                            <ListStrong header={it.L('Even/Odd')}        text={it.L('Predict that the last digit is an even number or odd number after the last tick')} />
                            <ListStrong header={it.L('Over/Under')}      text={it.L('Predict that the last digit is higher or lower')} />
                        </SectionLarge>
                        <p>{it.L('Please note that Asians and Digits are available exclusively with our Volatility Indices.')}</p>
                    </Section>
                    <Section id='range-of-markets' header={it.L('Range of markets')}>
                        <p>{it.L('Binary options allow you to trade on a wide range of underlying markets. One of the advantages of trading binary options is that you are not buying or selling an actual asset, only a contract that determines how that asset performs over a period of time. This limits your risk and makes it easy for anyone to start trading.')}</p>

                        <HeaderSecondary header={it.L('Available markets')} />
                        <div className='gr-row'>
                            <SectionSmall image='range-of-markets/forex'   header={it.L('Forex')}       text={it.L('Major pairs, minor pairs, and Smart FX indices.')} />
                            <SectionSmall image='range-of-markets/indices' header={it.L('OTC Indices')} text={it.L('Major worldwide stock indices sourced from the OTC market.')} />
                            <SectionSmall image='range-of-markets/stocks'  header={it.L('OTC Stocks')}  text={it.L('Blue-chip stock contracts sourced from the OTC market.')} />

                            <SectionSmall image='range-of-markets/commodities' header={it.L('Commodities')}        text={it.L('All four precious metals, plus energy.')} />
                            <SectionSmall image='range-of-markets/volatility'  header={it.L('Volatility Indices')} text={it.L('Synthetic indices that mimic market volatility.')} />
                        </div>

                        <HeaderSecondary header={it.L('Forex')} />
                        <p>{it.L('Trade popular major and minor currency pairs, plus Smart FX indices – weighted indices that measure the value of a currency against a basket of major currencies.')}</p>
                        <p>{it.L('There are four types of Smart FX indices that you can trade:')}</p>
                        <ul className='bullet'>
                            <li>{it.L('AUD Index – Measures the value of the Australian Dollar against a basket of five global currencies (USD, EUR, GBP, JPY, CAD), each weighted by 20%')}</li>
                            <li>{it.L('EUR Index – Measures the value of the Euro against a basket of five global currencies (USD, AUD, GBP, JPY, CAD), each weighted by 20%')}</li>
                            <li>{it.L('GBP Index – Measures the value of the British Pound against a basket of five global currencies (USD, EUR, AUD, JPY, CAD), each weighted by 20%')}</li>
                            <li>{it.L('USD Index – Measures the value of the US Dollar against a basket of five global currencies (EUR, GBP, JPY, CAD, AUD), each weighted by 20%')}</li>
                        </ul>

                        <HeaderSecondary header={it.L('OTC stocks and indices')} />
                        <p>{it.L('Enjoy exciting opportunities to trade stocks and indices with the benefit of real-time charts and pricing.')}</p>
                        <p>{it.L('Our stocks and indices are sourced from the over-the-counter (OTC) market – sources outside of the centralised exchanges. Please note that due to their OTC nature, the prices of our stocks and indices may differ from their counterparts on centralised exchanges.')}</p>

                        <HeaderSecondary header={it.L('Commodities')} />
                        <p>{it.L('We offer all four precious metals – gold, silver, palladium, and platinum – as well as energy in our list of commodities.')}</p>

                        <HeaderSecondary header={it.L('Volatility Indices')} />
                        <p>{it.L('[_1]\'s Volatility Indices are synthetic indices that mimic real-world market volatility and are available for trading 24/7. They are based on a cryptographically secure random number generator audited for fairness by an independent third party.', it.website_name)}</p>
                        <p>{it.L('You can trade Volatility Indices on all three main trade types: Up/Down, Touch/No Touch, and In/Out. That\'s not all – Volatility Indices also give you exclusive access to two additional trade types: Asians and Digits.')}</p>
                        <p>{it.L('Volatility Indices are further categorised into two classes:')}</p>
                        <ul className='bullet'>
                            <li>{it.L('Continuous Indices – Choose from the Volatility 10 Index, Volatility 25 Index, Volatility 50 Index, Volatility 75 Index, and Volatility 100 Index. These indices correspond to simulated markets with constant volatilities of 10%, 25%, 50%, 75%, and 100% respectively.')}</li>
                            <li>{it.L('Daily Reset Indices – Daily Reset Indices replicate markets with a bullish and bearish trend with a constant volatility. The Bull Market and Bear Market indices start at 00:00 GMT each day, replicating bullish and bearish markets respectively.')}</li>
                        </ul>
                    </Section>
                    <Section id='glossary' header={it.L('Glossary')}>
                        <Glossary glossary={[
                            { word: it.L('Barrier(s)'),      definition: it.L('The barrier of a binary option trade is the price target you set for the underlying. You can choose trades that stay below or go above a price target, or stay between two targets.')},
                            { word: it.L('Binary option'),   definition: it.L('A binary option is a contract purchased by a trader, which pays a pre-determined amount if their prediction is correct.')},
                            { word: it.L('Commodities'),     definition: it.L('Commodities are resources that are grown or extracted from the ground, such as silver, gold and oil. On [_1], they are priced in US dollars.', it.website_name)},
                            { word: it.L('Contract period'), definition: it.L('The contract period is the timeframe of a trade. It is also called the duration.')},
                            { word: it.L('Derivative'),      definition: it.L('A derivative is a financial instrument whose value is determined by reference to an underlying market. Derivatives are commonly traded in the inter-bank market, and binaries are one of the simplest forms of derivatives.')},
                            { word: it.L('Duration'),        definition: it.L('The duration is the length of a purchased trade (see \'contract period\').')},

                            { word: it.L('Ends Between/Ends Outside trades'), definition: it.L('An Ends Between trade pays out if the market exit price is strictly higher than the low price target AND strictly lower than the high price target. An Ends Outside binary pays out if the market exit price is EITHER strictly higher than the high price target OR strictly lower than the low price target.')},

                            { word: it.L('Entry spot price'),    definition: it.L('The entry spot price is the starting price of the trade purchased by a trader.')},
                            { word: it.L('Expiry price'),        definition: it.L('The expiry price is the price of the underlying when the contract expires.')},
                            { word: it.L('Forex'),               definition: it.L('In foreign exchange markets, traders can enter contracts based on the change in price of one currency as it relates to another currency. For example if a trader selects Rise in the EUR/USD market, they are predicting that the value of the Euro will rise in relation to the value of the US dollar.')},
                            { word: it.L('GMT'),                 definition: it.L('GMT stands for Greenwich Mean Time, the official time used in the UK during winter. In summer, the UK changes to British Summer Time, which is GMT + 1 hour. All times on the [_1] site use GMT all year round.', it.website_name)},
                            { word: it.L('Higher/Lower trades'), definition: it.L('These are trades where the trader predicts if a market will finish higher or lower than a specified price target.')},
                            { word: it.L('Indices'),             definition: it.L('Stock market indices measure the value of a selection of companies in the stock market.')},
                            { word: it.L('In/Out trades'),       definition: it.L('These are trades where the trader selects a low and high barrier, and predicts if the market will stay within these barriers or go outside them (see also \'Stays Between/Goes Outside trades\').')},
                            { word: it.L('Market exit price'),   definition: it.L('The market exit price is the price in effect at the end of the contract period.')},
                            { word: it.L('No Touch trades'),     definition: it.L('These are trades where the trader selects a price target, and predicts that the market will never touch the target before the expiry of the trade.')},
                            { word: it.L('(One) Touch trades'),  definition: it.L('These are trades where the trader selects a price target, and predicts that the market will touch the target before the expiry of the trade.')},
                            { word: it.L('Payout'),              definition: it.L('The payout is the amount paid to an options trader if their prediction is correct.')},
                            { word: it.L('Pip'),                 definition: it.L('Pip stands for \'percentage in point\' which is generally the fourth decimal place (i.e. 0.0001).')},
                            { word: it.L('Profit'),              definition: it.L('The profit is the difference between the purchase price (the stake) and the payout on a winning trade.')},
                            { word: it.L('Volatility Indices'),  definition: it.L('The volatility indices simulate various real market situations and provide an ideal platform for getting used to trading and testing strategies under various market conditions. These indices depend on volatility and drift, and help users to try out scenarios like - high volatility, low volatility, bullish and bearish trends.')},
                            { word: it.L('Resale price'),        definition: it.L('The resale price indicates a contract\'s current market price. Resale prices are on a best-efforts basis and may not be available at all times after purchase. See \'Sell option\' for more details on selling contracts before expiry.')},
                            { word: it.L('Return'),              definition: it.L('The return is the money realized when the contract expires (see \'Payout\').')},
                            { word: it.L('Rise/Fall trades'),    definition: it.L('These are trades where the trader predicts if a market will rise or fall at the end of a selected time period.')},
                            { word: it.L('Sell option'),         definition: it.L('It is sometimes possible to sell an option before the expiry of a trade, but only if a fair price can be determined. If this option is available, you will see a blue \'Sell\' button next to your trade in the portfolio.')},
                            { word: it.L('Spot price'),          definition: it.L('This is the current price at which an underlying can be bought or sold at a particular time.')},
                            { word: it.L('Stake'),               definition: it.L('The stake is the amount that a trader must pay to enter into a trade.')},

                            { word: it.L('Stays Between/Goes Outside trades'), definition: it.L('A Stays Between trade pays out if the market stays between (does not touch) BOTH the high barrier or the low barrier at any time during the period chosen by a trader. A Goes Outside trade pays out if the market touches EITHER the high barrier or the low barrier at any time during the period chosen by a trader.')},

                            { word: it.L('Tick'),       definition: it.L('A tick is the minimum upward or downward movement in the price of a market.')},
                            { word: it.L('Underlying'), definition: it.L('Each binary option is a prediction on the future movement of an underlying market.')},

                        ]} />
                    </Section>
                    <NavButtons parent='binary' section='binary-options' />
                </div>
            </div>
            <ProductHint />
        </div>
    );
};

export default BinaryOptions;<|MERGE_RESOLUTION|>--- conflicted
+++ resolved
@@ -96,13 +96,8 @@
     circle_no = 0;
 
     return (
-<<<<<<< HEAD
-        <div className='static_full get-started-beta'>
+        <div className='static_full get-started'>
             <h1>{it.L('Binary Options')}<Asterisk /></h1>
-=======
-        <div className='static_full get-started'>
-            <h1>{it.L('Binary Options')}</h1>
->>>>>>> 49ec8c86
             <div className='gr-row'>
                 <div className='gr-3 gr-hide-m sidebar-container'>
                     <div className='sidebar'>
