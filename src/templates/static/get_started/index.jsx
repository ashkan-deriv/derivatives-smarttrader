--- conflicted
+++ resolved
@@ -33,16 +33,6 @@
 );
 
 const Index = () => (
-<<<<<<< HEAD
-    <div className='static_full get-started-beta'>
-        <h1 className='center-text eu-hide'>{it.L('Get Started')}</h1>
-        <TabContainer className='gr-padding-30 gr-parent full-width' theme='light'>
-            <TabsSubtabs id='get_started_tabs' className='gr-padding-20 gr-parent tab-selector-wrapper eu-hide' items={[
-                { id: 'binary', text: it.L('Binary Options') },
-                { id: 'mt5',    text: it.L('MetaTrader 5') },
-                { id: 'get_started_tabs_selector', className: 'tab-selector' },
-            ]} />
-=======
     <div className='static_full get-started'>
         <h1 className='center-text'>{it.L('Get Started')}</h1>
         <TabContainer className='gr-padding-30 gr-parent full-width' theme='light'>
@@ -56,7 +46,6 @@
                     { id: 'get_started_tabs_selector', className: 'tab-selector' },
                 ]}
             />
->>>>>>> eb3cc90e
             <div className='tab-content'>
                 <TabContentContainer>
                     <TabContent id='binary'>
@@ -64,43 +53,35 @@
                         <p>{it.L('Options that offer a fixed payout based on a simple yes/no proposition.')}</p>
                         <div className='gr-row' id='binary-options'>
                             <GetStartedSection
-                                link='get-started-beta/binary-options'
+                                link='get-started/binary-options'
                                 hash='what-are-binary-options'
                                 image='binary-options/what-are-binary-option'
                                 header={it.L('What are binary options')}
                                 text={it.L('Understand the simple idea behind binary options and their advantages over other financial instruments.')}
                             />
                             <GetStartedSection
-<<<<<<< HEAD
-                                link='get-started-beta/binary-options'
-=======
-                                link='get-started/binary-options'
->>>>>>> eb3cc90e
+                                link='get-started/binary-options'
                                 hash='how-to-trade-binary'
                                 image='binary-options/how-to-trade-binary'
                                 header={it.L('How to trade binary options')}
                                 text={it.L('Learn how to trade with our award-winning binary options platform in this simple step-by-step guide.')}
                             />
                             <GetStartedSection
-                                link='get-started-beta/binary-options'
+                                link='get-started/binary-options'
                                 hash='types-of-trades'
                                 image='binary-options/types-of-trades'
                                 header={it.L('Types of trades')}
                                 text={it.L('Learn about the five types of trades that can help you execute your trading strategy on rising, falling, and even sideways markets.')}
                             />
                             <GetStartedSection
-<<<<<<< HEAD
-                                link='get-started-beta/binary-options'
-=======
-                                link='get-started/binary-options'
->>>>>>> eb3cc90e
+                                link='get-started/binary-options'
                                 hash='range-of-markets'
                                 image='binary-options/range-of-markets'
                                 header={it.L('Range of markets')}
                                 text={it.L('Trade binary options on a wide range of underlying markets with limited risk.')}
                             />
                             <GetStartedSection
-                                link='get-started-beta/binary-options'
+                                link='get-started/binary-options'
                                 hash='glossary'
                                 image='binary-options/glossary'
                                 header={it.L('Glossary')}
@@ -121,28 +102,28 @@
                         >
                             <div className='gr-row'>
                                 <GetStartedSection
-                                    link='get-started-beta/forex'
+                                    link='get-started/forex'
                                     hash='what-forex-trading'
                                     image='mt5/what-forex-trading'
                                     header={it.L('What is Forex trading')}
                                     text={it.L('New to Forex? We explain the basics of the world\'s largest and most liquid market.')}
                                 />
                                 <GetStartedSection
-                                    link='get-started-beta/forex'
+                                    link='get-started/forex'
                                     hash='how-to-trade-forex'
                                     image='mt5/how-to-trade-forex'
                                     header={it.L('How to trade Forex')}
                                     text={it.L('Learn how to read currency pairs, when to go long or short, and how to buy your first currency pair.')}
                                 />
                                 <GetStartedSection
-                                    link='get-started-beta/forex'
+                                    link='get-started/forex'
                                     hash='margin-policy'
                                     image='mt5/margin-policy'
                                     header={it.L('Forex margin policy')}
                                     text={it.L('Not sure how margin works? Read our margin policy and learn how to calculate the margin for our currency pairs.')}
                                 />
                                 <GetStartedSection
-                                    link='get-started-beta/forex'
+                                    link='get-started/forex'
                                     hash='contract-specification'
                                     image='mt5/contract-specification'
                                     header={it.L('Forex contract specifications')}
@@ -157,29 +138,6 @@
                         >
                             <div className='gr-row'>
                                 <GetStartedSection
-<<<<<<< HEAD
-                                    link='get-started-beta/cryptocurrencies'
-                                    hash='what-crypto-trading'
-                                    image='mt5/what-crypto-trading' header={it.L('What is cryptocurrency trading')}
-                                    text={it.L('Speculate on the price movement of cryptocurrencies such as Bitcoin, Ethereum, and Litecoin without owning them.')}
-                                />
-                                <GetStartedSection
-                                    link='get-started-beta/cryptocurrencies'
-                                    hash='how-trade-crypto'
-                                    image='mt5/how-trade-crypto' header={it.L('How to trade cryptocurrencies')}
-                                    text={it.L('Trade popular cryptocurrencies on our MT5 platform with leverage and variable spreads. No wallets are required to start trading.')}
-                                />
-                                <GetStartedSection
-                                    link='get-started-beta/cryptocurrencies'
-                                    hash='margin-policy'
-                                    image='mt5/margin-policy' header={it.L('Cryptocurrency margin policy')}
-                                    text={it.L('Not sure how margin works? Read our margin policy and learn how to calculate the margin for our cryptocurrency pairs.')}
-                                />
-                                <GetStartedSection
-                                    link='get-started-beta/cryptocurrencies'
-                                    hash='contract-specification'
-                                    image='mt5/contract-specification' header={it.L('Cryptocurrency contract specifications')}
-=======
                                     link='get-started/cryptocurrencies'
                                     hash='what-crypto-trading'
                                     image='mt5/what-crypto-trading'
@@ -205,7 +163,6 @@
                                     hash='contract-specification'
                                     image='mt5/contract-specification'
                                     header={it.L('Cryptocurrency contract specifications')}
->>>>>>> eb3cc90e
                                     text={it.L('Find out more about the costs and details of every cryptocurrency pair we offer.')}
                                 />
                             </div>
@@ -217,28 +174,28 @@
                         >
                             <div className='gr-row'>
                                 <GetStartedSection
-                                    link='get-started-beta/cfds'
+                                    link='get-started/cfds'
                                     hash='what-cfds-trading'
                                     image='mt5/what-cfds-trading'
                                     header={it.L('What is CFD trading')}
                                     text={it.L('Read our simple introduction to this popular derivative instrument to find out what you can trade with CFDs and their advantages.')}
                                 />
                                 <GetStartedSection
-                                    link='get-started-beta/cfds'
+                                    link='get-started/cfds'
                                     hash='how-trade-cfds'
                                     image='mt5/how-trade-cfds'
                                     header={it.L('How to trade CFDs')}
                                     text={it.L('Plan to start trading CFDs? Learn when to buy and sell, how to calculate your profits and losses, and how to close a position.')}
                                 />
                                 <GetStartedSection
-                                    link='get-started-beta/cfds'
+                                    link='get-started/cfds'
                                     hash='margin-policy'
                                     image='mt5/margin-policy'
                                     header={it.L('CFD margin policy')}
                                     text={it.L('Not sure how margin works? Read our margin policy and learn how to calculate the margin for our CFDs.')}
                                 />
                                 <GetStartedSection
-                                    link='get-started-beta/cfds'
+                                    link='get-started/cfds'
                                     hash='contract-specification'
                                     image='mt5/contract-specification'
                                     header={it.L('CFD contract specifications')}
@@ -253,45 +210,35 @@
                         >
                             <div className='gr-row'>
                                 <GetStartedSection
-                                    link='get-started-beta/metals'
+                                    link='get-started/metals'
                                     hash='what-metals-trading'
                                     image='mt5/what-metals-trading'
                                     header={it.L('What is metals trading')}
                                     text={it.L('Learn the basics of metals trading and the categories of metals available.')}
                                 />
                                 <GetStartedSection
-                                    link='get-started-beta/metals'
+                                    link='get-started/metals'
                                     hash='how-trade-metals'
                                     image='mt5/how-trade-metals'
                                     header={it.L('How to trade metals')}
                                     text={it.L('Buy or sell all four available precious metals – depending on your market view. Also, learn what factors affect prices.')}
                                 />
                                 <GetStartedSection
-                                    link='get-started-beta/metals'
-                                    hash='margin-policy'
-<<<<<<< HEAD
-                                    image='mt5/margin-policy' header={it.L('Metals margin policy')}
-=======
+                                    link='get-started/metals'
+                                    hash='margin-policy'
                                     image='mt5/margin-policy'
                                     header={it.L('Metals margin policy')}
->>>>>>> eb3cc90e
                                     text={it.L('Not sure how margin works? Read our margin policy and learn how to calculate the margin for our metal pairs.')}
                                 />
                                 <GetStartedSection
-                                    link='get-started-beta/metals'
-                                    hash='contract-specification'
-<<<<<<< HEAD
-                                    image='mt5/contract-specification' header={it.L('Metals contract specifications')}
-=======
+                                    link='get-started/metals'
+                                    hash='contract-specification'
                                     image='mt5/contract-specification'
                                     header={it.L('Metals contract specifications')}
->>>>>>> eb3cc90e
                                     text={it.L('Find out more about the costs and details of every metal pair we offer.')}
                                 />
                             </div>
                         </GetStartedSectionWrapper>
-<<<<<<< HEAD
-=======
                     </TabContent>
                     <TabContent id='lookback'>
                         <h2>{it.L('Lookbacks')}</h2>
@@ -329,7 +276,6 @@
                             <span>{it.L('2 * (6,000 – 5,200) = $1600')}</span>
                         </div>
                         <p>{it.L('Lookbacks options are currently only available for [_1]Volatility Indices[_2].', `<a href=${it.url_for('get-started/binary-options')}#range-of-markets>`, '</a>')}</p>
->>>>>>> eb3cc90e
                     </TabContent>
                 </TabContentContainer>
             </div>
