--- conflicted
+++ resolved
@@ -34,22 +34,13 @@
 );
 
 const Index = () => (
-<<<<<<< HEAD
-    <div className='static_full get-started-beta'>
+    <div className='static_full get-started'>
         <h1 className='center-text'>{it.L('Get Started')}<Asterisk /></h1>
         <TabContainer className='gr-padding-30 gr-parent full-width' theme='light'>
             <TabsSubtabs id='get_started_tabs' className='gr-padding-20 gr-parent tab-selector-wrapper' items={[
-                { id: 'binary', text: it.L('Binary Options') },
-                { id: 'mt5',    text: it.L('MetaTrader 5') },
-=======
-    <div className='static_full get-started'>
-        <h1 className='center-text eu-hide'>{it.L('Get Started')}</h1>
-        <TabContainer className='gr-padding-30 gr-parent full-width' theme='light'>
-            <TabsSubtabs id='get_started_tabs' className='gr-padding-20 gr-parent tab-selector-wrapper eu-hide' items={[
                 { id: 'binary',   text: it.L('Binary Options') },
                 { id: 'lookback', text: it.L('Lookbacks'), className: 'only-cr' },
                 { id: 'mt5',      text: it.L('MetaTrader 5') },
->>>>>>> 49ec8c86
                 { id: 'get_started_tabs_selector', className: 'tab-selector' },
             ]} />
             <div className='tab-content'>
