import React             from 'react';
import { Button }        from '../../_common/components/elements.jsx';
import { SeparatorLine } from '../../_common/components/separator_line.jsx';
import {
    TabContainer,
    TabContent,
    TabContentContainer,
    TabsSubtabs }        from '../../_common/components/tabs.jsx';

const GetStartedSection = ({ link, hash, image, header, text }) => {
    const href = `${it.url_for(link)}#${hash}`;
    return (
        <div className='gr-6 gr-12-m gr-padding-30 gr-child'>
            <div className='gr-row'>
                <div className='gr-4'>
                    <a href={href}>
                        <img className='responsive' src={it.url_for(`images/pages/get-started/${image}.svg`)} />
                    </a>
                </div>
                <div className='gr-8'>
                    <a href={href}><h3>{header}</h3></a>
                    <p>{text}</p>
                </div>
            </div>
        </div>
    );
};

const GetStartedSectionWrapper = ({
    section_id,
    section_header,
    section_description,
    section_button_url  = '',
    section_button_text = '',
    children,
}) => (
    <React.Fragment>
        <div className='gr-padding-30 gr-parent' id={section_id}>
            <h2>{section_header}</h2>
            <p>{section_description}</p>
            { section_button_url &&
                <div className='gr-row'>
                    <div className='gr-12'>
                        <a className='button' href={it.url_for(section_button_url)}><span>{section_button_text}</span></a>
                    </div>
                </div> }
            {children}
        </div>
        <SeparatorLine invisible className='gr-padding-30' />
    </React.Fragment>
);

const CTA = () => (
    <div data-show='default'>
        <SeparatorLine show_mobile className='gr-padding-20 gr-child' />
        <div className='center-text'>
            <p>{it.L('Don\'t have a [_1] account yet?', it.website_name)}</p>
            <a className='button' href={it.url_for('new-account')}><span>{it.L('Create free account')}</span></a>
        </div>
    </div>
);

const Index = () => (
    <div className='static_full get-started'>
        <h1 className='center-text'>{it.L('Get Started')}</h1>
        <TabContainer className='gr-padding-30 gr-parent full-width' theme='light'>
            <TabsSubtabs
                id='get_started_tabs'
                className='gr-padding-20 gr-parent tab-selector-wrapper'
                items={[
                    { id: 'binary',   text: it.L('Binary Options') },
<<<<<<< HEAD
                    { id: 'lookback', text: it.L('Lookbacks') },
                    { id: 'mt5',      text: it.L('MetaTrader 5') },
=======
                    { id: 'lookback', text: it.L('Lookbacks'), dataShow: 'default, virtual, costarica, svg' }, // TODO [->svg]
                    { id: 'mt5',      text: it.L('MetaTrader 5'), dataShow: 'mtcompany' },
>>>>>>> b7f2f07a
                    { id: 'get_started_tabs_selector', className: 'tab-selector' },
                ]}
            />
            <div className='tab-content'>
                <TabContentContainer>
                    <TabContent id='binary'>
                        <h2>{it.L('Binary Options')}</h2>
                        <p>{it.L('Options that offer a fixed payout based on a simple yes/no proposition.')}</p>
                        <div className='gr-row' id='binary-options'>
                            <GetStartedSection
                                link='get-started/binary-options'
                                hash='what-are-binary-options'
                                image='binary-options/what-are-binary-option'
                                header={it.L('What are binary options')}
                                text={it.L('Understand the simple idea behind binary options and their advantages over other financial instruments.')}
                            />
                            <GetStartedSection
                                link='get-started/binary-options'
                                hash='how-to-trade-binary'
                                image='binary-options/how-to-trade-binary'
                                header={it.L('How to trade binary options')}
                                text={it.L('Learn how to trade with our award-winning binary options platform in this simple step-by-step guide.')}
                            />
                            <GetStartedSection
                                link='get-started/binary-options'
                                hash='types-of-trades'
                                image='binary-options/types-of-trades'
                                header={it.L('Types of trades')}
                                text={it.L('Learn about the types of trades that can help you execute your trading strategy on rising, falling, and even sideways markets.')}
                            />
                            <GetStartedSection
                                link='get-started/binary-options'
                                hash='range-of-markets'
                                image='binary-options/range-of-markets'
                                header={it.L('Range of markets')}
                                text={it.L('Trade binary options on a wide range of underlying markets with limited risk.')}
                            />
                            <GetStartedSection
                                link='get-started/binary-options'
                                hash='glossary'
                                image='binary-options/glossary'
                                header={it.L('Glossary')}
                                text={it.L('Check out some technical terms before you start.')}
                            />
                        </div>
                        <CTA />
                    </TabContent>
                    <TabContent id='mt5'>
                        <h2>{it.L('MetaTrader 5')}</h2>
                        <p>{it.L('Trade Forex, Contracts for Difference (CFDs), and binary options on MetaTrader 5 - a multi-asset platform that offers outstanding trading possibilities and technical analysis tools.')}</p>

                        <SeparatorLine invisible className='gr-padding-30' />

                        <GetStartedSectionWrapper
                            section_id='forex'
                            section_header={it.L('Forex')}
                            section_description={it.L('The Foreign Exchange Market (Forex) is the world\'s largest and most liquid market – where anyone can buy, sell, and exchange currencies.')}
                        >
                            <div className='gr-row'>
                                <GetStartedSection
                                    link='get-started/forex'
                                    hash='what-forex-trading'
                                    image='mt5/what-forex-trading'
                                    header={it.L('What is Forex trading')}
                                    text={it.L('New to Forex? We explain the basics of the world\'s largest and most liquid market.')}
                                />
                                <GetStartedSection
                                    link='get-started/forex'
                                    hash='how-to-trade-forex'
                                    image='mt5/how-to-trade-forex'
                                    header={it.L('How to trade Forex')}
                                    text={it.L('Learn how to read currency pairs, when to go long or short, and how to buy your first currency pair.')}
                                />
                                <GetStartedSection
                                    link='get-started/forex'
                                    hash='margin-policy'
                                    image='mt5/margin-policy'
                                    header={it.L('Forex margin policy')}
                                    text={it.L('Not sure how margin works? Read our margin policy and learn how to calculate the margin for our currency pairs.')}
                                />
                                <GetStartedSection
                                    link='get-started/forex'
                                    hash='contract-specification'
                                    image='mt5/contract-specification'
                                    header={it.L('Forex contract specifications')}
                                    text={it.L('Find out more about the costs and details of every currency pair we offer.')}
                                />
                            </div>
                        </GetStartedSectionWrapper>
                        <GetStartedSectionWrapper
                            section_id='cryptocurrencies'
                            section_header={it.L('Cryptocurrencies')}
                            section_description={it.L('Cryptocurrencies such as Bitcoin and Ethereum are decentralised digital assets that enable instant payments to anywhere in the world.')}
                        >
                            <div className='gr-row'>
                                <GetStartedSection
                                    link='get-started/cryptocurrencies'
                                    hash='what-crypto-trading'
                                    image='mt5/what-crypto-trading'
                                    header={it.L('What is cryptocurrency trading')}
                                    text={it.L('Speculate on the price movement of cryptocurrencies such as Bitcoin, Ethereum, and Litecoin without owning them.')}
                                />
                                <GetStartedSection
                                    link='get-started/cryptocurrencies'
                                    hash='how-trade-crypto'
                                    image='mt5/how-trade-crypto'
                                    header={it.L('How to trade cryptocurrencies')}
                                    text={it.L('Trade popular cryptocurrencies on our MT5 platform with leverage and variable spreads. No wallets are required to start trading.')}
                                />
                                <GetStartedSection
                                    link='get-started/cryptocurrencies'
                                    hash='margin-policy'
                                    image='mt5/margin-policy'
                                    header={it.L('Cryptocurrency margin policy')}
                                    text={it.L('Not sure how margin works? Read our margin policy and learn how to calculate the margin for our cryptocurrency pairs.')}
                                />
                                <GetStartedSection
                                    link='get-started/cryptocurrencies'
                                    hash='contract-specification'
                                    image='mt5/contract-specification'
                                    header={it.L('Cryptocurrency contract specifications and commission scheme')}
                                    text={it.L('Find out more about the costs and details of every cryptocurrency pair we offer.')}
                                />
                            </div>
                        </GetStartedSectionWrapper>
                        <GetStartedSectionWrapper
                            section_id='cfds'
                            section_header={it.L('CFDs')}
                            section_description={it.L('Contracts for Difference (CFDs) are financial derivatives that allow you to trade on the movement of underlying assets without owning them.')}
                        >
                            <div className='gr-row'>
                                <GetStartedSection
                                    link='get-started/cfds'
                                    hash='what-cfds-trading'
                                    image='mt5/what-cfds-trading'
                                    header={it.L('What is CFD trading')}
                                    text={it.L('Read our simple introduction to this popular derivative instrument to find out what you can trade with CFDs and their advantages.')}
                                />
                                <GetStartedSection
                                    link='get-started/cfds'
                                    hash='how-trade-cfds'
                                    image='mt5/how-trade-cfds'
                                    header={it.L('How to trade CFDs')}
                                    text={it.L('Plan to start trading CFDs? Learn when to buy and sell, how to calculate your profits and losses, and how to close a position.')}
                                />
                                <GetStartedSection
                                    link='get-started/cfds'
                                    hash='margin-policy'
                                    image='mt5/margin-policy'
                                    header={it.L('CFD margin policy')}
                                    text={it.L('Not sure how margin works? Read our margin policy and learn how to calculate the margin for our CFDs.')}
                                />
                                <GetStartedSection
                                    link='get-started/cfds'
                                    hash='contract-specification'
                                    image='mt5/contract-specification'
                                    header={it.L('CFD contract specifications')}
                                    text={it.L('Find out more about the costs and details of each CFD asset we offer.')}
                                />
                            </div>
                        </GetStartedSectionWrapper>
                        <GetStartedSectionWrapper
                            section_id='metals'
                            section_header={it.L('Metals')}
                            section_description={it.L('Diversify your portfolio with all four types of precious metals that are widely known as "safe haven" investments: gold, silver, platinum, and palladium.')}
                        >
                            <div className='gr-row'>
                                <GetStartedSection
                                    link='get-started/metals'
                                    hash='what-metals-trading'
                                    image='mt5/what-metals-trading'
                                    header={it.L('What is metals trading')}
                                    text={it.L('Learn the basics of metals trading and the categories of metals available.')}
                                />
                                <GetStartedSection
                                    link='get-started/metals'
                                    hash='how-trade-metals'
                                    image='mt5/how-trade-metals'
                                    header={it.L('How to trade metals')}
                                    text={it.L('Buy or sell all four available precious metals – depending on your market view. Also, learn what factors affect prices.')}
                                />
                                <GetStartedSection
                                    link='get-started/metals'
                                    hash='margin-policy'
                                    image='mt5/margin-policy'
                                    header={it.L('Metals margin policy')}
                                    text={it.L('Not sure how margin works? Read our margin policy and learn how to calculate the margin for our metal pairs.')}
                                />
                                <GetStartedSection
                                    link='get-started/metals'
                                    hash='contract-specification'
                                    image='mt5/contract-specification'
                                    header={it.L('Metals contract specifications')}
                                    text={it.L('Find out more about the costs and details of every metal pair we offer.')}
                                />
                            </div>
                        </GetStartedSectionWrapper>
                        <GetStartedSectionWrapper
                            section_id='binary-options-mt5'
                            section_header={it.L('Binary Options on MT5')}
                            section_description={it.L('Explore a whole new world of binary options trading with the world\'s leading multi-asset platform.')}
                        >
                            <div className='gr-row'>
                                <GetStartedSection
                                    link='get-started/binary-options-mt5'
                                    hash='what-are-binary-options'
                                    image='mt5/what-binary-trading'
                                    header={it.L('Introduction to binary options on MT5')}
                                    text={it.L('Binary options trading is now available on our MT5 platform. Learn more about its benefits and available markets.')}
                                />
                                <GetStartedSection
                                    link='get-started/binary-options-mt5'
                                    hash='how-to-trade-binary'
                                    image='mt5/how-trade-binary'
                                    header={it.L('How to trade binary options on MT5')}
                                    text={it.L('Follow our step-by-step guide to start trading binary options on MT5.')}
                                />
                                <GetStartedSection
                                    link='get-started/binary-options-mt5'
                                    hash='types-of-trades'
                                    image='binary-options/types-of-trades'
                                    header={it.L('Types of trades')}
                                    text={it.L('The various trade types available on our MT5 platform.')}
                                />
                            </div>
                            <div className='center-text gr-padding-20'>
                                <Button
                                    className='button'
                                    href={it.url_for('user/metatrader')}
                                    text={it.L('Create an MT5 account now')}
                                />
                            </div>
                        </GetStartedSectionWrapper>
                        <CTA />
                    </TabContent>
                    <TabContent id='lookback'>
                        <h2>{it.L('Lookbacks')}</h2>
                        <h3>{it.L('What are lookbacks')}</h3>
                        <p>{it.L('A lookback contract has a payout that depends on the optimum high or low achieved by the market. The option allows the holder to "look back" over time to determine the payout.')}</p>
                        <SeparatorLine invisible className='gr-padding-10' />
                        <h3>{it.L('Types of lookbacks')}</h3>
                        <p>{it.L('We offer three types of lookbacks:')}</p>
                        <div className='gr-row'>
                            <div className='gr-4 gr-12-m gr-padding-10 gr-child'>
                                <img className='responsive' src={it.url_for(`images/pages/trade-explanation/${it.language.toLowerCase()}/high-close.svg`)} />
                                <ul className='checked'>
                                    <li>{it.L('High-Close')}</li>
                                </ul>
                                <p>{it.L('Win the multiplier times the high minus close.')}</p>
                            </div>
                            <div className='gr-4 gr-12-m gr-padding-10 gr-child'>
                                <img className='responsive' src={it.url_for(`images/pages/trade-explanation/${it.language.toLowerCase()}/close-low.svg`)} />
                                <ul className='checked'>
                                    <li>{it.L('Close-Low')}</li>
                                </ul>
                                <p>{it.L('Win the multiplier times the close minus low.')}</p>
                            </div>
                            <div className='gr-4 gr-12-m gr-padding-10 gr-child'>
                                <img className='responsive' src={it.url_for(`images/pages/trade-explanation/${it.language.toLowerCase()}/high-low.svg`)} />
                                <ul className='checked'>
                                    <li>{it.L('High-Low')}</li>
                                </ul>
                                <p>{it.L('Win the multiplier times the high minus low.')}</p>
                            </div>
                        </div>
                        <SeparatorLine invisible />
                        <p>{it.L('For example, let\'s say the market has a low of 5,200 and a close of 6,000 over the contract duration, then a "Close-Low" lookback with a multiplier of $2 would have a payout of:')}</p>
                        <div className='formula center-text'>
                            <span>{it.L('2 * (6,000 – 5,200) = $1600')}</span>
                        </div>
                        <p>{it.L('Lookbacks options are currently only available for [_1]Volatility Indices[_2].', `<a href=${it.url_for('get-started/binary-options')}?anchor=volatility-indices#range-of-markets>`, '</a>')}</p>
                        <p>{it.L('Return to player (RTP) % for lookbacks for a multiplier of 1 and 1m duration is around 87% on average.')}</p>
                        <CTA />
                    </TabContent>
                </TabContentContainer>
            </div>
        </TabContainer>
    </div>
);

export default Index;<|MERGE_RESOLUTION|>--- conflicted
+++ resolved
@@ -69,13 +69,8 @@
                 className='gr-padding-20 gr-parent tab-selector-wrapper'
                 items={[
                     { id: 'binary',   text: it.L('Binary Options') },
-<<<<<<< HEAD
                     { id: 'lookback', text: it.L('Lookbacks') },
                     { id: 'mt5',      text: it.L('MetaTrader 5') },
-=======
-                    { id: 'lookback', text: it.L('Lookbacks'), dataShow: 'default, virtual, costarica, svg' }, // TODO [->svg]
-                    { id: 'mt5',      text: it.L('MetaTrader 5'), dataShow: 'mtcompany' },
->>>>>>> b7f2f07a
                     { id: 'get_started_tabs_selector', className: 'tab-selector' },
                 ]}
             />
