import React from 'react';
import { Section, HeaderSecondary, ListStrong, BuySellImage, MtBox, Box, NavButtons } from './common.jsx';
import { List, Table } from '../../_common/components/elements.jsx';

const hundredth   = '0.01';
const tenth       = '0.10';
const three_tenth = '0.30';
const five_tenth  = '0.50';
const one         = '1';

const Cfds = () => (
    <div className='static_full get-started'>
        <h1>{it.L('MetaTrader 5')}</h1>
        <div className='gr-row'>
            <div className='gr-3 gr-hide-m sidebar-container'>
                <div className='sidebar'>
<<<<<<< HEAD
                    <List id='sidebar-nav' items={[
                        { id: 'what-cfds-trading',      href: '#what-cfds-trading',      text: it.L('What is CFD trading') },
                        { id: 'how-trade-cfds',         href: '#how-trade-cfds',         text: it.L('How to trade CFDs')} ,
                        { id: 'margin-policy',          href: '#margin-policy',          text: it.L('CFD margin policy') },
                        { id: 'contract-specification', href: '#contract-specification', text: it.L('CFD contract specifications') },
                    ]} />
=======
                    <List
                        id='sidebar-nav'
                        items={[
                            { id: 'what-cfds-trading',      href: '#what-cfds-trading',      text: it.L('What is CFD trading') },
                            { id: 'how-trade-cfds',         href: '#how-trade-cfds',         text: it.L('How to trade CFDs')} ,
                            { id: 'margin-policy',          href: '#margin-policy',          text: it.L('CFD margin policy') },
                            { id: 'contract-specification', href: '#contract-specification', text: it.L('CFD contract specifications') },
                        ]}
                    />
>>>>>>> eb3cc90e
                </div>
            </div>
            <div className='gr-9 gr-12-m'>
                <Section id='what-cfds-trading' header={it.L('What is CFD trading')}>
                    <p>{it.L('A Contract for Difference (CFD) is a financial derivative that allows you to potentially profit by speculating on the rise or fall of an underlying asset, without actually owning that asset.')}</p>
                    <p>{it.L('The movement of the underlying asset determines your profit or loss – depending on the position that you have taken.')}</p>
                    <HeaderSecondary header={it.L('Advantages of CFD trading')} />
                    <ul className='checked'>
                        <ListStrong header={it.L('Trade with leverage')}  text={it.L('Trade a larger position than your exisiting capital.')} />
                        <ListStrong header={it.L('Hedge your portfolio')} text={it.L('Offset potential losses to your investment portfolio by hedging with CFDs.')} />
                        <ListStrong header={it.L('Go long and short')}    text={it.L('Trade long and short positions, depending on your preferred strategy.')} />
                    </ul>

                    <HeaderSecondary header={it.L('What you can trade with CFDs')} />
                    <p>{it.L('Contracts for difference (CFDs) allow you to speculate on a number of markets, including indices, shares, and commodities. At Binary.com, we offer popular cash indices, cryptocurrencies, as well as proprietary Volatility Indices that simulate market movement.')}</p>
                </Section>

                <Section id='how-trade-cfds' header={it.L('How to trade CFDs')}>
                    <p>{it.L('New to CFD trading? We explain a few basics that all CFD traders need to know before they start trading.')}</p>

                    <HeaderSecondary header={it.L('When to buy and sell')} />
                    <p>{it.L('When you are trading CFDs, you can choose to open a buy position (if you think that the price will rise) or a sell position (if you think that the price will fall).')}</p>
                    <BuySellImage />
                    <p>{it.L('Let\'s use the US 100 index as an example:')}</p>
                    <p>{it.L('If you decide to buy or \'go long\' on the US 100 index, your profit will continue to increase as long as the price of the US 100 index keeps rising. However, if the price falls, the losses you incur will also increase.')}</p>
                    <p>{it.L('The opposite is true if you decide to sell or \'go short\' on the US 100 index. This means that your profit will continue to increase as long as the price of the US 100 index keeps falling. However, if the price rises, the losses you incur will also increase.')}</p>

                    <HeaderSecondary header={it.L('How to calculate your profits and losses')} />
                    <p>{it.L('Let\'s say a US 100 contract is worth USD 1 per point in the underlying asset. If you decide to \'go long\' on the US 100, and the asset price rises by 10 points, that represents a USD 10 profit for you.')}</p>
                    <p>{it.L('However, if the asset price falls by 10 points, that represents a USD 10 loss for you.')}</p>
                    <p>{it.L('To learn more, please read our <a href=\'[_1]\'>CFD contract specifications</a>.', '#contract-specification' )}</p>

                    <HeaderSecondary header={it.L('How to close a position')} />
                    <p>{it.L('When you decide to close an open contract, you only need to take the opposite position in order to close the contract.')}</p>
                    <p>{it.L('For example, if you buy a US 100 contract and it\'s not going as planned, you just need to sell it to cut your losses at the current market price.')}</p>
                </Section>
<<<<<<< HEAD
=======

>>>>>>> eb3cc90e
                <Section id='margin-policy' header={it.L('CFD margin policy')}>
                    <p>{it.L('Margin allows you to trade on leverage – giving you the same level of market exposure using much less capital.')}</p>
                    <p>{it.L('For example, if you wanted to purchase 100 units of a particular asset trading at USD 50 per unit through a traditional broker, it would cost you USD 5,000 for this transaction.')}</p>
                    <p>{it.L('With leverage, you can purchase 100 units of the same asset at a fraction of the cost.')}</p>

                    <HeaderSecondary header={it.L('How to calculate margin')} />
                    <p>{it.L('You can determine the margin for our CFDs by using the formula below:')}</p>
                    <MtBox icon_1='mr1-icon' icon_2='mr2-icon' text={it.L('For example, if you buy one lot of an underlying asset at a price of USD 20,000 and a margin rate of 0.01, the margin required to purchase that one lot will be calculated as follows:')} />

                    <HeaderSecondary header={it.L('What\'s a margin call and how is it applied')} />
                    <p>{it.L('Equity is the sum of your balance and floating profit and loss (PnL). Margin level is the ratio of equity to margin. When that ratio reaches a specified percentage (usually 100%), your account will be placed under margin call. This does not affect your ability to open new positions; it serves to alert you that your floating PnL is moving lower. However, it is recommended to add funds to your account in order to keep your positions open. Alternatively, you may close losing positions.')}</p>

                    <HeaderSecondary header={it.L('What\'s a stop out level and how is it applied')} />
                    <p>{it.L('If your margin level reaches an even lower level (usually 50%), it will reach the stop out level where it is unable to sustain an open position. This will lead to some, or all your open positions being forcibly closed (also known as "forced liquidation").')}</p>
                    <p>{it.L('When your account hits the forced liquidation level, your orders and positions are forcibly closed in the following sequence:')}</p>
                    <ol>
                        <li>{it.L('We delete an order with the largest margin reserved')}</li>
                        <li>{it.L('If your margin level is still under the stop out level, your next order will be deleted. However, orders without margin requirements will not be deleted')}</li>
                        <li>{it.L('If your margin level is still under the stop out level, we will close an open position with the largest loss')}</li>
                        <li>{it.L('We will continue to close open positions until your margin level becomes higher than the stop out level')}</li>
                    </ol>
                </Section>
<<<<<<< HEAD
                <Section id='contract-specification' header={it.L('CFD contract specifications')}>
                    <HeaderSecondary header={it.L('Cash Indices')} />
                    <Table scroll data={{
                        thead: [[
                            { text: it.L('Symbol'),         className: 'gr-padding-10' },
                            { text: it.L('Description'),    className: 'gr-padding-10' },
                            { text: it.L('Lot size'),       className: 'gr-padding-10' },
                            { text: it.L('Minimum volume'), className: 'gr-padding-10 w-80' },
                            { text: it.L('Volume step'),    className: 'gr-padding-10 w-80' },
                        ]],
                        tbody: [
                            [{ text: 'AUS_200' }, { text: 'Australia 200 Cash Index'  }, { text: it.L('AUD 1 per point') }, { text: one }, { text: tenth }],
                            [{ text: 'DAX_30'  }, { text: 'Germany 30 Cash Index'     }, { text: it.L('EUR 1 per point') }, { text: one }, { text: tenth }],
                            [{ text: 'ESP_35'  }, { text: 'Spain 35 Cash Index'       }, { text: it.L('EUR 1 per point') }, { text: one }, { text: tenth }],
                            [{ text: 'EUR_50'  }, { text: 'Euro 50 Cash Index'        }, { text: it.L('EUR 1 per point') }, { text: one }, { text: tenth }],
                            [{ text: 'FRA_40'  }, { text: 'France 40 Cash Index'      }, { text: it.L('EUR 1 per point') }, { text: one }, { text: tenth }],
                            [{ text: 'GBR_100' }, { text: 'UK 100 Cash Index'         }, { text: it.L('GBP 1 per point') }, { text: one }, { text: tenth }],
                            [{ text: 'JP_225'  }, { text: 'Japan 225 Cash Index'      }, { text: it.L('JPY 1 per point') }, { text: one }, { text: tenth }],
                            [{ text: 'NED_25'  }, { text: 'Netherlands 25 Cash Index' }, { text: it.L('EUR 1 per point') }, { text: one }, { text: tenth }],
                            [{ text: 'US_30'   }, { text: 'US 30 Cash Index'          }, { text: it.L('USD 1 per point') }, { text: one }, { text: tenth }],
                            [{ text: 'US_100'  }, { text: 'US 100 Cash Index'         }, { text: it.L('USD 1 per point') }, { text: one }, { text: tenth }],
                            [{ text: 'US_500'  }, { text: 'US 500 Cash Index'         }, { text: it.L('USD 1 per point') }, { text: one }, { text: tenth }],
                        ],
                    }} />
                    <p className='hint'>{it.L('These numbers are for indicative purposes only, please verify them on our MT5 trading platform.')}</p>

                    <HeaderSecondary header={it.L('Volatility Indices')} />
                    <Table scroll data={{
                        thead: [[
                            { text: it.L('Symbol'),         className: 'gr-padding-10' },
                            { text: it.L('Lot size'),       className: 'gr-padding-10' },
                            { text: it.L('Minimum volume'), className: 'gr-padding-10 w-80' },
                            { text: it.L('Volume step'),    className: 'gr-padding-10 w-80' },
                        ]],
                        tbody: [
                            [{ text: 'Volatility 10 Index'     }, { text: it.L('USD 1 per point') }, { text: tenth       }, { text: hundredth }],
                            [{ text: 'Volatility 25 Index'     }, { text: it.L('USD 1 per point') }, { text: five_tenth  }, { text: hundredth }],
                            [{ text: 'Volatility 50 Index'     }, { text: it.L('USD 1 per point') }, { text: five_tenth  }, { text: hundredth }],
                            [{ text: 'Volatility 75 Index'     }, { text: it.L('USD 1 per point') }, { text: hundredth   }, { text: hundredth }],
                            [{ text: 'Volatility 100 Index'    }, { text: it.L('USD 1 per point') }, { text: hundredth   }, { text: hundredth }],
                            [{ text: 'HF Volatility 10 Index'  }, { text: it.L('USD 1 per point') }, { text: tenth       }, { text: hundredth }],
                            [{ text: 'HF Volatility 50 Index'  }, { text: it.L('USD 1 per point') }, { text: five_tenth  }, { text: hundredth }],
                            [{ text: 'HF Volatility 100 Index' }, { text: it.L('USD 1 per point') }, { text: three_tenth }, { text: hundredth }],
                        ],
                    }} />
                    <p className='hint'>{it.L('These numbers are for indicative purposes only, please verify them on our MT5 trading platform.')}</p>
=======

                <Section id='contract-specification' header={it.L('CFD contract specifications')}>
                    <HeaderSecondary header={it.L('Cash Indices')} />
                    <Table
                        scroll
                        data={{
                            thead: [[
                                { text: it.L('Symbol'),         className: 'gr-padding-10' },
                                { text: it.L('Description'),    className: 'gr-padding-10' },
                                { text: it.L('Lot size'),       className: 'gr-padding-10' },
                                { text: it.L('Minimum volume'), className: 'gr-padding-10 w-80' },
                                { text: it.L('Volume step'),    className: 'gr-padding-10 w-80' },
                            ]],
                            tbody: [
                                [{ text: 'AUS_200' }, { text: 'Australia 200 Cash Index'  }, { text: it.L('AUD 1 per point') }, { text: one }, { text: tenth }],
                                [{ text: 'DAX_30'  }, { text: 'Germany 30 Cash Index'     }, { text: it.L('EUR 1 per point') }, { text: one }, { text: tenth }],
                                [{ text: 'ESP_35'  }, { text: 'Spain 35 Cash Index'       }, { text: it.L('EUR 1 per point') }, { text: one }, { text: tenth }],
                                [{ text: 'EUR_50'  }, { text: 'Euro 50 Cash Index'        }, { text: it.L('EUR 1 per point') }, { text: one }, { text: tenth }],
                                [{ text: 'FRA_40'  }, { text: 'France 40 Cash Index'      }, { text: it.L('EUR 1 per point') }, { text: one }, { text: tenth }],
                                [{ text: 'GBR_100' }, { text: 'UK 100 Cash Index'         }, { text: it.L('GBP 1 per point') }, { text: one }, { text: tenth }],
                                [{ text: 'JP_225'  }, { text: 'Japan 225 Cash Index'      }, { text: it.L('JPY 1 per point') }, { text: one }, { text: tenth }],
                                [{ text: 'NED_25'  }, { text: 'Netherlands 25 Cash Index' }, { text: it.L('EUR 1 per point') }, { text: one }, { text: tenth }],
                                [{ text: 'US_30'   }, { text: 'US 30 Cash Index'          }, { text: it.L('USD 1 per point') }, { text: one }, { text: tenth }],
                                [{ text: 'US_100'  }, { text: 'US 100 Cash Index'         }, { text: it.L('USD 1 per point') }, { text: one }, { text: tenth }],
                                [{ text: 'US_500'  }, { text: 'US 500 Cash Index'         }, { text: it.L('USD 1 per point') }, { text: one }, { text: tenth }],
                            ],
                        }}
                    />

                    <HeaderSecondary header={it.L('Volatility Indices')} />
                    <Table
                        scroll
                        data={{
                            thead: [[
                                { text: it.L('Symbol'),         className: 'gr-padding-10' },
                                { text: it.L('Lot size'),       className: 'gr-padding-10' },
                                { text: it.L('Minimum volume'), className: 'gr-padding-10 w-80' },
                                { text: it.L('Volume step'),    className: 'gr-padding-10 w-80' },
                            ]],
                            tbody: [
                                [{ text: 'Volatility 10 Index'     }, { text: it.L('USD 1 per point') }, { text: tenth       }, { text: hundredth }],
                                [{ text: 'Volatility 25 Index'     }, { text: it.L('USD 1 per point') }, { text: five_tenth  }, { text: hundredth }],
                                [{ text: 'Volatility 50 Index'     }, { text: it.L('USD 1 per point') }, { text: five_tenth  }, { text: hundredth }],
                                [{ text: 'Volatility 75 Index'     }, { text: it.L('USD 1 per point') }, { text: hundredth   }, { text: hundredth }],
                                [{ text: 'Volatility 100 Index'    }, { text: it.L('USD 1 per point') }, { text: hundredth   }, { text: hundredth }],
                                [{ text: 'HF Volatility 10 Index'  }, { text: it.L('USD 1 per point') }, { text: tenth       }, { text: hundredth }],
                                [{ text: 'HF Volatility 50 Index'  }, { text: it.L('USD 1 per point') }, { text: five_tenth  }, { text: hundredth }],
                                [{ text: 'HF Volatility 100 Index' }, { text: it.L('USD 1 per point') }, { text: three_tenth }, { text: hundredth }],
                            ],
                        }}
                    />
>>>>>>> eb3cc90e

                    <HeaderSecondary header={it.L('How to read the table above')} />
                    <p>{it.L('A Contract for Difference (CFD) is a financial derivative that allows you to profit by speculating on the rise or fall of an underlying asset. Your profit and loss is calculated through the difference in the buy and sell prices of the underlying asset.')}</p>
                    <p>{it.L('For example, a CFD on Binary.com\'s US 30 index offers a USD 1 per point contract. If you buy a Volume 1.0 contract for the US 30 with a current ask price of USD 20,000 and later sell it at a bid price of USD 20,010, your net profit will be calculated as follows:')}</p>

                    <Box
                        text={`(${it.L('Sell Price')} – ${it.L('Buy Price')}) x ${it.L('Volume')} x ${it.L('Price Per Point')} = ${it.L('Profit')}`}
                        text_two={`(20010 – 20000) x 1 x 1 = ${it.L('USD')} 10`}
                    />

                    <p>{it.L('Each time you open a position on an index symbol, you can start with a minimum volume transaction as indicated in the table above.')}</p>
                    <p>{it.L('To learn more, read our [_1]Margin Policy[_2] that further explains our margin requirements.', '<a href="#margin-policy">', '</a>')}</p>

                    <HeaderSecondary header={it.L('Important notes on our swap rates (overnight funding)')} />
                    <p>{it.L('If you keep any positions open overnight, an interest adjustment will be made to your trading account as indication of the cost required to keep your position open.')}</p>
                    <p>{it.L('This interest adjustment (or swap rate) is based on market rates, on top of a 2% fee.')}</p>
                    <p>{it.L('The interest adjustment is calculated in points, meaning we will convert the relevant market rates to points in the base instrument.')}</p>
                    <p>{it.L('Please take note that our swap rate also depends on the time and days you hold your positions open:')}</p>
                    <ul className='bullet'>
                        <li>{it.L('You will be subjected to swap rates if you keep a position open past the market close.')}</li>
                        <li>{it.L('Positions that are still open on Friday at market close will be charged three times the swap rate to account for weekends, a standard practice for all brokers.')}</li>
                        <li>{it.L('Our swap rate may also be adjusted to take holidays into account.')}</li>
                    </ul>
                </Section>
                <NavButtons parent='mt5' section='cfds' />
            </div>
        </div>
    </div>
);

export default Cfds;<|MERGE_RESOLUTION|>--- conflicted
+++ resolved
@@ -14,14 +14,6 @@
         <div className='gr-row'>
             <div className='gr-3 gr-hide-m sidebar-container'>
                 <div className='sidebar'>
-<<<<<<< HEAD
-                    <List id='sidebar-nav' items={[
-                        { id: 'what-cfds-trading',      href: '#what-cfds-trading',      text: it.L('What is CFD trading') },
-                        { id: 'how-trade-cfds',         href: '#how-trade-cfds',         text: it.L('How to trade CFDs')} ,
-                        { id: 'margin-policy',          href: '#margin-policy',          text: it.L('CFD margin policy') },
-                        { id: 'contract-specification', href: '#contract-specification', text: it.L('CFD contract specifications') },
-                    ]} />
-=======
                     <List
                         id='sidebar-nav'
                         items={[
@@ -31,7 +23,6 @@
                             { id: 'contract-specification', href: '#contract-specification', text: it.L('CFD contract specifications') },
                         ]}
                     />
->>>>>>> eb3cc90e
                 </div>
             </div>
             <div className='gr-9 gr-12-m'>
@@ -68,10 +59,7 @@
                     <p>{it.L('When you decide to close an open contract, you only need to take the opposite position in order to close the contract.')}</p>
                     <p>{it.L('For example, if you buy a US 100 contract and it\'s not going as planned, you just need to sell it to cut your losses at the current market price.')}</p>
                 </Section>
-<<<<<<< HEAD
-=======
 
->>>>>>> eb3cc90e
                 <Section id='margin-policy' header={it.L('CFD margin policy')}>
                     <p>{it.L('Margin allows you to trade on leverage – giving you the same level of market exposure using much less capital.')}</p>
                     <p>{it.L('For example, if you wanted to purchase 100 units of a particular asset trading at USD 50 per unit through a traditional broker, it would cost you USD 5,000 for this transaction.')}</p>
@@ -94,54 +82,6 @@
                         <li>{it.L('We will continue to close open positions until your margin level becomes higher than the stop out level')}</li>
                     </ol>
                 </Section>
-<<<<<<< HEAD
-                <Section id='contract-specification' header={it.L('CFD contract specifications')}>
-                    <HeaderSecondary header={it.L('Cash Indices')} />
-                    <Table scroll data={{
-                        thead: [[
-                            { text: it.L('Symbol'),         className: 'gr-padding-10' },
-                            { text: it.L('Description'),    className: 'gr-padding-10' },
-                            { text: it.L('Lot size'),       className: 'gr-padding-10' },
-                            { text: it.L('Minimum volume'), className: 'gr-padding-10 w-80' },
-                            { text: it.L('Volume step'),    className: 'gr-padding-10 w-80' },
-                        ]],
-                        tbody: [
-                            [{ text: 'AUS_200' }, { text: 'Australia 200 Cash Index'  }, { text: it.L('AUD 1 per point') }, { text: one }, { text: tenth }],
-                            [{ text: 'DAX_30'  }, { text: 'Germany 30 Cash Index'     }, { text: it.L('EUR 1 per point') }, { text: one }, { text: tenth }],
-                            [{ text: 'ESP_35'  }, { text: 'Spain 35 Cash Index'       }, { text: it.L('EUR 1 per point') }, { text: one }, { text: tenth }],
-                            [{ text: 'EUR_50'  }, { text: 'Euro 50 Cash Index'        }, { text: it.L('EUR 1 per point') }, { text: one }, { text: tenth }],
-                            [{ text: 'FRA_40'  }, { text: 'France 40 Cash Index'      }, { text: it.L('EUR 1 per point') }, { text: one }, { text: tenth }],
-                            [{ text: 'GBR_100' }, { text: 'UK 100 Cash Index'         }, { text: it.L('GBP 1 per point') }, { text: one }, { text: tenth }],
-                            [{ text: 'JP_225'  }, { text: 'Japan 225 Cash Index'      }, { text: it.L('JPY 1 per point') }, { text: one }, { text: tenth }],
-                            [{ text: 'NED_25'  }, { text: 'Netherlands 25 Cash Index' }, { text: it.L('EUR 1 per point') }, { text: one }, { text: tenth }],
-                            [{ text: 'US_30'   }, { text: 'US 30 Cash Index'          }, { text: it.L('USD 1 per point') }, { text: one }, { text: tenth }],
-                            [{ text: 'US_100'  }, { text: 'US 100 Cash Index'         }, { text: it.L('USD 1 per point') }, { text: one }, { text: tenth }],
-                            [{ text: 'US_500'  }, { text: 'US 500 Cash Index'         }, { text: it.L('USD 1 per point') }, { text: one }, { text: tenth }],
-                        ],
-                    }} />
-                    <p className='hint'>{it.L('These numbers are for indicative purposes only, please verify them on our MT5 trading platform.')}</p>
-
-                    <HeaderSecondary header={it.L('Volatility Indices')} />
-                    <Table scroll data={{
-                        thead: [[
-                            { text: it.L('Symbol'),         className: 'gr-padding-10' },
-                            { text: it.L('Lot size'),       className: 'gr-padding-10' },
-                            { text: it.L('Minimum volume'), className: 'gr-padding-10 w-80' },
-                            { text: it.L('Volume step'),    className: 'gr-padding-10 w-80' },
-                        ]],
-                        tbody: [
-                            [{ text: 'Volatility 10 Index'     }, { text: it.L('USD 1 per point') }, { text: tenth       }, { text: hundredth }],
-                            [{ text: 'Volatility 25 Index'     }, { text: it.L('USD 1 per point') }, { text: five_tenth  }, { text: hundredth }],
-                            [{ text: 'Volatility 50 Index'     }, { text: it.L('USD 1 per point') }, { text: five_tenth  }, { text: hundredth }],
-                            [{ text: 'Volatility 75 Index'     }, { text: it.L('USD 1 per point') }, { text: hundredth   }, { text: hundredth }],
-                            [{ text: 'Volatility 100 Index'    }, { text: it.L('USD 1 per point') }, { text: hundredth   }, { text: hundredth }],
-                            [{ text: 'HF Volatility 10 Index'  }, { text: it.L('USD 1 per point') }, { text: tenth       }, { text: hundredth }],
-                            [{ text: 'HF Volatility 50 Index'  }, { text: it.L('USD 1 per point') }, { text: five_tenth  }, { text: hundredth }],
-                            [{ text: 'HF Volatility 100 Index' }, { text: it.L('USD 1 per point') }, { text: three_tenth }, { text: hundredth }],
-                        ],
-                    }} />
-                    <p className='hint'>{it.L('These numbers are for indicative purposes only, please verify them on our MT5 trading platform.')}</p>
-=======
 
                 <Section id='contract-specification' header={it.L('CFD contract specifications')}>
                     <HeaderSecondary header={it.L('Cash Indices')} />
@@ -193,7 +133,6 @@
                             ],
                         }}
                     />
->>>>>>> eb3cc90e
 
                     <HeaderSecondary header={it.L('How to read the table above')} />
                     <p>{it.L('A Contract for Difference (CFD) is a financial derivative that allows you to profit by speculating on the rise or fall of an underlying asset. Your profit and loss is calculated through the difference in the buy and sell prices of the underlying asset.')}</p>
