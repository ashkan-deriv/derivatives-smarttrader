import React from 'react';
import FormVerifyEmail from '../_common/includes/form_verify_email.jsx';
import SeparatorLine from '../_common/components/separator_line.jsx';
import { TabContainer, TabContentContainer, TabsSubtabs, TabContent } from  '../_common/components/tabs.jsx';
import { Asterisk, ProductHint } from  '../_common/components/product_hint.jsx';

const PaymentLogo = ({ items }) => items.map((item, inx) => (
    <div key={inx} className='gr-2 gr-4-m center-text' data-show={item.dataShow}>
        <img className='gr-12 gr-centered' src={it.url_for(`images/pages/home/payment/${item.image}.svg`)} />
    </div>
));

const Arrows = ({ direction, parent }) => (
    <div className='align-self-center gr-1 gr-hide-p'>
        <img
            className={`go-${direction} gr-10 gr-12-p gr-no-gutter-p gr-centered`}
            data-parent={parent}
            src={it.url_for(`images/pages/home/arrow_${direction}.svg`)}
        />
    </div>
);

const ArrowsMobile = ({ direction, parent }) => (
    <div className='align-self-center gr-2 gr-hide gr-show-m gr-show-p gr-no-gutter'>
        <img
            className={`go-${direction} gr-5 gr-no-gutter gr-centered`}
            data-parent={parent}
            src={it.url_for(`images/pages/home/arrow_${direction}.svg`)}
        />
    </div>
);

const MarketsContent = ({ text, header, image }) => (
    <div className='gr-10 gr-12-m gr-centered'>
        <div className='gr-row'>
            <div className='gr-6 gr-12-m gr-12-p center-text-m order-2-m'>
                <div className='gr-10-m gr-10-p gr-centered gr-gutter'>
                    <div className='gr-row'>
                        <ArrowsMobile parent='market_tabs' direction='left' />
                        <strong className='align-self-center gr-centered-m'>{header}</strong>
                        <ArrowsMobile parent='market_tabs' direction='right' />
                    </div>
                </div>
                <p>{text}</p>
            </div>
            <div className='gr-6 gr-12-m gr-12-p center-text'>
                <img className='responsive' src={it.url_for(image)} />
            </div>
        </div>
    </div>
);

const MarketsTabContent = ({ text, header, image }) => (
    <div className='gr-row gr-row-align-middle'>
        <Arrows parent='market_tabs' direction='left' />
        <MarketsContent text={text} header={header} image={image} />
        <Arrows parent='market_tabs' direction='right' />
    </div>
);

const AccountsListItem = ({ image, list_header, list_text }) => (
    <div className='gr-row gr-padding-10'>
        <div className='gr-2 gr-no-gutter gr-gutter-left-m'>
            <img className='responsive' src={it.url_for(image)} />
        </div>
        <div className='gr-10 gr-no-gutter-right'>
            <strong>{list_header}</strong>
            <p className='hint'>{list_text}</p>
        </div>
    </div>
);

const AccountsTabContent = ({
    header,
    image,
    mobile_header,
    mobile_class,
    image_one,
    image_two,
    image_three,
    list_header_one,
    list_header_two,
    list_header_three,
    list_text_one,
    list_text_two,
    list_text_three,
}) => (
    <React.Fragment>
        <div className='gr-hide-m'>
            <p className='center-text gr-10 gr-no-gutter gr-centered'>{header}</p>
        </div>
        <div className='gr-row gr-padding-30'>
            <Arrows parent='account_tabs' direction='left' />
            <div className='gr-10 gr-12-m'>
                <div className='gr-row'>
                    <div className='gr-6 gr-10-m gr-centered align-self-center'>
                        <img className='responsive' src={it.url_for(image)} />
                    </div>
                    <div className={`center-text gr-12 gr-hide gr-show-m ${mobile_class || ''}`}>
                        <div className='gr-8 gr-centered'>
                            <div className='gr-row'>
                                <ArrowsMobile parent='account_tabs' direction='left' />
                                <strong className='align-self-center gr-centered'>{mobile_header}</strong>
                                <ArrowsMobile parent='account_tabs' direction='right' />
                            </div>
                        </div>
                        <div className='gr-12'><p>{header}</p></div>
                    </div>
                    <div className='gr-6 gr-12-m'>
                        <AccountsListItem
                            image={image_one}
                            list_header={list_header_one}
                            list_text={list_text_one}
                        />
                        <AccountsListItem
                            image={image_two}
                            list_header={list_header_two}
                            list_text={list_text_two}
                        />
                        { list_header_three &&
                            <AccountsListItem
                                image={image_three}
                                list_header={list_header_three}
                                list_text={list_text_three}
                            />
                        }
                    </div>
                </div>
            </div>
            <Arrows parent='account_tabs' direction='right' />
        </div>
    </React.Fragment>
);

const AcademySection = ({ image, header, text }) => (
    <div className='gr-4 gr-12-m center-text'>
        <div className='gr-4 gr-3-m gr-centered gr-padding-10'>
            <img className='responsive' src={it.url_for(image)} />
        </div>
        <strong>{header}</strong>
        <p>{text}</p>
    </div>
);

const TabCircles = ({ id, number }) => (
    <div className='gr-hide gr-show-m gr-show-p center-text'>
        <div className='tab-circles' id={id || undefined}>
            { Array.from(new Array(number)).map((x, inx) => (
                <div key={inx} className='tab-circle'></div>
            ))}
        </div>
    </div>
);

const Home = () => {
    const binary_header = it.L('Binary options');
    const binary_desc   = it.L('Options that offer a fixed payout based on a simple yes/no proposition.');
    const binary_img    = 'images/pages/home/trade/binary.svg';

    return (
        <React.Fragment>
            <div id='banner'>
                <div className='container gr-padding-30'>
                    <h1 className='dark center-text gr-padding-20 gr-child'>{it.L('Online Trading with [_1]', `<strong>${it.website_name}</strong>`)}</h1>
                    <p className='center-text gr-padding-10'>{it.L('Trade 24/7, even on weekends.')}</p>

                    <div className='gr-padding-30 gr-11-m gr-centered'>
                        <FormVerifyEmail
                            className='secondary-bg-color'
                            dark_button
                            email_padding_mobile={12}
                            button_padding_mobile={12}
                            text={it.L('Create Free Account')}
                        />

                        <div className='gr-8 gr-10-p gr-12-m gr-no-gutter gr-centered'>
                            <div className='section-divider gr-padding-20'>
                                <div className='align-self-center border-bottom-light-gray'></div>
                                <div className='circle'>{it.L('or')}</div>
                                <div className='align-self-center border-bottom-light-gray'></div>
                            </div>
                            <a id='google-signup' href='javascript:;' className='button-white'>
                                <span className='icon-google'>{it.L('Create account with Google')}</span>
                            </a>
                        </div>
                    </div>
                </div>
            </div>

            <div className='container gr-padding-30'>
                <h2 className='center-text'>{it.L('Diverse platforms and account types')}<Asterisk /></h2>
                <TabContainer className='gr-padding-30 gr-parent full-width' theme='light'>
                    <TabsSubtabs
                        id='account_tabs'
                        className='gr-padding-20 gr-parent gr-hide-m tab-selector-wrapper'
                        items={[
                            { id: 'binary_options', text: it.L('Binary Options') },
                            { id: 'mt5', text: it.L('MetaTrader 5') },
                            { id: 'account_tabs_selector', className: 'tab-selector' },
                        ]}
                    />
                    <div className='tab-content'>
                        <TabContentContainer>
                            <TabContent id='binary_options'>
                                <AccountsTabContent
                                    header={it.L('Trade binary options on a wide range of web and mobile apps. Each comes with unique strengths that complement a variety of trading strategies.')}
                                    mobile_header={it.L('Binary Options')}
                                    image='images/pages/home/binary_options.svg'
                                    image_one='images/pages/home/icons/demo.svg'
                                    list_header_one={it.L('Virtual Account')}
                                    list_text_one={it.L('Practice account with replenishable USD 10,000 virtual credit.')}
                                    image_two='images/pages/home/icons/real.svg'
                                    list_header_two={it.L('Real Account')}
                                    list_text_two={it.L('Real-money accounts with your choice of fiat and crypto currency.')}
                                />
                            </TabContent>
                            <TabContent id='mt5'>
                                <AccountsTabContent
                                    header={it.L('Trade Forex and CFDs on our popular multi-asset platform.')}
                                    mobile_class='padding-top-20'
                                    mobile_header={it.L('MetaTrader 5')}
                                    image='images/pages/home/MT5.svg'
                                    image_one='images/pages/home/icons/demo.svg'
                                    list_header_one={it.L('MT5 Demo')}
                                    list_text_one={it.L('Practice account with replenishable USD 10,000 virtual credit.')}
                                    image_two='images/pages/home/icons/mt5_financial.svg'
                                    list_header_two={it.L('MT5 Financial')}
                                    list_text_two={it.L('MT5 real-money account for Forex and CFDs.')}
                                    image_three='images/pages/home/icons/mt5_volatility.svg'
                                    list_header_three={it.L('MT5 Volatility Indices')}
                                    list_text_three={it.L('MT5 real-money account for Volatility Indices only.')}
                                />
                            </TabContent>
                        </TabContentContainer>
                    </div>
                    <TabCircles number={2} id='account_tabs_circles'/>
                </TabContainer>

                <div className='center-text gr-padding-20 gr-parent'>
                    <h3 className='center-text gr-padding-20 gr-parent'>{it.L('Choose the platforms and accounts you need, based on your personal trading style')}</h3>
                    <a className='button-secondary'
                       href={it.url_for('platforms')}><span>{it.L('View our platforms')}</span></a>
                </div>

                <SeparatorLine className='gr-padding-30' show_mobile/>
            </div>

<<<<<<< HEAD
            <div className='container'>
                <h2 className='center-text gr-padding-10'>{it.L('Trade in the world\'s financial markets')}<Asterisk /></h2>
                <TabContainer className='gr-padding-30 gr-parent full-width' theme='light'>
=======
            <div id='market_tabs_container' className='container'>
                <h2 className='center-text gr-padding-10'>{it.L('Trade in the world\'s financial markets')}</h2>
                <TabContainer className='gr-padding-30 gr-parent full-width eu-hide invisible' theme='light'>
>>>>>>> d4c81e13
                    <TabsSubtabs
                        id='market_tabs'
                        className='gr-padding-20 gr-parent gr-hide-m gr-hide-p tab-selector-wrapper'
                        items={[
                            { id: 'binary',    text: binary_header },
                            { id: 'forex',     text: it.L('Forex') },
                            { id: 'crypto',    text: it.L('Crypto') },
                            { id: 'cfds',      text: it.L('CFDs') },
                            { id: 'metals',    text: it.L('Metals') },
                            { id: 'lookbacks', text: it.L('Lookbacks') },
                            { id: 'market_tabs_selector', className: 'tab-selector' },
                        ]}
                    />
                    <div className='tab-content'>
                        <TabContentContainer>
                            <TabContent id='binary'>
                                <MarketsTabContent
                                    header={binary_header}
                                    text={binary_desc}
                                    image={binary_img}
                                />
                            </TabContent>
                            <TabContent id='forex'>
                                <MarketsTabContent
                                    header={it.L('Forex')}
                                    text={it.L('Major, minor and exotic currency pairs.')}
                                    image='images/pages/home/trade/forex.svg'
                                />
                            </TabContent>
                            <TabContent id='crypto'>
                                <MarketsTabContent
                                    header={it.L('Cryptocurrencies')}
                                    text={it.L('Cryptocurrency pairs including Bitcoin, Ethereum, and Litecoin.')}
                                    image='images/pages/home/trade/crypto.svg'
                                />
                            </TabContent>
                            <TabContent id='cfds'>
                                <MarketsTabContent
                                    header={it.L('CFDs')}
                                    text={it.L('Financial derivatives that allow you to trade on the movement of underlying assets.')}
                                    image='images/pages/home/trade/cfds.svg'
                                />
                            </TabContent>
                            <TabContent id='metals'>
                                <MarketsTabContent
                                    header={it.L('Metals')}
                                    text={it.L('Precious metal pairs including gold and platinum.')}
                                    image='images/pages/home/trade/metals.svg'
                                />
                            </TabContent>
                            <TabContent id='lookbacks'>
                                <MarketsTabContent
                                    header={it.L('Lookbacks')}
                                    text={it.L('Options that let you “look back” on the optimum high or low achieved by the market to determine the payout.')}
                                    image='images/pages/home/trade/lookbacks.svg'
                                />
                            </TabContent>
                        </TabContentContainer>
                    </div>
                    <TabCircles number={6} id='market_tabs_circles'/>
                </TabContainer>
                <h3 className='center-text gr-padding-30'>{it.L('Choose from 100+ tradable instruments, backed by award-winning technology and innovation since 2000.')}</h3>
            </div>

            <div className='gr-padding-10 fill-bg-color'>
                <div className='container gr-padding-20'>
                    <div className='gr-row'>
                        <div className='gr-3 gr-12-m align-self-center center-text-m gr-padding-10'>
                            <h3 className='no-margin'>{it.L('Award-winning trading excellence')}</h3>
                        </div>
                        <div className='gr-9 gr-12-m align-self-center'>
                            <div className='gr-row gr-row-align-center'>
                                <div className='gr-1 gr-hide-m border-right'></div>
                                <div className='gr-2 gr-4-m align-self-center gr-padding-10'><img className='responsive' src={it.url_for('images/pages/home/awards/tw2.svg')}/></div>
                                <div className='gr-2 gr-4-m align-self-center gr-padding-10'><img className='responsive' src={it.url_for('images/pages/home/awards/gbaf.svg')}/></div>
                                <div className='gr-3 gr-4-m align-self-center gr-padding-10'><img className='responsive' src={it.url_for('images/pages/home/awards/opwa.svg')}/></div>
                                <div className='gr-2 gr-4-m align-self-center gr-padding-10'><img className='responsive' src={it.url_for('images/pages/home/awards/menafxpro.svg')}/></div>
                                <div className='gr-2 gr-4-m align-self-center gr-padding-10'><img className='responsive' src={it.url_for('images/pages/home/awards/egr.svg')}/></div>
                                <div className='gr-1 gr-hide-m'></div>
                            </div>
                        </div>
                    </div>
                </div>
            </div>

            <div className='container gr-padding-30 gr-child'>
                <h2 className='center-text gr-padding-20'>{it.L('[_1] Academy', it.website_name)}</h2>
                <p className='center-text'>{it.L('Learn to be a better trader and keep up with the latest news and trends in financial trading - all for free.')}</p>
                <div className='gr-row'>
                    <AcademySection
                        image='images/pages/home/icons/webinars.svg'
                        header={it.L('Interactive webinars')}
                        text={it.L('Free training sessions by professional traders.')}
                    />
                    <AcademySection
                        image='images/pages/home/icons/daily.svg'
                        header={it.L('Daily market reports')}
                        text={it.L('Daily insights into markets around the world.')}
                    />
                    <AcademySection
                        image='images/pages/home/icons/video.svg'
                        header={it.L('Ebooks, videos, and more')}
                        text={it.L('Expert analysis and learning resources.')}
                    />
                </div>
                <div className='center-text gr-padding-30'>
                    <a className='button-secondary' href='https://academy.binary.com' target='_blank'
                       rel='noopener noreferrer'>
                        <span>{it.L('Learn more')}</span>
                    </a>
                </div>

                <SeparatorLine className='gr-padding-30' show_mobile/>

                <div id='payment_methods'>
                    <div className='gr-12 gr-padding-20'>
                        <h2 className='center-text'>{it.L('Payment methods')}<Asterisk /></h2>
                        <p className='center-text'>{it.L('We support hundreds of deposit and withdrawal options, including Bitcoin.')}</p>

                        <div className='gr-12 gr-padding-30'>
                            <a href={it.url_for('cashier/payment_methods')}>
                                <div className='gr-row gr-row-align-center'>
                                    <PaymentLogo
                                        items={[
                                            { image: 'visa' },
                                            { image: 'mastercard' },
                                            { image: 'bank_transfer' },
                                            { image: 'internet_bank_transfer' },
                                            { image: 'internet_banking' },
                                            { image: 'neteller' },
                                            { image: 'okpay' },
                                            { image: 'fasapay' },
                                            { image: 'perfect_money' },
                                            { image: 'skrill' },
                                            { image: 'ecopayz' },
                                            { image: 'qiwi' },
                                            { image: 'ethereum_black', dataShow: '-malta, -maltainvest' },
                                            { image: 'bitcoin', dataShow: '-malta, -maltainvest' },
                                            { image: 'bitcoin_cash', dataShow: '-malta, -maltainvest' },
                                            { image: 'litecoin', dataShow: '-malta, -maltainvest' },
                                            { image: 'union_pay', dataShow: '-malta, -maltainvest' },
                                        ]}
                                    />
                                </div>
                            </a>
                        </div>
                    </div>
                </div>

                <ProductHint />
            </div>
        </React.Fragment>
    );
};

export default Home;<|MERGE_RESOLUTION|>--- conflicted
+++ resolved
@@ -245,15 +245,9 @@
                 <SeparatorLine className='gr-padding-30' show_mobile/>
             </div>
 
-<<<<<<< HEAD
-            <div className='container'>
+            <div id='market_tabs_container' className='container'>
                 <h2 className='center-text gr-padding-10'>{it.L('Trade in the world\'s financial markets')}<Asterisk /></h2>
                 <TabContainer className='gr-padding-30 gr-parent full-width' theme='light'>
-=======
-            <div id='market_tabs_container' className='container'>
-                <h2 className='center-text gr-padding-10'>{it.L('Trade in the world\'s financial markets')}</h2>
-                <TabContainer className='gr-padding-30 gr-parent full-width eu-hide invisible' theme='light'>
->>>>>>> d4c81e13
                     <TabsSubtabs
                         id='market_tabs'
                         className='gr-padding-20 gr-parent gr-hide-m gr-hide-p tab-selector-wrapper'
