--- conflicted
+++ resolved
@@ -4,13 +4,8 @@
 import { TabContainer, TabContentContainer, TabsSubtabs, TabContent } from  '../_common/components/tabs.jsx';
 
 const PaymentLogo = ({ items }) => items.map((item, inx) => (
-<<<<<<< HEAD
-    <div key={inx} className={`gr-2 gr-4-m center-text${item.className ? ` ${item.className}` : ''}`}>
-        <img className='gr-12 gr-centered' src={it.url_for(`images/pages/home-beta/payment/${item.image}.svg`)} />
-=======
     <div key={inx} className='gr-2 gr-4-m center-text' data-show={item.dataShow}>
         <img className='gr-12 gr-centered' src={it.url_for(`images/pages/home/payment/${item.image}.svg`)} />
->>>>>>> eb3cc90e
     </div>
 ));
 
@@ -35,17 +30,10 @@
 );
 
 const MarketsContent = ({ text, header, image }) => (
-<<<<<<< HEAD
-    <div className='gr-10 gr-12-m'>
-        <div className='gr-row'>
-            <div className='gr-6 gr-12-m center-text-m order-2-m'>
-                <div className='gr-10-m gr-centered gr-gutter'>
-=======
     <div className='gr-10 gr-12-m gr-centered'>
         <div className='gr-row'>
             <div className='gr-6 gr-12-m gr-12-p center-text-m order-2-m'>
                 <div className='gr-10-m gr-10-p gr-centered gr-gutter'>
->>>>>>> eb3cc90e
                     <div className='gr-row'>
                         <ArrowsMobile parent='market_tabs' direction='left' />
                         <strong className='align-self-center gr-centered-m'>{header}</strong>
@@ -54,11 +42,7 @@
                 </div>
                 <p>{text}</p>
             </div>
-<<<<<<< HEAD
-            <div className='gr-6 gr-12-m center-text'>
-=======
             <div className='gr-6 gr-12-m gr-12-p center-text'>
->>>>>>> eb3cc90e
                 <img className='responsive' src={it.url_for(image)} />
             </div>
         </div>
@@ -73,8 +57,8 @@
     </div>
 );
 
-const AccountsListItem = ({ image, list_header, list_text, list_class }) => (
-    <div className={`${list_class ? `${list_class}` : ''} gr-row gr-padding-10`}>
+const AccountsListItem = ({ image, list_header, list_text }) => (
+    <div className='gr-row gr-padding-10'>
         <div className='gr-2 gr-no-gutter gr-gutter-left-m'>
             <img className='responsive' src={it.url_for(image)} />
         </div>
@@ -99,7 +83,6 @@
     list_text_one,
     list_text_two,
     list_text_three,
-    list_class,
 }) => (
     <React.Fragment>
         <div className='gr-hide-m'>
@@ -123,26 +106,6 @@
                         <div className='gr-12'><p>{header}</p></div>
                     </div>
                     <div className='gr-6 gr-12-m'>
-<<<<<<< HEAD
-                            <AccountsListItem
-                                image={image_one}
-                                list_header={list_header_one}
-                                list_text={list_text_one}
-                            />
-                            <AccountsListItem
-                                image={image_two}
-                                list_header={list_header_two}
-                                list_text={list_text_two}
-                                list_class={list_class}
-                            />
-                            { list_header_three &&
-                                <AccountsListItem
-                                    image={image_three}
-                                    list_header={list_header_three}
-                                    list_text={list_text_three}
-                                />
-                            }
-=======
                         <AccountsListItem
                             image={image_one}
                             list_header={list_header_one}
@@ -160,7 +123,6 @@
                                 list_text={list_text_three}
                             />
                         }
->>>>>>> eb3cc90e
                     </div>
                 </div>
             </div>
@@ -189,17 +151,10 @@
     </div>
 );
 
-<<<<<<< HEAD
-const HomeBeta = () => {
-    const binary_header = it.L('Binary options');
-    const binary_desc   = it.L('Options that offer a fixed payout based on a simple yes/no proposition.');
-    const binary_img    = 'images/pages/home-beta/trade/binary.svg';
-=======
 const Home = () => {
     const binary_header = it.L('Binary options');
     const binary_desc   = it.L('Options that offer a fixed payout based on a simple yes/no proposition.');
     const binary_img    = 'images/pages/home/trade/binary.svg';
->>>>>>> eb3cc90e
 
     return (
         <React.Fragment>
@@ -216,8 +171,6 @@
                             button_padding_mobile={12}
                             text={it.L('Create Free Account')}
                         />
-<<<<<<< HEAD
-=======
 
                         <div className='gr-8 gr-10-p gr-12-m gr-no-gutter gr-centered'>
                             <div className='section-divider gr-padding-20'>
@@ -229,7 +182,6 @@
                                 <span className='icon-google'>{it.L('Create account with Google')}</span>
                             </a>
                         </div>
->>>>>>> eb3cc90e
                     </div>
                 </div>
             </div>
@@ -252,19 +204,11 @@
                                 <AccountsTabContent
                                     header={it.L('Trade binary options on a wide range of web and mobile apps. Each comes with unique strengths that complement a variety of trading strategies.')}
                                     mobile_header={it.L('Binary Options')}
-<<<<<<< HEAD
-                                    image='images/pages/home-beta/binary_options.svg'
-                                    image_one='images/pages/home-beta/icons/demo.svg'
-                                    list_header_one={it.L('Virtual Account')}
-                                    list_text_one={it.L('Practice account with replenishable USD 10,000 virtual credit.')}
-                                    image_two='images/pages/home-beta/icons/real.svg'
-=======
                                     image='images/pages/home/binary_options.svg'
                                     image_one='images/pages/home/icons/demo.svg'
                                     list_header_one={it.L('Virtual Account')}
                                     list_text_one={it.L('Practice account with replenishable USD 10,000 virtual credit.')}
                                     image_two='images/pages/home/icons/real.svg'
->>>>>>> eb3cc90e
                                     list_header_two={it.L('Real Account')}
                                     list_text_two={it.L('Real-money accounts with your choice of fiat and crypto currency.')}
                                 />
@@ -274,17 +218,6 @@
                                     header={it.L('Trade Forex and CFDs on our popular multi-asset platform.')}
                                     mobile_class='padding-top-20'
                                     mobile_header={it.L('MetaTrader 5')}
-<<<<<<< HEAD
-                                    image='images/pages/home-beta/MT5.svg'
-                                    image_one='images/pages/home-beta/icons/demo.svg'
-                                    list_header_one={it.L('MT5 Demo')}
-                                    list_text_one={it.L('Practice account with replenishable USD 5,000 virtual credit.')}
-                                    image_two='images/pages/home-beta/icons/mt5_financial.svg'
-                                    list_header_two={it.L('MT5 Financial')}
-                                    list_class='eu-hide invisible'
-                                    list_text_two={it.L('MT5 real-money account for Forex and CFDs.')}
-                                    image_three='images/pages/home-beta/icons/mt5_volatility.svg'
-=======
                                     image='images/pages/home/MT5.svg'
                                     image_one='images/pages/home/icons/demo.svg'
                                     list_header_one={it.L('MT5 Demo')}
@@ -293,7 +226,6 @@
                                     list_header_two={it.L('MT5 Financial')}
                                     list_text_two={it.L('MT5 real-money account for Forex and CFDs.')}
                                     image_three='images/pages/home/icons/mt5_volatility.svg'
->>>>>>> eb3cc90e
                                     list_header_three={it.L('MT5 Volatility Indices')}
                                     list_text_three={it.L('MT5 real-money account for Volatility Indices only.')}
                                 />
@@ -305,33 +237,14 @@
 
                 <div className='center-text gr-padding-20 gr-parent'>
                     <h3 className='center-text gr-padding-20 gr-parent'>{it.L('Choose the platforms and accounts you need, based on your personal trading style')}</h3>
-<<<<<<< HEAD
-                    <a className='button-secondary'
-                       href={it.url_for('platforms')}><span>{it.L('View our platforms')}</span></a>
-=======
                     <a className='button-secondary' href={it.url_for('platforms')}>
                         <span>{it.L('View our platforms')}</span>
                     </a>
->>>>>>> eb3cc90e
                 </div>
 
                 <SeparatorLine className='gr-padding-30' show_mobile/>
             </div>
 
-<<<<<<< HEAD
-            <div className='container'>
-                <h2 className='center-text gr-padding-10'>{it.L('Trade in the world\'s financial markets')}</h2>
-                <TabContainer className='gr-padding-30 gr-parent full-width eu-hide invisible' theme='light'>
-                    <TabsSubtabs
-                        id='market_tabs'
-                        className='gr-padding-20 gr-parent gr-hide-m tab-selector-wrapper'
-                        items={[
-                            { id: 'binary', text: binary_header },
-                            { id: 'forex', text: it.L('Forex') },
-                            { id: 'crypto', text: it.L('Crypto') },
-                            { id: 'cfds', text: it.L('CFDs') },
-                            { id: 'metals', text: it.L('Metals') },
-=======
             <div id='market_tabs_container' className='container'>
                 <h2 className='center-text gr-padding-10'>{it.L('Trade in the world\'s financial markets')}</h2>
                 <TabContainer className='gr-padding-30 gr-parent full-width' theme='light'>
@@ -345,7 +258,6 @@
                             { id: 'cfds',      text: it.L('CFDs') },
                             { id: 'metals',    text: it.L('Metals') },
                             { id: 'lookbacks', text: it.L('Lookbacks') },
->>>>>>> eb3cc90e
                             { id: 'market_tabs_selector', className: 'tab-selector' },
                         ]}
                     />
@@ -362,42 +274,27 @@
                                 <MarketsTabContent
                                     header={it.L('Forex')}
                                     text={it.L('Major, minor and exotic currency pairs.')}
-<<<<<<< HEAD
-                                    image='images/pages/home-beta/trade/forex.svg'
-=======
                                     image='images/pages/home/trade/forex.svg'
->>>>>>> eb3cc90e
                                 />
                             </TabContent>
                             <TabContent id='crypto'>
                                 <MarketsTabContent
                                     header={it.L('Cryptocurrencies')}
                                     text={it.L('Cryptocurrency pairs including Bitcoin, Ethereum, and Litecoin.')}
-<<<<<<< HEAD
-                                    image='images/pages/home-beta/trade/crypto.svg'
-=======
                                     image='images/pages/home/trade/crypto.svg'
->>>>>>> eb3cc90e
                                 />
                             </TabContent>
                             <TabContent id='cfds'>
                                 <MarketsTabContent
                                     header={it.L('CFDs')}
                                     text={it.L('Financial derivatives that allow you to trade on the movement of underlying assets.')}
-<<<<<<< HEAD
-                                    image='images/pages/home-beta/trade/cfds.svg'
-=======
                                     image='images/pages/home/trade/cfds.svg'
->>>>>>> eb3cc90e
                                 />
                             </TabContent>
                             <TabContent id='metals'>
                                 <MarketsTabContent
                                     header={it.L('Metals')}
                                     text={it.L('Precious metal pairs including gold and platinum.')}
-<<<<<<< HEAD
-                                    image='images/pages/home-beta/trade/metals.svg'
-=======
                                     image='images/pages/home/trade/metals.svg'
                                 />
                             </TabContent>
@@ -406,22 +303,10 @@
                                     header={it.L('Lookbacks')}
                                     text={it.L('Options that let you “look back” on the optimum high or low achieved by the market to determine the payout.')}
                                     image='images/pages/home/trade/lookbacks.svg'
->>>>>>> eb3cc90e
                                 />
                             </TabContent>
                         </TabContentContainer>
                     </div>
-<<<<<<< HEAD
-                    <TabCircles number={5} id='market_tabs_circles'/>
-                </TabContainer>
-                <div className='eu-show invisible'>
-                    <div className='gr-padding-30 gr-push-1'>
-                        <MarketsContent
-                            header={binary_header}
-                            text={binary_desc}
-                            image={binary_img}
-                        />
-=======
                     <TabCircles number={6} id='market_tabs_circles'/>
                 </TabContainer>
                 <h3 className='center-text gr-padding-30'>{it.L('Choose from 100+ tradable instruments, backed by award-winning technology and innovation since 2000.')}</h3>
@@ -444,70 +329,10 @@
                                 <div className='gr-1 gr-hide-m' />
                             </div>
                         </div>
->>>>>>> eb3cc90e
-                    </div>
-                </div>
-                <h3 className='center-text gr-padding-30'>{it.L('Choose from 100+ tradable instruments, backed by award-winning technology and innovation since 2000.')}</h3>
-            </div>
-
-<<<<<<< HEAD
-            <div className='gr-padding-10 fill-bg-color'>
-                <div className='container gr-padding-20'>
-                    <div className='gr-row'>
-                        <div className='gr-3 gr-12-m align-self-center center-text-m gr-padding-10'>
-                            <h3 className='no-margin'>{it.L('Award-winning trading excellence')}</h3>
-                        </div>
-                        <div className='gr-9 gr-12-m align-self-center'>
-                            <div className='gr-row gr-row-align-center'>
-                                <div className='gr-1 gr-hide-m border-right'></div>
-                                <div className='gr-2 gr-4-m align-self-center gr-padding-10'><img className='responsive' src={it.url_for('images/pages/home-beta/awards/TW2.svg')}/></div>
-                                <div className='gr-2 gr-4-m align-self-center gr-padding-10'><img className='responsive' src={it.url_for('images/pages/home-beta/awards/GBAF.svg')}/></div>
-                                <div className='gr-2 gr-4-m align-self-center gr-padding-10'><img className='responsive' src={it.url_for('images/pages/home/awards-opwa.svg')}/></div>
-                                <div className='gr-2 gr-4-m align-self-center gr-padding-10'><img className='responsive' src={it.url_for('images/pages/home-beta/awards/MenaFxPro.svg')}/></div>
-                                <div className='gr-2 gr-4-m align-self-center gr-padding-10'><img className='responsive' src={it.url_for('images/pages/home-beta/awards/EGR.svg')}/></div>
-                                <div className='gr-1 gr-hide-m'></div>
-                            </div>
-                        </div>
-                    </div>
-                </div>
-            </div>
-
-            <div className='container gr-padding-30 gr-child'>
-                <h2 className='center-text gr-padding-20'>{it.L('[_1] Academy', it.website_name)}</h2>
-                <p className='center-text'>{it.L('Learn to be a better trader and keep up with the latest news and trends in financial trading - all for free.')}</p>
-                <div className='gr-row'>
-                    <AcademySection
-                        image='images/pages/home-beta/icons/webinars.svg'
-                        header={it.L('Interactive webinars')}
-                        text={it.L('Free training sessions by professional traders.')}
-                    />
-                    <AcademySection
-                        image='images/pages/home-beta/icons/daily.svg'
-                        header={it.L('Daily market reports')}
-                        text={it.L('Daily insights into markets around the world.')}
-                    />
-                    <AcademySection
-                        image='images/pages/home-beta/icons/video.svg'
-                        header={it.L('Ebooks, videos, and more')}
-                        text={it.L('Expert analysis and learning resources.')}
-                    />
-                </div>
-                <div className='center-text gr-padding-30'>
-                    <a className='button-secondary' href='https://academy.binary.com' target='_blank'
-                       rel='noopener noreferrer'>
-                        <span>{it.L('Learn more')}</span>
-                    </a>
-                </div>
-
-                <SeparatorLine className='gr-padding-30' show_mobile/>
-
-                <div id='payment_methods'>
-                    <div className='gr-12 gr-padding-20'>
-                        <h2 className='center-text'>{it.L('Payment methods')}</h2>
-                        <p className='center-text eu-show invisible'>{it.L('We support hundreds of deposit and withdrawal options.')}</p>
-                        <p className='center-text eu-hide invisible'>{it.L('We support hundreds of deposit and withdrawal options, including Bitcoin.')}</p>
-
-=======
+                    </div>
+                </div>
+            </div>
+
             <div className='container gr-padding-30 gr-child'>
                 <h2 className='center-text gr-padding-20'>{it.L('[_1] Academy', it.website_name)}</h2>
                 <p className='center-text'>{it.L('Learn to be a better trader and keep up with the latest news and trends in financial trading - all for free.')}</p>
@@ -546,7 +371,6 @@
                         <h2 className='center-text'>{it.L('Payment methods')}</h2>
                         <p className='center-text'>{it.L('We support hundreds of deposit and withdrawal options, including Bitcoin.')}</p>
 
->>>>>>> eb3cc90e
                         <div className='gr-12 gr-padding-30'>
                             <a href={it.url_for('cashier/payment_methods')}>
                                 <div className='gr-row gr-row-align-center'>
@@ -564,19 +388,11 @@
                                             { image: 'skrill' },
                                             { image: 'ecopayz' },
                                             { image: 'qiwi' },
-<<<<<<< HEAD
-                                            { image: 'ethereum_black', className: 'eu-hide invisible' },
-                                            { image: 'bitcoin',        className: 'eu-hide invisible' },
-                                            { image: 'bitcoin_cash',   className: 'eu-hide invisible' },
-                                            { image: 'litecoin',       className: 'eu-hide invisible' },
-                                            { image: 'union_pay',      className: 'eu-hide invisible'},
-=======
                                             { image: 'ethereum_black', dataShow: '-malta, -maltainvest' },
                                             { image: 'bitcoin', dataShow: '-malta, -maltainvest' },
                                             { image: 'bitcoin_cash', dataShow: '-malta, -maltainvest' },
                                             { image: 'litecoin', dataShow: '-malta, -maltainvest' },
                                             { image: 'union_pay', dataShow: '-malta, -maltainvest' },
->>>>>>> eb3cc90e
                                         ]}
                                     />
                                 </div>
