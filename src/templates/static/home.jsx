import React from 'react';
import FormVerifyEmail from '../_common/includes/form_verify_email.jsx';
import SeparatorLine from '../_common/components/separator_line.jsx';
import { TabContainer, TabContentContainer, TabsSubtabs, TabContent } from  '../_common/components/tabs.jsx';
import { Asterisk, ProductHint } from  '../_common/components/product_hint.jsx';

const PaymentLogo = ({ items }) => items.map((item, inx) => (
    <div key={inx} className={`gr-2 gr-4-m center-text${item.className ? ` ${item.className}` : ''}`}>
        <img className='gr-12 gr-centered' src={it.url_for(`images/pages/home/payment/${item.image}.svg`)} />
    </div>
));

const Arrows = ({ direction, parent }) => (
    <div className='align-self-center gr-1 gr-hide-m'>
        <img
            className={`go-${direction} gr-10 gr-12-p gr-no-gutter-p gr-centered`}
            data-parent={parent}
            src={it.url_for(`images/pages/home/arrow_${direction}.svg`)}
        />
    </div>
);

const ArrowsMobile = ({ direction, parent }) => (
    <div className='align-self-center gr-2 gr-hide gr-show-m gr-no-gutter'>
        <img
            className={`go-${direction} gr-5 gr-no-gutter gr-centered`}
            data-parent={parent}
            src={it.url_for(`images/pages/home/arrow_${direction}.svg`)}
        />
    </div>
);

const MarketsContent = ({ text, header, image }) => (
    <div className='gr-10 gr-12-m'>
        <div className='gr-row'>
            <div className='gr-6 gr-12-m center-text-m order-2-m'>
                <div className='gr-10-m gr-centered gr-gutter'>
                    <div className='gr-row'>
                        <ArrowsMobile parent='market_tabs' direction='left' />
                        <strong className='align-self-center gr-centered-m'>{header}</strong>
                        <ArrowsMobile parent='market_tabs' direction='right' />
                    </div>
                </div>
                <p>{text}</p>
            </div>
            <div className='gr-6 gr-12-m center-text'>
                <img className='responsive' src={it.url_for(image)} />
            </div>
        </div>
    </div>
);

const MarketsTabContent = ({ text, header, image }) => (
    <div className='gr-row gr-row-align-middle'>
        <Arrows parent='market_tabs' direction='left' />
        <MarketsContent text={text} header={header} image={image} />
        <Arrows parent='market_tabs' direction='right' />
    </div>
);

const AccountsListItem = ({ image, list_header, list_text }) => (
    <div className='gr-row gr-padding-10'>
        <div className='gr-2 gr-no-gutter gr-gutter-left-m'>
            <img className='responsive' src={it.url_for(image)} />
        </div>
        <div className='gr-10 gr-no-gutter-right'>
            <strong>{list_header}</strong>
            <p className='hint'>{list_text}</p>
        </div>
    </div>
);

const AccountsTabContent = ({
    header,
    image,
    mobile_header,
    mobile_class,
    image_one,
    image_two,
    image_three,
    list_header_one,
    list_header_two,
    list_header_three,
    list_text_one,
    list_text_two,
    list_text_three,
}) => (
    <React.Fragment>
        <div className='gr-hide-m'>
            <p className='center-text gr-10 gr-no-gutter gr-centered'>{header}</p>
        </div>
        <div className='gr-row gr-padding-30'>
            <Arrows parent='account_tabs' direction='left' />
            <div className='gr-10 gr-12-m'>
                <div className='gr-row'>
                    <div className='gr-6 gr-10-m gr-centered align-self-center'>
                        <img className='responsive' src={it.url_for(image)} />
                    </div>
                    <div className={`center-text gr-12 gr-hide gr-show-m ${mobile_class || ''}`}>
                        <div className='gr-8 gr-centered'>
                            <div className='gr-row'>
                                <ArrowsMobile parent='account_tabs' direction='left' />
                                <strong className='align-self-center gr-centered'>{mobile_header}</strong>
                                <ArrowsMobile parent='account_tabs' direction='right' />
                            </div>
                        </div>
                        <div className='gr-12'><p>{header}</p></div>
                    </div>
                    <div className='gr-6 gr-12-m'>
                            <AccountsListItem
                                image={image_one}
                                list_header={list_header_one}
                                list_text={list_text_one}
                            />
                            <AccountsListItem
                                image={image_two}
                                list_header={list_header_two}
                                list_text={list_text_two}
                            />
                            { list_header_three &&
                                <AccountsListItem
                                    image={image_three}
                                    list_header={list_header_three}
                                    list_text={list_text_three}
                                />
                            }
                    </div>
                </div>
            </div>
            <Arrows parent='account_tabs' direction='right' />
        </div>
    </React.Fragment>
);

const AcademySection = ({ image, header, text }) => (
    <div className='gr-4 gr-12-m center-text'>
        <div className='gr-4 gr-3-m gr-centered gr-padding-10'>
            <img className='responsive' src={it.url_for(image)} />
        </div>
        <strong>{header}</strong>
        <p>{text}</p>
    </div>
);

const TabCircles = ({ id, number }) => (
    <div className='gr-hide gr-show-m center-text'>
        <div className='tab-circles' id={id || undefined}>
            { Array.from(new Array(number)).map((x, inx) => (
                <div key={inx} className='tab-circle'></div>
            ))}
        </div>
    </div>
);

<<<<<<< HEAD
const HomeBeta = () => (
    <React.Fragment>
        <div id='banner'>
            <div className='container gr-padding-30'>
                <h1 className='dark center-text gr-padding-20 gr-child'>{it.L('Online Trading with [_1]', `<strong>${it.website_name}</strong>`)}</h1>
                <p className='center-text gr-padding-10'>{it.L('Trade 24/7, even on weekends.')}</p>

                <div className='gr-padding-30 gr-11-m gr-centered'>
                    <FormVerifyEmail
                        className='secondary-bg-color'
                        dark_button
                        email_padding_mobile={12}
                        button_padding_mobile={12}
                        text={it.L('Create Free Account')}
                    />
=======
const HomeBeta = () => {
    const binary_header = it.L('Binary options');
    const binary_desc   = it.L('Options that offer a fixed payout based on a simple yes/no proposition.');
    const binary_img    = 'images/pages/home/trade/binary.svg';

    return (
        <React.Fragment>
            <div id='banner'>
                <div className='container gr-padding-30'>
                    <h1 className='dark center-text gr-padding-20 gr-child'>{it.L('Online Trading with [_1]', `<strong>${it.website_name}</strong>`)}</h1>
                    <p className='center-text gr-padding-10'>{it.L('Trade 24/7, even on weekends.')}</p>

                    <div className='gr-padding-30 gr-11-m gr-centered'>
                        <FormVerifyEmail
                            className='secondary-bg-color'
                            dark_button
                            email_padding_mobile={12}
                            button_padding_mobile={12}
                            text={it.L('Create Free Account')}
                        />

                        <div className='gr-8 gr-10-p gr-12-m gr-no-gutter gr-centered'>
                            <div className='section-divider gr-padding-20'>
                                <div className='align-self-center border-bottom-light-gray'></div>
                                <div className='circle'>{it.L('or')}</div>
                                <div className='align-self-center border-bottom-light-gray'></div>
                            </div>
                            <a id='google-signup' href='javascript:;' className='button-white'>
                                <span className='icon-google'>{it.L('Create account with Google')}</span>
                            </a>
                        </div>
                    </div>
>>>>>>> 49ec8c86
                </div>
            </div>
        </div>

<<<<<<< HEAD
        <div className='container gr-padding-30'>
            <h2 className='center-text'>{it.L('Diverse platforms and account types')}<Asterisk /></h2>
            <TabContainer className='gr-padding-30 gr-parent full-width' theme='light'>
                <TabsSubtabs
                    id='account_tabs'
                    className='gr-padding-20 gr-parent gr-hide-m tab-selector-wrapper'
                    items={[
                        { id: 'binary_options', text: it.L('Binary Options') },
                        { id: 'mt5', text: it.L('MetaTrader 5') },
                        { id: 'account_tabs_selector', className: 'tab-selector' },
                    ]}
                />
                <div className='tab-content'>
                    <TabContentContainer>
                        <TabContent id='binary_options'>
                            <AccountsTabContent
                                header={it.L('Trade binary options on a wide range of web and mobile apps. Each comes with unique strengths that complement a variety of trading strategies.')}
                                mobile_header={it.L('Binary Options')}
                                image='images/pages/home-beta/binary_options.svg'
                                image_one='images/pages/home-beta/icons/demo.svg'
                                list_header_one={it.L('Virtual Account')}
                                list_text_one={it.L('Practice account with replenishable USD 10,000 virtual credit.')}
                                image_two='images/pages/home-beta/icons/real.svg'
                                list_header_two={it.L('Real Account')}
                                list_text_two={it.L('Real-money accounts with your choice of fiat and crypto currency.')}
                            />
                        </TabContent>
                        <TabContent id='mt5'>
                            <AccountsTabContent
                                header={it.L('Trade Forex and CFDs on our popular multi-asset platform.')}
                                mobile_class='padding-top-20'
                                mobile_header={it.L('MetaTrader 5')}
                                image='images/pages/home-beta/MT5.svg'
                                image_one='images/pages/home-beta/icons/demo.svg'
                                list_header_one={it.L('MT5 Demo')}
                                list_text_one={it.L('Practice account with replenishable USD 5,000 virtual credit.')}
                                image_two='images/pages/home-beta/icons/mt5_financial.svg'
                                list_header_two={it.L('MT5 Financial')}
                                list_text_two={it.L('MT5 real-money account for Forex and CFDs.')}
                                image_three='images/pages/home-beta/icons/mt5_volatility.svg'
                                list_header_three={it.L('MT5 Volatility Indices')}
                                list_text_three={it.L('MT5 real-money account for Volatility Indices only.')}
                            />
                        </TabContent>
                    </TabContentContainer>
=======
            <div className='container gr-padding-30'>
                <h2 className='center-text'>{it.L('Diverse platforms and account types')}</h2>
                <TabContainer className='gr-padding-30 gr-parent full-width' theme='light'>
                    <TabsSubtabs
                        id='account_tabs'
                        className='gr-padding-20 gr-parent gr-hide-m tab-selector-wrapper'
                        items={[
                            { id: 'binary_options', text: it.L('Binary Options') },
                            { id: 'mt5', text: it.L('MetaTrader 5') },
                            { id: 'account_tabs_selector', className: 'tab-selector' },
                        ]}
                    />
                    <div className='tab-content'>
                        <TabContentContainer>
                            <TabContent id='binary_options'>
                                <AccountsTabContent
                                    header={it.L('Trade binary options on a wide range of web and mobile apps. Each comes with unique strengths that complement a variety of trading strategies.')}
                                    mobile_header={it.L('Binary Options')}
                                    image='images/pages/home/binary_options.svg'
                                    image_one='images/pages/home/icons/demo.svg'
                                    list_header_one={it.L('Virtual Account')}
                                    list_text_one={it.L('Practice account with replenishable USD 10,000 virtual credit.')}
                                    image_two='images/pages/home/icons/real.svg'
                                    list_header_two={it.L('Real Account')}
                                    list_text_two={it.L('Real-money accounts with your choice of fiat and crypto currency.')}
                                />
                            </TabContent>
                            <TabContent id='mt5'>
                                <AccountsTabContent
                                    header={it.L('Trade Forex and CFDs on our popular multi-asset platform.')}
                                    mobile_class='padding-top-20'
                                    mobile_header={it.L('MetaTrader 5')}
                                    image='images/pages/home/MT5.svg'
                                    image_one='images/pages/home/icons/demo.svg'
                                    list_header_one={it.L('MT5 Demo')}
                                    list_text_one={it.L('Practice account with replenishable USD 5,000 virtual credit.')}
                                    image_two='images/pages/home/icons/mt5_financial.svg'
                                    list_header_two={it.L('MT5 Financial')}
                                    list_class='eu-hide invisible'
                                    list_text_two={it.L('MT5 real-money account for Forex and CFDs.')}
                                    image_three='images/pages/home/icons/mt5_volatility.svg'
                                    list_header_three={it.L('MT5 Volatility Indices')}
                                    list_text_three={it.L('MT5 real-money account for Volatility Indices only.')}
                                />
                            </TabContent>
                        </TabContentContainer>
                    </div>
                    <TabCircles number={2} id='account_tabs_circles'/>
                </TabContainer>

                <div className='center-text gr-padding-20 gr-parent'>
                    <h3 className='center-text gr-padding-20 gr-parent'>{it.L('Choose the platforms and accounts you need, based on your personal trading style')}</h3>
                    <a className='button-secondary'
                       href={it.url_for('platforms')}><span>{it.L('View our platforms')}</span></a>
>>>>>>> 49ec8c86
                </div>
                <TabCircles number={2} id='account_tabs_circles'/>
            </TabContainer>

            <div className='center-text gr-padding-20 gr-parent'>
                <h3 className='center-text gr-padding-20 gr-parent'>{it.L('Choose the platforms and accounts you need, based on your personal trading style')}</h3>
                <a className='button-secondary'
                   href={it.url_for('platforms')}><span>{it.L('View our platforms')}</span></a>
            </div>

<<<<<<< HEAD
            <SeparatorLine className='gr-padding-30' show_mobile/>
        </div>

        <div className='container'>
            <h2 className='center-text gr-padding-10'>{it.L('Trade in the world\'s financial markets')}<Asterisk /></h2>
            <TabContainer className='gr-padding-30 gr-parent full-width' theme='light'>
                <TabsSubtabs
                    id='market_tabs'
                    className='gr-padding-20 gr-parent gr-hide-m tab-selector-wrapper'
                    items={[
                        { id: 'binary', text: it.L('Binary options') },
                        { id: 'forex', text: it.L('Forex') },
                        { id: 'crypto', text: it.L('Crypto') },
                        { id: 'cfds', text: it.L('CFDs') },
                        { id: 'metals', text: it.L('Metals') },
                        { id: 'market_tabs_selector', className: 'tab-selector' },
                    ]}
                />
                <div className='tab-content'>
                    <TabContentContainer>
                        <TabContent id='binary'>
                            <MarketsTabContent
                                header={it.L('Binary options')}
                                text={it.L('Options that offer a fixed payout based on a simple yes/no proposition.')}
                                image='images/pages/home-beta/trade/binary.svg'
                            />
                        </TabContent>
                        <TabContent id='forex'>
                            <MarketsTabContent
                                header={it.L('Forex')}
                                text={it.L('Major, minor and exotic currency pairs.')}
                                image='images/pages/home-beta/trade/forex.svg'
                            />
                        </TabContent>
                        <TabContent id='crypto'>
                            <MarketsTabContent
                                header={it.L('Cryptocurrencies')}
                                text={it.L('Cryptocurrency pairs including Bitcoin, Ethereum, and Litecoin.')}
                                image='images/pages/home-beta/trade/crypto.svg'
                            />
                        </TabContent>
                        <TabContent id='cfds'>
                            <MarketsTabContent
                                header={it.L('CFDs')}
                                text={it.L('Financial derivatives that allow you to trade on the movement of underlying assets.')}
                                image='images/pages/home-beta/trade/cfds.svg'
                            />
                        </TabContent>
                        <TabContent id='metals'>
                            <MarketsTabContent
                                header={it.L('Metals')}
                                text={it.L('Precious metal pairs including gold and platinum.')}
                                image='images/pages/home-beta/trade/metals.svg'
                            />
                        </TabContent>
                    </TabContentContainer>
=======
            <div className='container'>
                <h2 className='center-text gr-padding-10'>{it.L('Trade in the world\'s financial markets')}</h2>
                <TabContainer className='gr-padding-30 gr-parent full-width eu-hide invisible' theme='light'>
                    <TabsSubtabs
                        id='market_tabs'
                        className='gr-padding-20 gr-parent gr-hide-m tab-selector-wrapper'
                        items={[
                            { id: 'binary', text: binary_header },
                            { id: 'forex', text: it.L('Forex') },
                            { id: 'crypto', text: it.L('Crypto') },
                            { id: 'cfds', text: it.L('CFDs') },
                            { id: 'metals', text: it.L('Metals') },
                            { id: 'market_tabs_selector', className: 'tab-selector' },
                        ]}
                    />
                    <div className='tab-content'>
                        <TabContentContainer>
                            <TabContent id='binary'>
                                <MarketsTabContent
                                    header={binary_header}
                                    text={binary_desc}
                                    image={binary_img}
                                />
                            </TabContent>
                            <TabContent id='forex'>
                                <MarketsTabContent
                                    header={it.L('Forex')}
                                    text={it.L('Major, minor and exotic currency pairs.')}
                                    image='images/pages/home/trade/forex.svg'
                                />
                            </TabContent>
                            <TabContent id='crypto'>
                                <MarketsTabContent
                                    header={it.L('Cryptocurrencies')}
                                    text={it.L('Cryptocurrency pairs including Bitcoin, Ethereum, and Litecoin.')}
                                    image='images/pages/home/trade/crypto.svg'
                                />
                            </TabContent>
                            <TabContent id='cfds'>
                                <MarketsTabContent
                                    header={it.L('CFDs')}
                                    text={it.L('Financial derivatives that allow you to trade on the movement of underlying assets.')}
                                    image='images/pages/home/trade/cfds.svg'
                                />
                            </TabContent>
                            <TabContent id='metals'>
                                <MarketsTabContent
                                    header={it.L('Metals')}
                                    text={it.L('Precious metal pairs including gold and platinum.')}
                                    image='images/pages/home/trade/metals.svg'
                                />
                            </TabContent>
                        </TabContentContainer>
                    </div>
                    <TabCircles number={5} id='market_tabs_circles'/>
                </TabContainer>
                <div className='eu-show invisible'>
                    <div className='gr-padding-30 gr-push-1'>
                        <MarketsContent
                            header={binary_header}
                            text={binary_desc}
                            image={binary_img}
                        />
                    </div>
>>>>>>> 49ec8c86
                </div>
                <TabCircles number={5} id='market_tabs_circles'/>
            </TabContainer>
            <h3 className='center-text gr-padding-30'>{it.L('Choose from 100+ tradable instruments, backed by award-winning technology and innovation since 2000.')}</h3>
        </div>

<<<<<<< HEAD
        <div className='gr-padding-10 fill-bg-color'>
            <div className='container gr-padding-20'>
                <div className='gr-row'>
                    <div className='gr-3 gr-12-m align-self-center center-text-m gr-padding-10'>
                        <h3 className='no-margin'>{it.L('Award-winning trading excellence')}</h3>
                    </div>
                    <div className='gr-9 gr-12-m align-self-center'>
                        <div className='gr-row gr-row-align-center'>
                            <div className='gr-1 gr-hide-m border-right'></div>
                            <div className='gr-2 gr-4-m align-self-center gr-padding-10'><img className='responsive' src={it.url_for('images/pages/home-beta/awards/TW2.svg')}/></div>
                            <div className='gr-2 gr-4-m align-self-center gr-padding-10'><img className='responsive' src={it.url_for('images/pages/home-beta/awards/GBAF.svg')}/></div>
                            <div className='gr-2 gr-4-m align-self-center gr-padding-10'><img className='responsive' src={it.url_for('images/pages/home/awards-opwa.svg')}/></div>
                            <div className='gr-2 gr-4-m align-self-center gr-padding-10'><img className='responsive' src={it.url_for('images/pages/home-beta/awards/MenaFxPro.svg')}/></div>
                            <div className='gr-2 gr-4-m align-self-center gr-padding-10'><img className='responsive' src={it.url_for('images/pages/home-beta/awards/EGR.svg')}/></div>
                            <div className='gr-1 gr-hide-m'></div>
=======
            <div className='gr-padding-10 fill-bg-color'>
                <div className='container gr-padding-20'>
                    <div className='gr-row'>
                        <div className='gr-3 gr-12-m align-self-center center-text-m gr-padding-10'>
                            <h3 className='no-margin'>{it.L('Award-winning trading excellence')}</h3>
                        </div>
                        <div className='gr-9 gr-12-m align-self-center'>
                            <div className='gr-row gr-row-align-center'>
                                <div className='gr-1 gr-hide-m border-right'></div>
                                <div className='gr-2 gr-4-m align-self-center gr-padding-10'><img className='responsive' src={it.url_for('images/pages/home/awards/tw2.svg')}/></div>
                                <div className='gr-2 gr-4-m align-self-center gr-padding-10'><img className='responsive' src={it.url_for('images/pages/home/awards/gbaf.svg')}/></div>
                                <div className='gr-3 gr-4-m align-self-center gr-padding-10'><img className='responsive' src={it.url_for('images/pages/home/awards/opwa.svg')}/></div>
                                <div className='gr-2 gr-4-m align-self-center gr-padding-10'><img className='responsive' src={it.url_for('images/pages/home/awards/menafxpro.svg')}/></div>
                                <div className='gr-2 gr-4-m align-self-center gr-padding-10'><img className='responsive' src={it.url_for('images/pages/home/awards/egr.svg')}/></div>
                                <div className='gr-1 gr-hide-m'></div>
                            </div>
>>>>>>> 49ec8c86
                        </div>
                    </div>
                </div>
            </div>
        </div>

<<<<<<< HEAD
        <div className='container gr-padding-30 gr-child'>
            <h2 className='center-text gr-padding-20'>{it.L('[_1] Academy', it.website_name)}</h2>
            <p className='center-text'>{it.L('Learn to be a better trader and keep up with the latest news and trends in financial trading - all for free.')}</p>
            <div className='gr-row'>
                <AcademySection
                    image='images/pages/home-beta/icons/webinars.svg'
                    header={it.L('Interactive webinars')}
                    text={it.L('Free training sessions by professional traders.')}
                />
                <AcademySection
                    image='images/pages/home-beta/icons/daily.svg'
                    header={it.L('Daily market reports')}
                    text={it.L('Daily insights into markets around the world.')}
                />
                <AcademySection
                    image='images/pages/home-beta/icons/video.svg'
                    header={it.L('Ebooks, videos, and more')}
                    text={it.L('Expert analysis and learning resources.')}
                />
            </div>
            <div className='center-text gr-padding-30'>
                <a className='button-secondary' href='https://academy.binary.com' target='_blank'
                   rel='noopener noreferrer'>
                    <span>{it.L('Learn more')}</span>
                </a>
            </div>
=======
            <div className='container gr-padding-30 gr-child'>
                <h2 className='center-text gr-padding-20'>{it.L('[_1] Academy', it.website_name)}</h2>
                <p className='center-text'>{it.L('Learn to be a better trader and keep up with the latest news and trends in financial trading - all for free.')}</p>
                <div className='gr-row'>
                    <AcademySection
                        image='images/pages/home/icons/webinars.svg'
                        header={it.L('Interactive webinars')}
                        text={it.L('Free training sessions by professional traders.')}
                    />
                    <AcademySection
                        image='images/pages/home/icons/daily.svg'
                        header={it.L('Daily market reports')}
                        text={it.L('Daily insights into markets around the world.')}
                    />
                    <AcademySection
                        image='images/pages/home/icons/video.svg'
                        header={it.L('Ebooks, videos, and more')}
                        text={it.L('Expert analysis and learning resources.')}
                    />
                </div>
                <div className='center-text gr-padding-30'>
                    <a className='button-secondary' href='https://academy.binary.com' target='_blank'
                       rel='noopener noreferrer'>
                        <span>{it.L('Learn more')}</span>
                    </a>
                </div>
>>>>>>> 49ec8c86

            <SeparatorLine className='gr-padding-30' show_mobile/>

            <div id='payment_methods'>
                <div className='gr-12 gr-padding-20'>
                    <h2 className='center-text'>{it.L('Payment methods')}<Asterisk /></h2>
                    <p className='center-text'>{it.L('We support hundreds of deposit and withdrawal options, including Bitcoin.')}</p>

                    <div className='gr-12 gr-padding-30'>
                        <a href={it.url_for('cashier/payment_methods')}>
                            <div className='gr-row gr-row-align-center'>
                                <PaymentLogo
                                    items={[
                                        { image: 'visa' },
                                        { image: 'mastercard' },
                                        { image: 'bank_transfer' },
                                        { image: 'internet_bank_transfer' },
                                        { image: 'internet_banking' },
                                        { image: 'neteller' },
                                        { image: 'okpay' },
                                        { image: 'fasapay' },
                                        { image: 'perfect_money' },
                                        { image: 'skrill' },
                                        { image: 'ecopayz' },
                                        { image: 'qiwi' },
                                        { image: 'ethereum_black' },
                                        { image: 'bitcoin' },
                                        { image: 'bitcoin_cash' },
                                        { image: 'litecoin' },
                                        { image: 'union_pay' },
                                    ]}
                                />
                            </div>
                        </a>
                    </div>
                </div>
            </div>

            <ProductHint />
        </div>
    </React.Fragment>
);

export default HomeBeta;<|MERGE_RESOLUTION|>--- conflicted
+++ resolved
@@ -5,7 +5,7 @@
 import { Asterisk, ProductHint } from  '../_common/components/product_hint.jsx';
 
 const PaymentLogo = ({ items }) => items.map((item, inx) => (
-    <div key={inx} className={`gr-2 gr-4-m center-text${item.className ? ` ${item.className}` : ''}`}>
+    <div key={inx} className='gr-2 gr-4-m center-text'>
         <img className='gr-12 gr-centered' src={it.url_for(`images/pages/home/payment/${item.image}.svg`)} />
     </div>
 ));
@@ -107,23 +107,23 @@
                         <div className='gr-12'><p>{header}</p></div>
                     </div>
                     <div className='gr-6 gr-12-m'>
+                        <AccountsListItem
+                            image={image_one}
+                            list_header={list_header_one}
+                            list_text={list_text_one}
+                        />
+                        <AccountsListItem
+                            image={image_two}
+                            list_header={list_header_two}
+                            list_text={list_text_two}
+                        />
+                        { list_header_three &&
                             <AccountsListItem
-                                image={image_one}
-                                list_header={list_header_one}
-                                list_text={list_text_one}
+                                image={image_three}
+                                list_header={list_header_three}
+                                list_text={list_text_three}
                             />
-                            <AccountsListItem
-                                image={image_two}
-                                list_header={list_header_two}
-                                list_text={list_text_two}
-                            />
-                            { list_header_three &&
-                                <AccountsListItem
-                                    image={image_three}
-                                    list_header={list_header_three}
-                                    list_text={list_text_three}
-                                />
-                            }
+                        }
                     </div>
                 </div>
             </div>
@@ -152,23 +152,6 @@
     </div>
 );
 
-<<<<<<< HEAD
-const HomeBeta = () => (
-    <React.Fragment>
-        <div id='banner'>
-            <div className='container gr-padding-30'>
-                <h1 className='dark center-text gr-padding-20 gr-child'>{it.L('Online Trading with [_1]', `<strong>${it.website_name}</strong>`)}</h1>
-                <p className='center-text gr-padding-10'>{it.L('Trade 24/7, even on weekends.')}</p>
-
-                <div className='gr-padding-30 gr-11-m gr-centered'>
-                    <FormVerifyEmail
-                        className='secondary-bg-color'
-                        dark_button
-                        email_padding_mobile={12}
-                        button_padding_mobile={12}
-                        text={it.L('Create Free Account')}
-                    />
-=======
 const HomeBeta = () => {
     const binary_header = it.L('Binary options');
     const binary_desc   = it.L('Options that offer a fixed payout based on a simple yes/no proposition.');
@@ -201,60 +184,11 @@
                             </a>
                         </div>
                     </div>
->>>>>>> 49ec8c86
-                </div>
-            </div>
-        </div>
-
-<<<<<<< HEAD
-        <div className='container gr-padding-30'>
-            <h2 className='center-text'>{it.L('Diverse platforms and account types')}<Asterisk /></h2>
-            <TabContainer className='gr-padding-30 gr-parent full-width' theme='light'>
-                <TabsSubtabs
-                    id='account_tabs'
-                    className='gr-padding-20 gr-parent gr-hide-m tab-selector-wrapper'
-                    items={[
-                        { id: 'binary_options', text: it.L('Binary Options') },
-                        { id: 'mt5', text: it.L('MetaTrader 5') },
-                        { id: 'account_tabs_selector', className: 'tab-selector' },
-                    ]}
-                />
-                <div className='tab-content'>
-                    <TabContentContainer>
-                        <TabContent id='binary_options'>
-                            <AccountsTabContent
-                                header={it.L('Trade binary options on a wide range of web and mobile apps. Each comes with unique strengths that complement a variety of trading strategies.')}
-                                mobile_header={it.L('Binary Options')}
-                                image='images/pages/home-beta/binary_options.svg'
-                                image_one='images/pages/home-beta/icons/demo.svg'
-                                list_header_one={it.L('Virtual Account')}
-                                list_text_one={it.L('Practice account with replenishable USD 10,000 virtual credit.')}
-                                image_two='images/pages/home-beta/icons/real.svg'
-                                list_header_two={it.L('Real Account')}
-                                list_text_two={it.L('Real-money accounts with your choice of fiat and crypto currency.')}
-                            />
-                        </TabContent>
-                        <TabContent id='mt5'>
-                            <AccountsTabContent
-                                header={it.L('Trade Forex and CFDs on our popular multi-asset platform.')}
-                                mobile_class='padding-top-20'
-                                mobile_header={it.L('MetaTrader 5')}
-                                image='images/pages/home-beta/MT5.svg'
-                                image_one='images/pages/home-beta/icons/demo.svg'
-                                list_header_one={it.L('MT5 Demo')}
-                                list_text_one={it.L('Practice account with replenishable USD 5,000 virtual credit.')}
-                                image_two='images/pages/home-beta/icons/mt5_financial.svg'
-                                list_header_two={it.L('MT5 Financial')}
-                                list_text_two={it.L('MT5 real-money account for Forex and CFDs.')}
-                                image_three='images/pages/home-beta/icons/mt5_volatility.svg'
-                                list_header_three={it.L('MT5 Volatility Indices')}
-                                list_text_three={it.L('MT5 real-money account for Volatility Indices only.')}
-                            />
-                        </TabContent>
-                    </TabContentContainer>
-=======
+                </div>
+            </div>
+
             <div className='container gr-padding-30'>
-                <h2 className='center-text'>{it.L('Diverse platforms and account types')}</h2>
+                <h2 className='center-text'>{it.L('Diverse platforms and account types')}<Asterisk /></h2>
                 <TabContainer className='gr-padding-30 gr-parent full-width' theme='light'>
                     <TabsSubtabs
                         id='account_tabs'
@@ -291,7 +225,6 @@
                                     list_text_one={it.L('Practice account with replenishable USD 5,000 virtual credit.')}
                                     image_two='images/pages/home/icons/mt5_financial.svg'
                                     list_header_two={it.L('MT5 Financial')}
-                                    list_class='eu-hide invisible'
                                     list_text_two={it.L('MT5 real-money account for Forex and CFDs.')}
                                     image_three='images/pages/home/icons/mt5_volatility.svg'
                                     list_header_three={it.L('MT5 Volatility Indices')}
@@ -307,78 +240,14 @@
                     <h3 className='center-text gr-padding-20 gr-parent'>{it.L('Choose the platforms and accounts you need, based on your personal trading style')}</h3>
                     <a className='button-secondary'
                        href={it.url_for('platforms')}><span>{it.L('View our platforms')}</span></a>
->>>>>>> 49ec8c86
-                </div>
-                <TabCircles number={2} id='account_tabs_circles'/>
-            </TabContainer>
-
-            <div className='center-text gr-padding-20 gr-parent'>
-                <h3 className='center-text gr-padding-20 gr-parent'>{it.L('Choose the platforms and accounts you need, based on your personal trading style')}</h3>
-                <a className='button-secondary'
-                   href={it.url_for('platforms')}><span>{it.L('View our platforms')}</span></a>
-            </div>
-
-<<<<<<< HEAD
-            <SeparatorLine className='gr-padding-30' show_mobile/>
-        </div>
-
-        <div className='container'>
-            <h2 className='center-text gr-padding-10'>{it.L('Trade in the world\'s financial markets')}<Asterisk /></h2>
-            <TabContainer className='gr-padding-30 gr-parent full-width' theme='light'>
-                <TabsSubtabs
-                    id='market_tabs'
-                    className='gr-padding-20 gr-parent gr-hide-m tab-selector-wrapper'
-                    items={[
-                        { id: 'binary', text: it.L('Binary options') },
-                        { id: 'forex', text: it.L('Forex') },
-                        { id: 'crypto', text: it.L('Crypto') },
-                        { id: 'cfds', text: it.L('CFDs') },
-                        { id: 'metals', text: it.L('Metals') },
-                        { id: 'market_tabs_selector', className: 'tab-selector' },
-                    ]}
-                />
-                <div className='tab-content'>
-                    <TabContentContainer>
-                        <TabContent id='binary'>
-                            <MarketsTabContent
-                                header={it.L('Binary options')}
-                                text={it.L('Options that offer a fixed payout based on a simple yes/no proposition.')}
-                                image='images/pages/home-beta/trade/binary.svg'
-                            />
-                        </TabContent>
-                        <TabContent id='forex'>
-                            <MarketsTabContent
-                                header={it.L('Forex')}
-                                text={it.L('Major, minor and exotic currency pairs.')}
-                                image='images/pages/home-beta/trade/forex.svg'
-                            />
-                        </TabContent>
-                        <TabContent id='crypto'>
-                            <MarketsTabContent
-                                header={it.L('Cryptocurrencies')}
-                                text={it.L('Cryptocurrency pairs including Bitcoin, Ethereum, and Litecoin.')}
-                                image='images/pages/home-beta/trade/crypto.svg'
-                            />
-                        </TabContent>
-                        <TabContent id='cfds'>
-                            <MarketsTabContent
-                                header={it.L('CFDs')}
-                                text={it.L('Financial derivatives that allow you to trade on the movement of underlying assets.')}
-                                image='images/pages/home-beta/trade/cfds.svg'
-                            />
-                        </TabContent>
-                        <TabContent id='metals'>
-                            <MarketsTabContent
-                                header={it.L('Metals')}
-                                text={it.L('Precious metal pairs including gold and platinum.')}
-                                image='images/pages/home-beta/trade/metals.svg'
-                            />
-                        </TabContent>
-                    </TabContentContainer>
-=======
+                </div>
+
+                <SeparatorLine className='gr-padding-30' show_mobile/>
+            </div>
+
             <div className='container'>
-                <h2 className='center-text gr-padding-10'>{it.L('Trade in the world\'s financial markets')}</h2>
-                <TabContainer className='gr-padding-30 gr-parent full-width eu-hide invisible' theme='light'>
+                <h2 className='center-text gr-padding-10'>{it.L('Trade in the world\'s financial markets')}<Asterisk /></h2>
+                <TabContainer className='gr-padding-30 gr-parent full-width' theme='light'>
                     <TabsSubtabs
                         id='market_tabs'
                         className='gr-padding-20 gr-parent gr-hide-m tab-selector-wrapper'
@@ -432,38 +301,9 @@
                     </div>
                     <TabCircles number={5} id='market_tabs_circles'/>
                 </TabContainer>
-                <div className='eu-show invisible'>
-                    <div className='gr-padding-30 gr-push-1'>
-                        <MarketsContent
-                            header={binary_header}
-                            text={binary_desc}
-                            image={binary_img}
-                        />
-                    </div>
->>>>>>> 49ec8c86
-                </div>
-                <TabCircles number={5} id='market_tabs_circles'/>
-            </TabContainer>
-            <h3 className='center-text gr-padding-30'>{it.L('Choose from 100+ tradable instruments, backed by award-winning technology and innovation since 2000.')}</h3>
-        </div>
-
-<<<<<<< HEAD
-        <div className='gr-padding-10 fill-bg-color'>
-            <div className='container gr-padding-20'>
-                <div className='gr-row'>
-                    <div className='gr-3 gr-12-m align-self-center center-text-m gr-padding-10'>
-                        <h3 className='no-margin'>{it.L('Award-winning trading excellence')}</h3>
-                    </div>
-                    <div className='gr-9 gr-12-m align-self-center'>
-                        <div className='gr-row gr-row-align-center'>
-                            <div className='gr-1 gr-hide-m border-right'></div>
-                            <div className='gr-2 gr-4-m align-self-center gr-padding-10'><img className='responsive' src={it.url_for('images/pages/home-beta/awards/TW2.svg')}/></div>
-                            <div className='gr-2 gr-4-m align-self-center gr-padding-10'><img className='responsive' src={it.url_for('images/pages/home-beta/awards/GBAF.svg')}/></div>
-                            <div className='gr-2 gr-4-m align-self-center gr-padding-10'><img className='responsive' src={it.url_for('images/pages/home/awards-opwa.svg')}/></div>
-                            <div className='gr-2 gr-4-m align-self-center gr-padding-10'><img className='responsive' src={it.url_for('images/pages/home-beta/awards/MenaFxPro.svg')}/></div>
-                            <div className='gr-2 gr-4-m align-self-center gr-padding-10'><img className='responsive' src={it.url_for('images/pages/home-beta/awards/EGR.svg')}/></div>
-                            <div className='gr-1 gr-hide-m'></div>
-=======
+                <h3 className='center-text gr-padding-30'>{it.L('Choose from 100+ tradable instruments, backed by award-winning technology and innovation since 2000.')}</h3>
+            </div>
+
             <div className='gr-padding-10 fill-bg-color'>
                 <div className='container gr-padding-20'>
                     <div className='gr-row'>
@@ -480,41 +320,11 @@
                                 <div className='gr-2 gr-4-m align-self-center gr-padding-10'><img className='responsive' src={it.url_for('images/pages/home/awards/egr.svg')}/></div>
                                 <div className='gr-1 gr-hide-m'></div>
                             </div>
->>>>>>> 49ec8c86
-                        </div>
-                    </div>
-                </div>
-            </div>
-        </div>
-
-<<<<<<< HEAD
-        <div className='container gr-padding-30 gr-child'>
-            <h2 className='center-text gr-padding-20'>{it.L('[_1] Academy', it.website_name)}</h2>
-            <p className='center-text'>{it.L('Learn to be a better trader and keep up with the latest news and trends in financial trading - all for free.')}</p>
-            <div className='gr-row'>
-                <AcademySection
-                    image='images/pages/home-beta/icons/webinars.svg'
-                    header={it.L('Interactive webinars')}
-                    text={it.L('Free training sessions by professional traders.')}
-                />
-                <AcademySection
-                    image='images/pages/home-beta/icons/daily.svg'
-                    header={it.L('Daily market reports')}
-                    text={it.L('Daily insights into markets around the world.')}
-                />
-                <AcademySection
-                    image='images/pages/home-beta/icons/video.svg'
-                    header={it.L('Ebooks, videos, and more')}
-                    text={it.L('Expert analysis and learning resources.')}
-                />
-            </div>
-            <div className='center-text gr-padding-30'>
-                <a className='button-secondary' href='https://academy.binary.com' target='_blank'
-                   rel='noopener noreferrer'>
-                    <span>{it.L('Learn more')}</span>
-                </a>
-            </div>
-=======
+                        </div>
+                    </div>
+                </div>
+            </div>
+
             <div className='container gr-padding-30 gr-child'>
                 <h2 className='center-text gr-padding-20'>{it.L('[_1] Academy', it.website_name)}</h2>
                 <p className='center-text'>{it.L('Learn to be a better trader and keep up with the latest news and trends in financial trading - all for free.')}</p>
@@ -541,48 +351,48 @@
                         <span>{it.L('Learn more')}</span>
                     </a>
                 </div>
->>>>>>> 49ec8c86
-
-            <SeparatorLine className='gr-padding-30' show_mobile/>
-
-            <div id='payment_methods'>
-                <div className='gr-12 gr-padding-20'>
-                    <h2 className='center-text'>{it.L('Payment methods')}<Asterisk /></h2>
-                    <p className='center-text'>{it.L('We support hundreds of deposit and withdrawal options, including Bitcoin.')}</p>
-
-                    <div className='gr-12 gr-padding-30'>
-                        <a href={it.url_for('cashier/payment_methods')}>
-                            <div className='gr-row gr-row-align-center'>
-                                <PaymentLogo
-                                    items={[
-                                        { image: 'visa' },
-                                        { image: 'mastercard' },
-                                        { image: 'bank_transfer' },
-                                        { image: 'internet_bank_transfer' },
-                                        { image: 'internet_banking' },
-                                        { image: 'neteller' },
-                                        { image: 'okpay' },
-                                        { image: 'fasapay' },
-                                        { image: 'perfect_money' },
-                                        { image: 'skrill' },
-                                        { image: 'ecopayz' },
-                                        { image: 'qiwi' },
-                                        { image: 'ethereum_black' },
-                                        { image: 'bitcoin' },
-                                        { image: 'bitcoin_cash' },
-                                        { image: 'litecoin' },
-                                        { image: 'union_pay' },
-                                    ]}
-                                />
-                            </div>
-                        </a>
-                    </div>
-                </div>
-            </div>
-
-            <ProductHint />
-        </div>
-    </React.Fragment>
-);
+
+                <SeparatorLine className='gr-padding-30' show_mobile/>
+
+                <div id='payment_methods'>
+                    <div className='gr-12 gr-padding-20'>
+                        <h2 className='center-text'>{it.L('Payment methods')}<Asterisk /></h2>
+                        <p className='center-text'>{it.L('We support hundreds of deposit and withdrawal options, including Bitcoin.')}</p>
+
+                        <div className='gr-12 gr-padding-30'>
+                            <a href={it.url_for('cashier/payment_methods')}>
+                                <div className='gr-row gr-row-align-center'>
+                                    <PaymentLogo
+                                        items={[
+                                            { image: 'visa' },
+                                            { image: 'mastercard' },
+                                            { image: 'bank_transfer' },
+                                            { image: 'internet_bank_transfer' },
+                                            { image: 'internet_banking' },
+                                            { image: 'neteller' },
+                                            { image: 'okpay' },
+                                            { image: 'fasapay' },
+                                            { image: 'perfect_money' },
+                                            { image: 'skrill' },
+                                            { image: 'ecopayz' },
+                                            { image: 'qiwi' },
+                                            { image: 'ethereum_black' },
+                                            { image: 'bitcoin' },
+                                            { image: 'bitcoin_cash' },
+                                            { image: 'litecoin' },
+                                            { image: 'union_pay' },
+                                        ]}
+                                    />
+                                </div>
+                            </a>
+                        </div>
+                    </div>
+                </div>
+
+                <ProductHint />
+            </div>
+        </React.Fragment>
+    );
+};
 
 export default HomeBeta;