<<<<<<< HEAD
[% PROCESS components/elements.html.tt %]
[% PROCESS components/tabs.html.tt %]
=======
[% PROCESS _common/components/elements.html.tt %]
>>>>>>> b78cb990

[% BLOCK platform %]
<div class="gr-5 gr-12-m gr-12-p">
    <div class="[% image_class %]">
        <img class="responsive" src="[% request.url_for('images/pages/platforms/' _ image _ '.png') %]" />
    </div>
    <div class="gr-padding-30">
        <h3>[% header %]</h3>
        <strong>[% description %]</strong>
        <p>[% text %]</p>
        [% IF url %]
        <p>
            <a class="button" href="[% url %]"[% IF target %] target="[% target %]"[% END %][% IF url.search('^http') %] rel="noopener noreferrer"[% END %]><span>[% button_text %]</span></a>
        </p>
        [% END %]
        [% IF google_play_url %]
            <div class="gr-row">
                <a class="gr-5 gr-6-m" href="[% google_play_url %]" target="_blank" rel="noopener noreferrer">
                    <div class="google-play-badge"></div>
                </a>
            </div>
        [% END %]
    </div>
</div>
[% END %]

[% BLOCK enhanced_items %]
    <div class="gr-4 gr-6-p gr-12-m gr-padding-20 gr-parent">
        <img class="responsive" src="[% request.url_for('images/pages/platforms/mt5/' _ image _ '.svg') %]" alt="" />
        <p class="no-margin">[% text %]</p>
    </div>
[% END %]

<<<<<<< HEAD
[% BLOCK steps %]
    <div class="steps gr-row">
    [% FOREACH step IN items %]
        <div class="gr-4 gr-12-m gr-no-gutter gr-padding-30 gr-parent">
            <div class="step">
                <div class="border-bottom"></div>
                <div class="circle">[% loop.index + 1 %]</div>
                <div class="gr-padding-20 gr-parent gr-gutter center-text">
                    <img class="gr-6 gr-centered" src="[% request.url_for('images/pages/platforms/mt5/step' _ (loop.index + 1) _ '.svg') %]" />
                    <p class="no-margin">[% step.text %]</p>
                </div>
=======
    <div class="gr-9 gr-12-m platforms-section">
        <div id="trading-platforms" class="sections invisible">
            <h1>[% l("Trading Platforms") %]</h1>
            <h2>[% l("Basic Platforms") %]</h2>
            <div class="gr-row">
                [% INCLUDE platform image_class='gr-12 gr-7-p gr-10-m' image='trading-page' header=website_name description=l("Premier binary options trading platform")
                    text=l("Trade in the world’s financial markets with a simple and user-friendly online platform.")
                    url=request.url_for('trading') button_text=l("Trade Now") %]

                [% INCLUDE platform image_class='gr-8 gr-5-p gr-7-m' image='tick-trade' header=l("Binary Tick Trade App") description=l("Ultra fast on-the-go trading")
                    text=l("Enjoy our fastest type of trading with our Tick Trade app, wherever you are.")
                    google_play_url='https://play.google.com/store/apps/details?id=com.binary.ticktrade&referrer=utm_source%3Dbinary-com%26utm_medium%3Dreferrer%26utm_campaign%3Dplatforms_page' %]
            </div>
            <h2>[% l("Advanced Platforms") %]</h2>
            <div class="gr-row">
                [% INCLUDE platform image_class='gr-8 gr-5-p gr-7-m' image='metatrader' header=l("MetaTrader 5") description=l("Advanced CFD trading platform")
                    text=l("Trade with a powerful interface known as the global industry standard.")
                    url='https://mt.binary.com' target='_blank' button_text=l("Try MetaTrader 5") %]

                [% INCLUDE platform image_class='gr-8 gr-5-p gr-7-m' image='webtrader' header=l("Binary Webtrader") description=l("Advanced binary options trading interface")
                    text=l("Monitor the movements of your favourite assets and markets at the same time.")
                    url='https://webtrader.binary.com' target='_blank' button_text=l("Try Webtrader") %]
            </div>
            <div class="gr-row">
                [% INCLUDE platform image_class='gr-12 gr-7-p gr-10-m' image='nextgen' header=l("Binary Next-Gen") description=l("Advanced trading app for web and mobile")
                    text=l("Explore advanced trading features with the Next-Gen app for web and mobile.")
                    url='https://app.binary.com' target='_blank' button_text=l("Try Next-Gen")
                    google_play_url='https://play.google.com/store/apps/details?id=app.binary.com&referrer=utm_source%3Dbinary-com%26utm_medium%3Dreferrer%26utm_campaign%3Dplatforms_page' %]

                [% INCLUDE platform image_class='gr-10 gr-7-p gr-9-m' image='binarybot' header=l("Binary Bot") description=l("Auto-trader programming tool")
                    text=l("Automate your trading strategies with our simple, \"drag-and-drop\" bot creation tool.")
                    url='https://bot.binary.com' target='_blank' button_text=l("Try Binary Bot") %]
>>>>>>> b78cb990
            </div>
        </div>
    [% END %]
    </div>
[% END %]

<div class="static_full">
    <div class="container">
        <h1 class="center-text">[% l("Trading Platforms") %]</h1>
    </div>
    [% WRAPPER tab_container class='static_full' theme='light' %]
        [% INCLUDE tabs_subtabs id='platforms_tabs' class='gr-padding-20 gr-parent' items=[
            { id='binary',     text=l('Binary Options'),      class='active' },
            { id='mt5',        text=l('MetaTrader 5') },
            { id='comparison', text=l('Platform Comparison'), class='invisible' },
        ] %]
    <div class="tab-content">
        [% WRAPPER tab_content_container %]
            [% WRAPPER tab_content id='binary' visible=1 %]
                <div id="binary" class="container">
                    <div class="gr-row gr-padding-30">
                        [% INCLUDE platform image_class='gr-12 gr-7-p gr-10-m' image='trading-page' header=website_name description=l("Premier binary options trading platform")
                            text=l("Trade in the world’s financial markets with a simple and user-friendly online platform.")
                            url=request.url_for('trading') button_text=l("Trade Now") %]
                        <div class="gr-2"></div>
                        [% INCLUDE platform image_class='gr-7 gr-5-p gr-7-m' image='tick-trade' header=l("Binary Tick Trade App") description=l("Ultra fast on-the-go trading")
                            text=l("Enjoy our fastest type of trading with our Tick Trade app, wherever you are.")
                            app_store_url='https://itunes.apple.com/app/apple-store/id1091187567?pt=117911266&ct=platforms_page&mt=8'
                            google_play_url='https://play.google.com/store/apps/details?id=com.binary.ticktrade&referrer=utm_source%3Dbinary-com%26utm_medium%3Dreferrer%26utm_campaign%3Dplatforms_page' %]
                    </div>
                    <div class="gr-row gr-padding-30">
                        [% INCLUDE platform image_class='gr-8 gr-5-p gr-7-m' image='webtrader' header=l("Binary Webtrader") description=l("Advanced binary options trading interface")
                            text=l("Monitor the movements of your favourite assets and markets at the same time.")
                            url='https://webtrader.binary.com' target='_blank' button_text=l("Try Webtrader") %]
                        <div class="gr-2"></div>
                        [% INCLUDE platform image_class='gr-12 gr-7-p gr-10-m' image='nextgen' header=l("Binary Next-Gen") description=l("Advanced trading app for web and mobile")
                            text=l("Explore advanced trading features with the Next-Gen app for web and mobile.")
                            url='https://app.binary.com' target='_blank' button_text=l("Try Next-Gen")
                            app_store_url='https://itunes.apple.com/app/apple-store/id1134884301?pt=117911266&ct=platforms_page&mt=8'
                            google_play_url='https://play.google.com/store/apps/details?id=app.binary.com&referrer=utm_source%3Dbinary-com%26utm_medium%3Dreferrer%26utm_campaign%3Dplatforms_page' %]
                    </div>
                    <div class="gr-row gr-padding-30">
                        [% INCLUDE platform image_class='gr-10 gr-7-p gr-9-m' image='binarybot' header=l("Binary Bot") description=l("Auto-trader programming tool")
                            text=l("Automate your trading strategies with our simple, \"drag-and-drop\" bot creation tool.")
                            url='https://bot.binary.com' target='_blank' button_text=l("Try Binary Bot") %]
                        <div class="gr-2"></div>
                        [% INCLUDE platform image_class='gr-10 gr-5-p gr-9-m' image='tradingview' header=l("TradingView for [_1]", website_name) description=l("Powerful charting and technical analysis")
                            text=l("Analyse the markets with an extensive range of indicators, price bands, and overlays.")
                            url='https://tradingview.binary.com' target='_blank' button_text=l("Try TradingView") %]
                    </div>
                </div>
            [% END %]
            [% WRAPPER tab_content id='mt5' %]
                <div id="mt5">
                    <div class="container">
                        <h2 class="center-text">[% l("Introducing MetaTrader 5 for [_1]", website_name) %]</h2>
                        <p class="center-text">[% l("MetaTrader 5 is an institutional multi-asset platform offering outstanding trading possibilities and technical analysis tools. It allows trading Foex, Stocks, Futures, CFDs and it provides everything needed for full-fledged and flexible trading operations.") %]</p>
                        <div class="gr-row gr-padding-30">
                            <div class="gr-6 gr-12-m gr-padding-30 gr-parent">
                                <img class="responsive" src="[% request.url_for('images/pages/home/mt5.png') %]" />
                            </div>
                            <div class="gr-5 gr-push-1 gr-12-m gr-push-0-m">
                                <h3>[% l("MetaTrader 5") %]</h3>
                                <p>[% l("[_1] enters Forex and CFD trading with the universally acclaimed MetaTrader 5 to its continued leadership presence in the binary options market.", website_name) %]</p>
                                <p>[% l("Trade Forex and Contracts for Difference (CFD) assets with highly-competitive leverage and zero commission.") %]</p>
                                <p>
                                    <a class="button" href="[% request.url_for('user/metatrader') %]">
                                        <span>[% l("Create MetaTrader 5 Account in [_1]", website_name) %]</span>
                                    </a>
                                </p>
                            </div>
                        </div>
                    </div>

                    <div class="gr-padding-10 fill-bg-color">
                        <div class="container gr-padding-30">
                            <h2 class="center-text">[% l("Enhanced Trading with MetaTrader 5") %]</h2>
                            <div class="gr-row center-text enhanced">
                                [% INCLUDE enhanced_items image='trade'      text=l("Trade Forex and CFD asset classes with an award winning broker") %]
                                [% INCLUDE enhanced_items image='leverage'   text=l("Trade the Forex markets with leverage up to 100:1, and Volatility Indices with leverage up to 500:1") %]
                                [% INCLUDE enhanced_items image='demo'       text=l("Open a free Demo account. Upgrade to a Real account by depositing funds thru your Binary.com account cashier") %]
                                [% INCLUDE enhanced_items image='tools'      text=l("Access advanced tools for fundamental and technical analysis, all available in one platform") %]
                                [% INCLUDE enhanced_items image='algorithms' text=l("Subscribe to a wide range of algorithmic trading strategies from the built-in MetaTrader Market") %]
                                [% INCLUDE enhanced_items image='platforms'  text=l("Trade using the mobile and desktop apps, or use the web platform from any web browser") %]
                            </div>
                        </div>
                    </div>

                    <div class="container gr-padding-30">
                        <h2 class="center-text gr-padding-20">[% l("Trade with a powerful interface provided") %]</h2>
                        <div class="gr-row gr-padding-30 gr-parent">
                            <div class="gr-6 gr-12-m">
                                <img class="responsive" src="[% request.url_for('images/pages/platforms/mt5/interface.svg') %]" alt="" />
                            </div>
                            <div class="gr-5 gr-push-1 gr-12-m gr-push-0-m">
                                <p>[% l("We provide powerful interface platforms of desktop, mobile and browsers.") %]</p>
                                <div class="gr-row">
                                    <div class="gr-6">
                                        <ul class="checked">
                                            <li>[% l("iOS") %]</li>
                                            <li>[% l("Android") %]</li>
                                            <li>[% l("Windows") %]</li>
                                            <li>[% l("MacOS") %]</li>
                                            <li>[% l("Linux") %]</li>
                                        </ul>
                                    </div>
                                    <div class="gr-6">
                                        <ul class="checked">
                                            <li>[% l("Chrome") %]</li>
                                            <li>[% l("Safari") %]</li>
                                            <li>[% l("Firefox") %]</li>
                                            <li>[% l("Edge") %]</li>
                                            <li>[% l("Opera") %]</li>
                                        </ul>
                                    </div>
                                </div>
                                <p class="center-text">
                                    <a class="button button-secondary full-width" href="[% request.url_for('metatrader/download') %]">
                                        <span>[% l("Lear more") %]</span>
                                    </a>
                                </p>
                            </div>
                        </div>

                        <h2 class="center-text gr-padding-30">[% l("How to start trading with MetaTrader 5?") %]</h2>
                        <div class="gr-row center-text">
                            [% INCLUDE steps items=[
                                { text=l("Open a [_1] account", website_name) },
                                { text=l("Create a MetaTrader 5 account") },
                                { text=l("Make a deposit into your account and start trading") },
                            ] %]
                        </div>
                        <div class="center-text">
                            <a class="button" href="[% request.url_for('user/metatrader') %]">
                                <span>[% l("Create MetaTrader 5 Account in [_1]", website_name) %]</span>
                            </a>
                        </div>
                    </div>
                </div>
            [% END %]
        [% END %]
    </div>
    [% END %]
</div><|MERGE_RESOLUTION|>--- conflicted
+++ resolved
@@ -1,9 +1,5 @@
-<<<<<<< HEAD
-[% PROCESS components/elements.html.tt %]
-[% PROCESS components/tabs.html.tt %]
-=======
 [% PROCESS _common/components/elements.html.tt %]
->>>>>>> b78cb990
+[% PROCESS _common/components/tabs.html.tt %]
 
 [% BLOCK platform %]
 <div class="gr-5 gr-12-m gr-12-p">
@@ -37,7 +33,6 @@
     </div>
 [% END %]
 
-<<<<<<< HEAD
 [% BLOCK steps %]
     <div class="steps gr-row">
     [% FOREACH step IN items %]
@@ -49,40 +44,6 @@
                     <img class="gr-6 gr-centered" src="[% request.url_for('images/pages/platforms/mt5/step' _ (loop.index + 1) _ '.svg') %]" />
                     <p class="no-margin">[% step.text %]</p>
                 </div>
-=======
-    <div class="gr-9 gr-12-m platforms-section">
-        <div id="trading-platforms" class="sections invisible">
-            <h1>[% l("Trading Platforms") %]</h1>
-            <h2>[% l("Basic Platforms") %]</h2>
-            <div class="gr-row">
-                [% INCLUDE platform image_class='gr-12 gr-7-p gr-10-m' image='trading-page' header=website_name description=l("Premier binary options trading platform")
-                    text=l("Trade in the world’s financial markets with a simple and user-friendly online platform.")
-                    url=request.url_for('trading') button_text=l("Trade Now") %]
-
-                [% INCLUDE platform image_class='gr-8 gr-5-p gr-7-m' image='tick-trade' header=l("Binary Tick Trade App") description=l("Ultra fast on-the-go trading")
-                    text=l("Enjoy our fastest type of trading with our Tick Trade app, wherever you are.")
-                    google_play_url='https://play.google.com/store/apps/details?id=com.binary.ticktrade&referrer=utm_source%3Dbinary-com%26utm_medium%3Dreferrer%26utm_campaign%3Dplatforms_page' %]
-            </div>
-            <h2>[% l("Advanced Platforms") %]</h2>
-            <div class="gr-row">
-                [% INCLUDE platform image_class='gr-8 gr-5-p gr-7-m' image='metatrader' header=l("MetaTrader 5") description=l("Advanced CFD trading platform")
-                    text=l("Trade with a powerful interface known as the global industry standard.")
-                    url='https://mt.binary.com' target='_blank' button_text=l("Try MetaTrader 5") %]
-
-                [% INCLUDE platform image_class='gr-8 gr-5-p gr-7-m' image='webtrader' header=l("Binary Webtrader") description=l("Advanced binary options trading interface")
-                    text=l("Monitor the movements of your favourite assets and markets at the same time.")
-                    url='https://webtrader.binary.com' target='_blank' button_text=l("Try Webtrader") %]
-            </div>
-            <div class="gr-row">
-                [% INCLUDE platform image_class='gr-12 gr-7-p gr-10-m' image='nextgen' header=l("Binary Next-Gen") description=l("Advanced trading app for web and mobile")
-                    text=l("Explore advanced trading features with the Next-Gen app for web and mobile.")
-                    url='https://app.binary.com' target='_blank' button_text=l("Try Next-Gen")
-                    google_play_url='https://play.google.com/store/apps/details?id=app.binary.com&referrer=utm_source%3Dbinary-com%26utm_medium%3Dreferrer%26utm_campaign%3Dplatforms_page' %]
-
-                [% INCLUDE platform image_class='gr-10 gr-7-p gr-9-m' image='binarybot' header=l("Binary Bot") description=l("Auto-trader programming tool")
-                    text=l("Automate your trading strategies with our simple, \"drag-and-drop\" bot creation tool.")
-                    url='https://bot.binary.com' target='_blank' button_text=l("Try Binary Bot") %]
->>>>>>> b78cb990
             </div>
         </div>
     [% END %]
