--- conflicted
+++ resolved
@@ -396,29 +396,16 @@
 
                         <ul className='faq-item-content'>
                             <li>
-<<<<<<< HEAD
                                 <img className='faq-item-content-image' src={it.url_for('images/pages/affiliates_ib_landing/icons/marketing-dark.svg')} alt='General' />
-                                <a className='faq-item-content-text'>{it.L('General')}</a>
+                                <a href={`${it.url_for('affiliate/faq')}#general`} className='faq-item-content-text'>{it.L('General')}</a>
                             </li>
                             <li>
                                 <img className='faq-item-content-image' src={it.url_for('images/pages/affiliates_ib_landing/icons/account-dark.svg')} alt='Account Management' />
-                                <a className='faq-item-content-text'>{it.L('Account Management')}</a>
+                                <a href={`${it.url_for('affiliate/faq')}#account-management-and-tracking`} className='faq-item-content-text'>{it.L('Account Management')}</a>
                             </li>
                             <li>
                                 <img className='faq-item-content-image' src={it.url_for('images/pages/affiliates_ib_landing/icons/general-faq-dark.svg')} alt='Referral Tools' />
-                                <a className='faq-item-content-text'>{it.L('Referral Tools')}</a>
-=======
-                                <img className='faq-item-content-image' src={it.url_for('/images/pages/affiliates_ib_landing/icons/marketing-dark.svg')} alt='General' />
-                                <a href={`${it.url_for('affiliate/faq')}#general`} className='faq-item-content-text'>{it.L('General')}</a>
-                            </li>
-                            <li>
-                                <img className='faq-item-content-image' src={it.url_for('/images/pages/affiliates_ib_landing/icons/account-dark.svg')} alt='Account Management' />
-                                <a href={`${it.url_for('affiliate/faq')}#account-management-and-tracking`} className='faq-item-content-text'>{it.L('Account Management')}</a>
-                            </li>
-                            <li>
-                                <img className='faq-item-content-image' src={it.url_for('/images/pages/affiliates_ib_landing/icons/general-faq-dark.svg')} alt='Referral Tools' />
                                 <a href={`${it.url_for('affiliate/faq')}#referral-tools`} className='faq-item-content-text'>{it.L('Referral Tools')}</a>
->>>>>>> 557a8f7f
                             </li>
                         </ul>
                     </div>
@@ -427,29 +414,16 @@
 
                         <ul className='faq-item-content'>
                             <li>
-<<<<<<< HEAD
                                 <img className='faq-item-content-image' src={it.url_for('images/pages/affiliates_ib_landing/icons/marketing-dark.svg')} alt='General' />
-                                <a className='faq-item-content-text'>{it.L('General')}</a>
+                                <a href={`${it.url_for('ib-programme/ib-faq')}#general`} className='faq-item-content-text'>{it.L('General')}</a>
                             </li>
                             <li>
                                 <img className='faq-item-content-image' src={it.url_for('images/pages/affiliates_ib_landing/icons/account-dark.svg')} alt='Account Management' />
-                                <a className='faq-item-content-text'>{it.L('Account Management')}</a>
+                                <a href={`${it.url_for('ib-programme/ib-faq')}#account-management`} className='faq-item-content-text'>{it.L('Account Management')}</a>
                             </li>
                             <li>
                                 <img className='faq-item-content-image' src={it.url_for('images/pages/affiliates_ib_landing/icons/general-faq-dark.svg')} alt='Referral Tools' />
-                                <a className='faq-item-content-text'>{it.L('Referral Tools')}</a>
-=======
-                                <img className='faq-item-content-image' src={it.url_for('/images/pages/affiliates_ib_landing/icons/marketing-dark.svg')} alt='General' />
-                                <a href={`${it.url_for('ib-programme/ib-faq')}#general`} className='faq-item-content-text'>{it.L('General')}</a>
-                            </li>
-                            <li>
-                                <img className='faq-item-content-image' src={it.url_for('/images/pages/affiliates_ib_landing/icons/account-dark.svg')} alt='Account Management' />
-                                <a href={`${it.url_for('ib-programme/ib-faq')}#account-management`} className='faq-item-content-text'>{it.L('Account Management')}</a>
-                            </li>
-                            <li>
-                                <img className='faq-item-content-image' src={it.url_for('/images/pages/affiliates_ib_landing/icons/general-faq-dark.svg')} alt='Referral Tools' />
                                 <a href={`${it.url_for('ib-programme/ib-faq')}#referral-tools`} className='faq-item-content-text'>{it.L('Referral Tools')}</a>
->>>>>>> 557a8f7f
                             </li>
                         </ul>
                     </div>
