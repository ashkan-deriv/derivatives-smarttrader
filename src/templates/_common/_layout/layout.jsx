--- conflicted
+++ resolved
@@ -9,11 +9,8 @@
 import DerivIFrame from '../includes/deriv-iframe.jsx';
 // import Elevio from '../includes/elevio.jsx';
 import Gtm from '../includes/gtm.jsx';
-<<<<<<< HEAD
 import LiveChat from '../includes/livechat.jsx';
-=======
 import LanguageMenuModal from '../components/language-menu-modal.jsx';
->>>>>>> a456fd43
 
 const CONTENT_PLACEHOLDER = 'CONTENT_PLACEHOLDER';
 
@@ -80,15 +77,11 @@
                     <Topbar />
                 </div>
                 <InterviewPopup /> {/* TODO: remove when UX research is finished */}
-<<<<<<< HEAD
-                <Elevio />
                 <LiveChat />
-=======
                 <DerivIFrame />
                 {/* <Elevio /> */}
                 <LanguageMenuModal />
                 <EuBlockedModal />
->>>>>>> a456fd43
             </body>
         </html>
     );
