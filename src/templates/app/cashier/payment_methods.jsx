--- conflicted
+++ resolved
@@ -39,13 +39,8 @@
                 { withdrawals.reduce((arr, e, inx) => arr === null ? [e] : [...arr, <br key={inx} />, e], null) }
             </div>
             <div className='gr-3 gr-hide-m'>
-<<<<<<< HEAD
-                { times.reduce((arr, e, inx) => arr === null ? [e] : [...arr, <br key={inx} />, e], null) }
-                {is_header ? '*' : ''}
-=======
                 { times.reduce((arr, e, inx) => arr === null ? [e] : [...arr, <br key={inx}/>, e], null) }
                 { is_header ? '*' : '' }
->>>>>>> 1988ae8c
             </div>
         </div>
     );
