import React from 'react';
import { Table } from '../../_common/components/elements.jsx';

const Button = ({ url, real, className, text }) => (
    <a href={it.url_for(url)} className={`toggle button ${real ? 'client_real' : 'client_logged_out'} invisible`}>
        <span className={className || undefined}>{text}</span>
    </a>
);

const TableTitle = ({ title, className }) => (
    <h3 className={`gr-padding-10${className ? ` ${className}` : ''}`}>{title}</h3>
);

const PaymentLogo = ({ logo }) => (
    <img src={it.url_for(`images/pages/home/payment/${ logo }.svg`)} />
);

const TableValues = ({ value }) => {
    const values = Array.isArray(value) ? value : [value];
    return (
        <React.Fragment>
            { values.reduce((arr, e, inx) => arr === null ? [e] : [...arr, <br key={inx} />, e], null) }
        </React.Fragment>
    );
};

const ReferenceLink = ({ href, className = '', title = '' }) => (
    <a
        className={`payment-methods__reference ${className}`}
        href={href}
        target='_blank'
        aria-disabled={!href}
        title={title}
        rel='noopener noreferrer'
    />
);

const ReferenceLinks = ({ pdf_file, video_link }) => (
    <React.Fragment>
        {!pdf_file && !video_link && <span>&mdash;</span>}
        {pdf_file && <ReferenceLink
            className='payment-methods__reference-pdf'
            href={pdf_file && it.url_for(`download/payment/${pdf_file}`)}
            title={pdf_file}
        />}
        {video_link && <ReferenceLink
            className='payment-methods__reference-video'
            href={video_link}
            title={it.L('Video tutorial')}
        />}
    </React.Fragment>
);

const CustomTableHead = ({ data }) => (
    <th colSpan={5} className='th-list'>
        {data.map((item, index) => (
            <span key={index} className='th'>{item.text}</span>
        ))}
    </th>
);

const CustomTableData = ({ data }) => (
    <td colSpan={5} className='toggler'>
        {data.map((item, index) => (
            <div key={index} className={item.td ? 'td-description' : 'td-list active'}>
                {item.td && <span className='td'>{item.td}</span>}
                {item.td_list &&
                    item.td_list.map((td, inx_td) => (
                        <p className='td' key={inx_td}>{td.text}</p>
                    ))
                }
            </div>
        ))}
    </td>
);

const PaymentMethods = () => {
    const head = [
        { text: it.L('Method') },
        { custom_th: <CustomTableHead data={[
            { text: it.L('Currencies') },
            { text: it.L('Min-Max Deposit') },
            { text: it.L('Min-Max Withdrawal') },
            { text: `${it.L('Processing Time')}*` },
            { text: it.L('Reference') },
        ]}
        />,
        },
    ];

    const deposit                  = 'Deposit: ';
    const withdrawal               = 'Withdrawal: ';
    const working_day              = '[_1] working day';
    const instant                  = 'Instant';
    const not_applicable           = 'Not applicable';
    const blockchain_confirmations = '[_1] blockchain confirmations';

    const createLink = (href) => (`<a href="${href}" target="_blank" rel="noopener noreferrer">${href}</a>`);

    return (
        <div id='cashier-content'>
            <h1>{it.L('Available payment methods')}</h1>
            <div className='gr-12'>
                <div id='payment_method_suggestions gr-padding-10' className='center-text'>

                    <div className='gr-padding-10 invisible upgrademessage'>
                        <a className='button' />
                    </div>
                    <p>
                        <Button url='new-account' text={it.L('Open an account now')} />
                        <Button url='cashier/forwardws?action=deposit'  real className='deposit'  text={it.L('Deposit')} />
                        <Button url='cashier/forwardws?action=withdraw' real className='withdraw' text={it.L('Withdraw')} />
                    </p>
                </div>
            </div>

            <div id='payment_methods' className='table-container'>
                <TableTitle title={it.L('Bank wire/Money transfer')} className='no-margin' />
                <Table
                    data={{
                        thead: [ head ],
                        tbody: [
                            {
                                id : 'bank-transfer',
                                row: [
                                    { text: <PaymentLogo logo='bank_transfer' /> },
                                    { custom_td: <CustomTableData data={[
                                        { td: it.L('Deposit and withdraw your funds via international bank wire transfer.') },
                                        { td_list: [
                                            { text: 'USD GBP EUR AUD' },
                                            { text: '500 - 100,000' },
                                            { text: '500 - 100,000' },
                                            { text: <TableValues value={[it.L(`${deposit}${working_day}`, 1), it.L(`${withdrawal}${working_day}`, 1)]} /> },
                                            { text: <ReferenceLinks pdf_file='Binary.com_BankWire.pdf' video_link='https://youtu.be/fbnOZAf-04Y' /> },
                                        ],
                                        },
                                    ]}
                                    />,
                                    },
                                ],
                            },
                            {
                                id : 'internet-bank-transfer',
                                row: [
                                    { text: <PaymentLogo logo='internet_bank_transfer' /> },
                                    { custom_td: <CustomTableData data={[
                                        { td: it.L('Enjoy the simplicity of online banking to fund your [_1] account.', it.website_name) },
                                        { td_list: [
                                            { text: 'USD GBP EUR' },
                                            { text: '25 - 10,000' },
                                            { text: '25 - 10,000' },
                                            { text: <TableValues value={[it.L(`${deposit}${working_day}`, 1), it.L(`${withdrawal}${working_day}`, 1)]} /> },
                                            { text: <ReferenceLinks /> },
                                        ],
                                        },
                                    ]}
                                    />,
                                    },
                                ],
                            },
                            {
                                id : 'paysec',
                                row: [
                                    { text: <PaymentLogo logo='paysec' /> },
                                    { custom_td: <CustomTableData data={[
                                        { td: 'PaySec was founded in 2014 to provide customers and merchants in the Asian region with a comprehensive range of payment methods through one payment gateway.' },
                                        { td_list: [
                                            { text: 'USD' },
                                            { text: '25 - 10,000' },
                                            { text: '25 - 10,000' },
                                            { text: <TableValues value={[it.L(`${deposit}${instant}`), it.L(`${withdrawal}${working_day}`, 1)]} /> },
                                            { text: <ReferenceLinks pdf_file='Binary.com_PaySec.pdf' video_link='https://youtu.be/DTVspCgnx0M' /> },
                                        ],
                                        },
                                    ]}
                                    />,
                                    },
                                ],
                            },
                        ],
                    }}
                />

                <TableTitle title={it.L('Credit/Debit Card')} />
                <Table
                    data={{
                        thead: [ head ],
                        tbody: [
<<<<<<< HEAD
                            {
                                id : 'visa',
                                row: [
                                    { text: <PaymentLogo logo='visa' /> },
                                    { custom_td: <CustomTableData data={[
                                        { td: it.L('Visa is an international company that supports digital payments around the world, most commonly through their brand of credit and debit cards. For more info, please visit [_1].', `${createLink('http://visa.com')}`) },
                                        { td_list: [
                                            { text: 'USD GBP EUR AUD' },
                                            { text: '10 - 10,000' },
                                            { text: '10 - 10,000' },
                                            { text: <TableValues value={[it.L(`${deposit}${instant}`), it.L(`${withdrawal}${working_day}`, 1)]} /> },
                                            { text: <ReferenceLinks pdf_file='Binary.com_Credit&Debit.pdf' video_link='https://youtu.be/n_qQbML_qAI' /> },
                                        ],
                                        },
                                    ]}
                                    />,
                                    },
                                ],
                            },
                            {
                                id : 'mastercard',
                                row: [
                                    { text: <PaymentLogo logo='mastercard' /> },
                                    { custom_td: <CustomTableData data={[
                                        { td: it.L('Mastercard is an international company that processes payments made with Mastercard-branded credit and debit cards. For more info, please visit [_1].', `${createLink('https://www.mastercard.us')}`) },
                                        { td_list: [
                                            { text: 'USD GBP EUR AUD' },
                                            { text: '10 - 10,000' },
                                            { text: '10 - 10,000' },
                                            { text: <TableValues value={[it.L(`${deposit}${instant}`), it.L(`${withdrawal}${working_day}`, 1)]} /> },
                                            { text: <ReferenceLinks pdf_file='Binary.com_Credit&Debit.pdf' video_link='https://youtu.be/n_qQbML_qAI' /> },
                                        ],
                                        },
                                    ]}
                                    />,
                                    },
                                ],
                            },
=======
                            [
                                { text: <PaymentLogo logo='visa' /> },
                                { text: 'USD GBP EUR AUD' },
                                { text: '10 - 10,000' },
                                { text: '10 - 10,000' },
                                { text: <TableValues value={[it.L(`${deposit}${instant}`), it.L(`${withdrawal}${working_day}`, 1)]} /> },
                                { text: <ReferenceLinks pdf_file='Binary.com_Credit_Debit.pdf' video_link='https://youtu.be/n_qQbML_qAI' /> },
                            ],
                            [
                                { text: <PaymentLogo logo='mastercard' /> },
                                { text: 'USD GBP EUR AUD' },
                                { text: '10 - 10,000' },
                                { text: '10 - 10,000' },
                                { text: <TableValues value={[it.L(`${deposit}${instant}`), it.L(`${withdrawal}${working_day}`, 1)]} /> },
                                { text: <ReferenceLinks pdf_file='Binary.com_Credit_Debit.pdf' video_link='https://youtu.be/n_qQbML_qAI' /> },
                            ],
>>>>>>> a1a1a948
                        ],
                    }}
                />

                <div className='gr-padding-10'>
                    <p className='hint'>{it.L('Note:')} {it.L('Mastercard withdrawals are only available to cards issued in an European country. If you do not meet this requirement, you may use an e-wallet method for withdrawal.')}</p>
                </div>

                <TableTitle title={it.L('E-wallet')} />
                <Table
                    data={{
                        thead: [ head ],
                        tbody: [
                            {
                                id : 'fasapay',
                                row: [
                                    { text: <PaymentLogo logo='fasapay' /> },
                                    { custom_td: <CustomTableData data={[
                                        { td: it.L('FasaPay enables electronic money transfers for individuals and payment gateways for merchants. For more info, please visit [_1].', `${createLink('https://www.fasapay.com')}`) },
                                        { td_list: [
                                            { text: 'USD' },
                                            { text: '5 - 10,000' },
                                            { text: '5 - 10,000' },
                                            { text: <TableValues value={[it.L(`${deposit}${instant}`), it.L(`${withdrawal}${working_day}`, 1)]} /> },
                                            { text: <ReferenceLinks pdf_file='Binary.com_Fasapay.pdf' video_link='https://youtu.be/PTHLbIRLP58' /> },
                                        ],
                                        },
                                    ]}
                                    />,
                                    },
                                ],
                            },
                            {
                                id : 'perfect-money',
                                row: [
                                    { text: <PaymentLogo logo='perfect_money' /> },
                                    { custom_td: <CustomTableData data={[
                                        { td: it.L('Perfect Money allows individuals to make instant payments and money transfers securely on the Internet. For more info, please visit [_1].', `${createLink('https://perfectmoney.is')}`) },
                                        { td_list: [
                                            { text: 'USD EUR' },
                                            { text: '5 - 10,000' },
                                            { text: '5 - 10,000' },
                                            { text: <TableValues value={[it.L(`${deposit}${instant}`), it.L(`${withdrawal}${working_day}`, 1)]} /> },
                                            { text: <ReferenceLinks pdf_file='Binary.com_PerfectMoney.pdf' video_link='https://youtu.be/fBt71VBp2Pw' /> },
                                        ],
                                        },
                                    ]}
                                    />,
                                    },
                                ],
                            },
                            {
                                id : 'skrill',
                                row: [
                                    { text: <PaymentLogo logo='skrill' /> },
                                    { custom_td: <CustomTableData data={[
                                        { td: it.L('Skrill offers global payment solutions for individuals who wish to deposit funds, shop online, and transfer money to family and friends. For more info, please visit [_1].', `${createLink('https://www.skrill.com')}`) },
                                        { td_list: [
                                            { text: 'USD GBP EUR AUD' },
                                            { text: '5 - 10,000' },
                                            { text: '5 - 10,000' },
                                            { text: <TableValues value={[it.L(`${deposit}${instant}`), it.L(`${withdrawal}${working_day}`, 1)]} /> },
                                            { text: <ReferenceLinks pdf_file='Binary.com_Skrill.pdf' video_link='https://youtu.be/pQDVDC-mWuA' /> },
                                        ],
                                        },
                                    ]}
                                    />,
                                    },
                                ],
                            },
                            {
                                id : 'neteller',
                                row: [
                                    { text: <PaymentLogo logo='neteller' /> },
                                    { custom_td: <CustomTableData data={[
                                        { td: it.L('NETELLER provides businesses and individuals with a fast, simple, and secure way to transfer money online. For more info, please visit [_1].', `${createLink('https://www.neteller.com')}`) },
                                        { td_list: [
                                            { text: 'USD GBP EUR AUD' },
                                            { text: '5 - 10,000' },
                                            { text: '5 - 10,000' },
                                            { text: <TableValues value={[it.L(`${deposit}${instant}`), it.L(`${withdrawal}${working_day}`, 1)]} /> },
                                            { text: <ReferenceLinks pdf_file='Binary.com_Neteller.pdf' video_link='https://youtu.be/uHjRXzMQ8FY' /> },
                                        ],
                                        },
                                    ]}
                                    />,
                                    },
                                ],
                            },
                            {
                                id : 'webmoney',
                                row: [
                                    { text: <PaymentLogo logo='webmoney' /> },
                                    { custom_td: <CustomTableData data={[
                                        { td: it.L('WebMoney is an online payment settlement system that’s been operating since 1998. For more info, please visit [_1].', `${createLink('https://www.wmtransfer.com')}`) },
                                        { td_list: [
                                            { text: 'USD EUR' },
                                            { text: '5 - 10,000' },
                                            { text: '5 - 10,000' },
                                            { text: <TableValues value={[it.L(`${deposit}${instant}`), it.L(`${withdrawal}${working_day}`, 1)]} /> },
                                            { text: <ReferenceLinks pdf_file='Binary.com_WebMoney.pdf' video_link='https://youtu.be/e0THC3c-fEE' /> },
                                        ],
                                        },
                                    ]}
                                    />,
                                    },
                                ],
                            },
                            {
                                id : 'qiwi',
                                row: [
                                    { text: <PaymentLogo logo='qiwi' /> },
                                    { custom_td: <CustomTableData data={[
                                        { td: it.L('Qiwi is a payment service provider that was founded in 2007. It provides individuals with a simple way to transfer money, receive payments, and pay online. For more info, please visit [_1].', `${createLink('https://qiwi.com')}`) },
                                        { td_list: [
                                            { text: 'USD EUR' },
                                            { text: <TableValues value={['5 - 200 (USD)', '5 - 150 (EUR)']} /> },
                                            { text: <TableValues value={['5 - 200 (USD)', '5 - 150 (EUR)']} /> },
                                            { text: <TableValues value={[it.L(`${deposit}${instant}`), it.L(`${withdrawal}${working_day}`, 1)]} /> },
                                            { text: <ReferenceLinks pdf_file='Binary.com_Qiwi.pdf' video_link='https://youtu.be/CMAF29cn9XQ' /> },
                                        ],
                                        },
                                    ]}
                                    />,
                                    },
                                ],
                            },
                            {
                                id : 'yandex',
                                row: [
                                    { text: <PaymentLogo logo='yandex' /> },
                                    { custom_td: <CustomTableData data={[
                                        { td: it.L('Yandex.Money is an electronic payment service provider that offers consumers an easy, safe, and reliable online payment method. For more info, please visit [_1].', `${createLink('https://money.yandex.ru')}`) },
                                        { td_list: [
                                            { text: 'USD' },
                                            { text: '25 - 10,000' },
                                            { text: 'N/A' },
                                            { text: <TableValues value={[it.L(`${deposit}${instant}`), it.L(`${withdrawal}${not_applicable}`)]} /> },
                                            { text: <ReferenceLinks /> },
                                        ],
                                        },
                                    ]}
                                    />,
                                    },
                                ],
                            },
                            {
                                id : 'paysafe',
                                row: [
                                    { text: <PaymentLogo logo='paysafe' /> },
                                    { custom_td: <CustomTableData data={[
                                        { td: it.L('paysafecard offers a voucher-based online payment method that does not require a bank account, credit card, or other personal information. For more info, please visit [_1].', `${createLink('https://www.paysafecard.com')}`) },
                                        { td_list: [
                                            { text: 'USD GBP EUR AUD' },
                                            { text: '5 - 1,000' },
                                            { text: '5 - 750' },
                                            { text: <TableValues value={[it.L(`${deposit}${instant}`), it.L(`${withdrawal}${working_day}`, 1)]} /> },
                                            { text: <ReferenceLinks pdf_file='Binary.com_PaySafeCard.pdf' video_link='https://youtu.be/5QzGc1nleQo' /> },
                                        ],
                                        },
                                    ]}
                                    />,
                                    },
                                ],
                            },
                        ],
                    }}
                />

                <div data-show='-malta, -maltainvest'>
                    <TableTitle title={it.L('Cryptocurrencies')} withdrawal={it.L('Min Withdrawal')} />
                    <Table
                        data={{
                            thead: [
                                [
                                    { text: it.L('Method') },
                                    { custom_th: <CustomTableHead data={[
                                        { text: it.L('Currencies') },
                                        { text: it.L('Min Deposit') },
                                        { text: it.L('Min Withdrawal') },
                                        { text: `${it.L('Processing Time')}*` },
                                        { text: it.L('Reference') },
                                    ]}
                                    />,
                                    },
                                ],
                            ],
                            tbody: [
                                {
                                    id : 'bitcoin',
                                    row: [
                                        { text: <PaymentLogo logo='bitcoin' /> },
                                        { custom_td: <CustomTableData data={[
                                            { td: it.L('Bitcoin is the world’s first decentralised cryptocurrency, created in 2009. For more info, please visit [_1].', `${createLink('https://bitcoin.org')}`) },
                                            { td_list: [
                                                { text: 'BTC' },
                                                { text: '0.002' },
                                                { text: '0.0003' },
                                                { text: <TableValues value={[it.L(`${deposit}${blockchain_confirmations}`, 3), it.L(`${withdrawal}${working_day}`, 1)]} /> },
                                                { text: <ReferenceLinks pdf_file='Binary.com_Bitcoin.pdf' video_link='https://youtu.be/StIW7CviBTw' /> },
                                            ],
                                            },
                                        ]}
                                        />,
                                        },
                                    ],
                                },
                                {
                                    id : 'bitcoin-cash',
                                    row: [
                                        { text: <PaymentLogo logo='bitcoin_cash' /> },
                                        { custom_td: <CustomTableData data={[
                                            { td: it.L('Bitcoin Cash is a cryptocurrency that emerged from a fork of the original Bitcoin. For more info, please visit [_1].', `${createLink('https://www.bitcoincash.org')}`) },
                                            { td_list: [
                                                { text: 'BCH' },
                                                { text: '0.01' },
                                                { text: '0.003' },
                                                { text: <TableValues value={[it.L(`${deposit}${blockchain_confirmations}`, 3), it.L(`${withdrawal}${working_day}`, 1)]} /> },
                                                { text: <ReferenceLinks pdf_file='Binary.com_BitcoinCash.pdf' video_link='https://youtu.be/jmTx7QMi-Tg' /> },
                                            ],
                                            },
                                        ]}
                                        />,
                                        },
                                    ],
                                },
                                {
                                    id : 'ethereum-black',
                                    row: [
                                        { text: <PaymentLogo logo='ethereum_black' /> },
                                        { custom_td: <CustomTableData data={[
                                            { td: it.L('Ether is a cryptocurrency that is used to pay for transactions on the Ethereum platform. For more info, please visit [_1].', `${createLink('https://www.ethereum.org')}`) },
                                            { td_list: [
                                                { text: 'ETH' },
                                                { text: '0.01' },
                                                { text: '0.01' },
                                                { text: <TableValues value={[it.L(`${deposit}${blockchain_confirmations}`, 3), it.L(`${withdrawal}${working_day}`, 1)]} /> },
                                                { text: <ReferenceLinks pdf_file='Binary.com_Ethereum.pdf' video_link='https://youtu.be/B7EVLt3lIMs' /> },
                                            ],
                                            },
                                        ]}
                                        />,
                                        },
                                    ],
                                },
                                // {
                                //     id : '',
                                //     row: [
                                //         { text: <PaymentLogo logo='' /> },
                                //         { custom_td: <CustomTableData data={[
                                //             { td: 'description' },
                                //             { td_list: [
                                //                 { text: 'ETC' },
                                //                 { text: '0.002' },
                                //                 { text: '0.002' },
                                //                 { text: <TableValues value={[it.L(`${deposit}${blockchain_confirmations}`, 3), it.L(`${withdrawal}${working_day}`, 1)]} /> },
                                //             ],
                                //             },
                                //         ]}
                                //         />,
                                //         },
                                //     ],
                                // },
                                {
                                    id : 'litecoin',
                                    row: [
                                        { text: <PaymentLogo logo='litecoin' /> },
                                        { custom_td: <CustomTableData data={[
                                            { td: it.L('Litecoin is a cryptocurrency similar to Bitcoin, but capable of a higher transaction volume and faster confirmation times. For more info, please visit [_1].', '<a href="https://litecoin.org" target="_blank">https://litecoin.org</a>') },
                                            { td_list: [
                                                { text: 'LTC' },
                                                { text: '0.1' },
                                                { text: '0.02' },
                                                { text: <TableValues value={[it.L(`${deposit}${blockchain_confirmations}`, 3), it.L(`${withdrawal}${working_day}`, 1)]} /> },
                                                { text: <ReferenceLinks pdf_file='Binary.com_Litecoin.pdf' video_link='https://youtu.be/DJhP5UjKPpI' /> },
                                            ],
                                            },
                                        ]}
                                        />,
                                        },
                                    ],
                                },
                            ],
                        }}
                    />
                </div>
            </div>

            <div className='gr-padding-10'>
                <p className='hint'>* {it.L('All your deposits and withdrawals are processed by [_1] within 24 hours. However, there may be additional processing time required by your bank or money transfer service.', it.website_name)}</p>
            </div>
        </div>
    );
};

export default PaymentMethods;<|MERGE_RESOLUTION|>--- conflicted
+++ resolved
@@ -186,7 +186,6 @@
                     data={{
                         thead: [ head ],
                         tbody: [
-<<<<<<< HEAD
                             {
                                 id : 'visa',
                                 row: [
@@ -198,7 +197,7 @@
                                             { text: '10 - 10,000' },
                                             { text: '10 - 10,000' },
                                             { text: <TableValues value={[it.L(`${deposit}${instant}`), it.L(`${withdrawal}${working_day}`, 1)]} /> },
-                                            { text: <ReferenceLinks pdf_file='Binary.com_Credit&Debit.pdf' video_link='https://youtu.be/n_qQbML_qAI' /> },
+                                            { text: <ReferenceLinks pdf_file='Binary.com_Credit_Debit.pdf' video_link='https://youtu.be/n_qQbML_qAI' /> },
                                         ],
                                         },
                                     ]}
@@ -217,32 +216,14 @@
                                             { text: '10 - 10,000' },
                                             { text: '10 - 10,000' },
                                             { text: <TableValues value={[it.L(`${deposit}${instant}`), it.L(`${withdrawal}${working_day}`, 1)]} /> },
-                                            { text: <ReferenceLinks pdf_file='Binary.com_Credit&Debit.pdf' video_link='https://youtu.be/n_qQbML_qAI' /> },
-                                        ],
-                                        },
-                                    ]}
-                                    />,
-                                    },
-                                ],
-                            },
-=======
-                            [
-                                { text: <PaymentLogo logo='visa' /> },
-                                { text: 'USD GBP EUR AUD' },
-                                { text: '10 - 10,000' },
-                                { text: '10 - 10,000' },
-                                { text: <TableValues value={[it.L(`${deposit}${instant}`), it.L(`${withdrawal}${working_day}`, 1)]} /> },
-                                { text: <ReferenceLinks pdf_file='Binary.com_Credit_Debit.pdf' video_link='https://youtu.be/n_qQbML_qAI' /> },
-                            ],
-                            [
-                                { text: <PaymentLogo logo='mastercard' /> },
-                                { text: 'USD GBP EUR AUD' },
-                                { text: '10 - 10,000' },
-                                { text: '10 - 10,000' },
-                                { text: <TableValues value={[it.L(`${deposit}${instant}`), it.L(`${withdrawal}${working_day}`, 1)]} /> },
-                                { text: <ReferenceLinks pdf_file='Binary.com_Credit_Debit.pdf' video_link='https://youtu.be/n_qQbML_qAI' /> },
-                            ],
->>>>>>> a1a1a948
+                                            { text: <ReferenceLinks pdf_file='Binary.com_Credit_Debit.pdf' video_link='https://youtu.be/n_qQbML_qAI' /> },
+                                        ],
+                                        },
+                                    ]}
+                                    />,
+                                    },
+                                ],
+                            },
                         ],
                     }}
                 />
