--- conflicted
+++ resolved
@@ -118,7 +118,6 @@
                     </p>
                 </div>
 
-<<<<<<< HEAD
                 <div id='payment_methods' className='table-container'>
                     <TableTitle title={it.L('Bank wire/Money transfer')} className='no-margin' />
                     <Table
@@ -129,7 +128,7 @@
                                     id : 'bank-transfer',
                                     row: [
                                         { text: <PaymentLogo logo='bank_transfer' /> },
-                                        { custom_td: <CustomTableData data={[
+                                        { attributes: { colSpan: 5, className: 'toggler' }, custom_td : <CustomTableData data={[
                                             { td: it.L('Deposit and withdraw your funds via international bank wire transfer.') },
                                             { td_list: [
                                                 { text: 'USD GBP EUR AUD' },
@@ -148,7 +147,7 @@
                                     id : 'internet-bank-transfer',
                                     row: [
                                         { text: <PaymentLogo logo='internet_bank_transfer' /> },
-                                        { custom_td: <CustomTableData data={[
+                                        { attributes: { colSpan: 5, className: 'toggler' }, custom_td : <CustomTableData data={[
                                             { td: it.L('Enjoy the simplicity of online banking to fund your [_1] account.', it.website_name) },
                                             { td_list: [
                                                 { text: 'USD GBP EUR' },
@@ -167,7 +166,7 @@
                                     id : 'paysec',
                                     row: [
                                         { text: <PaymentLogo logo='paysec' />, className: 'eu-hide-parent' },
-                                        { custom_td: <CustomTableData data={[
+                                        { attributes: { colSpan: 5, className: 'toggler' }, custom_td : <CustomTableData data={[
                                             { td: 'PaySec was founded in 2014 to provide customers and merchants in the Asian region with a comprehensive range of payment methods through one payment gateway.' },
                                             { td_list: [
                                                 { text: 'USD' },
@@ -179,65 +178,6 @@
                                             },
                                         ]}
                                         />,
-=======
-            <div id='payment_methods' className='table-container'>
-                <TableTitle title={it.L('Bank wire/Money transfer')} className='no-margin' />
-                <Table
-                    data={{
-                        thead: [ head ],
-                        tbody: [
-                            {
-                                id : 'bank-transfer',
-                                row: [
-                                    { text: <PaymentLogo logo='bank_transfer' /> },
-                                    { attributes: { colSpan: 5, className: 'toggler' }, custom_td : <CustomTableData data={[
-                                        { td: it.L('Deposit and withdraw your funds via international bank wire transfer.') },
-                                        { td_list: [
-                                            { text: 'USD GBP EUR AUD' },
-                                            { text: '500 - 100,000' },
-                                            { text: '500 - 100,000' },
-                                            { text: <TableValues value={[it.L(`${deposit}${working_day}`, 1), it.L(`${withdrawal}${working_day}`, 1)]} /> },
-                                            { text: <ReferenceLinks pdf_file='Binary.com_BankWire.pdf' video_link='https://youtu.be/fbnOZAf-04Y' /> },
-                                        ],
-                                        },
-                                    ]}
-                                    />,
-                                    },
-                                ],
-                            },
-                            {
-                                id : 'internet-bank-transfer',
-                                row: [
-                                    { text: <PaymentLogo logo='internet_bank_transfer' /> },
-                                    { attributes: { colSpan: 5, className: 'toggler' }, custom_td : <CustomTableData data={[
-                                        { td: it.L('Enjoy the simplicity of online banking to fund your [_1] account.', it.website_name) },
-                                        { td_list: [
-                                            { text: 'USD GBP EUR' },
-                                            { text: '25 - 10,000' },
-                                            { text: '25 - 10,000' },
-                                            { text: <TableValues value={[it.L(`${deposit}${working_day}`, 1), it.L(`${withdrawal}${working_day}`, 1)]} /> },
-                                            { text: <ReferenceLinks /> },
-                                        ],
-                                        },
-                                    ]}
-                                    />,
-                                    },
-                                ],
-                            },
-                            {
-                                id : 'paysec',
-                                row: [
-                                    { text: <PaymentLogo logo='paysec' /> },
-                                    { attributes: { colSpan: 5, className: 'toggler' }, custom_td : <CustomTableData data={[
-                                        { td: 'PaySec was founded in 2014 to provide customers and merchants in the Asian region with a comprehensive range of payment methods through one payment gateway.' },
-                                        { td_list: [
-                                            { text: 'USD' },
-                                            { text: '25 - 10,000' },
-                                            { text: '25 - 10,000' },
-                                            { text: <TableValues value={[it.L(`${deposit}${instant}`), it.L(`${withdrawal}${working_day}`, 1)]} /> },
-                                            { text: <ReferenceLinks pdf_file='Binary.com_PaySec.pdf' video_link='https://youtu.be/DTVspCgnx0M' /> },
-                                        ],
->>>>>>> fe49d165
                                         },
                                     ],
                                 },
@@ -245,7 +185,6 @@
                         }}
                     />
 
-<<<<<<< HEAD
                     <TableTitle title={it.L('Credit/Debit Card')} />
                     <Table
                         data={{
@@ -255,7 +194,7 @@
                                     id : 'visa',
                                     row: [
                                         { text: <PaymentLogo logo='visa' /> },
-                                        { custom_td: <CustomTableData data={[
+                                        { attributes: { colSpan: 5, className: 'toggler' }, custom_td : <CustomTableData data={[
                                             { td: it.L('Visa is an international company that supports digital payments around the world, most commonly through their brand of credit and debit cards. For more info, please visit [_1].', `${createLink('http://visa.com')}`) },
                                             { td_list: [
                                                 { text: 'USD GBP EUR AUD' },
@@ -274,7 +213,7 @@
                                     id : 'mastercard',
                                     row: [
                                         { text: <PaymentLogo logo='mastercard' /> },
-                                        { custom_td: <CustomTableData data={[
+                                        { attributes: { colSpan: 5, className: 'toggler' }, custom_td : <CustomTableData data={[
                                             { td: it.L('Mastercard is an international company that processes payments made with Mastercard-branded credit and debit cards. For more info, please visit [_1].', `${createLink('https://www.mastercard.us')}`) },
                                             { td_list: [
                                                 { text: 'USD GBP EUR AUD' },
@@ -286,45 +225,6 @@
                                             },
                                         ]}
                                         />,
-=======
-                <TableTitle title={it.L('Credit/Debit Card')} />
-                <Table
-                    data={{
-                        thead: [ head ],
-                        tbody: [
-                            {
-                                id : 'visa',
-                                row: [
-                                    { text: <PaymentLogo logo='visa' /> },
-                                    { attributes: { colSpan: 5, className: 'toggler' }, custom_td : <CustomTableData data={[
-                                        { td: it.L('Visa is an international company that supports digital payments around the world, most commonly through their brand of credit and debit cards. For more info, please visit [_1].', `${createLink('http://visa.com')}`) },
-                                        { td_list: [
-                                            { text: 'USD GBP EUR AUD' },
-                                            { text: '10 - 10,000' },
-                                            { text: '10 - 10,000' },
-                                            { text: <TableValues value={[it.L(`${deposit}${instant}`), it.L(`${withdrawal}${working_day}`, 1)]} /> },
-                                            { text: <ReferenceLinks pdf_file='Binary.com_Credit_Debit.pdf' video_link='https://youtu.be/n_qQbML_qAI' /> },
-                                        ],
-                                        },
-                                    ]}
-                                    />,
-                                    },
-                                ],
-                            },
-                            {
-                                id : 'mastercard',
-                                row: [
-                                    { text: <PaymentLogo logo='mastercard' /> },
-                                    { attributes: { colSpan: 5, className: 'toggler' }, custom_td : <CustomTableData data={[
-                                        { td: it.L('Mastercard is an international company that processes payments made with Mastercard-branded credit and debit cards. For more info, please visit [_1].', `${createLink('https://www.mastercard.us')}`) },
-                                        { td_list: [
-                                            { text: 'USD GBP EUR AUD' },
-                                            { text: '10 - 10,000' },
-                                            { text: '10 - 10,000' },
-                                            { text: <TableValues value={[it.L(`${deposit}${instant}`), it.L(`${withdrawal}${working_day}`, 1)]} /> },
-                                            { text: <ReferenceLinks pdf_file='Binary.com_Credit_Debit.pdf' video_link='https://youtu.be/n_qQbML_qAI' /> },
-                                        ],
->>>>>>> fe49d165
                                         },
                                     ],
                                 },
@@ -336,7 +236,6 @@
                         <p className='hint'>{it.L('Note:')} {it.L('Mastercard withdrawals are only available to cards issued in an European country. If you do not meet this requirement, you may use an e-wallet method for withdrawal.')}</p>
                     </div>
 
-<<<<<<< HEAD
                     <TableTitle title={it.L('E-wallet')} />
                     <Table
                         data={{
@@ -346,7 +245,7 @@
                                     id : 'fasapay',
                                     row: [
                                         { text: <PaymentLogo logo='fasapay' />, className: 'eu-hide-parent' },
-                                        { custom_td: <CustomTableData data={[
+                                        { attributes: { colSpan: 5, className: 'toggler' }, custom_td : <CustomTableData data={[
                                             { td: it.L('FasaPay enables electronic money transfers for individuals and payment gateways for merchants. For more info, please visit [_1].', `${createLink('https://www.fasapay.com')}`) },
                                             { td_list: [
                                                 { text: 'USD' },
@@ -365,7 +264,7 @@
                                     id : 'perfect-money',
                                     row: [
                                         { text: <PaymentLogo logo='perfect_money' />, className: 'eu-hide-parent' },
-                                        { custom_td: <CustomTableData data={[
+                                        { attributes: { colSpan: 5, className: 'toggler' }, custom_td : <CustomTableData data={[
                                             { td: it.L('Perfect Money allows individuals to make instant payments and money transfers securely on the Internet. For more info, please visit [_1].', `${createLink('https://perfectmoney.is')}`) },
                                             { td_list: [
                                                 { text: 'USD EUR' },
@@ -384,7 +283,7 @@
                                     id : 'skrill',
                                     row: [
                                         { text: <PaymentLogo logo='skrill' /> },
-                                        { custom_td: <CustomTableData data={[
+                                        { attributes: { colSpan: 5, className: 'toggler' }, custom_td : <CustomTableData data={[
                                             { td: it.L('Skrill offers global payment solutions for individuals who wish to deposit funds, shop online, and transfer money to family and friends. For more info, please visit [_1].', `${createLink('https://www.skrill.com')}`) },
                                             { td_list: [
                                                 { text: 'USD GBP EUR AUD' },
@@ -403,7 +302,7 @@
                                     id : 'neteller',
                                     row: [
                                         { text: <PaymentLogo logo='neteller' /> },
-                                        { custom_td: <CustomTableData data={[
+                                        { attributes: { colSpan: 5, className: 'toggler' }, custom_td : <CustomTableData data={[
                                             { td: it.L('NETELLER provides businesses and individuals with a fast, simple, and secure way to transfer money online. For more info, please visit [_1].', `${createLink('https://www.neteller.com')}`) },
                                             { td_list: [
                                                 { text: 'USD GBP EUR AUD' },
@@ -418,200 +317,12 @@
                                         },
                                     ],
                                 },
-=======
-                <TableTitle title={it.L('E-wallet')} />
-                <Table
-                    data={{
-                        thead: [ head ],
-                        tbody: [
-                            {
-                                id : 'fasapay',
-                                row: [
-                                    { text: <PaymentLogo logo='fasapay' /> },
-                                    { attributes: { colSpan: 5, className: 'toggler' }, custom_td : <CustomTableData data={[
-                                        { td: it.L('FasaPay enables electronic money transfers for individuals and payment gateways for merchants. For more info, please visit [_1].', `${createLink('https://www.fasapay.com')}`) },
-                                        { td_list: [
-                                            { text: 'USD' },
-                                            { text: '5 - 10,000' },
-                                            { text: '5 - 10,000' },
-                                            { text: <TableValues value={[it.L(`${deposit}${instant}`), it.L(`${withdrawal}${working_day}`, 1)]} /> },
-                                            { text: <ReferenceLinks pdf_file='Binary.com_Fasapay.pdf' video_link='https://youtu.be/PTHLbIRLP58' /> },
-                                        ],
-                                        },
-                                    ]}
-                                    />,
-                                    },
-                                ],
-                            },
-                            {
-                                id : 'perfect-money',
-                                row: [
-                                    { text: <PaymentLogo logo='perfect_money' /> },
-                                    { attributes: { colSpan: 5, className: 'toggler' }, custom_td : <CustomTableData data={[
-                                        { td: it.L('Perfect Money allows individuals to make instant payments and money transfers securely on the Internet. For more info, please visit [_1].', `${createLink('https://perfectmoney.is')}`) },
-                                        { td_list: [
-                                            { text: 'USD EUR' },
-                                            { text: '5 - 10,000' },
-                                            { text: '5 - 10,000' },
-                                            { text: <TableValues value={[it.L(`${deposit}${instant}`), it.L(`${withdrawal}${working_day}`, 1)]} /> },
-                                            { text: <ReferenceLinks pdf_file='Binary.com_PerfectMoney.pdf' video_link='https://youtu.be/fBt71VBp2Pw' /> },
-                                        ],
-                                        },
-                                    ]}
-                                    />,
-                                    },
-                                ],
-                            },
-                            {
-                                id : 'skrill',
-                                row: [
-                                    { text: <PaymentLogo logo='skrill' /> },
-                                    { attributes: { colSpan: 5, className: 'toggler' }, custom_td : <CustomTableData data={[
-                                        { td: it.L('Skrill offers global payment solutions for individuals who wish to deposit funds, shop online, and transfer money to family and friends. For more info, please visit [_1].', `${createLink('https://www.skrill.com')}`) },
-                                        { td_list: [
-                                            { text: 'USD GBP EUR AUD' },
-                                            { text: '5 - 10,000' },
-                                            { text: '5 - 10,000' },
-                                            { text: <TableValues value={[it.L(`${deposit}${instant}`), it.L(`${withdrawal}${working_day}`, 1)]} /> },
-                                            { text: <ReferenceLinks pdf_file='Binary.com_Skrill.pdf' video_link='https://youtu.be/pQDVDC-mWuA' /> },
-                                        ],
-                                        },
-                                    ]}
-                                    />,
-                                    },
-                                ],
-                            },
-                            {
-                                id : 'neteller',
-                                row: [
-                                    { text: <PaymentLogo logo='neteller' /> },
-                                    { attributes: { colSpan: 5, className: 'toggler' }, custom_td : <CustomTableData data={[
-                                        { td: it.L('NETELLER provides businesses and individuals with a fast, simple, and secure way to transfer money online. For more info, please visit [_1].', `${createLink('https://www.neteller.com')}`) },
-                                        { td_list: [
-                                            { text: 'USD GBP EUR AUD' },
-                                            { text: '5 - 10,000' },
-                                            { text: '5 - 10,000' },
-                                            { text: <TableValues value={[it.L(`${deposit}${instant}`), it.L(`${withdrawal}${working_day}`, 1)]} /> },
-                                            { text: <ReferenceLinks pdf_file='Binary.com_Neteller.pdf' video_link='https://youtu.be/uHjRXzMQ8FY' /> },
-                                        ],
-                                        },
-                                    ]}
-                                    />,
-                                    },
-                                ],
-                            },
-                            {
-                                id : 'webmoney',
-                                row: [
-                                    { text: <PaymentLogo logo='webmoney' /> },
-                                    { attributes: { colSpan: 5, className: 'toggler' }, custom_td : <CustomTableData data={[
-                                        { td: it.L('WebMoney is an online payment settlement system that’s been operating since 1998. For more info, please visit [_1].', `${createLink('https://www.wmtransfer.com')}`) },
-                                        { td_list: [
-                                            { text: 'USD EUR' },
-                                            { text: '5 - 10,000' },
-                                            { text: '5 - 10,000' },
-                                            { text: <TableValues value={[it.L(`${deposit}${instant}`), it.L(`${withdrawal}${working_day}`, 1)]} /> },
-                                            { text: <ReferenceLinks pdf_file='Binary.com_WebMoney.pdf' video_link='https://youtu.be/e0THC3c-fEE' /> },
-                                        ],
-                                        },
-                                    ]}
-                                    />,
-                                    },
-                                ],
-                            },
-                            {
-                                id : 'qiwi',
-                                row: [
-                                    { text: <PaymentLogo logo='qiwi' /> },
-                                    { attributes: { colSpan: 5, className: 'toggler' }, custom_td : <CustomTableData data={[
-                                        { td: it.L('Qiwi is a payment service provider that was founded in 2007. It provides individuals with a simple way to transfer money, receive payments, and pay online. For more info, please visit [_1].', `${createLink('https://qiwi.com')}`) },
-                                        { td_list: [
-                                            { text: 'USD EUR' },
-                                            { text: <TableValues value={['5 - 200 (USD)', '5 - 150 (EUR)']} /> },
-                                            { text: <TableValues value={['5 - 200 (USD)', '5 - 150 (EUR)']} /> },
-                                            { text: <TableValues value={[it.L(`${deposit}${instant}`), it.L(`${withdrawal}${working_day}`, 1)]} /> },
-                                            { text: <ReferenceLinks pdf_file='Binary.com_Qiwi.pdf' video_link='https://youtu.be/CMAF29cn9XQ' /> },
-                                        ],
-                                        },
-                                    ]}
-                                    />,
-                                    },
-                                ],
-                            },
-                            {
-                                id : 'yandex',
-                                row: [
-                                    { text: <PaymentLogo logo='yandex' /> },
-                                    { attributes: { colSpan: 5, className: 'toggler' }, custom_td : <CustomTableData data={[
-                                        { td: it.L('Yandex.Money is an electronic payment service provider that offers consumers an easy, safe, and reliable online payment method. For more info, please visit [_1].', `${createLink('https://money.yandex.ru')}`) },
-                                        { td_list: [
-                                            { text: 'USD' },
-                                            { text: '25 - 10,000' },
-                                            { text: 'N/A' },
-                                            { text: <TableValues value={[it.L(`${deposit}${instant}`), it.L(`${withdrawal}${not_applicable}`)]} /> },
-                                            { text: <ReferenceLinks /> },
-                                        ],
-                                        },
-                                    ]}
-                                    />,
-                                    },
-                                ],
-                            },
-                            {
-                                id : 'paysafe',
-                                row: [
-                                    { text: <PaymentLogo logo='paysafe' /> },
-                                    { attributes: { colSpan: 5, className: 'toggler' }, custom_td : <CustomTableData data={[
-                                        { td: it.L('paysafecard offers a voucher-based online payment method that does not require a bank account, credit card, or other personal information. For more info, please visit [_1].', `${createLink('https://www.paysafecard.com')}`) },
-                                        { td_list: [
-                                            { text: 'USD GBP EUR AUD' },
-                                            { text: '5 - 1,000' },
-                                            { text: '5 - 750' },
-                                            { text: <TableValues value={[it.L(`${deposit}${instant}`), it.L(`${withdrawal}${working_day}`, 1)]} /> },
-                                            { text: <ReferenceLinks pdf_file='Binary.com_PaySafeCard.pdf' video_link='https://youtu.be/5QzGc1nleQo' /> },
-                                        ],
-                                        },
-                                    ]}
-                                    />,
-                                    },
-                                ],
-                            },
-                        ],
-                    }}
-                />
-
-                <div data-show='-malta, -maltainvest'>
-                    <TableTitle title={it.L('Cryptocurrencies')} withdrawal={it.L('Min Withdrawal')} />
-                    <Table
-                        data={{
-                            thead: [
-                                [
-                                    { text: it.L('Method') },
-                                    { attributes: { colSpan: 5, className: 'th-list' }, custom_th : <CustomTableHead data={[
-                                        { text: it.L('Currencies') },
-                                        { text: it.L('Min Deposit') },
-                                        { text: it.L('Min Withdrawal') },
-                                        { text: `${it.L('Processing Time')}*` },
-                                        { text: it.L('Reference') },
-                                    ]}
-                                    />,
-                                    },
-                                ],
-                            ],
-                            tbody: [
->>>>>>> fe49d165
                                 {
                                     id : 'webmoney',
                                     row: [
-<<<<<<< HEAD
                                         { text: <PaymentLogo logo='webmoney' /> },
-                                        { custom_td: <CustomTableData data={[
+                                        { attributes: { colSpan: 5, className: 'toggler' }, custom_td : <CustomTableData data={[
                                             { td: it.L('WebMoney is an online payment settlement system that’s been operating since 1998. For more info, please visit [_1].', `${createLink('https://www.wmtransfer.com')}`) },
-=======
-                                        { text: <PaymentLogo logo='bitcoin' /> },
-                                        { attributes: { colSpan: 5, className: 'toggler' }, custom_td : <CustomTableData data={[
-                                            { td: it.L('Bitcoin is the world’s first decentralised cryptocurrency, created in 2009. For more info, please visit [_1].', `${createLink('https://bitcoin.org')}`) },
->>>>>>> fe49d165
                                             { td_list: [
                                                 { text: 'USD EUR' },
                                                 { text: '5 - 10,000' },
@@ -628,15 +339,9 @@
                                 {
                                     id : 'qiwi',
                                     row: [
-<<<<<<< HEAD
                                         { text: <PaymentLogo logo='qiwi' />, className: 'eu-hide-parent' },
-                                        { custom_td: <CustomTableData data={[
+                                        { attributes: { colSpan: 5, className: 'toggler' }, custom_td : <CustomTableData data={[
                                             { td: it.L('Qiwi is a payment service provider that was founded in 2007. It provides individuals with a simple way to transfer money, receive payments, and pay online. For more info, please visit [_1].', `${createLink('https://qiwi.com')}`) },
-=======
-                                        { text: <PaymentLogo logo='bitcoin_cash' /> },
-                                        { attributes: { colSpan: 5, className: 'toggler' }, custom_td : <CustomTableData data={[
-                                            { td: it.L('Bitcoin Cash is a cryptocurrency that emerged from a fork of the original Bitcoin. For more info, please visit [_1].', `${createLink('https://www.bitcoincash.org')}`) },
->>>>>>> fe49d165
                                             { td_list: [
                                                 { text: 'USD EUR' },
                                                 { text: <TableValues value={['5 - 200 (USD)', '5 - 150 (EUR)']} /> },
@@ -653,15 +358,9 @@
                                 {
                                     id : 'yandex',
                                     row: [
-<<<<<<< HEAD
                                         { text: <PaymentLogo logo='yandex' />, className: 'eu-hide-parent' },
-                                        { custom_td: <CustomTableData data={[
+                                        { attributes: { colSpan: 5, className: 'toggler' }, custom_td : <CustomTableData data={[
                                             { td: it.L('Yandex.Money is an electronic payment service provider that offers consumers an easy, safe, and reliable online payment method. For more info, please visit [_1].', `${createLink('https://money.yandex.ru')}`) },
-=======
-                                        { text: <PaymentLogo logo='ethereum_black' /> },
-                                        { attributes: { colSpan: 5, className: 'toggler' }, custom_td : <CustomTableData data={[
-                                            { td: it.L('Ether is a cryptocurrency that is used to pay for transactions on the Ethereum platform. For more info, please visit [_1].', `${createLink('https://www.ethereum.org')}`) },
->>>>>>> fe49d165
                                             { td_list: [
                                                 { text: 'USD' },
                                                 { text: '25 - 10,000' },
@@ -675,39 +374,12 @@
                                         },
                                     ],
                                 },
-<<<<<<< HEAD
-=======
-                                // {
-                                //     id : '',
-                                //     row: [
-                                //         { text: <PaymentLogo logo='' /> },
-                                //         { attributes: { colSpan: 5, className: 'toggler' }, custom_td : <CustomTableData data={[
-                                //             { td: 'description' },
-                                //             { td_list: [
-                                //                 { text: 'ETC' },
-                                //                 { text: '0.002' },
-                                //                 { text: '0.002' },
-                                //                 { text: <TableValues value={[it.L(`${deposit}${blockchain_confirmations}`, 3), it.L(`${withdrawal}${working_day}`, 1)]} /> },
-                                //             ],
-                                //             },
-                                //         ]}
-                                //         />,
-                                //         },
-                                //     ],
-                                // },
->>>>>>> fe49d165
                                 {
                                     id : 'paysafe',
                                     row: [
-<<<<<<< HEAD
                                         { text: <PaymentLogo logo='paysafe' /> },
-                                        { custom_td: <CustomTableData data={[
+                                        { attributes: { colSpan: 5, className: 'toggler' }, custom_td : <CustomTableData data={[
                                             { td: it.L('paysafecard offers a voucher-based online payment method that does not require a bank account, credit card, or other personal information. For more info, please visit [_1].', `${createLink('https://www.paysafecard.com')}`) },
-=======
-                                        { text: <PaymentLogo logo='litecoin' /> },
-                                        { attributes: { colSpan: 5, className: 'toggler' }, custom_td : <CustomTableData data={[
-                                            { td: it.L('Litecoin is a cryptocurrency similar to Bitcoin, but capable of a higher transaction volume and faster confirmation times. For more info, please visit [_1].', '<a href="https://litecoin.org" target="_blank">https://litecoin.org</a>') },
->>>>>>> fe49d165
                                             { td_list: [
                                                 { text: 'USD GBP EUR AUD' },
                                                 { text: '5 - 1,000' },
@@ -735,7 +407,7 @@
                                         id : 'bitcoin',
                                         row: [
                                             { text: <PaymentLogo logo='bitcoin' /> },
-                                            { custom_td: <CustomTableData data={[
+                                            { attributes: { colSpan: 5, className: 'toggler' }, custom_td : <CustomTableData data={[
                                                 { td: it.L('Bitcoin is the world’s first decentralised cryptocurrency, created in 2009. For more info, please visit [_1].', `${createLink('https://bitcoin.org')}`) },
                                                 { td_list: [
                                                     { text: 'BTC' },
@@ -754,7 +426,7 @@
                                         id : 'bitcoin-cash',
                                         row: [
                                             { text: <PaymentLogo logo='bitcoin_cash' /> },
-                                            { custom_td: <CustomTableData data={[
+                                            { attributes: { colSpan: 5, className: 'toggler' }, custom_td : <CustomTableData data={[
                                                 { td: it.L('Bitcoin Cash is a cryptocurrency that emerged from a fork of the original Bitcoin. For more info, please visit [_1].', `${createLink('https://www.bitcoincash.org')}`) },
                                                 { td_list: [
                                                     { text: 'BCH' },
@@ -773,7 +445,7 @@
                                         id : 'ethereum-black',
                                         row: [
                                             { text: <PaymentLogo logo='ethereum_black' /> },
-                                            { custom_td: <CustomTableData data={[
+                                            { attributes: { colSpan: 5, className: 'toggler' }, custom_td : <CustomTableData data={[
                                                 { td: it.L('Ether is a cryptocurrency that is used to pay for transactions on the Ethereum platform. For more info, please visit [_1].', `${createLink('https://www.ethereum.org')}`) },
                                                 { td_list: [
                                                     { text: 'ETH' },
@@ -792,7 +464,7 @@
                                     //     id : '',
                                     //     row: [
                                     //         { text: <PaymentLogo logo='' /> },
-                                    //         { custom_td: <CustomTableData data={[
+                                    //         { attributes: { colSpan: 5, className: 'toggler' }, custom_td : <CustomTableData data={[
                                     //             { td: 'description' },
                                     //             { td_list: [
                                     //                 { text: 'ETC' },
@@ -810,7 +482,7 @@
                                         id : 'litecoin',
                                         row: [
                                             { text: <PaymentLogo logo='litecoin' /> },
-                                            { custom_td: <CustomTableData data={[
+                                            { attributes: { colSpan: 5, className: 'toggler' }, custom_td : <CustomTableData data={[
                                                 { td: it.L('Litecoin is a cryptocurrency similar to Bitcoin, but capable of a higher transaction volume and faster confirmation times. For more info, please visit [_1].', '<a href="https://litecoin.org" target="_blank">https://litecoin.org</a>') },
                                                 { td_list: [
                                                     { text: 'LTC' },
