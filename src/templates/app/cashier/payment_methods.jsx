--- conflicted
+++ resolved
@@ -101,7 +101,6 @@
     return (
         <div id='cashier-content'>
             <h1>{it.L('Available payment methods')}</h1>
-<<<<<<< HEAD
 
             <div id='loading'>
                 <Loading />
@@ -110,12 +109,6 @@
             <div className='invisible' id='payment_methods_wrapper'>
                 <div className='center-text'>
                     <div className='invisible upgrademessage'>
-=======
-            <div className='gr-12'>
-                <div id='payment_method_suggestions gr-padding-10' className='center-text'>
-
-                    <div className='gr-padding-10 invisible upgrademessage'>
->>>>>>> 6ef24f55
                         <a className='button' />
                     </div>
                     <p>
@@ -125,37 +118,69 @@
                     </p>
                 </div>
 
-<<<<<<< HEAD
                 <div id='payment_methods' className='table-container'>
                     <TableTitle title={it.L('Bank wire/Money transfer')} className='no-margin' />
                     <Table
                         data={{
                             thead: [ head ],
                             tbody: [
-                                [
-                                    { text: <PaymentLogo logo='bank_transfer' /> },
-                                    { text: 'USD GBP EUR AUD' },
-                                    { text: '500 - 100,000' },
-                                    { text: '500 - 100,000' },
-                                    { text: <TableValues value={[it.L(`${deposit}${working_day}`, 1), it.L(`${withdrawal}${working_day}`, 1)]} /> },
-                                    { text: <ReferenceLinks pdf_file='Binary.com_BankWire.pdf' video_link='https://youtu.be/fbnOZAf-04Y' /> },
-                                ],
-                                [
-                                    { text: <PaymentLogo logo='internet_bank_transfer' /> },
-                                    { text: 'USD GBP EUR' },
-                                    { text: '25 - 10,000' },
-                                    { text: '25 - 10,000' },
-                                    { text: <TableValues value={[it.L(`${deposit}${working_day}`, 1), it.L(`${withdrawal}${working_day}`, 1)]} /> },
-                                    { text: <ReferenceLinks /> },
-                                ],
-                                [
-                                    { text: <PaymentLogo logo='paysec' />, className: 'eu-hide-parent' },
-                                    { text: 'USD' },
-                                    { text: '25 - 10,000' },
-                                    { text: '25 - 10,000' },
-                                    { text: <TableValues value={[it.L(`${deposit}${instant}`), it.L(`${withdrawal}${working_day}`, 1)]} /> },
-                                    { text: <ReferenceLinks pdf_file='Binary.com_PaySec.pdf' video_link='https://youtu.be/DTVspCgnx0M' /> },
-                                ],
+                                {
+                                    id : 'bank-transfer',
+                                    row: [
+                                        { text: <PaymentLogo logo='bank_transfer' /> },
+                                        { custom_td: <CustomTableData data={[
+                                            { td: it.L('Deposit and withdraw your funds via international bank wire transfer.') },
+                                            { td_list: [
+                                                { text: 'USD GBP EUR AUD' },
+                                                { text: '500 - 100,000' },
+                                                { text: '500 - 100,000' },
+                                                { text: <TableValues value={[it.L(`${deposit}${working_day}`, 1), it.L(`${withdrawal}${working_day}`, 1)]} /> },
+                                                { text: <ReferenceLinks pdf_file='Binary.com_BankWire.pdf' video_link='https://youtu.be/fbnOZAf-04Y' /> },
+                                            ],
+                                            },
+                                        ]}
+                                        />,
+                                        },
+                                    ],
+                                },
+                                {
+                                    id : 'internet-bank-transfer',
+                                    row: [
+                                        { text: <PaymentLogo logo='internet_bank_transfer' /> },
+                                        { custom_td: <CustomTableData data={[
+                                            { td: it.L('Enjoy the simplicity of online banking to fund your [_1] account.', it.website_name) },
+                                            { td_list: [
+                                                { text: 'USD GBP EUR' },
+                                                { text: '25 - 10,000' },
+                                                { text: '25 - 10,000' },
+                                                { text: <TableValues value={[it.L(`${deposit}${working_day}`, 1), it.L(`${withdrawal}${working_day}`, 1)]} /> },
+                                                { text: <ReferenceLinks /> },
+                                            ],
+                                            },
+                                        ]}
+                                        />,
+                                        },
+                                    ],
+                                },
+                                {
+                                    id : 'paysec',
+                                    row: [
+                                        { text: <PaymentLogo logo='paysec' />, className: 'eu-hide-parent' },
+                                        { custom_td: <CustomTableData data={[
+                                            { td: 'PaySec was founded in 2014 to provide customers and merchants in the Asian region with a comprehensive range of payment methods through one payment gateway.' },
+                                            { td_list: [
+                                                { text: 'USD' },
+                                                { text: '25 - 10,000' },
+                                                { text: '25 - 10,000' },
+                                                { text: <TableValues value={[it.L(`${deposit}${instant}`), it.L(`${withdrawal}${working_day}`, 1)]} /> },
+                                                { text: <ReferenceLinks pdf_file='Binary.com_PaySec.pdf' video_link='https://youtu.be/DTVspCgnx0M' /> },
+                                            ],
+                                            },
+                                        ]}
+                                        />,
+                                        },
+                                    ],
+                                },
                             ],
                         }}
                     />
@@ -165,394 +190,217 @@
                         data={{
                             thead: [ head ],
                             tbody: [
-                                [
-                                    { text: <PaymentLogo logo='visa' /> },
-                                    { text: 'USD GBP EUR AUD' },
-                                    { text: '10 - 10,000' },
-                                    { text: '10 - 10,000' },
-                                    { text: <TableValues value={[it.L(`${deposit}${instant}`), it.L(`${withdrawal}${working_day}`, 1)]} /> },
-                                    { text: <ReferenceLinks pdf_file='Binary.com_Credit&Debit.pdf' video_link='https://youtu.be/n_qQbML_qAI' /> },
-                                ],
-                                [
-                                    { text: <PaymentLogo logo='mastercard' /> },
-                                    { text: 'USD GBP EUR AUD' },
-                                    { text: '10 - 10,000' },
-                                    { text: '10 - 10,000' },
-                                    { text: <TableValues value={[it.L(`${deposit}${instant}`), it.L(`${withdrawal}${working_day}`, 1)]} /> },
-                                    { text: <ReferenceLinks pdf_file='Binary.com_Credit&Debit.pdf' video_link='https://youtu.be/n_qQbML_qAI' /> },
-                                ],
+                                {
+                                    id : 'visa',
+                                    row: [
+                                        { text: <PaymentLogo logo='visa' /> },
+                                        { custom_td: <CustomTableData data={[
+                                            { td: it.L('Visa is an international company that supports digital payments around the world, most commonly through their brand of credit and debit cards. For more info, please visit [_1].', `${createLink('http://visa.com')}`) },
+                                            { td_list: [
+                                                { text: 'USD GBP EUR AUD' },
+                                                { text: '10 - 10,000' },
+                                                { text: '10 - 10,000' },
+                                                { text: <TableValues value={[it.L(`${deposit}${instant}`), it.L(`${withdrawal}${working_day}`, 1)]} /> },
+                                                { text: <ReferenceLinks pdf_file='Binary.com_Credit_Debit.pdf' video_link='https://youtu.be/n_qQbML_qAI' /> },
+                                            ],
+                                            },
+                                        ]}
+                                        />,
+                                        },
+                                    ],
+                                },
+                                {
+                                    id : 'mastercard',
+                                    row: [
+                                        { text: <PaymentLogo logo='mastercard' /> },
+                                        { custom_td: <CustomTableData data={[
+                                            { td: it.L('Mastercard is an international company that processes payments made with Mastercard-branded credit and debit cards. For more info, please visit [_1].', `${createLink('https://www.mastercard.us')}`) },
+                                            { td_list: [
+                                                { text: 'USD GBP EUR AUD' },
+                                                { text: '10 - 10,000' },
+                                                { text: '10 - 10,000' },
+                                                { text: <TableValues value={[it.L(`${deposit}${instant}`), it.L(`${withdrawal}${working_day}`, 1)]} /> },
+                                                { text: <ReferenceLinks pdf_file='Binary.com_Credit_Debit.pdf' video_link='https://youtu.be/n_qQbML_qAI' /> },
+                                            ],
+                                            },
+                                        ]}
+                                        />,
+                                        },
+                                    ],
+                                },
                             ],
                         }}
                     />
 
-
                     <div className='gr-padding-10'>
                         <p className='hint'>{it.L('Note:')} {it.L('Mastercard withdrawals are only available to cards issued in an European country. If you do not meet this requirement, you may use an e-wallet method for withdrawal.')}</p>
                     </div>
-=======
-            <div id='payment_methods' className='table-container'>
-                <TableTitle title={it.L('Bank wire/Money transfer')} className='no-margin' />
-                <Table
-                    data={{
-                        thead: [ head ],
-                        tbody: [
-                            {
-                                id : 'bank-transfer',
-                                row: [
-                                    { text: <PaymentLogo logo='bank_transfer' /> },
-                                    { custom_td: <CustomTableData data={[
-                                        { td: it.L('Deposit and withdraw your funds via international bank wire transfer.') },
-                                        { td_list: [
-                                            { text: 'USD GBP EUR AUD' },
-                                            { text: '500 - 100,000' },
-                                            { text: '500 - 100,000' },
-                                            { text: <TableValues value={[it.L(`${deposit}${working_day}`, 1), it.L(`${withdrawal}${working_day}`, 1)]} /> },
-                                            { text: <ReferenceLinks pdf_file='Binary.com_BankWire.pdf' video_link='https://youtu.be/fbnOZAf-04Y' /> },
-                                        ],
-                                        },
-                                    ]}
-                                    />,
-                                    },
-                                ],
-                            },
-                            {
-                                id : 'internet-bank-transfer',
-                                row: [
-                                    { text: <PaymentLogo logo='internet_bank_transfer' /> },
-                                    { custom_td: <CustomTableData data={[
-                                        { td: it.L('Enjoy the simplicity of online banking to fund your [_1] account.', it.website_name) },
-                                        { td_list: [
-                                            { text: 'USD GBP EUR' },
-                                            { text: '25 - 10,000' },
-                                            { text: '25 - 10,000' },
-                                            { text: <TableValues value={[it.L(`${deposit}${working_day}`, 1), it.L(`${withdrawal}${working_day}`, 1)]} /> },
-                                            { text: <ReferenceLinks /> },
-                                        ],
-                                        },
-                                    ]}
-                                    />,
-                                    },
-                                ],
-                            },
-                            {
-                                id : 'paysec',
-                                row: [
-                                    { text: <PaymentLogo logo='paysec' /> },
-                                    { custom_td: <CustomTableData data={[
-                                        { td: 'PaySec was founded in 2014 to provide customers and merchants in the Asian region with a comprehensive range of payment methods through one payment gateway.' },
-                                        { td_list: [
-                                            { text: 'USD' },
-                                            { text: '25 - 10,000' },
-                                            { text: '25 - 10,000' },
-                                            { text: <TableValues value={[it.L(`${deposit}${instant}`), it.L(`${withdrawal}${working_day}`, 1)]} /> },
-                                            { text: <ReferenceLinks pdf_file='Binary.com_PaySec.pdf' video_link='https://youtu.be/DTVspCgnx0M' /> },
-                                        ],
-                                        },
-                                    ]}
-                                    />,
-                                    },
-                                ],
-                            },
-                        ],
-                    }}
-                />
-
-                <TableTitle title={it.L('Credit/Debit Card')} />
-                <Table
-                    data={{
-                        thead: [ head ],
-                        tbody: [
-                            {
-                                id : 'visa',
-                                row: [
-                                    { text: <PaymentLogo logo='visa' /> },
-                                    { custom_td: <CustomTableData data={[
-                                        { td: it.L('Visa is an international company that supports digital payments around the world, most commonly through their brand of credit and debit cards. For more info, please visit [_1].', `${createLink('http://visa.com')}`) },
-                                        { td_list: [
-                                            { text: 'USD GBP EUR AUD' },
-                                            { text: '10 - 10,000' },
-                                            { text: '10 - 10,000' },
-                                            { text: <TableValues value={[it.L(`${deposit}${instant}`), it.L(`${withdrawal}${working_day}`, 1)]} /> },
-                                            { text: <ReferenceLinks pdf_file='Binary.com_Credit_Debit.pdf' video_link='https://youtu.be/n_qQbML_qAI' /> },
-                                        ],
-                                        },
-                                    ]}
-                                    />,
-                                    },
-                                ],
-                            },
-                            {
-                                id : 'mastercard',
-                                row: [
-                                    { text: <PaymentLogo logo='mastercard' /> },
-                                    { custom_td: <CustomTableData data={[
-                                        { td: it.L('Mastercard is an international company that processes payments made with Mastercard-branded credit and debit cards. For more info, please visit [_1].', `${createLink('https://www.mastercard.us')}`) },
-                                        { td_list: [
-                                            { text: 'USD GBP EUR AUD' },
-                                            { text: '10 - 10,000' },
-                                            { text: '10 - 10,000' },
-                                            { text: <TableValues value={[it.L(`${deposit}${instant}`), it.L(`${withdrawal}${working_day}`, 1)]} /> },
-                                            { text: <ReferenceLinks pdf_file='Binary.com_Credit_Debit.pdf' video_link='https://youtu.be/n_qQbML_qAI' /> },
-                                        ],
-                                        },
-                                    ]}
-                                    />,
-                                    },
-                                ],
-                            },
-                        ],
-                    }}
-                />
-
-                <div className='gr-padding-10'>
-                    <p className='hint'>{it.L('Note:')} {it.L('Mastercard withdrawals are only available to cards issued in an European country. If you do not meet this requirement, you may use an e-wallet method for withdrawal.')}</p>
-                </div>
-
-                <TableTitle title={it.L('E-wallet')} />
-                <Table
-                    data={{
-                        thead: [ head ],
-                        tbody: [
-                            {
-                                id : 'fasapay',
-                                row: [
-                                    { text: <PaymentLogo logo='fasapay' /> },
-                                    { custom_td: <CustomTableData data={[
-                                        { td: it.L('FasaPay enables electronic money transfers for individuals and payment gateways for merchants. For more info, please visit [_1].', `${createLink('https://www.fasapay.com')}`) },
-                                        { td_list: [
-                                            { text: 'USD' },
-                                            { text: '5 - 10,000' },
-                                            { text: '5 - 10,000' },
-                                            { text: <TableValues value={[it.L(`${deposit}${instant}`), it.L(`${withdrawal}${working_day}`, 1)]} /> },
-                                            { text: <ReferenceLinks pdf_file='Binary.com_Fasapay.pdf' video_link='https://youtu.be/PTHLbIRLP58' /> },
-                                        ],
-                                        },
-                                    ]}
-                                    />,
-                                    },
-                                ],
-                            },
-                            {
-                                id : 'perfect-money',
-                                row: [
-                                    { text: <PaymentLogo logo='perfect_money' /> },
-                                    { custom_td: <CustomTableData data={[
-                                        { td: it.L('Perfect Money allows individuals to make instant payments and money transfers securely on the Internet. For more info, please visit [_1].', `${createLink('https://perfectmoney.is')}`) },
-                                        { td_list: [
-                                            { text: 'USD EUR' },
-                                            { text: '5 - 10,000' },
-                                            { text: '5 - 10,000' },
-                                            { text: <TableValues value={[it.L(`${deposit}${instant}`), it.L(`${withdrawal}${working_day}`, 1)]} /> },
-                                            { text: <ReferenceLinks pdf_file='Binary.com_PerfectMoney.pdf' video_link='https://youtu.be/fBt71VBp2Pw' /> },
-                                        ],
-                                        },
-                                    ]}
-                                    />,
-                                    },
-                                ],
-                            },
-                            {
-                                id : 'skrill',
-                                row: [
-                                    { text: <PaymentLogo logo='skrill' /> },
-                                    { custom_td: <CustomTableData data={[
-                                        { td: it.L('Skrill offers global payment solutions for individuals who wish to deposit funds, shop online, and transfer money to family and friends. For more info, please visit [_1].', `${createLink('https://www.skrill.com')}`) },
-                                        { td_list: [
-                                            { text: 'USD GBP EUR AUD' },
-                                            { text: '5 - 10,000' },
-                                            { text: '5 - 10,000' },
-                                            { text: <TableValues value={[it.L(`${deposit}${instant}`), it.L(`${withdrawal}${working_day}`, 1)]} /> },
-                                            { text: <ReferenceLinks pdf_file='Binary.com_Skrill.pdf' video_link='https://youtu.be/pQDVDC-mWuA' /> },
-                                        ],
-                                        },
-                                    ]}
-                                    />,
-                                    },
-                                ],
-                            },
-                            {
-                                id : 'neteller',
-                                row: [
-                                    { text: <PaymentLogo logo='neteller' /> },
-                                    { custom_td: <CustomTableData data={[
-                                        { td: it.L('NETELLER provides businesses and individuals with a fast, simple, and secure way to transfer money online. For more info, please visit [_1].', `${createLink('https://www.neteller.com')}`) },
-                                        { td_list: [
-                                            { text: 'USD GBP EUR AUD' },
-                                            { text: '5 - 10,000' },
-                                            { text: '5 - 10,000' },
-                                            { text: <TableValues value={[it.L(`${deposit}${instant}`), it.L(`${withdrawal}${working_day}`, 1)]} /> },
-                                            { text: <ReferenceLinks pdf_file='Binary.com_Neteller.pdf' video_link='https://youtu.be/uHjRXzMQ8FY' /> },
-                                        ],
-                                        },
-                                    ]}
-                                    />,
-                                    },
-                                ],
-                            },
-                            {
-                                id : 'webmoney',
-                                row: [
-                                    { text: <PaymentLogo logo='webmoney' /> },
-                                    { custom_td: <CustomTableData data={[
-                                        { td: it.L('WebMoney is an online payment settlement system that’s been operating since 1998. For more info, please visit [_1].', `${createLink('https://www.wmtransfer.com')}`) },
-                                        { td_list: [
-                                            { text: 'USD EUR' },
-                                            { text: '5 - 10,000' },
-                                            { text: '5 - 10,000' },
-                                            { text: <TableValues value={[it.L(`${deposit}${instant}`), it.L(`${withdrawal}${working_day}`, 1)]} /> },
-                                            { text: <ReferenceLinks pdf_file='Binary.com_WebMoney.pdf' video_link='https://youtu.be/e0THC3c-fEE' /> },
-                                        ],
-                                        },
-                                    ]}
-                                    />,
-                                    },
-                                ],
-                            },
-                            {
-                                id : 'qiwi',
-                                row: [
-                                    { text: <PaymentLogo logo='qiwi' /> },
-                                    { custom_td: <CustomTableData data={[
-                                        { td: it.L('Qiwi is a payment service provider that was founded in 2007. It provides individuals with a simple way to transfer money, receive payments, and pay online. For more info, please visit [_1].', `${createLink('https://qiwi.com')}`) },
-                                        { td_list: [
-                                            { text: 'USD EUR' },
-                                            { text: <TableValues value={['5 - 200 (USD)', '5 - 150 (EUR)']} /> },
-                                            { text: <TableValues value={['5 - 200 (USD)', '5 - 150 (EUR)']} /> },
-                                            { text: <TableValues value={[it.L(`${deposit}${instant}`), it.L(`${withdrawal}${working_day}`, 1)]} /> },
-                                            { text: <ReferenceLinks pdf_file='Binary.com_Qiwi.pdf' video_link='https://youtu.be/CMAF29cn9XQ' /> },
-                                        ],
-                                        },
-                                    ]}
-                                    />,
-                                    },
-                                ],
-                            },
-                            {
-                                id : 'yandex',
-                                row: [
-                                    { text: <PaymentLogo logo='yandex' /> },
-                                    { custom_td: <CustomTableData data={[
-                                        { td: it.L('Yandex.Money is an electronic payment service provider that offers consumers an easy, safe, and reliable online payment method. For more info, please visit [_1].', `${createLink('https://money.yandex.ru')}`) },
-                                        { td_list: [
-                                            { text: 'USD' },
-                                            { text: '25 - 10,000' },
-                                            { text: 'N/A' },
-                                            { text: <TableValues value={[it.L(`${deposit}${instant}`), it.L(`${withdrawal}${not_applicable}`)]} /> },
-                                            { text: <ReferenceLinks /> },
-                                        ],
-                                        },
-                                    ]}
-                                    />,
-                                    },
-                                ],
-                            },
-                            {
-                                id : 'paysafe',
-                                row: [
-                                    { text: <PaymentLogo logo='paysafe' /> },
-                                    { custom_td: <CustomTableData data={[
-                                        { td: it.L('paysafecard offers a voucher-based online payment method that does not require a bank account, credit card, or other personal information. For more info, please visit [_1].', `${createLink('https://www.paysafecard.com')}`) },
-                                        { td_list: [
-                                            { text: 'USD GBP EUR AUD' },
-                                            { text: '5 - 1,000' },
-                                            { text: '5 - 750' },
-                                            { text: <TableValues value={[it.L(`${deposit}${instant}`), it.L(`${withdrawal}${working_day}`, 1)]} /> },
-                                            { text: <ReferenceLinks pdf_file='Binary.com_PaySafeCard.pdf' video_link='https://youtu.be/5QzGc1nleQo' /> },
-                                        ],
-                                        },
-                                    ]}
-                                    />,
-                                    },
-                                ],
-                            },
-                        ],
-                    }}
-                />
->>>>>>> 6ef24f55
 
                     <TableTitle title={it.L('E-wallet')} />
                     <Table
                         data={{
                             thead: [ head ],
                             tbody: [
-                                [
-<<<<<<< HEAD
-                                    { text: <PaymentLogo logo='fasapay' />, className: 'eu-hide-parent' },
-                                    { text: 'USD' },
-                                    { text: '5 - 10,000' },
-                                    { text: '5 - 10,000' },
-                                    { text: <TableValues value={[it.L(`${deposit}${instant}`), it.L(`${withdrawal}${working_day}`, 1)]} /> },
-                                    { text: <ReferenceLinks pdf_file='Binary.com_Fasapay.pdf' video_link='https://youtu.be/PTHLbIRLP58' /> },
-                                ],
-                                [
-                                    { text: <PaymentLogo logo='perfect_money' />, className: 'eu-hide-parent' },
-                                    { text: 'USD EUR' },
-                                    { text: '5 - 10,000' },
-                                    { text: '5 - 10,000' },
-                                    { text: <TableValues value={[it.L(`${deposit}${instant}`), it.L(`${withdrawal}${working_day}`, 1)]} /> },
-                                    { text: <ReferenceLinks pdf_file='Binary.com_PerfectMoney.pdf' video_link='https://youtu.be/fBt71VBp2Pw' /> },
-                                ],
-                                [
-                                    { text: <PaymentLogo logo='skrill' /> },
-                                    { text: 'USD GBP EUR AUD' },
-                                    { text: '5 - 10,000' },
-                                    { text: '5 - 10,000' },
-                                    { text: <TableValues value={[it.L(`${deposit}${instant}`), it.L(`${withdrawal}${working_day}`, 1)]} /> },
-                                    { text: <ReferenceLinks pdf_file='Binary.com_Skrill.pdf' video_link='https://youtu.be/pQDVDC-mWuA' /> },
-                                ],
-                                [
-                                    { text: <PaymentLogo logo='neteller' /> },
-                                    { text: 'USD GBP EUR AUD' },
-                                    { text: '5 - 10,000' },
-                                    { text: '5 - 10,000' },
-                                    { text: <TableValues value={[it.L(`${deposit}${instant}`), it.L(`${withdrawal}${working_day}`, 1)]} /> },
-                                    { text: <ReferenceLinks pdf_file='Binary.com_Neteller.pdf' video_link='https://youtu.be/uHjRXzMQ8FY' /> },
-                                ],
-                                [
-                                    { text: <PaymentLogo logo='webmoney' /> },
-                                    { text: 'USD EUR' },
-                                    { text: '5 - 10,000' },
-                                    { text: '5 - 10,000' },
-                                    { text: <TableValues value={[it.L(`${deposit}${instant}`), it.L(`${withdrawal}${working_day}`, 1)]} /> },
-                                    { text: <ReferenceLinks pdf_file='Binary.com_WebMoney.pdf' video_link='https://youtu.be/e0THC3c-fEE' /> },
-                                ],
-                                [
-                                    { text: <PaymentLogo logo='qiwi' />, className: 'eu-hide-parent' },
-                                    { text: 'USD EUR' },
-                                    { text: <TableValues value={['5 - 200 (USD)', '5 - 150 (EUR)']} /> },
-                                    { text: <TableValues value={['5 - 200 (USD)', '5 - 150 (EUR)']} /> },
-                                    { text: <TableValues value={[it.L(`${deposit}${instant}`), it.L(`${withdrawal}${working_day}`, 1)]} /> },
-                                    { text: <ReferenceLinks pdf_file='Binary.com_Qiwi.pdf' video_link='https://youtu.be/CMAF29cn9XQ' /> },
-                                ],
-                                [
-                                    { text: <PaymentLogo logo='yandex' />, className: 'eu-hide-parent' },
-                                    { text: 'USD' },
-                                    { text: '25 - 10,000' },
-                                    { text: 'N/A' },
-                                    { text: <TableValues value={[it.L(`${deposit}${instant}`), it.L(`${withdrawal}${not_applicable}`)]} /> },
-                                    { text: <ReferenceLinks /> },
-                                ],
-                                [
-                                    { text: <PaymentLogo logo='paysafe' /> },
-                                    { text: 'USD GBP EUR AUD' },
-                                    { text: '5 - 1,000' },
-                                    { text: '5 - 750' },
-                                    { text: <TableValues value={[it.L(`${deposit}${instant}`), it.L(`${withdrawal}${working_day}`, 1)]} /> },
-                                    { text: <ReferenceLinks pdf_file='Binary.com_PaySafeCard.pdf' video_link='https://youtu.be/5QzGc1nleQo' /> },
-                                ],
-=======
-                                    { text: it.L('Method') },
-                                    { custom_th: <CustomTableHead data={[
-                                        { text: it.L('Currencies') },
-                                        { text: it.L('Min Deposit') },
-                                        { text: it.L('Min Withdrawal') },
-                                        { text: `${it.L('Processing Time')}*` },
-                                        { text: it.L('Reference') },
-                                    ]}
-                                    />,
-                                    },
-                                ],
+                                {
+                                    id : 'fasapay',
+                                    row: [
+                                        { text: <PaymentLogo logo='fasapay' />, className: 'eu-hide-parent' },
+                                        { custom_td: <CustomTableData data={[
+                                            { td: it.L('FasaPay enables electronic money transfers for individuals and payment gateways for merchants. For more info, please visit [_1].', `${createLink('https://www.fasapay.com')}`) },
+                                            { td_list: [
+                                                { text: 'USD' },
+                                                { text: '5 - 10,000' },
+                                                { text: '5 - 10,000' },
+                                                { text: <TableValues value={[it.L(`${deposit}${instant}`), it.L(`${withdrawal}${working_day}`, 1)]} /> },
+                                                { text: <ReferenceLinks pdf_file='Binary.com_Fasapay.pdf' video_link='https://youtu.be/PTHLbIRLP58' /> },
+                                            ],
+                                            },
+                                        ]}
+                                        />,
+                                        },
+                                    ],
+                                },
+                                {
+                                    id : 'perfect-money',
+                                    row: [
+                                        { text: <PaymentLogo logo='perfect_money' />, className: 'eu-hide-parent' },
+                                        { custom_td: <CustomTableData data={[
+                                            { td: it.L('Perfect Money allows individuals to make instant payments and money transfers securely on the Internet. For more info, please visit [_1].', `${createLink('https://perfectmoney.is')}`) },
+                                            { td_list: [
+                                                { text: 'USD EUR' },
+                                                { text: '5 - 10,000' },
+                                                { text: '5 - 10,000' },
+                                                { text: <TableValues value={[it.L(`${deposit}${instant}`), it.L(`${withdrawal}${working_day}`, 1)]} /> },
+                                                { text: <ReferenceLinks pdf_file='Binary.com_PerfectMoney.pdf' video_link='https://youtu.be/fBt71VBp2Pw' /> },
+                                            ],
+                                            },
+                                        ]}
+                                        />,
+                                        },
+                                    ],
+                                },
+                                {
+                                    id : 'skrill',
+                                    row: [
+                                        { text: <PaymentLogo logo='skrill' /> },
+                                        { custom_td: <CustomTableData data={[
+                                            { td: it.L('Skrill offers global payment solutions for individuals who wish to deposit funds, shop online, and transfer money to family and friends. For more info, please visit [_1].', `${createLink('https://www.skrill.com')}`) },
+                                            { td_list: [
+                                                { text: 'USD GBP EUR AUD' },
+                                                { text: '5 - 10,000' },
+                                                { text: '5 - 10,000' },
+                                                { text: <TableValues value={[it.L(`${deposit}${instant}`), it.L(`${withdrawal}${working_day}`, 1)]} /> },
+                                                { text: <ReferenceLinks pdf_file='Binary.com_Skrill.pdf' video_link='https://youtu.be/pQDVDC-mWuA' /> },
+                                            ],
+                                            },
+                                        ]}
+                                        />,
+                                        },
+                                    ],
+                                },
+                                {
+                                    id : 'neteller',
+                                    row: [
+                                        { text: <PaymentLogo logo='neteller' /> },
+                                        { custom_td: <CustomTableData data={[
+                                            { td: it.L('NETELLER provides businesses and individuals with a fast, simple, and secure way to transfer money online. For more info, please visit [_1].', `${createLink('https://www.neteller.com')}`) },
+                                            { td_list: [
+                                                { text: 'USD GBP EUR AUD' },
+                                                { text: '5 - 10,000' },
+                                                { text: '5 - 10,000' },
+                                                { text: <TableValues value={[it.L(`${deposit}${instant}`), it.L(`${withdrawal}${working_day}`, 1)]} /> },
+                                                { text: <ReferenceLinks pdf_file='Binary.com_Neteller.pdf' video_link='https://youtu.be/uHjRXzMQ8FY' /> },
+                                            ],
+                                            },
+                                        ]}
+                                        />,
+                                        },
+                                    ],
+                                },
+                                {
+                                    id : 'webmoney',
+                                    row: [
+                                        { text: <PaymentLogo logo='webmoney' /> },
+                                        { custom_td: <CustomTableData data={[
+                                            { td: it.L('WebMoney is an online payment settlement system that’s been operating since 1998. For more info, please visit [_1].', `${createLink('https://www.wmtransfer.com')}`) },
+                                            { td_list: [
+                                                { text: 'USD EUR' },
+                                                { text: '5 - 10,000' },
+                                                { text: '5 - 10,000' },
+                                                { text: <TableValues value={[it.L(`${deposit}${instant}`), it.L(`${withdrawal}${working_day}`, 1)]} /> },
+                                                { text: <ReferenceLinks pdf_file='Binary.com_WebMoney.pdf' video_link='https://youtu.be/e0THC3c-fEE' /> },
+                                            ],
+                                            },
+                                        ]}
+                                        />,
+                                        },
+                                    ],
+                                },
+                                {
+                                    id : 'qiwi',
+                                    row: [
+                                        { text: <PaymentLogo logo='qiwi' />, className: 'eu-hide-parent' },
+                                        { custom_td: <CustomTableData data={[
+                                            { td: it.L('Qiwi is a payment service provider that was founded in 2007. It provides individuals with a simple way to transfer money, receive payments, and pay online. For more info, please visit [_1].', `${createLink('https://qiwi.com')}`) },
+                                            { td_list: [
+                                                { text: 'USD EUR' },
+                                                { text: <TableValues value={['5 - 200 (USD)', '5 - 150 (EUR)']} /> },
+                                                { text: <TableValues value={['5 - 200 (USD)', '5 - 150 (EUR)']} /> },
+                                                { text: <TableValues value={[it.L(`${deposit}${instant}`), it.L(`${withdrawal}${working_day}`, 1)]} /> },
+                                                { text: <ReferenceLinks pdf_file='Binary.com_Qiwi.pdf' video_link='https://youtu.be/CMAF29cn9XQ' /> },
+                                            ],
+                                            },
+                                        ]}
+                                        />,
+                                        },
+                                    ],
+                                },
+                                {
+                                    id : 'yandex',
+                                    row: [
+                                        { text: <PaymentLogo logo='yandex' />, className: 'eu-hide-parent' },
+                                        { custom_td: <CustomTableData data={[
+                                            { td: it.L('Yandex.Money is an electronic payment service provider that offers consumers an easy, safe, and reliable online payment method. For more info, please visit [_1].', `${createLink('https://money.yandex.ru')}`) },
+                                            { td_list: [
+                                                { text: 'USD' },
+                                                { text: '25 - 10,000' },
+                                                { text: 'N/A' },
+                                                { text: <TableValues value={[it.L(`${deposit}${instant}`), it.L(`${withdrawal}${not_applicable}`)]} /> },
+                                                { text: <ReferenceLinks /> },
+                                            ],
+                                            },
+                                        ]}
+                                        />,
+                                        },
+                                    ],
+                                },
+                                {
+                                    id : 'paysafe',
+                                    row: [
+                                        { text: <PaymentLogo logo='paysafe' /> },
+                                        { custom_td: <CustomTableData data={[
+                                            { td: it.L('paysafecard offers a voucher-based online payment method that does not require a bank account, credit card, or other personal information. For more info, please visit [_1].', `${createLink('https://www.paysafecard.com')}`) },
+                                            { td_list: [
+                                                { text: 'USD GBP EUR AUD' },
+                                                { text: '5 - 1,000' },
+                                                { text: '5 - 750' },
+                                                { text: <TableValues value={[it.L(`${deposit}${instant}`), it.L(`${withdrawal}${working_day}`, 1)]} /> },
+                                                { text: <ReferenceLinks pdf_file='Binary.com_PaySafeCard.pdf' video_link='https://youtu.be/5QzGc1nleQo' /> },
+                                            ],
+                                            },
+                                        ]}
+                                        />,
+                                        },
+                                    ],
+                                },
                             ],
+                        }}
+                    />
+
+                    <TableTitle title={it.L('E-wallet')} />
+                    <Table
+                        data={{
+                            thead: [ head ],
                             tbody: [
                                 {
                                     id : 'bitcoin',
@@ -648,7 +496,6 @@
                                         },
                                     ],
                                 },
->>>>>>> 6ef24f55
                             ],
                         }}
                     />
