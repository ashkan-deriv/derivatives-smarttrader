import React from 'react';
import { FormRow, SubmitButton, Fieldset } from '../../_common/components/forms.jsx';

const Row = ({ id }) => (
    <div className='gr-padding-10 gr-row'>
        <div className='gr-2 align-end'>
            <span id={`${id}_loginid`} />
        </div>
        <div className='gr-10'>
            <span id={`${id}_currency`} />&nbsp;<span id={`${id}_balance`} />
        </div>
    </div>
);

const AccountTransfer = () => (
    <React.Fragment>
        <h1>{it.L('Transfer Between Accounts')}</h1>

        <div className='invisible' id='client_message'>
            <p className='center-text notice-msg'>
                <span className='invisible' id='no_account'>{it.L('Fund transfers between accounts are unavailable.')}&nbsp;</span>
                <span className='invisible' id='not_enough_balance'>
                    {it.L('The minimum required amount for using the account transfer facility is [_1].', '<span id="min_required_amount"></span>')}
                    &nbsp;
                </span>
                <span className='invisible' id='no_balance'>
                    {it.L('Please [_1]deposit[_2] to your account.', `<a href='${it.url_for('cashier/forwardws?action=deposit')}'>`, '</a>')}
<<<<<<< HEAD
=======
                    &nbsp;
>>>>>>> eb3cc90e
                </span>
                <span className='invisible' id='limit_reached'>{it.L('You have reached your withdrawal limit.')}&nbsp;</span>
            </p>
        </div>

        <div className='invisible' id='error_message'>
            <p className='center-text notice-msg' />
        </div>

        <div className='invisible' id='success_form'>
            <p>{it.L('Your fund transfer is successful. Your new balances are:')}</p>
            <Row id='from' />
            <Row id='to' />
            <p>
                <a href='javascript:;' id='reset_transfer'>{it.L('Make another transfer')}</a>
            </p>
        </div>

        <form className='invisible' id='frm_account_transfer'>
            <p>{it.L('Transfer funds between your real money accounts.')}</p>

            <Fieldset legend={it.L('Details')}>
                <FormRow label={it.L('Transfer from')} type='label'  id='lbl_transfer_from' />
                <FormRow label={it.L('Transfer to')}   type='select' id='transfer_to' />
                <FormRow label={it.L('Amount')}        type='custom' id='transfer_amount'>
                    <label id='currency' />
                    <input id='amount' name='amount' type='text' maxLength='20' autoComplete='off' />
                    <div className='hint' id='range_hint' />
                </FormRow>
            </Fieldset>

            <SubmitButton msg_id='form_error' type='submit' text={it.L('Transfer')} />
        </form>

        <div className='hint invisible' id='transfer_fee'>
            <p>{it.L('Note: You may only transfer funds between a fiat account and a cryptocurrency account.')}</p>
            <p>{it.L('Transfer funds between your fiat and cryptocurrency accounts for a fee:')}</p>
            <ul className='bullet'>
                <li>{it.L('From fiat to cryptocurrency: [_1] transfer fee', '1%')}</li>
                <li>{it.L('From cryptocurrency to fiat: [_1] transfer fee', '1%')}</li>
            </ul>
        </div>
    </React.Fragment>
);

export default AccountTransfer;<|MERGE_RESOLUTION|>--- conflicted
+++ resolved
@@ -25,10 +25,7 @@
                 </span>
                 <span className='invisible' id='no_balance'>
                     {it.L('Please [_1]deposit[_2] to your account.', `<a href='${it.url_for('cashier/forwardws?action=deposit')}'>`, '</a>')}
-<<<<<<< HEAD
-=======
                     &nbsp;
->>>>>>> eb3cc90e
                 </span>
                 <span className='invisible' id='limit_reached'>{it.L('You have reached your withdrawal limit.')}&nbsp;</span>
             </p>
