import React from 'react';

<<<<<<< HEAD
const DepositWithdraw = ({ type, id, show_upgrade }) => (
    <div className='gr-5 gr-12-m'>
        <div className='gr-padding-10 client_real invisible gr-parent'>
            <a className='toggle button client_real invisible' href={it.url_for(type === 'cashier' ? '/cashier/forwardws?action=deposit' : '/cashier/payment_agent_listws')} id={id}>
                <span className='deposit'>{it.L('Deposit')}</span>
            </a>
        </div>
        <div className='gr-padding-10 client_real invisible'>
            <a className='toggle button client_real invisible' href={it.url_for(type === 'cashier' ? '/cashier/forwardws?action=withdraw' : '/paymentagent/withdrawws')}>
                <span className='withdraw'>{it.L('Withdraw')}</span>
            </a>
        </div>
=======
const DepositWithdraw = ({ id, is_payment_agent, show_upgrade }) => (
    <div className='gr-5 gr-12-m'>
        <div className='gr-padding-10 client_real invisible gr-parent'>
            <a className='toggle button client_real invisible' href={it.url_for(is_payment_agent ? '/cashier/payment_agent_listws' : '/cashier/forwardws?action=deposit')} id={id}>
                <span className='deposit'>{it.L('Deposit')}</span>
            </a>
        </div>
        <div className='gr-padding-10 client_real invisible'>
            <a className='toggle button client_real invisible' href={it.url_for(is_payment_agent ? '/paymentagent/withdrawws' : '/cashier/forwardws?action=withdraw')}>
                <span className='withdraw'>{it.L('Withdraw')}</span>
            </a>
        </div>
>>>>>>> 231644a6
        { show_upgrade &&
            <div className='gr-padding-10 invisible upgrademessage'>
                <a className='button' />
            </div>
        }
    </div>
);

const Cashier = () => (
    <React.Fragment>
        <h1>{it.L('Cashier')}</h1>

        <div className='invisible' id='message_bitcoin_cash'>
            <div className='notice-msg center-text'>
                <div className='gr-padding-10'>{it.L('Please note that you are currently using your [_1]Bitcoin Cash[_2] account. You can only fund your account in [_1]Bitcoin Cash[_2], and not Bitcoin.', '<a href="https://www.bitcoincash.org" target="_blank" rel="noopener noreferrer">', '</a>')}</div>
            </div>
        </div>

        <div className='invisible' id='message_cashier_unavailable'>
            <p className='notice-msg center-text'>{it.L('Sorry, this feature is not available in your jurisdiction.')}</p>
        </div>

        <div className='gr-padding-10 table-body client_virtual invisible gr-parent'>
            <h3 className='gr-padding-10'>{it.L('Top up virtual account')}</h3>
            <div className='gr-row'>
                <div className='gr-2 gr-4-m'>
                    <img className='responsive' id='virtual_money_icon' src={it.url_for('images/pages/cashier/virtual_topup.svg')} />
                </div>
                <div className='gr-5 gr-12-m'>
                    <span>{it.L('You can top up your virtual account with an additional USD 10,000.00 if your balance falls below USD 1,000.00.')}</span>
                </div>
                <div className='gr-5 gr-12-m invisible'>
                    <a className='toggle button' id='VRT_topup_link'>
                        <span>{it.L('Get USD 10,000.00')}</span>
                    </a>
                </div>
            </div>
        </div>

        <div className='gr-padding-10 client_virtual invisible' />

        <div className='gr-padding-10 table-body ja-hide'>
            <h3 className='gr-padding-10'>
                <span className='invisible normal_currency client_logged_out'>{it.L('Bank wire, credit card, e-wallet')}</span>
                <span className='invisible crypto_currency'>{it.L('Cryptocurrency')}</span>
            </h3>
            <div className='gr-row'>
                <div className='gr-2 gr-4-m'>
                    <a href={it.url_for('cashier/forwardws?action=deposit')} id='payment_methods'>
                        <img className='responsive' id='payment_methods_icon' src={it.url_for('images/pages/cashier/payment-methods.svg')} />
                    </a>
                </div>
                <div className='gr-5 gr-12-m'>
                    <span className='invisible normal_currency client_logged_out'>{it.L('Deposit or withdraw to your account via bank wire, credit card, or e-wallet.')}</span>
                    <span className='invisible crypto_currency'>{it.L('Manage the funds in your cryptocurrency account.')}</span>
                    <a className='invisible normal_currency client_logged_out' href={it.url_for('cashier/payment_methods')} id='view_payment_methods'>
                        <p>{it.L('View available payment methods')}</p>
                    </a>
                </div>
<<<<<<< HEAD
                <DepositWithdraw type='cashier' show_upgrade id='deposit_btn_cashier' />
=======
                <DepositWithdraw show_upgrade id='deposit_btn_cashier' />
>>>>>>> 231644a6
            </div>
        </div>

        <div className='gr-padding-10 ja-hide' />

        <div className='gr-padding-10 table-body payment-agent invisible' id='payment-agent-section'>
            <h3 className='gr-padding-10'>{it.L('Payment Agent')}</h3>
            <div className='gr-row'>
                <div className='gr-2 gr-4-m'>
                    <a href={it.url_for('cashier/payment_agent_listws')} id='payment_agent'>
                        <img className='responsive' id='payment_agent_icon' src={it.url_for('images/pages/cashier/payment-agents.svg')} />
                    </a>
                </div>
                <div className='gr-5 gr-12-m'>
                    <span>{it.L('For e-wallets or local currencies not supported by [_1].', it.website_name)}</span>
                    <p className='faded'>{it.L('Note: Withdrawal via payment agent is available only if you deposit exclusively via payment agent')}</p>
                </div>
                <DepositWithdraw is_payment_agent />
            </div>
        </div>
    </React.Fragment>
);

export default Cashier;<|MERGE_RESOLUTION|>--- conflicted
+++ resolved
@@ -1,19 +1,5 @@
 import React from 'react';
 
-<<<<<<< HEAD
-const DepositWithdraw = ({ type, id, show_upgrade }) => (
-    <div className='gr-5 gr-12-m'>
-        <div className='gr-padding-10 client_real invisible gr-parent'>
-            <a className='toggle button client_real invisible' href={it.url_for(type === 'cashier' ? '/cashier/forwardws?action=deposit' : '/cashier/payment_agent_listws')} id={id}>
-                <span className='deposit'>{it.L('Deposit')}</span>
-            </a>
-        </div>
-        <div className='gr-padding-10 client_real invisible'>
-            <a className='toggle button client_real invisible' href={it.url_for(type === 'cashier' ? '/cashier/forwardws?action=withdraw' : '/paymentagent/withdrawws')}>
-                <span className='withdraw'>{it.L('Withdraw')}</span>
-            </a>
-        </div>
-=======
 const DepositWithdraw = ({ id, is_payment_agent, show_upgrade }) => (
     <div className='gr-5 gr-12-m'>
         <div className='gr-padding-10 client_real invisible gr-parent'>
@@ -26,7 +12,6 @@
                 <span className='withdraw'>{it.L('Withdraw')}</span>
             </a>
         </div>
->>>>>>> 231644a6
         { show_upgrade &&
             <div className='gr-padding-10 invisible upgrademessage'>
                 <a className='button' />
@@ -68,7 +53,7 @@
 
         <div className='gr-padding-10 client_virtual invisible' />
 
-        <div className='gr-padding-10 table-body ja-hide'>
+        <div className='gr-padding-10 table-body'>
             <h3 className='gr-padding-10'>
                 <span className='invisible normal_currency client_logged_out'>{it.L('Bank wire, credit card, e-wallet')}</span>
                 <span className='invisible crypto_currency'>{it.L('Cryptocurrency')}</span>
@@ -86,15 +71,11 @@
                         <p>{it.L('View available payment methods')}</p>
                     </a>
                 </div>
-<<<<<<< HEAD
-                <DepositWithdraw type='cashier' show_upgrade id='deposit_btn_cashier' />
-=======
                 <DepositWithdraw show_upgrade id='deposit_btn_cashier' />
->>>>>>> 231644a6
             </div>
         </div>
 
-        <div className='gr-padding-10 ja-hide' />
+        <div className='gr-padding-10' />
 
         <div className='gr-padding-10 table-body payment-agent invisible' id='payment-agent-section'>
             <h3 className='gr-padding-10'>{it.L('Payment Agent')}</h3>
