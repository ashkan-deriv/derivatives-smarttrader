import React from 'react';
import Head from './head.jsx';
// import Header from './header.jsx';
// import MobileMenu from './mobile_menu.jsx';
// import Footer from './footer.jsx';
// import Elevio from '../../_common/includes/elevio.jsx';
import Gtm from '../../_common/includes/gtm.jsx';
import InterviewPopup from '../../_common/components/interview_popup.jsx';
import Title from '../../_common/components/title.jsx';
import DerivIFrame from '../../_common/includes/deriv-iframe.jsx';

const CONTENT_PLACEHOLDER = 'CONTENT_PLACEHOLDER';

const WithLayout = ({ children }) => {
    const content_class = `${it.current_route || ''}-content`;
    return (
        <div id='content' className={it.current_route ? content_class : undefined}>
            <div id='page_info' style={{ display: 'none' }}>
                <Title />
                <div id='content_class'>{content_class}</div>
            </div>
            {it.layout !== 'full_width' ?
                <div className='container'>
                    {children}
                </div> :
                children
            }
        </div>
    );
};

const InnerContent = () => (
    it.layout ?
        <WithLayout> {CONTENT_PLACEHOLDER} </WithLayout>
        : CONTENT_PLACEHOLDER
);

const Topbar = () => (
    <div id='topbar' className='no-print primary-bg-color-dark'>
        <div id='topbar-info'>
            <div id='network_status_wrapper' className='no-underline' data-balloon-pos='up'>
                <div id='network_status' />
            </div>
            <span className='no-underline nowrap' id='gmt-clock' />
            <div id='topbar-fullscreen'>
                <img src={it.url_for('images/pages/footer/ic-fullscreen.svg')} />
            </div>
        </div>
    </div>
);

const Layout = () => {
    if (it.is_pjax_request) {
        return <InnerContent />;
    }
    return (
        <html>
            <Head />
            <body className={it.language}>
                <Gtm />
                <div id='msg_notification' className='notice-msg center-text' />
                <div id='page-wrapper'>
                    {/* <Header /> */}
                    <div id='content-holder'>
                        {/* <MobileMenu /> */}
                        {/* <a href='javascript:;' id='scrollup' /> */}
                        <InnerContent />
                    </div>
                    {/* <Footer /> */}
                    <Topbar />
                </div>
                <InterviewPopup /> {/* TODO: remove when UX research is finished */}
<<<<<<< HEAD
                <DerivIFrame />
=======
                {/* <Elevio /> */}
>>>>>>> 28b73832
            </body>
        </html>
    );
};

export default Layout;<|MERGE_RESOLUTION|>--- conflicted
+++ resolved
@@ -70,11 +70,8 @@
                     <Topbar />
                 </div>
                 <InterviewPopup /> {/* TODO: remove when UX research is finished */}
-<<<<<<< HEAD
                 <DerivIFrame />
-=======
                 {/* <Elevio /> */}
->>>>>>> 28b73832
             </body>
         </html>
     );
