import React from 'react';
import { List } from '../../_common/components/elements.jsx';

const LanguageUl = ({ type, color }) => {
    const id = `${type}_language`;
    const world_color = `world-${color}`;
    return (
        <ul id={id}>
            <li>
                <span className={`world ${world_color}`} />
                <div className='language-wrapper'>
                    <span className='language' />
                </div>
                <span className='nav-caret' />
            </li>
        </ul>
    );
};
const Account = () => (
    <a href='javascript:;'>
        <div className='main-account'>
            <div className='account-type nowrap' />
            <div className='account-id' />
            <div className='topMenuBalance'>0</div>
        </div>
        <div className='nav-caret' />
    </a>
);

const Topbar = () => (
    <div id='topbar' className='no-print primary-bg-color-dark'>
        <div className='container'>
            <div className='gr-row'>
                <div id='topbar-msg' className='gr-6 gr-5-t gr-12-p gr-12-m invisible upgrademessage center-text'>
                    <span className='gr-hide-m invisible' id='virtual-wrapper'>
                        <span id='virtual-text'>{it.L('You\'re using a Virtual Account.')}</span>
                    </span>
                    <a className='pulser invisible' />
                </div>
                <div className='gr-6 gr-7-t gr-12-p gr-12-m' id='topbar-info'>
                    <div className='gr-row'>
                        <div className='gr-5 gr-6-m no-underline nowrap' id='gmt-clock' data-balloon-pos='down' />
                        <div className='gr-1 align-self-center no-underline' data-balloon-pos='down'>
                            <div id='network_status' />
                        </div>
                        <div className='gr-2 gr-hide-m' id='contact-us'>
                            <a href={it.url_for('contact')}>{it.L('Contact Us')}</a>
                        </div>
                        <div className='gr-4 gr-5-m'>
                            <div className='languages invisible'>
                                <LanguageUl type='display'  color='white' />
                                <LanguageUl type='select'   color='black' />
                            </div>
                        </div>
                    </div>
                </div>
            </div>
        </div>
    </div>
);

const Header = () => (
    <React.Fragment>
        <Topbar />

        <div id='header' className='no-print'>
            <div className='container'>
                <div className='gr-12'>
                    <div className='gr-row gr-row-align-middle'>
                        <div className='gr-3 gr-2-m gr-2-p'>
                            <a id='logo' href='javascript:;' className='gr-11'>
                                <div className='gr-row logo-parent'>
                                    <div className='gr-3 gr-12-m gr-12-p gr-no-gutter logo'>
                                        <div />
                                    </div>
                                    <div className='gr-9 gr-hide-m gr-hide-p binary-logo-text'>
                                        <div />
                                    </div>
                                </div>
                            </a>
                        </div>
                        <div className='gr-7 gr-hide-m gr-hide-p gr-hide-t gr-padding-10'>
                            <div id='main-navigation'>
                                <List
                                    id='menu-top'
                                    className='center-text nowrap'
                                    items={[
                                        // Logged out
                                        // General
                                        { text: it.L('Why Us?'),     href: it.url_for('why-us'),      className: 'ja-hide client_logged_out invisible' },
                                        { text: it.L('Get Started'), href: it.url_for('get-started'), className: 'ja-hide client_logged_out invisible' },
                                        { text: it.L('Tour'),        href: it.url_for('tour'),        className: 'ja-hide client_logged_out invisible' },
                                        { text: it.L('Platforms'),   href: it.url_for('platforms'),   className: 'ja-hide client_logged_out invisible' },
                                        // Japan
                                        { text: it.L('Why Us?'),     href: it.url_for('why-us-jp'),              className: 'invisible ja-show client_logged_out' },
                                        { text: it.L('Get Started'), href: it.url_for('get-started-jp'),         className: 'invisible ja-show client_logged_out' },
                                        { text: it.L('Tour'),        href: it.url_for('tour-jp'),                className: 'invisible ja-show client_logged_out' },
                                        { text: it.L('Trade'),       href: it.url_for('multi_barriers_trading'), className: 'invisible ja-show' },

                                        // Logged in
                                        // General
                                        {
                                            type     : 'nested',
                                            text     : it.L('Trade'),
                                            href     : 'javascript:;',
                                            className: 'ja-hide ico-only-hide client_logged_in nav-dropdown-toggle invisible',
                                            subitems : [
<<<<<<< HEAD
                                                { text: it.L('[_1]', it.website_name), href: it.url_for('trading'),          className: 'no-capitalize' },
                                                { text: it.L('Webtrader'),             href: 'https://webtrader.binary.com', target: '_blank' },
                                                { text: it.L('Binary Bot'),            href: 'https://bot.binary.com',       target: '_blank' },
                                                { text: it.L('MetaTrader 5'),          href: it.url_for('user/metatrader') },
=======
                                                { text: it.L('SmartTrader'),  href: it.url_for('trading'),          className: 'no-capitalize' },
                                                { text: it.L('WebTrader'),    href: 'https://webtrader.binary.com', target: '_blank' },
                                                { text: it.L('Binary Bot'),   href: 'https://bot.binary.com',       target: '_blank' },
                                                { text: it.L('MetaTrader 5'), href: it.url_for('user/metatrader') },
                                                { text: it.L('Ladders'),      href: it.url_for('multi_barriers_trading'), className: 'financial-only' },
>>>>>>> 0eff07ff
                                            ],
                                        },
                                        { text: it.L('Portfolio'),    href: it.url_for('user/portfoliows'),    className: 'ico-only-hide client_logged_in invisible' },
                                        { text: it.L('Profit Table'), href: it.url_for('user/profit_tablews'), className: 'ico-only-hide client_logged_in invisible' },
                                        { text: it.L('Statement'),    href: it.url_for('user/statementws'),    className: 'client_logged_in invisible' },
                                        { text: it.L('Cashier'),      href: it.url_for('cashier'),             className: 'client_logged_in invisible', id: 'topMenuCashier' },
                                        {
                                            type     : 'nested',
                                            text     : it.L('Resources'),
                                            href     : 'javascript:;',
                                            className: 'ico-only-hide client_logged_in nav-dropdown-toggle invisible',
                                            subitems : [
                                                { text: it.L('Asset Index'),       href: it.url_for('resources/asset_indexws'), className: 'ja-hide' },
                                                { text: it.L('Trading Times'),     href: it.url_for('resources/market_timesws') },
                                                { text: it.L('Economic Calendar'), href: it.url_for('resources/economic_calendar'), className: 'ja-hide' },
                                                { text: it.L('TradingView'),       href: 'https://tradingview.binary.com',      className: 'ja-hide', target: '_blank' },
                                                { text: it.L('SmartCharts'),       href: 'https://charts.binary.com/',          className: 'ja-hide', target: '_blank' },
                                            ],
                                        },
                                        {
                                            type     : 'nested',
                                            text     : it.L('Settings'),
                                            href     : 'javascript:;',
                                            className: 'client_logged_in nav-dropdown-toggle invisible',
                                            subitems : [
                                                { text: it.L('Profile'),           href: it.url_for('user/settingsws') },
                                                { text: it.L('Security & Limits'), href: it.url_for('user/securityws') },
                                                { text: it.L('Payment Agent'),     href: it.url_for('paymentagent/transferws'), id: 'topMenuPaymentAgent', className: 'invisible' },
                                            ],
                                        },
                                    ]}
                                />
                            </div>
                        </div>
                        <div id='client-logged-in' className='gr-2 gr-7-m gr-8-p gr-8-t gr-no-gutter client_real client_virtual center-text invisible'>
                            <div id='main-logout'>
                                <ul id='main-account' className='nav-menu main-nav'>
                                    <li className='account'>
                                        <Account />
                                    </li>
                                </ul>
                                <ul id='all-accounts' className='nav-menu main-nav'>
                                    <li className='account'>
                                        <Account />
                                        <ul>
                                            <div className='login-id-list' />
                                            <a className='link ja-hide invisible' id='user_menu_metatrader' href={it.url_for('user/metatrader')}>
                                                <li className='topMenuMetaTrader'>{it.L('MetaTrader')}</li>
                                            </a>
                                            <a className='link ja-hide' id='user_accounts' href={it.url_for('user/accounts')}>
                                                <li className='topMenuAccounts'>{it.L('Accounts List')}</li>
                                            </a>
                                            <a className='link invisible' id='user_menu_account_transfer' href={it.url_for('cashier/account_transfer')}>
                                                <li>{it.L('Transfer Between Accounts')}</li>
                                            </a>
                                            <div className='separator-line-thin-gray' />
                                            <a href='javascript:;' id='btn_logout' className='logout'>
                                                <li>{it.L('Sign out')}</li>
                                            </a>
                                        </ul>
                                    </li>
                                </ul>
                            </div>
                        </div>
                        <div id='client-logged-out' className='gr-2 gr-8-m gr-8-p gr-8-t gr-no-gutter client_logged_out invisible gr-padding-10'>
                            <a id='btn_login' className='button' href='javascript:;'><span>{it.L('Log in')}</span></a>
                        </div>
                        <div className='gr-hide gr-show-m gr-2-m gr-show-t gr-1-t gr-show-p gr-1-p gr-no-gutter-mobile align-end'>
                            <div id='mobile-menu-icon-container'>
                                <a href='#mobile-menu' id='mobile-menu-icon'>
                                    <img className='responsive' src={it.url_for('images/pages/binary-mobile-menu.svg')} />
                                </a>
                            </div>
                        </div>
                    </div>
                </div>
            </div>
        </div>
    </React.Fragment>
);

export default Header;<|MERGE_RESOLUTION|>--- conflicted
+++ resolved
@@ -105,18 +105,11 @@
                                             href     : 'javascript:;',
                                             className: 'ja-hide ico-only-hide client_logged_in nav-dropdown-toggle invisible',
                                             subitems : [
-<<<<<<< HEAD
-                                                { text: it.L('[_1]', it.website_name), href: it.url_for('trading'),          className: 'no-capitalize' },
-                                                { text: it.L('Webtrader'),             href: 'https://webtrader.binary.com', target: '_blank' },
-                                                { text: it.L('Binary Bot'),            href: 'https://bot.binary.com',       target: '_blank' },
-                                                { text: it.L('MetaTrader 5'),          href: it.url_for('user/metatrader') },
-=======
                                                 { text: it.L('SmartTrader'),  href: it.url_for('trading'),          className: 'no-capitalize' },
                                                 { text: it.L('WebTrader'),    href: 'https://webtrader.binary.com', target: '_blank' },
                                                 { text: it.L('Binary Bot'),   href: 'https://bot.binary.com',       target: '_blank' },
                                                 { text: it.L('MetaTrader 5'), href: it.url_for('user/metatrader') },
                                                 { text: it.L('Ladders'),      href: it.url_for('multi_barriers_trading'), className: 'financial-only' },
->>>>>>> 0eff07ff
                                             ],
                                         },
                                         { text: it.L('Portfolio'),    href: it.url_for('user/portfoliows'),    className: 'ico-only-hide client_logged_in invisible' },
