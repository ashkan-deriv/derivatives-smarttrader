import React from 'react';
// import { List } from '../../_common/components/elements.jsx';

// const LanguageUl = ({ type, color }) => {
//     const id = `${type}_language`;
//     const world_color = `world-${color}`;
//     return (
//         <ul id={id}>
//             <li>
//                 <span className={`world ${world_color}`} />
//                 <div className='language-wrapper'>
//                     <span className='language' />
//                 </div>
//                 <span className='nav-caret' />
//             </li>
//         </ul>
//     );
// };
// const Account = () => (
//     <a href='javascript:;'>
//         <div className='main-account'>
//             <div className='account-type nowrap' />
//             <span className='account-id' />
//             <div className='topMenuBalance'>0</div>
//         </div>
//         <div className='nav-caret' />
//     </a>
// );

// const Topbar = () => (
//     <div id='topbar' className='no-print primary-bg-color-dark'>
//         <div className='container'>
//             <div className='gr-row'>
//                 <div id='topbar-msg' className='gr-6 gr-5-t gr-12-p gr-12-m invisible upgrademessage center-text'>
//                     <span className='gr-hide-m invisible' id='virtual-wrapper'>
//                         <span id='virtual-text'>{it.L('You\'re using a Virtual Account.')}</span>
//                     </span>
//                     <a className='pulser invisible' />
//                 </div>
//                 <div className='gr-6 gr-7-t gr-12-p gr-12-m' id='topbar-info'>
//                     <div className='gr-row'>
//                         <div className='gr-8 gr-6-m align-self-center'>
//                             <span className='no-underline nowrap' id='gmt-clock' data-balloon-pos='down' />
//                         </div>
//                         <div className='gr-1 align-self-center no-underline' data-balloon-pos='down'>
//                             <div id='network_status' />
//                         </div>
//                         <div className='gr-3 gr-5-m'>
//                             <div className='languages invisible'>
//                                 <LanguageUl type='display'  color='white' />
//                                 <LanguageUl type='select'   color='black' />
//                             </div>
//                         </div>
//                     </div>
//                 </div>
//             </div>
//         </div>
//     </div>
// );

const MobileMenu = () => (
    <div id='mobile__container' className='mobile__container mobile-show'>
        <div id='mobile__menu' className='mobile__menu'>
            <div className='mobile__menu-header'>
                <img id='btn__close' />
                <div className='mobile__menu-header-text'>{it.L('Menu')}</div>
            </div>
            <div id='mobile_menu-content' className='mobile__menu-content mobile__menu-content--active'>
                <div className='mobile__platform-switcher' >
                    <div id='mobile__platform-switcher-current' className='mobile__platform-switcher-current' >
                        <div className='mobile__platform-switcher-container'>
                            <img className='header__logo mobile__platform-switcher-logo' />
                            <div className='mobile__platform-switcher-header platform__switcher-header'>{it.L('SmartTrader')}</div>
                        </div>
                        <img id='mobile__platform-switcher-expand' className='mobile__platform-switcher-expand header__expand' />
                    </div>
                    <div id='mobile__platform-switcher-dropdown' className='mobile__platform-switcher-dropdown' />
                </div>
                <div className='mobile__platform-switcher-lists'>
                    <div className='mobile__platform-switcher-item'>
                        <img id='mobile__platform-switcher-icon-trade' className='mobile__platform-switcher-icon' />
                        <div className='mobile__platform-switcher-text mobile__platform-switcher-text-bold'>{it.L('Trade')}</div>
                    </div>
                    <div id='mobile__platform-switcher-item-reports' className='mobile__platform-switcher-item'>
                        <img className='mobile__platform-switcher-icon reports-icon' />
                        <div className='mobile__platform-switcher-text'>{it.L('Reports')}</div>
                        <img id='mobile__platform-switcher-icon-arrowright' className='mobile__platform-switcher-icon-right' />
                    </div>
                    <div className='mobile__platform-switcher-item logout'>
                        <img className='mobile__platform-switcher-icon logout-icon' />
                        <div className='mobile__platform-switcher-text'>{it.L('Log out')}</div>
                    </div>
                </div>
            </div>
            <div id='mobile__menu-content-submenu' className='mobile__menu-content-submenu mobile__menu-content'>
                <div id='mobile__menu-content-submenu-header' className='mobile__menu-content-submenu-header mobile__platform-switcher-item'>
                    <img id='mobile__menu-content-submenu-icon-back' className='mobile__menu-content-submenu-icon' />
                    <div className='mobile__menu-content-submenu-header-text' >{it.L('Reports')}</div>
                </div>
                <div className='mobile__menu-content-submenu-lists'>
                    <a href='https://deriv.app/reports/positions' className='mobile__menu-content-submenu-item mobile__platform-switcher-item'>
                        <img id='mobile__menu-content-submenu-icon-open' className='mobile__menu-content-submenu-icon' />
                        <div className='mobile__menu-content-submenu-item-text'>{it.L('Open positions')}</div>
                    </a>
                    <a href='https://deriv.app/reports/profit' className='mobile__menu-content-submenu-item mobile__platform-switcher-item'>
                        <img id='mobile__menu-content-submenu-icon-profit' className='mobile__menu-content-submenu-icon' />
                        <div className='mobile__menu-content-submenu-item-text'>{it.L('Profit table')}</div>
                    </a>
                    <a href='https://deriv.app/reports/statement' className='mobile__menu-content-submenu-item mobile__platform-switcher-item'>
                        <img id='mobile__menu-content-submenu-icon-statement' className='mobile__menu-content-submenu-icon' />
                        <div className='mobile__menu-content-submenu-item-text'>{it.L('Statements')}</div>
                    </a>
                </div>
            </div>
            <div className='mobile__menu-footer topbar'>
                <span className='no-underline nowrap gmt-clock' />
                <div className='no-underline' data-balloon-pos='up'>
                    <div className='network_status' />
                </div>
            </div>
        </div>
    </div>
);

const Header = () => (
    <div className='header'>
        <div id='platform__dropdown' className='platform__dropdown'>
            <div id='platform__list' className='platform__dropdown-list' />
        </div>
        <div id='deriv__header' className='header__menu-items'>
            <div className='header__menu-left'>
                <img id='header__hamburger' className='header__hamburger mobile-show' />
                <div id='platform__switcher' className='header__menu-item platform__switcher mobile-hide'>
                    <img className='header__logo' />
                    <div className='platform__switcher-header'>{it.L('SmartTrader')}</div>
                    <img id='platform__switcher-expand' className='header__icon header__expand' />
                </div>
                <div className='header__menu-item header__menu-links is-login mobile-hide'>
                    <a className='header__menu-links-item' href='https://deriv.app/reports/positions'>
                        <span>
                            <img className='header__icon-text reports-icon' />
                            {it.L('Reports')}
                        </span>
                    </a>
                    <a className='header__menu-links-item' href='https://deriv.app/cashier/deposit'>
                        <span>
                            <img id='cashier_icon' className='header__icon-text' />
                            {it.L('Cashier')}
                        </span>
                    </a>
                </div>
            </div>
            <div className='header__menu-right is-login'>
                <div id='header__notification' className='header__notification header__menu-item'>
                    <img id='header__notification-icon' className='header__icon-button' />
                    <div id='header__notification-count' className='header__notification-count' />
                    <div id='header__notification-container' className='header__notification-container' >
                        <div className='header__notification-header'>{it.L('Notifications')}</div>
                        <div id='header__notification-content' className='header__notification-content'>
                            <div id='header__notification-empty' className='header__notification-empty'>
                                <img id='header__notification-empty-img' />
                                <div className='header__notification-empty-text'>{it.L('No notifications')}</div>
                                <div className='header__notification-empty-desc'>{it.L('You have yet to receive any notification')}</div>
                            </div>
                        </div>
                    </div>
                </div>
                <a className='header__account header__menu-item mobile-hide' href='https://deriv.app/account/personal-details'>
                    <img className='header__icon-button' id='header__account-settings' />
                </a>
                <div className='header__divider mobile-hide' />
                <div className='header__menu-item header__menu-acc' id='acc_switcher'>
                    <div className='header__acc-info'>
                        <img id='header__acc-icon' className='header__acc-icon' />
                        <div id='header__acc-balance' className='header__acc-balance' />
                        <img id='header__acc-expand' className='header__icon header__expand' />
                    </div>
                    <div id='account__switcher-dropdown' className='account__switcher-dropdown'>
                        <div className='account__switcher' id='account__switcher'>
                            <div id='acc_tabs' className='account__switcher-container'>
                                <ul className='account__switcher-tabs'>
                                    <li className='account__switcher-tab'><a href='#real_tab'>{it.L('Real')}</a></li>
                                    <li className='account__switcher-tab'><a href='#demo_tab'>{it.L('Demo')}</a></li>
                                </ul>
                                <div id='real_tab' className='account__switcher-tabs-content'>
                                    <div id='account__switcher-accordion-real' className='account__switcher-accordion'>
                                        <h3>
                                            <div className='account__switcher-accordion-header-text'>
                                                <span>{it.L('Deriv Accounts')}</span>
                                                <img className='header__expand-light' />
                                            </div>
                                        </h3>
                                        <div className='account__switcher-list' id='account__switcher-real-list'>
                                            <a href='https://deriv.app/redirect?action=add_account' target='_blank' rel='noopener noreferrer' id='account__switcher-add' className='account__switcher-add'>
                                                <img id='add_icon' className='account__switcher-add-icon' />
                                                <span className='account__switcher-add-text'>{it.L('Add Deriv account')}</span>
                                            </a>
                                        </div>
                                    </div>
                                </div>
                                <div id='demo_tab' className='account__switcher-tabs-content'>
                                    <div id='account__switcher-accordion-demo' className='account__switcher-accordion'>
                                        <h3>
                                            <div className='account__switcher-accordion-header-text'>
                                                <span>{it.L('Demo Accounts')}</span>
                                                <img className='header__expand-light' />
                                            </div>
                                        </h3>
                                        <div className='account__switcher-list' id='account__switcher-demo-list' />
                                    </div>
                                </div>
                            </div>
                            <div className='account__switcher-seperator' />
                            <div className='account__switcher-total'>
                                <div className='account__switcher-total-balance'>
                                    <span className='account__switcher-total-balance-text'>{it.L('Total assets')}</span>
                                    <span id='account__switcher-total-balance-amount' className='account__switcher-total-balance-amount account__switcher-balance' />
                                </div>
                                <div className='account__switcher-total-text'>{it.L('Total assets in your Deriv accounts')}</div>
                            </div>
                            <div className='account__switcher-seperator' />
                            <div className='account__switcher-logout logout'>
                                <span className='account__switcher-logout-text'>{it.L('Log out')}</span>
                                <img className='account__switcher-logout-icon logout-icon' />
                            </div>
                        </div>
                    </div>
                </div>
                <a className='btn btn--primary header__deposit mobile-hide' href='https://deriv.app/cashier/deposit'>{it.L('Deposit')}</a>
            </div>
            <div className='header__menu-right is-logout'>
                <div className='header__btn'>
<<<<<<< HEAD
                    <button id='btn__login' className='btn btn--tertiary header__btn-login'>{it.L('Log in')}</button>
=======
                    <button id='btn__login' className='btn btn--primary btn--transparent header__btn-login'>{it.L('Log in')}</button>
>>>>>>> e0dbe094
                    <a className='btn btn--primary header__btn-signup' target='_blank' rel='noopener noreferrer' href='https://deriv.com/signup/'>{it.L('Sign up')}</a>
                </div>
            </div>
        </div>
        <MobileMenu />
    </div>
);

export default Header;<|MERGE_RESOLUTION|>--- conflicted
+++ resolved
@@ -230,11 +230,7 @@
             </div>
             <div className='header__menu-right is-logout'>
                 <div className='header__btn'>
-<<<<<<< HEAD
                     <button id='btn__login' className='btn btn--tertiary header__btn-login'>{it.L('Log in')}</button>
-=======
-                    <button id='btn__login' className='btn btn--primary btn--transparent header__btn-login'>{it.L('Log in')}</button>
->>>>>>> e0dbe094
                     <a className='btn btn--primary header__btn-signup' target='_blank' rel='noopener noreferrer' href='https://deriv.com/signup/'>{it.L('Sign up')}</a>
                 </div>
             </div>
