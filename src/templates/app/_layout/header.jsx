import React from 'react';
import { List } from '../../_common/components/elements.jsx';

const LanguageUl = ({ type, color }) => {
    const id = `${type}_language`;
    const world_color = `world-${color}`;
    return (
        <ul id={id}>
            <li>
                <span className={`world ${world_color}`} />
                <div className='language-wrapper'>
                    <span className='language' />
                </div>
                <span className='nav-caret' />
            </li>
        </ul>
    );
};
const Account = () => (
    <a href='javascript:;'>
        <div className='main-account'>
            <div className='account-type nowrap' />
            <div className='account-id' />
            <div className='topMenuBalance'>0</div>
        </div>
        <div className='nav-caret' />
    </a>
);

const Topbar = () => (
    <div id='topbar' className='no-print primary-bg-color-dark'>
        <div className='container'>
            <div className='gr-row'>
                <div id='topbar-msg' className='gr-6 gr-5-t gr-12-p gr-12-m invisible upgrademessage center-text'>
                    <span className='gr-hide-m invisible' id='virtual-wrapper'>
                        <span id='virtual-text'>{it.L('You\'re using a Virtual Account.')}</span>
                    </span>
                    <a className='pulser invisible' />
                </div>
                <div className='gr-6 gr-7-t gr-12-p gr-12-m' id='topbar-info'>
                    <div className='gr-row'>
                        <div className='gr-5 gr-6-m no-underline nowrap' id='gmt-clock' data-balloon-pos='down' />
                        <div className='gr-1 align-self-center no-underline' data-balloon-pos='down'>
                            <div id='network_status' />
                        </div>
                        <div className='gr-2 gr-hide-m' id='contact-us'>
                            <a href={it.url_for('contact')}>{it.L('Contact Us')}</a>
                        </div>
                        <div className='gr-4 gr-5-m'>
                            <div className='languages invisible'>
                                <LanguageUl type='display'  color='white' />
                                <LanguageUl type='select'   color='black' />
                            </div>
                        </div>
                    </div>
                </div>
            </div>
        </div>
    </div>
);

const Header = () => (
    <React.Fragment>
        <Topbar />

        <div id='header' className='no-print'>
            <div className='container'>
                <div className='gr-12'>
                    <div className='gr-row gr-row-align-middle'>
                        <div className='gr-3 gr-2-m gr-2-p'>
                            <a id='logo' href='javascript:;' className='gr-11'>
                                <div className='gr-row logo-parent'>
                                    <div className='gr-3 gr-12-m gr-12-p gr-no-gutter logo'>
                                        <div />
                                    </div>
                                    <div className='gr-9 gr-hide-m gr-hide-p binary-logo-text'>
                                        <div />
                                    </div>
                                </div>
                            </a>
                        </div>
                        <div className='gr-7 gr-hide-m gr-hide-p gr-hide-t gr-padding-10'>
                            <div id='main-navigation'>
                                <List
                                    id='menu-top'
                                    className='center-text nowrap'
                                    items={[
                                        // Logged out
                                        { text: it.L('Why Us?'),     href: it.url_for('why-us'),      className: 'client_logged_out invisible' },
                                        { text: it.L('Get Started'), href: it.url_for('get-started'), className: 'client_logged_out invisible' },
                                        { text: it.L('Tour'),        href: it.url_for('tour'),        className: 'client_logged_out invisible' },
                                        { text: it.L('Platforms'),   href: it.url_for('platforms'),   className: 'client_logged_out invisible' },

                                        // Logged in
                                        {
                                            type     : 'nested',
                                            text     : it.L('Trade'),
                                            href     : 'javascript:;',
                                            className: 'ico-only-hide client_logged_in nav-dropdown-toggle invisible',
                                            subitems : [
                                                { text: it.L('SmartTrader'),  href: it.url_for('trading'),          className: 'no-capitalize' },
                                                { text: it.L('WebTrader'),    href: 'https://webtrader.binary.com', target: '_blank' },
                                                { text: it.L('Binary Bot'),   href: 'https://bot.binary.com',       target: '_blank' },
                                                { text: it.L('MetaTrader 5'), href: it.url_for('user/metatrader') },
                                                { text: it.L('Ladders'),      href: it.url_for('multi_barriers_trading'), className: 'cr-only' },
                                            ],
                                        },
                                        { text: it.L('Portfolio'),    href: it.url_for('user/portfoliows'),    className: 'ico-only-hide client_logged_in invisible' },
                                        { text: it.L('Profit Table'), href: it.url_for('user/profit_tablews'), className: 'ico-only-hide client_logged_in invisible' },
                                        { text: it.L('Statement'),    href: it.url_for('user/statementws'),    className: 'client_logged_in invisible' },
                                        { text: it.L('Cashier'),      href: it.url_for('cashier'),             className: 'client_logged_in invisible', id: 'topMenuCashier' },
                                        {
                                            type     : 'nested',
                                            text     : it.L('Resources'),
                                            href     : 'javascript:;',
                                            className: 'ico-only-hide client_logged_in nav-dropdown-toggle invisible',
                                            subitems : [
<<<<<<< HEAD
                                                { text: it.L('Asset Index'),       href: it.url_for('resources/asset_indexws'), className: 'ja-hide' },
                                                { text: it.L('Trading Times'),     href: it.url_for('resources/market_timesws') },
                                                { text: it.L('Economic Calendar'), href: it.url_for('resources/economic_calendar'), className: 'ja-hide' },
                                                { text: it.L('TradingView'),       href: 'https://tradingview.binary.com',      className: 'ja-hide', target: '_blank' },
                                                { text: it.L('SmartCharts'),       href: 'https://charts.binary.com/',          className: 'ja-hide', target: '_blank' },
=======
                                                { text: it.L('Asset Index'),   href: it.url_for('resources/asset_indexws') },
                                                { text: it.L('Trading Times'), href: it.url_for('resources/market_timesws') },
                                                { text: it.L('TradingView'),   href: 'https://tradingview.binary.com',      target: '_blank' },
                                                { text: it.L('SmartCharts'),   href: 'https://charts.binary.com/',          target: '_blank' },
>>>>>>> d2fb9797
                                            ],
                                        },
                                        {
                                            type     : 'nested',
                                            text     : it.L('Settings'),
                                            href     : 'javascript:;',
                                            className: 'client_logged_in nav-dropdown-toggle invisible',
                                            subitems : [
                                                { text: it.L('Profile'),           href: it.url_for('user/settingsws') },
                                                { text: it.L('Security & Limits'), href: it.url_for('user/securityws') },
                                                { text: it.L('Payment Agent'),     href: it.url_for('paymentagent/transferws'), id: 'topMenuPaymentAgent', className: 'invisible' },
                                            ],
                                        },
                                    ]}
                                />
                            </div>
                        </div>
                        <div id='client-logged-in' className='gr-2 gr-7-m gr-8-p gr-8-t gr-no-gutter client_real client_virtual center-text invisible'>
                            <div id='main-logout'>
                                <ul id='main-account' className='nav-menu main-nav'>
                                    <li className='account'>
                                        <Account />
                                    </li>
                                </ul>
                                <ul id='all-accounts' className='nav-menu main-nav'>
                                    <li className='account'>
                                        <Account />
                                        <ul>
                                            <div className='login-id-list' />
                                            <a className='link invisible' id='user_menu_metatrader' href={it.url_for('user/metatrader')}>
                                                <li className='topMenuMetaTrader'>{it.L('MetaTrader')}</li>
                                            </a>
                                            <a className='link' id='user_accounts' href={it.url_for('user/accounts')}>
                                                <li className='topMenuAccounts'>{it.L('Accounts List')}</li>
                                            </a>
                                            <a className='link invisible' id='user_menu_account_transfer' href={it.url_for('cashier/account_transfer')}>
                                                <li>{it.L('Transfer Between Accounts')}</li>
                                            </a>
                                            <div className='separator-line-thin-gray' />
                                            <a href='javascript:;' id='btn_logout' className='logout'>
                                                <li>{it.L('Sign out')}</li>
                                            </a>
                                        </ul>
                                    </li>
                                </ul>
                            </div>
                        </div>
                        <div id='client-logged-out' className='gr-2 gr-8-m gr-8-p gr-8-t gr-no-gutter client_logged_out invisible gr-padding-10'>
                            <a id='btn_login' className='button' href='javascript:;'><span>{it.L('Log in')}</span></a>
                        </div>
                        <div className='gr-hide gr-show-m gr-2-m gr-show-t gr-1-t gr-show-p gr-1-p gr-no-gutter-mobile align-end'>
                            <div id='mobile-menu-icon-container'>
                                <a href='#mobile-menu' id='mobile-menu-icon'>
                                    <img className='responsive' src={it.url_for('images/pages/binary-mobile-menu.svg')} />
                                </a>
                            </div>
                        </div>
                    </div>
                </div>
            </div>
        </div>
    </React.Fragment>
);

export default Header;<|MERGE_RESOLUTION|>--- conflicted
+++ resolved
@@ -115,18 +115,11 @@
                                             href     : 'javascript:;',
                                             className: 'ico-only-hide client_logged_in nav-dropdown-toggle invisible',
                                             subitems : [
-<<<<<<< HEAD
-                                                { text: it.L('Asset Index'),       href: it.url_for('resources/asset_indexws'), className: 'ja-hide' },
-                                                { text: it.L('Trading Times'),     href: it.url_for('resources/market_timesws') },
-                                                { text: it.L('Economic Calendar'), href: it.url_for('resources/economic_calendar'), className: 'ja-hide' },
-                                                { text: it.L('TradingView'),       href: 'https://tradingview.binary.com',      className: 'ja-hide', target: '_blank' },
-                                                { text: it.L('SmartCharts'),       href: 'https://charts.binary.com/',          className: 'ja-hide', target: '_blank' },
-=======
                                                 { text: it.L('Asset Index'),   href: it.url_for('resources/asset_indexws') },
                                                 { text: it.L('Trading Times'), href: it.url_for('resources/market_timesws') },
+                                                { text: it.L('Economic Calendar'), href: it.url_for('resources/economic_calendar') },
                                                 { text: it.L('TradingView'),   href: 'https://tradingview.binary.com',      target: '_blank' },
                                                 { text: it.L('SmartCharts'),   href: 'https://charts.binary.com/',          target: '_blank' },
->>>>>>> d2fb9797
                                             ],
                                         },
                                         {
