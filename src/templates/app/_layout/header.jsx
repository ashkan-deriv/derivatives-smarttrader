import React from 'react';
// import { List } from '../../_common/components/elements.jsx';

// const LanguageUl = ({ type, color }) => {
//     const id = `${type}_language`;
//     const world_color = `world-${color}`;
//     return (
//         <ul id={id}>
//             <li>
//                 <span className={`world ${world_color}`} />
//                 <div className='language-wrapper'>
//                     <span className='language' />
//                 </div>
//                 <span className='nav-caret' />
//             </li>
//         </ul>
//     );
// };
// const Account = () => (
//     <a href='javascript:;'>
//         <div className='main-account'>
//             <div className='account-type nowrap' />
//             <span className='account-id' />
//             <div className='topMenuBalance'>0</div>
//         </div>
//         <div className='nav-caret' />
//     </a>
// );

// const Topbar = () => (
//     <div id='topbar' className='no-print primary-bg-color-dark'>
//         <div className='container'>
//             <div className='gr-row'>
//                 <div id='topbar-msg' className='gr-6 gr-5-t gr-12-p gr-12-m invisible upgrademessage center-text'>
//                     <span className='gr-hide-m invisible' id='virtual-wrapper'>
//                         <span id='virtual-text'>{it.L('You\'re using a Virtual Account.')}</span>
//                     </span>
//                     <a className='pulser invisible' />
//                 </div>
//                 <div className='gr-6 gr-7-t gr-12-p gr-12-m' id='topbar-info'>
//                     <div className='gr-row'>
//                         <div className='gr-8 gr-6-m align-self-center'>
//                             <span className='no-underline nowrap' id='gmt-clock' data-balloon-pos='down' />
//                         </div>
//                         <div className='gr-1 align-self-center no-underline' data-balloon-pos='down'>
//                             <div id='network_status' />
//                         </div>
//                         <div className='gr-3 gr-5-m'>
//                             <div className='languages invisible'>
//                                 <LanguageUl type='display'  color='white' />
//                                 <LanguageUl type='select'   color='black' />
//                             </div>
//                         </div>
//                     </div>
//                 </div>
//             </div>
//         </div>
//     </div>
// );

const MobileMenu = () => (
    <div id='mobile__container' className='mobile__container mobile-show'>
        <div id='mobile__menu' className='mobile__menu'>
            <div className='mobile__menu-header'>
                <img id='btn__close' />
                <div className='mobile__menu-header-text'>{it.L('Menu')}</div>
            </div>
            <div id='mobile_menu-content' className='mobile__menu-content mobile__menu-content--active'>
                <div className='mobile__platform-switcher' >
                    <div id='mobile__platform-switcher-current' className='mobile__platform-switcher-current' >
                        <img className='header__logo' />
                        <div className='platform__switcher-header'>{it.L('SmartTrader')}</div>
                        <img id='mobile__platform-switcher-expand' className='mobile__platform-switcher-expand header__expand' />
                    </div>
                    <div id='mobile__platform-switcher-dropdown' className='mobile__platform-switcher-dropdown' />
                </div>
                <div className='mobile__platform-switcher-lists'>
                    <div className='mobile__platform-switcher-item'>
                        <img id='mobile__platform-switcher-icon-trade' className='mobile__platform-switcher-icon' />
                        <div className='mobile__platform-switcher-text mobile__platform-switcher-text-bold'>{it.L('Trade')}</div>
                    </div>
                    <div id='mobile__platform-switcher-item-reports' className='mobile__platform-switcher-item'>
                        <img className='mobile__platform-switcher-icon reports-icon' />
                        <div className='mobile__platform-switcher-text'>{it.L('Reports')}</div>
                        <img id='mobile__platform-switcher-icon-arrowright' className='mobile__platform-switcher-icon-right' />
                    </div>
                    <div className='mobile__platform-switcher-item logout'>
                        <img className='mobile__platform-switcher-icon logout-icon' />
                        <div className='mobile__platform-switcher-text'>{it.L('Log out')}</div>
                    </div>
                </div>
            </div>
            <div id='mobile__menu-content-submenu' className='mobile__menu-content-submenu mobile__menu-content'>
                <div id='mobile__menu-content-submenu-header' className='mobile__menu-content-submenu-header mobile__platform-switcher-item'>
                    <img id='mobile__menu-content-submenu-icon-back' className='mobile__menu-content-submenu-icon' />
                    <div className='mobile__menu-content-submenu-header-text' >{it.L('Reports')}</div>
                </div>
                <div className='mobile__menu-content-submenu-lists'>
                    <a href='https://deriv.app/reports/positions' className='mobile__menu-content-submenu-item mobile__platform-switcher-item'>
                        <img id='mobile__menu-content-submenu-icon-open' className='mobile__menu-content-submenu-icon' />
                        <div className='mobile__menu-content-submenu-item-text'>{it.L('Open positions')}</div>
                    </a>
                    <a href='https://deriv.app/reports/profit' className='mobile__menu-content-submenu-item mobile__platform-switcher-item'>
                        <img id='mobile__menu-content-submenu-icon-profit' className='mobile__menu-content-submenu-icon' />
                        <div className='mobile__menu-content-submenu-item-text'>{it.L('Profit table')}</div>
                    </a>
                    <a href='https://deriv.app/reports/statement' className='mobile__menu-content-submenu-item mobile__platform-switcher-item'>
                        <img id='mobile__menu-content-submenu-icon-statement' className='mobile__menu-content-submenu-icon' />
                        <div className='mobile__menu-content-submenu-item-text'>{it.L('Statements')}</div>
                    </a>
                </div>
            </div>
            <div className='mobile__menu-footer topbar'>
                <span className='no-underline nowrap gmt-clock' />
                <div className='no-underline' data-balloon-pos='up'>
                    <div className='network_status' />
                </div>
            </div>
        </div>
    </div>
);

const Header = () => (
    <div className='header'>
        <div id='platform__dropdown' className='platform__dropdown'>
            <div id='platform__list' className='platform__dropdown-list' />
        </div>
        <div id='deriv__header' className='header__menu-items'>
            <div className='header__menu-left'>
                <img id='header__hamburger' className='header__hamburger mobile-show' />
                <div id='platform__switcher' className='header__menu-item platform__switcher mobile-hide'>
                    <img className='header__logo' />
                    <div className='platform__switcher-header'>{it.L('SmartTrader')}</div>
                    <img id='platform__switcher-expand' className='header__icon header__expand' />
                </div>
                <div className='header__menu-item header__menu-links is-login mobile-hide'>
                    <a className='header__menu-links-item' href='https://deriv.app/reports/positions'>
                        <span>
                            <img className='header__icon-text reports-icon' />
                            {it.L('Reports')}
                        </span>
                    </a>
                    <a className='header__menu-links-item' href='https://deriv.app/cashier/deposit'>
                        <span>
                            <img id='cashier_icon' className='header__icon-text' />
                            {it.L('Cashier')}
                        </span>
                    </a>
                </div>
            </div>
            <div className='header__menu-right is-login'>
<<<<<<< HEAD
                <a href='https://deriv.app/account/personal-details' className='mobile-hide'>
                    <img className='header__menu-item header__icon-button' id='header__account-settings' />
=======
                <div id='header__notification' className='header__notification header__menu-item'>
                    <img id='header__notification-icon' className='header__icon-button' />
                    <div id='header__notification-count' className='header__notification-count' />
                    <div id='header__notification-container' className='header__notification-container' >
                        <div className='header__notification-header'>{it.L('Notifications')}</div>
                        <div id='header__notification-content' className='header__notification-content'>
                            <div id='header__notification-empty' className='header__notification-empty'>
                                <img id='header__notification-empty-img' />
                                <div className='header__notification-empty-text'>{it.L('No notifications')}</div>
                                <div className='header__notification-empty-desc'>{it.L('You have yet to receive any notification')}</div>
                            </div>
                        </div>
                    </div>
                </div>
                <a className='header__account header__menu-item' href='https://deriv.app/account/personal-details'>
                    <img className='header__icon-button' id='header__account-settings' />
>>>>>>> 4b12ec48
                </a>
                <div className='header__divider mobile-hide' />
                <div className='header__menu-item header__menu-acc' id='acc_switcher'>
                    <div className='header__acc-info'>
                        <img id='header__acc-icon' className='header__acc-icon' />
                        <div id='header__acc-balance' className='header__acc-balance' />
                        <img id='header__acc-expand' className='header__icon header__expand' />
                    </div>
                    <div id='account__switcher-dropdown' className='account__switcher-dropdown'>
                        <div className='account__switcher' id='account__switcher'>
                            <div id='acc_tabs' className='account__switcher-container'>
                                <ul className='account__switcher-tabs'>
                                    <li className='account__switcher-tab'><a href='#real_tab'>{it.L('Real')}</a></li>
                                    <li className='account__switcher-tab'><a href='#demo_tab'>{it.L('Demo')}</a></li>
                                </ul>
                                <div id='real_tab' className='account__switcher-tabs-content'>
                                    <div id='account__switcher-accordion-real' className='account__switcher-accordion'>
                                        <h3>
                                            <div className='account__switcher-accordion-header-text'>
                                                <span>{it.L('Deriv Accounts')}</span>
                                                <img className='header__expand-light' />
                                            </div>
                                        </h3>
                                        <div className='account__switcher-list' id='account__switcher-real-list'>
                                            <a href='https://deriv.app/redirect?action=add_account' target='_blank' rel='noopener noreferrer' id='account__switcher-add' className='account__switcher-add'>
                                                <img id='add_icon' className='account__switcher-add-icon' />
                                                <span className='account__switcher-add-text'>{it.L('Add Deriv account')}</span>
                                            </a>
                                        </div>
                                    </div>
                                </div>
                                <div id='demo_tab' className='account__switcher-tabs-content'>
                                    <div id='account__switcher-accordion-demo' className='account__switcher-accordion'>
                                        <h3>
                                            <div className='account__switcher-accordion-header-text'>
                                                <span>{it.L('Demo Accounts')}</span>
                                                <img className='header__expand-light' />
                                            </div>
                                        </h3>
                                        <div className='account__switcher-list' id='account__switcher-demo-list' />
                                    </div>
                                </div>
                            </div>
                            <div className='account__switcher-seperator' />
                            <div className='account__switcher-total'>
                                <div className='account__switcher-total-balance'>
                                    <span className='account__switcher-total-balance-text'>{it.L('Total assets')}</span>
                                    <span id='account__switcher-total-balance-amount' className='account__switcher-total-balance-amount account__switcher-balance' />
                                </div>
                                <div className='account__switcher-total-text'>{it.L('Total assets in your Deriv accounts')}</div>
                            </div>
                            <div className='account__switcher-seperator' />
                            <div className='account__switcher-logout logout'>
                                <span className='account__switcher-logout-text'>{it.L('Log out')}</span>
                                <img className='account__switcher-logout-icon logout-icon' />
                            </div>
                        </div>
                    </div>
                </div>
                <a className='btn btn--primary header__deposit mobile-hide' href='https://deriv.app/cashier/deposit'>{it.L('Deposit')}</a>
            </div>
            <div className='header__menu-right is-logout'>
                <div className='header__btn'>
                    <button id='btn__login' className='btn btn--primary btn--transparent header__btn-login'>{it.L('Log in')}</button>
                    <a className='btn btn--primary header__btn-signup' target='_blank' rel='noopener noreferrer' href='https://deriv.com/signup/'>{it.L('Sign up')}</a>
                </div>
            </div>
        </div>
        <MobileMenu />
    </div>
);

export default Header;<|MERGE_RESOLUTION|>--- conflicted
+++ resolved
@@ -149,10 +149,6 @@
                 </div>
             </div>
             <div className='header__menu-right is-login'>
-<<<<<<< HEAD
-                <a href='https://deriv.app/account/personal-details' className='mobile-hide'>
-                    <img className='header__menu-item header__icon-button' id='header__account-settings' />
-=======
                 <div id='header__notification' className='header__notification header__menu-item'>
                     <img id='header__notification-icon' className='header__icon-button' />
                     <div id='header__notification-count' className='header__notification-count' />
@@ -167,9 +163,8 @@
                         </div>
                     </div>
                 </div>
-                <a className='header__account header__menu-item' href='https://deriv.app/account/personal-details'>
+                <a className='header__account header__menu-item mobile-hide' href='https://deriv.app/account/personal-details'>
                     <img className='header__icon-button' id='header__account-settings' />
->>>>>>> 4b12ec48
                 </a>
                 <div className='header__divider mobile-hide' />
                 <div className='header__menu-item header__menu-acc' id='acc_switcher'>
