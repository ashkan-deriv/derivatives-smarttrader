import React from 'react';
// import { List } from '../../_common/components/elements.jsx';

// const LanguageUl = ({ type, color }) => {
//     const id = `${type}_language`;
//     const world_color = `world-${color}`;
//     return (
//         <ul id={id}>
//             <li>
//                 <span className={`world ${world_color}`} />
//                 <div className='language-wrapper'>
//                     <span className='language' />
//                 </div>
//                 <span className='nav-caret' />
//             </li>
//         </ul>
//     );
// };
// const Account = () => (
//     <a href='javascript:;'>
//         <div className='main-account'>
//             <div className='account-type nowrap' />
//             <span className='account-id' />
//             <div className='topMenuBalance'>0</div>
//         </div>
//         <div className='nav-caret' />
//     </a>
// );

// const Topbar = () => (
//     <div id='topbar' className='no-print primary-bg-color-dark'>
//         <div className='container'>
//             <div className='gr-row'>
//                 <div id='topbar-msg' className='gr-6 gr-5-t gr-12-p gr-12-m invisible upgrademessage center-text'>
//                     <span className='gr-hide-m invisible' id='virtual-wrapper'>
//                         <span id='virtual-text'>{it.L('You\'re using a Virtual Account.')}</span>
//                     </span>
//                     <a className='pulser invisible' />
//                 </div>
//                 <div className='gr-6 gr-7-t gr-12-p gr-12-m' id='topbar-info'>
//                     <div className='gr-row'>
//                         <div className='gr-8 gr-6-m align-self-center'>
//                             <span className='no-underline nowrap' id='gmt-clock' data-balloon-pos='down' />
//                         </div>
//                         <div className='gr-1 align-self-center no-underline' data-balloon-pos='down'>
//                             <div id='network_status' />
//                         </div>
//                         <div className='gr-3 gr-5-m'>
//                             <div className='languages invisible'>
//                                 <LanguageUl type='display'  color='white' />
//                                 <LanguageUl type='select'   color='black' />
//                             </div>
//                         </div>
//                     </div>
//                 </div>
//             </div>
//         </div>
//     </div>
// );

const MobileMenu = () => (
    <div id='mobile__container' className='mobile__container mobile-show'>
        <div id='mobile__menu' className='mobile__menu'>
            <div className='mobile__menu-header'>
                <img id='mobile__menu-close' className='btn__close' />
                <div className='mobile__menu-header-text'>{it.L('Menu')}</div>
            </div>
            <div id='mobile_menu-content' className='mobile__menu-content mobile__menu-content--active'>
                <div className='mobile__platform-switcher' >
                    <div id='mobile__platform-switcher-current' className='mobile__platform-switcher-current' >
                        <div className='mobile__platform-switcher-container'>
                            <img className='header__logo mobile__platform-switcher-logo' />
                            <div className='mobile__platform-switcher-header platform__switcher-header'>{it.L('SmartTrader')}</div>
                        </div>
                        <img id='mobile__platform-switcher-expand' className='mobile__platform-switcher-expand header__expand' />
                    </div>
                    <div id='mobile__platform-switcher-dropdown' className='mobile__platform-switcher-dropdown' />
                </div>
                <div className='mobile__platform-switcher-lists'>
                    <div className='mobile__platform-switcher-item'>
                        <img id='mobile__platform-switcher-icon-trade' className='mobile__platform-switcher-icon' />
                        <div className='mobile__platform-switcher-text mobile__platform-switcher-text-bold'>{it.L('Trade')}</div>
                    </div>
                    <div id='mobile__platform-switcher-item-reports' className='mobile__platform-switcher-item client_logged_in invisible'>
                        <img className='mobile__platform-switcher-icon reports-icon' />
                        <div className='mobile__platform-switcher-text'>{it.L('Reports')}</div>
                        <img id='mobile__platform-switcher-icon-arrowright' className='mobile__platform-switcher-icon-right' />
                    </div>
                    <div className='mobile__platform-switcher-item client_logged_in invisible logout'>
                        <img className='mobile__platform-switcher-icon logout-icon' />
                        <div className='mobile__platform-switcher-text'>{it.L('Log out')}</div>
                    </div>
                </div>
            </div>
            <div id='mobile__menu-content-submenu' className='mobile__menu-content-submenu mobile__menu-content client_logged_in invisible'>
                <div id='mobile__menu-content-submenu-header' className='mobile__menu-content-submenu-header mobile__platform-switcher-item'>
                    <img id='mobile__menu-content-submenu-icon-back' className='mobile__menu-content-submenu-icon' />
                    <div className='mobile__menu-content-submenu-header-text' >{it.L('Reports')}</div>
                </div>
                <div className='mobile__menu-content-submenu-lists'>
                    <a className='url-reports-positions mobile__menu-content-submenu-item mobile__platform-switcher-item'>
                        <img id='mobile__menu-content-submenu-icon-open' className='mobile__menu-content-submenu-icon' />
                        <div className='mobile__menu-content-submenu-item-text'>{it.L('Open positions')}</div>
                    </a>
                    <a className='url-reports-profit mobile__menu-content-submenu-item mobile__platform-switcher-item'>
                        <img id='mobile__menu-content-submenu-icon-profit' className='mobile__menu-content-submenu-icon' />
                        <div className='mobile__menu-content-submenu-item-text'>{it.L('Profit table')}</div>
                    </a>
                    <a className='url-reports-statement mobile__menu-content-submenu-item mobile__platform-switcher-item'>
                        <img id='mobile__menu-content-submenu-icon-statement' className='mobile__menu-content-submenu-icon' />
                        <div className='mobile__menu-content-submenu-item-text'>{it.L('Statements')}</div>
                    </a>
                </div>
            </div>
            <div className='mobile__menu-footer topbar'>
                <span className='no-underline nowrap gmt-clock' />
                <div className='no-underline' data-balloon-pos='up'>
                    <div className='network_status' />
                </div>
            </div>
        </div>
    </div>
);

const Header = () => (
    <div className='header'>
        <div id='platform__dropdown' className='platform__dropdown'>
            <div id='platform__list' className='platform__dropdown-list' />
        </div>
        <div id='deriv__header' className='header__menu-items'>
            <div className='header__menu-left'>
                <img id='header__hamburger' className='header__hamburger mobile-show' />
                <div id='platform__switcher' className='header__menu-item platform__switcher mobile-hide'>
                    <img className='header__logo' />
                    <div className='platform__switcher-header'>{it.L('SmartTrader')}</div>
                    <img id='platform__switcher-expand' className='header__icon header__expand' />
                </div>
                <div className='header__menu-item header__menu-links client_logged_in invisible mobile-hide'>
                    <a className='url-reports-positions header__menu-links-item'>
                        <span>
                            <img className='header__icon-text reports-icon' />
                            {it.L('Reports')}
                        </span>
                    </a>
                    <a className='url-cashier-deposit header__menu-links-item'>
                        <span>
                            <img id='cashier_icon' className='header__icon-text' />
                            {it.L('Cashier')}
                        </span>
                    </a>
                </div>
            </div>
            <div className='header__menu-right client_logged_in invisible'>
                <div id='header__notification' className='header__notification header__menu-item'>
                    <div id='header__notiifcation-icon-container' className='header__notification-icon-container'>
                        <img id='header__notification-icon' className='header__notification-icon header__icon-button' />
                        <div id='header__notification-count' className='header__notification-count' />
                    </div>
                    <div id='header__notification-container' className='header__notification-container' >
                        <div className='header__notification-header'>
                            <span>{it.L('Notifications')}</span>
                            <img id='header__notification-close' className='btn__close mobile-show' />
                        </div>
                        <div id='header__notification-content' className='header__notification-content'>
                            <div id='header__notification-empty' className='header__notification-empty'>
                                <img id='header__notification-empty-img' />
                                <div className='header__notification-empty-text'>{it.L('No notifications')}</div>
                                <div className='header__notification-empty-desc'>{it.L('You have yet to receive any notifications')}</div>
                            </div>
                        </div>
                    </div>
                </div>
                <a className='url-account-details header__account header__menu-item mobile-hide'>
                    <img className='header__icon-button' id='header__account-settings' />
                </a>
                <div className='header__divider mobile-hide' />
                <div className='header__menu-item header__menu-acc' id='acc_switcher'>
                    <div className='header__acc-info'>
                        <img id='header__acc-icon' className='header__acc-icon' />
                        <div id='header__acc-balance' className='header__acc-balance' />
                        <img id='header__acc-expand' className='header__icon header__expand' />
                    </div>
                    <div id='account__switcher-dropdown' className='account__switcher-dropdown'>
                        <div className='account__switcher' id='account__switcher'>
                            <div id='acc_tabs' className='account__switcher-container'>
                                <ul className='account__switcher-tabs'>
                                    <li className='account__switcher-tab'><a href='#real_tab'>{it.L('Real')}</a></li>
                                    <li className='account__switcher-tab'><a href='#demo_tab'>{it.L('Demo')}</a></li>
                                </ul>
                                <div id='real_tab' className='account__switcher-tabs-content'>
                                    <div id='account__switcher-accordion-real' className='account__switcher-accordion'>
                                        <h3>
                                            <div className='account__switcher-accordion-header-text'>
                                                <span>{it.L('Deriv Accounts')}</span>
                                                <img className='header__expand-light' />
                                            </div>
                                        </h3>
                                        <div className='account__switcher-list' id='account__switcher-real-list'>
<<<<<<< HEAD
                                            <a href='https://deriv.app/redirect?action=add_account' target='_blank' rel='noopener noreferrer' id='account__switcher-select_currencies' className='account__switcher-select_currencies'>
                                                <span className='account__switcher-select_currencies-text'>Select Currency</span>
                                            </a>
                                            <a href='https://deriv.app/redirect?action=add_account' target='_blank' rel='noopener noreferrer' id='account__switcher-add' className='account__switcher-add'>
=======
                                            <a id='account__switcher-add' target='_blank' rel='noopener noreferrer'  className='url-add-account account__switcher-add'>
>>>>>>> a04c7477
                                                <img id='add_icon' className='account__switcher-add-icon' />
                                                <span className='account__switcher-add-text'>{it.L('Add Deriv account')}</span>
                                            </a>
                                        </div>
                                    </div>
                                </div>
                                <div id='demo_tab' className='account__switcher-tabs-content'>
                                    <div id='account__switcher-accordion-demo' className='account__switcher-accordion'>
                                        <h3>
                                            <div className='account__switcher-accordion-header-text'>
                                                <span>{it.L('Demo Accounts')}</span>
                                                <img className='header__expand-light' />
                                            </div>
                                        </h3>
                                        <div className='account__switcher-list' id='account__switcher-demo-list' />
                                    </div>
                                </div>
                            </div>
                            <div className='account__switcher-seperator' />
                            <div className='account__switcher-total'>
                                <div className='account__switcher-total-balance'>
                                    <span className='account__switcher-total-balance-text'>{it.L('Total assets')}</span>
                                    <span id='account__switcher-total-balance-amount' className='account__switcher-total-balance-amount account__switcher-balance' />
                                </div>
                                <div className='account__switcher-total-text'>{it.L('Total assets in your Deriv accounts')}</div>
                            </div>
                            <div className='account__switcher-seperator' />
                            <div className='account__switcher-logout logout'>
                                <span className='account__switcher-logout-text'>{it.L('Log out')}</span>
                                <img className='account__switcher-logout-icon logout-icon' />
                            </div>
                        </div>
                    </div>
                </div>
                <a className='url-cashier-deposit btn btn--primary header__deposit mobile-hide'>{it.L('Deposit')}</a>
            </div>
            <div className='header__menu-right is-logout'>
                <div className='header__btn'>
                    <button id='btn__login' className='btn btn--tertiary header__btn-login'>{it.L('Log in')}</button>
                    <a className='btn btn--primary header__btn-signup' target='_blank' rel='noopener noreferrer' href='https://deriv.com/signup/'>{it.L('Sign up')}</a>
                </div>
            </div>
        </div>
        <MobileMenu />
    </div>
);

export default Header;<|MERGE_RESOLUTION|>--- conflicted
+++ resolved
@@ -196,14 +196,10 @@
                                             </div>
                                         </h3>
                                         <div className='account__switcher-list' id='account__switcher-real-list'>
-<<<<<<< HEAD
-                                            <a href='https://deriv.app/redirect?action=add_account' target='_blank' rel='noopener noreferrer' id='account__switcher-select_currencies' className='account__switcher-select_currencies'>
+                                            <a id='account__switcher-select_currencies' target='_blank' rel='noopener noreferrer' className='url-add-account account__switcher-select_currencies'>
                                                 <span className='account__switcher-select_currencies-text'>Select Currency</span>
                                             </a>
-                                            <a href='https://deriv.app/redirect?action=add_account' target='_blank' rel='noopener noreferrer' id='account__switcher-add' className='account__switcher-add'>
-=======
-                                            <a id='account__switcher-add' target='_blank' rel='noopener noreferrer'  className='url-add-account account__switcher-add'>
->>>>>>> a04c7477
+                                            <a id='account__switcher-add' target='_blank' rel='noopener noreferrer' className='url-add-account account__switcher-add'>
                                                 <img id='add_icon' className='account__switcher-add-icon' />
                                                 <span className='account__switcher-add-text'>{it.L('Add Deriv account')}</span>
                                             </a>
