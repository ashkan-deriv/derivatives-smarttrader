--- conflicted
+++ resolved
@@ -4,15 +4,9 @@
 const ProfessionalClient = () => (
     <Fieldset legend={it.L('Professional Client')} id='fs_professional' className='invisible'>
         <div className='gr-padding-10 gr-12'>
-<<<<<<< HEAD
-            <p className='no-margin'>{it.L('By default, all clients are treated as retail, do you prefer to be treated as a professional client if you match the necessary criteria?')}
-                <a id='professional_info_toggle' style={{padding: '0 10px'}}className='toggle-arrow' href='javascript:;'>{it.L('What is this?')}</a>
-            </p>
-=======
             <input id='chk_professional' type='checkbox' />
             <label htmlFor='chk_professional'>{it.L('I want to be treated as a professional client.')}&nbsp;</label>
             <a id='professional_info_toggle' className='toggle-arrow' href='javascript:;'>{it.L('What is this?')}</a>
->>>>>>> a0665864
             <div id='professional_info' style={{display: 'none'}}>
                 <div id='non_uk' className='invisible'>
                     <p>{it.L('Clients need to satisfy at least two of the following criteria in order to receive Professional Client status:')}</p>
@@ -41,20 +35,10 @@
                 <h2>{it.L('Professional Clients')}</h2>
                 <p>{it.L('A Professional Client receives a lower degree of client protection due to the following:')}</p>
                 <ul className='bullet'>
-<<<<<<< HEAD
-                    <li>{it.L('The Company presumes that you possess the experience, knowledge and expertise to make your own investment decisions and properly assess the risks involved in relation to the requested transaction/s;')}</li>
-                    <li>{it.L('The Company is neither obliged to conduct an appropriateness test, nor to provide you with any risk warnings.')}</li>
-                    <li>{it.L('You will not be eligible for any compensation under the Investor Compensation Scheme.')}</li>
-                </ul>
-                <p>{it.L('As a Professional Client, you are responsible for keeping the Company informed about any change which could affect your categorization as a Professional Client.')}</p>
-                <p>{it.L('At any time, you may choose to be treated as a Retail Client, even if you would ordinarily fall within the definition of a Professional Client.')}</p>
-=======
                     <li>{it.L('We presume that you possess the experience, knowledge, and expertise to make your own investment decisions and properly assess the risks involved')}</li>
                     <li>{it.L('We’re not obliged to conduct an appropriateness test, nor provide you with any risk warnings')}</li>
                 </ul>
                 <p>{it.L('As a Professional Client, you must keep us informed about any changes that may affect your status.')}</p>
-                <p>{it.L('You can choose to be treated as a Retail Client at any time, even if you would qualify as a Professional Client.')}</p>
->>>>>>> a0665864
                 <div className='center-text'>
                     <a className='button' id='btn_accept' href='javascript:;'><span>{it.L('ACCEPT')}</span></a>
                     <a className='button' id='btn_decline' data-value='decline' href='javascript:;'><span>{it.L('DECLINE')}</span></a>
