--- conflicted
+++ resolved
@@ -6,11 +6,7 @@
     <html>
         <head>
             <AntiClickjack />
-<<<<<<< HEAD
-            {it.js_files.map((js_file, inx) => (
-=======
             { it.js_files.map((js_file, inx) => (
->>>>>>> 1988ae8c
                 <script key={inx} src={js_file.replace('{PLACEHOLDER_FOR_LANG}', it.language.toLowerCase())}></script>
             ))}
             <style>{`
