--- conflicted
+++ resolved
@@ -27,16 +27,10 @@
 
         <form className='form gr-padding-10 invisible' id='frmPersonalDetails'>
             <Fieldset legend={it.L('Details')}>
-<<<<<<< HEAD
                 <FormRow type='label'  label={it.L('Name')} is_bold id='lbl_name' row_class='invisible' row_id='row_name' />
                 <FormRow type='label'  label={it.L('Date of birth')} is_bold id='lbl_date_of_birth' row_class='invisible RealAcc' />
-=======
-                <FormRow type='label'  label={it.L('Name')} is_bold id='lbl_name' row_class='invisible RealAcc JpAcc' row_id='row_name' />
-                <FormRow type='label'  label={it.L('Gender')} is_bold id='lbl_gender' row_class='invisible JpAcc' />
-                <FormRow type='label'  label={it.L('Date of birth')} is_bold id='lbl_date_of_birth' row_class='invisible RealAcc JpAcc' />
                 <FormRow type='label'  label={it.L('Citizenship')} id='lbl_citizen' row_id='row_lbl_citizen' row_class='invisible' />
                 <FormRow type='select' label={it.L('Citizenship')} id='citizen' row_id='row_citizen' row_class='invisible' attributes={{single: 'single'}} />
->>>>>>> 16616fbe
                 <FormRow type='label'  label={it.L('Place of birth')} id='lbl_place_of_birth' row_id='row_lbl_place_of_birth' row_class='invisible' />
                 <FormRow type='select' label={it.L('Place of birth')} id='place_of_birth' row_id='row_place_of_birth' row_class='invisible' attributes={{single: 'single'}} />
                 <FormRow type='label'  label={it.L('Country of Residence')} is_bold id='lbl_country' row_id='row_country' />
