--- conflicted
+++ resolved
@@ -27,14 +27,8 @@
 
         <form className='form gr-padding-10 invisible' id='frmPersonalDetails'>
             <Fieldset legend={it.L('Details')}>
-<<<<<<< HEAD
                 <FormRow type='label'  label={it.L('Name')} is_bold id='lbl_name' row_class='invisible' row_id='row_name' />
                 <FormRow type='label'  label={it.L('Date of birth')} is_bold id='lbl_date_of_birth' row_class='invisible RealAcc' />
-=======
-                <FormRow type='label'  label={it.L('Name')} is_bold id='lbl_name' row_class='invisible RealAcc JpAcc' row_id='row_name' />
-                <FormRow type='label'  label={it.L('Gender')} is_bold id='lbl_gender' row_class='invisible JpAcc' />
-                <FormRow type='label'  label={it.L('Date of birth')} is_bold id='lbl_date_of_birth' row_class='invisible RealAcc JpAcc' />
->>>>>>> 231644a6
                 <FormRow type='label'  label={it.L('Place of birth')} id='lbl_place_of_birth' row_id='row_lbl_place_of_birth' row_class='invisible' />
                 <FormRow type='select' label={it.L('Place of birth')} id='place_of_birth' row_id='row_place_of_birth' row_class='invisible' attributes={{single: 'single'}} />
                 <FormRow type='label'  label={it.L('Country of Residence')} is_bold id='lbl_country' row_id='row_country' />
@@ -58,81 +52,8 @@
                 <GeocodeResponse />
             </Fieldset>
 
-<<<<<<< HEAD
-            <Fieldset className='invisible' id='fieldset_email_consent' legend={it.L('Preferences')}>
-                <FormRow type='checkbox' label={it.L('Receive news and special offers')} id='email_consent' label_row_id='email_consent_label' />
-=======
-            <Fieldset id='address_form' className='invisible JpAcc' legend={it.L('Address')}>
-                <FormRow type='label' label={it.L('Postal Code / ZIP')} id='lbl_address_postcode' attributes={{className: 'jp_value'}} />
-                <FormRow type='label' label={it.L('State/Province')} id='lbl_address_state' attributes={{className: 'jp_value'}} />
-                <FormRow type='label' label={it.L('Town/City')} id='lbl_address_city' attributes={{className: 'jp_value'}} />
-                <FormRow type='label' label={it.L('First line of home address')} id='lbl_address_line_1' attributes={{className: 'jp_value'}} />
-                <FormRow type='label' label={it.L('Second line of home address')} id='lbl_address_line_2' attributes={{className: 'jp_value'}} />
-                <FormRow type='label' label={it.L('Telephone')} id='lbl_phone' attributes={{className: 'jp_value'}} />
-            </Fieldset>
-
-            <Fieldset className='invisible JpAcc' legend={it.L('Status')}>
-                <FormRow type='select' label={it.L('Annual income')} id='annual_income' className='jp_value'>
-                    <Money />
-                </FormRow>
-                <FormRow type='select' label={it.L('Financial asset')} id='financial_asset' className='jp_value'>
-                    <Money />
-                </FormRow>
-                <FormRow
-                    type='label'
-                    id='daily_loss_limit'
-                    label={it.L('Daily limit on losses')}
-                    attributes={{ className: 'jp_value format_money' }}
-                    hint={it.L('Maximum aggregate loss per day. Update this value in our [_1]self exclusion facility[_2].', `<a href="${it.url_for('user/security/self_exclusionws#max_losses')}">`, '</a>')}
-                />
-            </Fieldset>
-
-            <Fieldset className='invisible JpAcc' legend={it.L('Trading Experience')}>
-                <FormRow type='select' label={it.L('Equities')} id='trading_experience_equities' className='jp_value'>
-                    <Experience />
-                </FormRow>
-                <FormRow type='select' label={it.L('Commodities')} id='trading_experience_commodities' className='jp_value'>
-                    <Experience />
-                </FormRow>
-                <FormRow type='select' label={it.L('Foreign currency deposit')} id='trading_experience_foreign_currency_deposit' className='jp_value'>
-                    <Experience />
-                </FormRow>
-                <FormRow type='select' label={it.L('Margin FX')} id='trading_experience_margin_fx' className='jp_value'>
-                    <Experience />
-                </FormRow>
-                <FormRow type='select' label={it.L('Investment trust')} id='trading_experience_investment_trust' className='jp_value'>
-                    <Experience />
-                </FormRow>
-                <FormRow type='select' label={it.L('Public and corporation bond')} id='trading_experience_public_bond' className='jp_value'>
-                    <Experience />
-                </FormRow>
-                <FormRow type='select' label={it.L('OTC Derivative (Option) Trading')} id='trading_experience_option_trading' className='jp_value'>
-                    <Experience />
-                </FormRow>
-                <FormRow type='select' label={it.L('Purpose of trading')} id='trading_purpose' className='jp_value'>
-                    <option value='Targeting short-term profits'>{it.L('Targeting short-term profits')}</option>
-                    <option value='Targeting medium-term / long-term profits'>{it.L('Targeting medium-term / long-term profits')}</option>
-                    <option value='Both the above'>{it.L('Both the above')}</option>
-                    <option value='Hedging'>{it.L('Hedging')}</option>
-                </FormRow>
-                <FormRow type='select' label={it.L('Classification of assets requiring hedge')} id='hedge_asset' className='jp_value' row_class='hedge invisible'>
-                    <option value='Foreign currency deposit'>{it.L('Foreign currency deposit')}</option>
-                    <option value='Margin FX'>{it.L('Margin FX')}</option>
-                    <option value='Other'>{it.L('Other')}</option>
-                </FormRow>
-                <FormRow type='text' label={it.L('Amount of above assets')} id='hedge_asset_amount' attributes={{ maxLength: 20 }} row_class='hedge invisible' input_prefix='¥' />
-                <FormRow type='select' id='motivation_circumstances' label={it.L('Motivation/Circumstances')}>
-                    <option value=''>{it.L('Please select')}</option>
-                    <option value='Web Advertisement'>{it.L('Web Advertisement')}</option>
-                    <option value='Homepage'>{it.L('Homepage')}</option>
-                    <option value='Introduction by acquaintance'>{it.L('Introduction by acquaintance')}</option>
-                    <option value='Others'>{it.L('Others')}</option>
-                </FormRow>
-            </Fieldset>
-
             <Fieldset id='fieldset_email_consent' legend={it.L('Email Preferences')}>
                 <FormRow type='checkbox' label={it.L('Receive emails on [_1] products, services, and events', it.website_name)} id='email_consent' label_row_id='email_consent_label' />
->>>>>>> 231644a6
             </Fieldset>
 
             <SubmitButton id='btn_update' msg_id='formMessage' type='submit' text={it.L('Update')} />
