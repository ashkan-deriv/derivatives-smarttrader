import React from 'react';

const Column = ({
    id,
    header,
    text,
    url,
    image,
    className = '',
}) => (
    <div className={`gr-3 gr-6-m gr-parent ${className}`} id={id}>
        <div className='gr-8 gr-padding-10'>
            <a href={it.url_for(`user/settings/${url}`)}>
                <img className='responsive' src={it.url_for(`images/pages/settings/${image}.svg`)} />
            </a>
        </div>
        <div className='gr-12'>
            <h4><a href={it.url_for(`user/settings/${url}`)}>{header}</a></h4>
            <p>{text}</p>
        </div>
    </div>
);

const Settings = () => (
    <React.Fragment>
        <div className='invisible' id='settings_container'>
            <h1>{it.L('Profile')}</h1>

            <div className='gr-row'>
                <Column url='detailsws' image='detail' header={it.L('Personal Details')} text={it.L('View your personal information.')} />
                <Column className='real invisible' url='assessmentws' image='financial-assessment' header={it.L('Financial Assessment')} text={it.L('View your financial assessment settings.')} />
                <Column className='real invisible' url='../authenticate' id='authenticate' image='authenticate' header={it.L('Authentication')} text={it.L('View your account\'s authentication status.')} />
<<<<<<< HEAD
                <Column className='invisible' id='professional_client' url='professional' image='professional' header={it.L('Professional Trader')} text={it.L('Be treated as a professional trader.')} />
=======
                <Column className='ja-hide invisible' id='professional_client' url='professional' image='professional' header={it.L('Account Categorisation')} />
>>>>>>> 231644a6
            </div>
        </div>
    </React.Fragment>
);

export default Settings;<|MERGE_RESOLUTION|>--- conflicted
+++ resolved
@@ -30,11 +30,7 @@
                 <Column url='detailsws' image='detail' header={it.L('Personal Details')} text={it.L('View your personal information.')} />
                 <Column className='real invisible' url='assessmentws' image='financial-assessment' header={it.L('Financial Assessment')} text={it.L('View your financial assessment settings.')} />
                 <Column className='real invisible' url='../authenticate' id='authenticate' image='authenticate' header={it.L('Authentication')} text={it.L('View your account\'s authentication status.')} />
-<<<<<<< HEAD
-                <Column className='invisible' id='professional_client' url='professional' image='professional' header={it.L('Professional Trader')} text={it.L('Be treated as a professional trader.')} />
-=======
-                <Column className='ja-hide invisible' id='professional_client' url='professional' image='professional' header={it.L('Account Categorisation')} />
->>>>>>> 231644a6
+                <Column className='invisible' id='professional_client' url='professional' image='professional' header={it.L('Account Categorisation')} />
             </div>
         </div>
     </React.Fragment>
