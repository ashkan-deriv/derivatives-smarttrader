import React from 'react';
import Loading from '../../_common/components/loading.jsx';
import { FormRow, SubmitButton } from '../../_common/components/forms.jsx';

const AccountDesc = ({ title, description, account_type, items }) => {
    let types = '';
    if (account_type) {
        account_type.forEach((type) => {
            types += ` demo_${type} real_${type}`;
        });
    } else {
        types = 'new_account';
    }

    return (
        <div className={types}>
            <h3>{title}</h3>
            <p>{description}</p>
            <ul className='checked small no-padding'>
                { items && items.map((item, i) => (
                    <li key={i}>{item}</li>
                ))}
            </ul>
            <p>
                <a className='hl-types-of-accounts' href={it.url_for('metatrader/types-of-accounts')} target='_blank'>{it.L('Compare MetaTrader 5 accounts')}</a>
            </p>
        </div>
    );
};

const TypeGroup = ({ title, children, types }) => (
    <div className='type-group gr-row'>
        <div className='gr-12 gr-padding-20 gr-parent'>
            <h3>{title}</h3>
            {children}
        </div>
        { types.map((box, i) => (
            <div key={i} className={box.title ? 'gr-6' : 'gr-3 gr-6-p gr-6-m gr-centered'}>
                <div id={box.id || `rbtn_${box.type}`} className='mt5_type_box' data-acc-type={box.type}>
                    {box.title ?
                        <div>{box.title}</div>
                        :
                        <img src={it.url_for(`images/pages/metatrader/icons/acc_${box.desc.toLowerCase()}.svg`)} />
                    }
                </div>
                <p className={`no-margin gr-padding-10 ${box.title ? 'hint' : ''}`}>{box.desc}</p>
            </div>
        ))}
    </div>
);

const CashierDesc = ({ title, desc, arrow_direction }) => (
    <div className='center-text hint gr-padding-20 gr-parent'>
        <h3 className='secondary-color'>{title}</h3>
        <p>{desc}</p>
        <div className='vertical-center gr-padding-10'>
            <img src={it.url_for('images/pages/metatrader/dashboard/binary_wallet.svg')} />
            <img src={it.url_for(`images/pages/metatrader/dashboard/arrow_${arrow_direction}.svg`)} className='gr-gutter' />
            <img src={it.url_for('images/pages/metatrader/dashboard/mt5_wallet.svg')} />
        </div>
    </div>
);

const Metatrader = () => (
    <React.Fragment>
        <div className='container'>
            <div className='static_full'>
                <h1>{it.L('MetaTrader 5 dashboard')}</h1>
            </div>
            <p id='page_msg' className='notice-msg center-text invisible' />
            <div id='mt_loading'><Loading /></div>
            <div id='mt_account_management' className='gr-row invisible'>
                <div id='mt_left_panel' className='gr-9 gr-12-t gr-12-p gr-12-m gr-no-gutter gr-gutter-right gr-no-gutter-p gr-no-gutter-m'>
                    <div id='account_details' className='mt-panel mt-container'>
                        <div className='gr-row'>
                            <div className='gr-grow'>
                                <div className='gr-row'>
                                    <div className='gr-grow'>
                                        <div id='account_selector'>
                                            <h4 id='mt5_account' />
                                            <div id='accounts_list'>
                                                <div className='list' />
                                            </div>
                                        </div>
                                    </div>
                                    <div className='gr-grow'>
                                        <a className='button button-secondary act_new_account' href='javascript:;'>
                                            <span id='new_account_icon'>{it.L('New Account')}</span>
                                        </a>
                                    </div>
                                </div>
                                <div className='acc-info has-account invisible'>
                                    <div className='gr-row gr-padding-10'>
                                        <div className='gr-3'>{it.L('MT5 Account:')}</div>
                                        <div className='gr-grow' data='login' />
                                    </div>
                                    <div className='gr-row'>
                                        <div className='gr-3'>{it.L('Name:')}</div>
                                        <div className='gr-grow' data='name' />
                                    </div>
                                    <div className='gr-row gr-padding-10 gr-hide mobile-balance'>
                                        <div className='gr-3'>{it.L('Balance:')}</div>
                                        <div className='gr-gutter' data='balance' />
                                    </div>
                                </div>
                            </div>
                            <div className='gr-adapt align-end gr-hide-m gr-hide-p'>
                                <div className='acc-info has-account invisible'>
                                    <div>{it.L('Balance')}</div>
                                    <div className='balance gr-padding-10' data='balance' />
                                </div>
                            </div>
                        </div>
                    </div>

                    <div className='mt-panel'>
                        <div className='acc-actions'>
                            <span className='new-account gr-gutter invisible'>
                                <span />
                            </span>
                            <a href='javascript:;' className='act_cashier has-account center-text invisible'>
                                <span>{it.L('Manage funds')}</span>
                            </a>
                            <a href='javascript:;' className='act_password_change has-account center-text invisible'>
                                <span>{it.L('Change MT5 password')}</span>
                            </a>
                        </div>
                        <div className='fst-container mt-container'>
                            <div id='fst_action' className='invisible'>
                                <p id='main_msg' className='notice-msg center-text invisible' />
                                <div id='frm_action' className='invisible' />
                            </div>
                        </div>
                    </div>
                </div>
                <div id='mt_right_panel' className='gr-3 gr-12-t gr-12-p gr-12-m gr-no-gutter gr-gutter-left gr-no-gutter-p gr-no-gutter-m'>
                    <div className='mt-panel'>
                        <div id='account_desc' className='mt-container border-bottom' />
                        <div className='mt-container'>
                            <p>{it.L('MT5 trading platform links:')}</p>
                            <ul className='platforms'>
                                <li>
                                    <img src={it.url_for('images/pages/metatrader/dashboard/web.svg')} />
                                    <a href='https://trade.mql5.com/trade?servers=Binary.com-Server&amp;trade_server=Binary.com-Server' rel='noopener noreferrer' target='_blank'>{it.L('Trade on MT5 web platform')}</a>
                                </li>
                                <li>
                                    <img src={it.url_for('images/pages/metatrader/dashboard/mac.svg')} />
                                    <a href='https://s3.amazonaws.com/binary-mt5/binary-mt5.dmg' download>{it.L('Download MT5 for Mac')}</a>
                                </li>
                                <li>
                                    <img src={it.url_for('images/pages/metatrader/dashboard/windows.svg')} />
                                    <a href='https://s3.amazonaws.com/binary-mt5/binarycom_mt5.exe' download>{it.L('Download MT5 for Windows')}</a>
                                </li>
                                <li>
                                    <img src={it.url_for('images/pages/metatrader/dashboard/linux.svg')} />
                                    <a href='https://www.metatrader5.com/en/terminal/help/start_advanced/install_linux' rel='noopener noreferrer' target='_blank'>{it.L('Read instructions for Linux')}</a>
                                </li>
                                <p className='badges'>
                                    <a href='https://download.mql5.com/cdn/mobile/mt5/ios?server=Binary.com-Server' rel='noopener noreferrer' target='_blank'>
                                        <span className='app-store-badge' />
                                    </a>
                                    <a href='https://download.mql5.com/cdn/mobile/mt5/android?server=Binary.com-Server' rel='noopener noreferrer' target='_blank'>
                                        <span className='google-play-badge' />
                                    </a>
                                </p>
                            </ul>
                        </div>
                    </div>
                </div>

                <div id='templates' className='invisible'>
                    <div className='acc-name invisible'>
                        <div className='mt-icon'>
                            <img src={it.url_for('images/pages/metatrader/dashboard/account.svg')} />
                        </div>
                        <div className='mt-balance invisible'>&nbsp;</div>
                        <span className='mt-type' />
                        <span className='mt-login' />
                    </div>


                    <div className='account-desc'>
                        <AccountDesc
                            title={it.L('Choose an account')}
                            description={it.L('[_1] offers a variety of account types to cater to the diverse needs of traders everywhere, whether you’re an experienced trader or just starting out.', it.website_name)}
                        />
                        <AccountDesc
                            account_type={['vanuatu_standard']}
                            title={it.L('Standard Account')}
                            description={it.L('Our MetaTrader 5 Standard account is suitable for both new and experienced traders.')}
                            items={[
                                it.L('Leverage up to 1:500'),
                                it.L('Variable spreads'),
                                it.L('Market execution'),
                                it.L('No commission'),
<<<<<<< HEAD
                            ]} />
                        <AccountDesc account_type={['vanuatu_advanced']} title={it.L('Advanced Account')}
=======
                            ]}
                        />
                        <AccountDesc
                            account_type={['vanuatu_advanced']}
                            title={it.L('Advanced Account')}
>>>>>>> eb3cc90e
                            description={it.L('Our MetaTrader 5 Advanced account provides you with tight spreads, higher ticket size and offers more products.')}
                            items={[
                                it.L('Leverage up to 1:100'),
                                it.L('Variable spreads'),
                                it.L('Market execution'),
                                it.L('No commission'),
<<<<<<< HEAD
                            ]} />
                        <AccountDesc account_type={['costarica', 'malta']} title={it.L('Volatility Indices Account')}
=======
                            ]}
                        />
                        <AccountDesc
                            account_type={['costarica', 'malta']}
                            title={it.L('Volatility Indices Account')}
>>>>>>> eb3cc90e
                            description={it.L('Our Volatility Indices account allows you to trade CFDs on Volatility Indices -- our proprietary synthetic assets that simulate market forces.')}
                            items={[
                                it.L('Leverage up to 1:500'),
                                it.L('Fixed spreads'),
                                it.L('Market execution'),
                                it.L('No commission'),
                            ]}
                        />
                    </div>

                    <form id='frm_new_account'>
                        <div id='mv_new_account'>
                            <div id='view_1' className='center-text'>
                                <div className='step-1'>
<<<<<<< HEAD
                                    <TypeGroup title={it.L('Step 1: Choose demo or real account')} types={[
                                        { type: 'demo', id: 'rbtn_demo', title: it.L('Demo'), desc: it.L('Practise your trading strategy with [_1] of virtual funds in a risk-free environment.', '$10,000') },
                                        { type: 'real', id: 'rbtn_real', title: it.L('Real'), desc: it.L('Trade with real funds and access to competitive trading conditions.') },
                                    ]} />
                                </div>
                                <div className='step-2 invisible'>
                                    <div className='separator-line gr-padding-10'></div>
                                    <TypeGroup title={it.L('Step 2: Choose account type')} types={[
                                        { type: 'template', desc: 'standard' },
                                    ]}>
=======
                                    <TypeGroup
                                        title={it.L('Step 1: Choose demo or real account')}
                                        types={[
                                            { type: 'demo', id: 'rbtn_demo', title: it.L('Demo'), desc: it.L('Practise your trading strategy with [_1] of virtual funds in a risk-free environment.', '$10,000') },
                                            { type: 'real', id: 'rbtn_real', title: it.L('Real'), desc: it.L('Trade with real funds and access to competitive trading conditions.') },
                                        ]}
                                    />
                                </div>
                                <div className='step-2 invisible'>
                                    <div className='separator-line gr-padding-10' />
                                    <TypeGroup
                                        title={it.L('Step 2: Choose account type')}
                                        types={[
                                            { type: 'template', desc: 'standard' },
                                        ]}
                                    >
>>>>>>> eb3cc90e
                                        <a className='hint hl-types-of-accounts' href={it.url_for('metatrader/types-of-accounts')} target='_blank'>{it.L('Which account is right for me?')}</a>
                                    </TypeGroup>
                                </div>
                                <p id='new_account_msg' className='notice-msg center-text invisible' />
                                <div className='center-text'>
                                    <a id='btn_cancel' className='button button-secondary' href='javascript:;'>
                                        <span>{it.L('Cancel')}</span>
                                    </a>
                                    <a id='btn_next' className='button button-disabled' href='javascript:;'>
                                        <span>{it.L('Next')}</span>
                                    </a>
                                </div>
                            </div>
                            <div id='view_2' className='gr-row invisible'>
                                <div className='gr-8 gr-12-m'>
                                    <FormRow is_two_rows type='text'     id='txt_name'          label={it.L('Name')} attributes={{ maxLength: 30, autoComplete: 'off' }} />
                                    <FormRow is_two_rows type='password' id='txt_main_pass'     label={it.L('Main password (trading access)')} hint={it.L('Minimum eight characters. Must contain numbers, and mix of upper and lower case letters.')} />
                                    <FormRow is_two_rows type='password' id='txt_re_main_pass'  label={it.L('Verify main password')} />
                                    <FormRow is_two_rows type='password' id='txt_investor_pass' label={it.L('Investor password (read-only access)')} />
                                    <SubmitButton
                                        no_wrapper
                                        type='submit'
                                        id='btn_submit_new_account'
                                        text={it.L('Create Account')}
                                        attributes={{ action: 'new_account' }}
                                        custom_btn_text={it.L('Back')}
                                        custom_btn_id='btn_back'
                                        custom_btn_class='button-secondary'
                                    />
                                </div>
                            </div>
                        </div>
                    </form>

                    <form id='frm_password_change'>
                        <div className='gr-row'>
                            <div className='gr-8 gr-12-m'>
                                <FormRow is_two_rows type='password' id='txt_old_password'    label={it.L('Current MT5 password')} />
                                <FormRow is_two_rows type='password' id='txt_new_password'    label={it.L('New MT5 password')} hint={it.L('Minimum eight characters. Must contain numbers, and mix of upper and lower case letters.')} />
                                <FormRow is_two_rows type='password' id='txt_re_new_password' label={it.L('Verify new MT5 password')} />
                                <SubmitButton
                                    no_wrapper
                                    type='submit'
                                    id='btn_submit_password_change'
                                    text={it.L('Change MT5 password')}
                                    attributes={{ action: 'password_change' }}
                                />
                            </div>
                        </div>
                    </form>

                    <div id='frm_cashier'>
                        <div className='gr-row demo-only invisible'>
                            <p className='gr-8 gr-push-2 gr-12-m gr-push-0-m gr-padding-30'>{it.L('This demo account comes with [_1] of virtual funds. Please [_2]contact our customer support team[_3] to replenish virtual funds if your account balance is empty.', '$10,000.00', `<a href="${it.url_for('contact')}">`, '</a>')}</p>
                        </div>
                        <div className='real-only invisible'>
                            <div className='gr-padding-20 gr-parent'>
                                <div className='fill-bg-color center-text mt-container'>
                                    <div className='gr-10 gr-push-1 gr-12-m gr-push-0-m'>
                                        <h3 className='secondary-color'>{it.L('How to manage your funds')}</h3>
                                        <p className='hint'>{it.L('Deposits and withdrawals for your MetaTrader 5 account always pass through your binary options account.')}</p>
                                        <div className='gr-row'>
                                            <div className='gr-5'>
                                                <img src={it.url_for('images/pages/metatrader/dashboard/binary_wallet.svg')} />
                                                <div className='binary-account gr-padding-10' />
                                                <div className='binary-balance gr-padding-10 gr-parent' />
                                                <a className='secondary-color hint' href={it.url_for('cashier')}>{it.L('Add funds')}</a>
                                            </div>
                                            <div className='gr-2 gr-padding-20'>
                                                <img src={it.url_for('images/pages/metatrader/dashboard/transfer.svg')} />
                                            </div>
                                            <div className='gr-5'>
                                                <img src={it.url_for('images/pages/metatrader/dashboard/mt5_wallet.svg')} />
                                                <div className='mt5-account gr-padding-10' />
                                                <div className='mt5-balance gr-padding-10 gr-parent' />
                                                <div className='hint'>{it.L('Deposit or withdraw below')}</div>
                                            </div>
                                        </div>
                                    </div>
                                </div>
                            </div>
                            <div className='gr-row'>
                                <div className='gr-6 gr-12-m flex'>
                                    <div className='mt-panel mt-container'>
                                        <form id='frm_deposit'>
                                            <CashierDesc title={it.L('Transfer funds to your MT5 account')} arrow_direction='right' desc={it.L('Transfer funds from your binary options account into your MetaTrader 5 account.')} />

                                            <div className='form'>
                                                <FormRow is_two_rows type='text' id='txt_amount_deposit' label={it.L('Amount')} attributes={{ maxLength: 10 }} />
                                                <SubmitButton
                                                    is_centered
                                                    is_full_width
                                                    type='submit'
                                                    id='btn_submit_deposit'
                                                    text={it.L('Transfer to MT5')}
                                                    attributes={{ action: 'deposit' }}
                                                />
                                            </div>
                                        </form>
                                    </div>
                                </div>
                                <div className='gr-6 gr-12-m flex'>
                                    <div className='mt-panel mt-container'>
                                        <form id='frm_withdrawal'>
                                            <CashierDesc title={it.L('Withdraw funds from your MT5 account')} arrow_direction='left' desc={it.L('Transfer funds from your MetaTrader 5 account into your binary options account.')} />

                                            <div className='form'>
                                                <FormRow is_two_rows type='text' id='txt_amount_withdrawal' label={it.L('Amount')} attributes={{ maxLength: 10 }} />
                                                <FormRow is_two_rows type='password' id='txt_main_pass_wd' label={it.L('MetaTrader 5 main password')} />
                                                <SubmitButton
                                                    is_centered
                                                    is_full_width
                                                    type='submit'
                                                    id='btn_submit_withdrawal'
                                                    text={it.L('Withdraw from MT5')}
                                                    attributes={{ action: 'withdrawal' }}
                                                />
                                            </div>
                                        </form>
                                    </div>
                                </div>
                            </div>
                        </div>
                    </div>

                    <div id='messages'>
                        <div id='title_new_account'>{it.L('Create MetaTrader 5 [_1] account', '[_1]')}</div>
                        <div id='msg_switch'>{it.L('To perform this action, please switch to your [_1] Real Account.', it.website_name)}</div>
                        <div id='msg_upgrade'>{it.L('To perform this action, please <a href="[_1]">upgrade to [_2] Real Account</a>.', it.url_for('new_account/realws'), it.website_name)}</div>
                        <div id='msg_currency_not_match'>{it.L('Please switch to a [_1] account to manage funds.', '[_1]')}</div>
                        <div id='msg_real_financial'>
                            {it.L('To create a MetaTrader 5 real account, please:')}
                            <ul className='bullet'>
                                <li className='assessment invisible'>{it.L('Complete the <a href="[_1]">Financial Assessment</a>.', it.url_for('user/settings/assessmentws'))}</li>
                                <li className='authenticate invisible'>{it.L('<a href="[_1]">Authenticate</a> your account by verifying your identity and address.', it.url_for('user/authenticate'))}</li>
                            </ul>
                        </div>
                        <div id='msg_authenticate'>{it.L('To withdraw from MetaTrader 5 Financial Account please <a href="[_1]">Authenticate</a> your Binary account.', it.url_for('user/authenticate'))}</div>
                    </div>
                </div>
            </div>
        </div>
    </React.Fragment>
);

export default Metatrader;<|MERGE_RESOLUTION|>--- conflicted
+++ resolved
@@ -193,32 +193,22 @@
                                 it.L('Variable spreads'),
                                 it.L('Market execution'),
                                 it.L('No commission'),
-<<<<<<< HEAD
-                            ]} />
-                        <AccountDesc account_type={['vanuatu_advanced']} title={it.L('Advanced Account')}
-=======
                             ]}
                         />
                         <AccountDesc
                             account_type={['vanuatu_advanced']}
                             title={it.L('Advanced Account')}
->>>>>>> eb3cc90e
                             description={it.L('Our MetaTrader 5 Advanced account provides you with tight spreads, higher ticket size and offers more products.')}
                             items={[
                                 it.L('Leverage up to 1:100'),
                                 it.L('Variable spreads'),
                                 it.L('Market execution'),
                                 it.L('No commission'),
-<<<<<<< HEAD
-                            ]} />
-                        <AccountDesc account_type={['costarica', 'malta']} title={it.L('Volatility Indices Account')}
-=======
                             ]}
                         />
                         <AccountDesc
                             account_type={['costarica', 'malta']}
                             title={it.L('Volatility Indices Account')}
->>>>>>> eb3cc90e
                             description={it.L('Our Volatility Indices account allows you to trade CFDs on Volatility Indices -- our proprietary synthetic assets that simulate market forces.')}
                             items={[
                                 it.L('Leverage up to 1:500'),
@@ -233,18 +223,6 @@
                         <div id='mv_new_account'>
                             <div id='view_1' className='center-text'>
                                 <div className='step-1'>
-<<<<<<< HEAD
-                                    <TypeGroup title={it.L('Step 1: Choose demo or real account')} types={[
-                                        { type: 'demo', id: 'rbtn_demo', title: it.L('Demo'), desc: it.L('Practise your trading strategy with [_1] of virtual funds in a risk-free environment.', '$10,000') },
-                                        { type: 'real', id: 'rbtn_real', title: it.L('Real'), desc: it.L('Trade with real funds and access to competitive trading conditions.') },
-                                    ]} />
-                                </div>
-                                <div className='step-2 invisible'>
-                                    <div className='separator-line gr-padding-10'></div>
-                                    <TypeGroup title={it.L('Step 2: Choose account type')} types={[
-                                        { type: 'template', desc: 'standard' },
-                                    ]}>
-=======
                                     <TypeGroup
                                         title={it.L('Step 1: Choose demo or real account')}
                                         types={[
@@ -261,7 +239,6 @@
                                             { type: 'template', desc: 'standard' },
                                         ]}
                                     >
->>>>>>> eb3cc90e
                                         <a className='hint hl-types-of-accounts' href={it.url_for('metatrader/types-of-accounts')} target='_blank'>{it.L('Which account is right for me?')}</a>
                                     </TypeGroup>
                                 </div>
