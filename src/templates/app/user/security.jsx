import React from 'react';

const Column = ({
    className,
    dataShow,
    header,
    id,
    image,
    text,
    url,
}) => (
    <div className={`gr-3 gr-6-m gr-no-gutter gr-parent ${className}`} id={id} data-show={dataShow}>
        <div className='gr-8 gr-padding-10'>
            <a href={it.url_for(`user/security/${url}`)}>
                <img className='responsive' src={it.url_for(`images/pages/settings/${image}.svg`)} />
            </a>
        </div>
        <div className='gr-12'>
            <h4><a href={it.url_for(`user/security/${url}`)}>{header}</a></h4>
            <p>{text}</p>
        </div>
    </div>
);

const Security = () => (
    <React.Fragment>
        <div className='invisible' id='settings_container'>
            <h1>{it.L('Security')}</h1>
            <div className='gr-12 gr-padding-10 fill-bg-color primary-color round-box'>
                <div className='gr-row'>
                    <div className='align-self-center'>
                        <div className='notice-circle'>i</div>
                    </div>
                    <div className='gr-11 gr-9-m gr-no-gutter'>
                        <p className='no-margin'>
                            {it.L('Explore ways to enhance your account security and manage your trading risk.')}&nbsp;<a href={it.url_for('keep-safe')}>{it.L('Learn more')}</a>
                        </p>
                    </div>
                </div>
            </div>

            <div className='gr-row gr-padding-30'>
                <Column className='invisible' id='change_password' url='change_passwordws' image='account_password' header={it.L('Account Password')} text={it.L('Change your main login password.')} />

                <Column className='real invisible' url='self_exclusionws' image='self-exclusion' header={it.L('Self Exclusion')} text={it.L('Facility that allows you to set limits on your account.')} />

                <Column dataShow='-maltainvest' className='real invisible' url='limitsws' image='limits' header={it.L('Limits')} text={it.L('View your trading and withdrawal limits.')} />

                <Column url='iphistoryws' image='iphistory' header={it.L('Login History')} text={it.L('View your login history.')} />

                <Column url='api_tokenws' image='api-token' header={it.L('API Token')} text={it.L('API token for third party applications.')} />

                <Column url='authorised_appsws' image='applications' header={it.L('Authorised Applications')} text={it.L('Manage your authorised applications.')} />

                <Column url='two_factor_authentication' image='2fa' header={it.L('Two-Factor Authentication')} text={it.L('Enable two-factor authentication for an extra layer of security.')} />
<<<<<<< HEAD

                <Column url='vpn_app' image='vpn' header={it.L('VPN App')} text={it.L('Establish a secure Internet connection and protect your privacy.')} />

                <Column url='closure' image='close' header={it.L('Account Closure')} text={it.L('Close your [_1] account.', it.website_name)} />
=======
>>>>>>> de51499c
            </div>
        </div>
    </React.Fragment>
);

export default Security;<|MERGE_RESOLUTION|>--- conflicted
+++ resolved
@@ -53,13 +53,8 @@
                 <Column url='authorised_appsws' image='applications' header={it.L('Authorised Applications')} text={it.L('Manage your authorised applications.')} />
 
                 <Column url='two_factor_authentication' image='2fa' header={it.L('Two-Factor Authentication')} text={it.L('Enable two-factor authentication for an extra layer of security.')} />
-<<<<<<< HEAD
-
-                <Column url='vpn_app' image='vpn' header={it.L('VPN App')} text={it.L('Establish a secure Internet connection and protect your privacy.')} />
 
                 <Column url='closure' image='close' header={it.L('Account Closure')} text={it.L('Close your [_1] account.', it.website_name)} />
-=======
->>>>>>> de51499c
             </div>
         </div>
     </React.Fragment>
