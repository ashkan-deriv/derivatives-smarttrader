--- conflicted
+++ resolved
@@ -54,13 +54,10 @@
                 <Column url='authorised_appsws' image='applications' header={it.L('Authorised Applications')} text={it.L('Manage your authorised applications.')} />
 
                 <Column url='two_factor_authentication' image='2fa' header={it.L('Two-Factor Authentication')} text={it.L('Enable two-factor authentication for an extra layer of security.')} />
-<<<<<<< HEAD
 
                 <Column url='cloudflare_dns' image='1111' header={'1.1.1.1'} text={it.L('Use Cloudflare’s public DNS service for faster and more secure browsing.')} />
 
                 <Column url='vpn_app' image='2fa' header={'VPN'} text={it.L('Establish a secure Internet connection and protect your privacy.')} />
-=======
->>>>>>> 24db6fd2
             </div>
         </div>
     </React.Fragment>
