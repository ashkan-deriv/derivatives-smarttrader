import React from 'react';
import { FormRow, Fieldset, SubmitButton } from '../../../_common/components/forms.jsx';

const ChangePassword = () => (
    <React.Fragment>
        <h1>{it.L('Change Password')}</h1>
        <form className='gr-padding-10' id='frm_change_password'>
<<<<<<< HEAD
            <Fieldset>
                <FormRow type='password' id='old_password' label={it.L('Current password')} />
                <FormRow type='password' id='new_password' label={it.L('New password')} hint={it.L('Minimum of eight lower and uppercase English letters with numbers')} />
                <FormRow type='password' id='repeat_password' label={it.L('Verify new password')} />
=======
            <Fieldset legend={it.L('Details')}>
                <FormRow autoComplete='current-password' type='password' id='old_password' label={it.L('Current password')} />
                <FormRow
                    autoComplete='new-password'
                    has_password_meter
                    type='password'
                    id='new_password'
                    label={it.L('New password')}
                />
>>>>>>> 9f7214b4
                <SubmitButton type='submit' msg_id='frm_change_password_error' text={it.L('Change password')} />
            </Fieldset>
        </form>

        <p className='invisible' id='msg_success'>{it.L('Your password has been changed. Please log in again.')}</p>
    </React.Fragment>
);

export default ChangePassword;<|MERGE_RESOLUTION|>--- conflicted
+++ resolved
@@ -5,12 +5,6 @@
     <React.Fragment>
         <h1>{it.L('Change Password')}</h1>
         <form className='gr-padding-10' id='frm_change_password'>
-<<<<<<< HEAD
-            <Fieldset>
-                <FormRow type='password' id='old_password' label={it.L('Current password')} />
-                <FormRow type='password' id='new_password' label={it.L('New password')} hint={it.L('Minimum of eight lower and uppercase English letters with numbers')} />
-                <FormRow type='password' id='repeat_password' label={it.L('Verify new password')} />
-=======
             <Fieldset legend={it.L('Details')}>
                 <FormRow autoComplete='current-password' type='password' id='old_password' label={it.L('Current password')} />
                 <FormRow
@@ -20,7 +14,6 @@
                     id='new_password'
                     label={it.L('New password')}
                 />
->>>>>>> 9f7214b4
                 <SubmitButton type='submit' msg_id='frm_change_password_error' text={it.L('Change password')} />
             </Fieldset>
         </form>
