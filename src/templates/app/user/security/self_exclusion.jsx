import React from 'react';
import Loading from '../../../_common/components/loading.jsx';
import { FormRow, SubmitButton, Fieldset } from '../../../_common/components/forms.jsx';

const SelfExclusion = () => (
    <React.Fragment>
        <div className='invisible' id='description'>
            <h1>{it.L('Self-Exclusion')}</h1>
            <div data-show='iom'>
                <p>{it.L('Online trading can be addictive. Self-exclusion is a facility to limit your online trading activity, should you need it. You can set limits in your account to help prevent unwanted losses. If you are in the UK, your limits may be removed or increased within 24 hours.')}</p>
                <p>{it.L('If you are in the IOM, your limits may only be removed or increased, once the limit date setting has expired. [_1]Contact us[_2] to remove or adjust your limits.', `<a href="${it.url_for('contact')}">`, '</a>')}</p>
            </div>
            <div>
                <p data-show='svg'>{it.L('Online trading can be addictive. This self-exclusion page is where you manage your online trading activity and exercise [_1]responsible trading[_2].', `<a href="${it.url_for('responsible-trading')}">`, '</a>')}</p>
                <p data-show='maltainvest'>{it.L('Online trading can be addictive. Self-exclusion is a facility to limit your online trading activity, should you need it. You can set limits in your account to help prevent unwanted losses. You may adjust these limits any time, but remove them only after 24 hours. [_1]Contact us[_2] to remove or adjust your limits.', `<a href="${it.url_for('contact')}">`, '</a>')}</p>
            </div>
            <p data-show='eucountry'>{it.L('You may also instruct us to exclude you from trading on [_1] for a specific period of time. This self-exclusion date cannot be amended once it is set.', it.website_name)}</p>
            <p data-show='-eucountry'>{it.L('Here, you can set and adjust the amount of money and time you spend trading on SmartTrader, WebTrader, and Binary Bot. Setting your limits is optional and you can adjust them at any time. If you don’t wish to set a specific limit, leave the field blank.')}</p>
            <p data-show='-eucountry'>{it.L('You can also decide to exclude yourself entirely from our website for a specified duration. Once the self-exclusion period has ended, you can either extend it further or resume trading immediately. If you wish to reduce or remove the self-exclusion period, contact our [_1]Customer Support[_2].', `<a href="${it.url_for('contact')}">`, '</a>')}</p>
<<<<<<< HEAD
            <div id='gamstop_info_top' className='invisible'>
                <p>{it.L('If you are considering self-exclusion, you may wish to register with GAMSTOP.')}</p>
                <p>{it.L('GAMSTOP is a free service that enables you to self-exclude from all online gambling companies licensed in Great Britain.')}</p>
                <p>{it.L('To find out more and to sign up with GAMSTOP, please visit [_1].', '<a target="_blank" rel="noopener noreferrer" href="https://www.gamstop.co.uk">www.gamstop.co.uk</a>')}</p>
            </div>

=======
>>>>>>> 9f7214b4
        </div>
        <div className='invisible' id='description_max_30day_turnover'>
            <h1>{it.L('Turnover Limit')}</h1>
            <p>{it.L('In order to access the cashier, we kindly request that you set a 30-day turnover limit for your account. Turnover is the total aggregate amount that is used to open trades. Therefore, this limit should be set to the total volume that you wish to trade with over 30 days.')}</p>
        </div>

        <p id='msg_error' className='center-text notice-msg invisible' />

        <div id='loading'>
            <Loading />
        </div>

        <form id='frm_self_exclusion' className='invisible'>
            <Fieldset>
                <FormRow type='text' id='max_balance' label={it.L('Maximum account cash balance')} attributes={{ maxLength: 20 }} className='append_currency' hint={it.L('Once this limit is reached, you may no longer deposit.')} />
<<<<<<< HEAD

                <div data-show='iom' className='form-row no-padding'>
                    <FormRow type='text' id='max_deposit' label={it.L('Maximum deposit limit')} attributes={{ maxLength: 20 }} className='append_currency' hint={it.L('Once this limit is reached, you may no longer deposit.')} />
=======
>>>>>>> 9f7214b4

                <div data-show='iom, malta, maltainvest' className='form-row no-padding'>
                    <FormRow type='text' id='max_deposit' label={it.L('Daily deposit limit')} attributes={{ maxLength: 20 }} className='append_currency' hint={it.L('Once this limit is reached, you may no longer deposit.')} />
                    <FormRow type='text' id='max_7day_deposit'  label={it.L('7-day deposit limit')} attributes={{ maxLength: 20 }} className='append_currency' hint={it.L('Once this limit is reached, you may no longer deposit.')} />
                    <FormRow type='text' id='max_30day_deposit' label={it.L('30-day deposit limit')} attributes={{ maxLength: 20 }} className='append_currency' hint={it.L('Once this limit is reached, you may no longer deposit.')} />
                </div>

                <FormRow type='text' id='max_turnover' label={it.L('Daily turnover limit')} attributes={{ maxLength: 20 }} className='append_currency' hint={it.L('Maximum aggregate contract purchases per day.')} />

<<<<<<< HEAD
                <FormRow type='text' id='max_losses' label={it.L('Daily limit on losses')} attributes={{ maxLength: 20 }} className='append_currency' hint={it.L('Maximum aggregate loss per day.')} />

                <FormRow type='text' id='max_7day_turnover' label={it.L('7-day turnover limit')} attributes={{ maxLength: 20 }} className='append_currency' hint={it.L('Maximum aggregate contract purchases over a 7-day period.')} />

                <FormRow type='text' id='max_7day_losses' label={it.L('7-day limit on losses')} attributes={{ maxLength: 20 }} className='append_currency' hint={it.L('Maximum aggregate loss over a 7-day period.')} />
=======
                <FormRow type='text' id='max_7day_turnover' label={it.L('7-day turnover limit')} attributes={{ maxLength: 20 }} className='append_currency' hint={it.L('Maximum aggregate contract purchases over a 7-day period.')} />
>>>>>>> 9f7214b4

                <FormRow type='custom' row_class='max_30day_turnover' label={it.L('30-day turnover limit')} hint={it.L('Maximum aggregate contract purchases over a 30-day period.')}>
                    <input id='max_30day_turnover' className='append_currency' type='text' maxLength={20} />
                    <div data-show='iom, malta' className=' gr-12-m gr-centered-m inline-flex'>
                        <input id='chk_no_limit' type='checkbox' />
                        <label htmlFor='chk_no_limit'>{it.L('No limit')}</label>
                    </div>
                </FormRow>

<<<<<<< HEAD
=======
                <FormRow type='text' id='max_losses' label={it.L('Daily limit on losses')} attributes={{ maxLength: 20 }} className='append_currency' hint={it.L('Maximum aggregate loss per day.')} />

                <FormRow type='text' id='max_7day_losses' label={it.L('7-day limit on losses')} attributes={{ maxLength: 20 }} className='append_currency' hint={it.L('Maximum aggregate loss over a 7-day period.')} />

>>>>>>> 9f7214b4
                <FormRow type='text' id='max_30day_losses' label={it.L('30-day limit on losses')} attributes={{ maxLength: 20 }} className='append_currency' hint={it.L('Maximum aggregate loss over a 30-day period.')} />

                <FormRow type='text' id='max_open_bets' label={it.L('Maximum number of open positions')} attributes={{ maxLength: 4 }} hint={it.L('Maximum number of contracts that can be open at the same time.')} />

                <FormRow type='text' id='session_duration_limit' label={it.L('Session duration limit, in minutes')} attributes={{ maxLength: 5 }} hint={it.L('You will be automatically logged out after such time.')} />

                <FormRow
                    type='custom'
                    id='timeout_until_date'
                    label={it.L('Time out until')}
                    hint={it.L('Please enter date in the format DD MMM, YYYY HH:mm (local time).')}
                >
                    <div className='gr-row'>
                        <div className='gr-5 gr-6-t gr-12-p gr-12-m'>
                            <input type='text' className='clearable' id='timeout_until_date' maxLength='15' autoComplete='off' readOnly />
                        </div>
                        <div className='gr-4 gr-6-t gr-12-p gr-12-m'>
                            <input type='text' className='clearable' id='timeout_until_time' maxLength='8' autoComplete='off' />
                        </div>
                    </div>
                </FormRow>

                <FormRow type='text' id='exclude_until' label={it.L('Exclude me from the website until')} attributes={{ maxLength: 15, autoComplete: 'off', readOnly: 'readonly' }} className='clearable' hint={it.L('Please enter date in the format DD MMM, YYYY.')} />

                <div id='self_exclusion_warning' data-show='iom, malta' className='gr-row gr-padding-10 invisible'>
                    <div className='gr-8 gr-push-4 gr-12-m gr-push-0-m'>
                        <div className='notice-msg gr-child gr-parent'>
<<<<<<< HEAD
                            <p>{it.L('Self-exclusion on this website only applies to your [_1] account and does not include other companies or websites.', it.website_name)}</p>
                            <p data-show='malta'>{it.L('If you are a UK resident, to self-exclude from all online gambling companies licensed in Great Britain, go to [_1].', '<a target="_blank" rel="noopener noreferrer" href="https://www.gamstop.co.uk">www.gamstop.co.uk</a>')}</p>
                            <p data-show='iom'>{it.L('To self-exclude from all online gambling companies licensed in Great Britain, go to [_1].', '<a target="_blank" rel="noopener noreferrer" href="https://www.gamstop.co.uk">www.gamstop.co.uk</a>')}</p>
                            <p>{it.L('For more information and assistance to counselling and support services, please visit [_1].', '<a target="_blank" rel="noopener noreferrer" href="https://www.begambleaware.org/">begambleaware.org</a>')}</p>
=======
                            <p>{it.L('Self-exclusion on this website is applicable to your account only as accessed on [_1] or deriv.com and does not apply to any other website.', (it.website_name).toLowerCase())}</p>
                            <p data-show='malta'>{it.L('If you live in the United Kingdom and are considering self-exclusion, you may wish to register with GAMSTOP.')}</p>
                            <p data-show='iom'>{it.L('If you are considering self-exclusion, you may wish to register with GAMSTOP.')}</p>
                            <p>{it.L('GAMSTOP is a free service that enables you to self-exclude from all online gambling companies licensed in Great Britain. To find out more and to sign up, please visit [_1].', '<a target="_blank" rel="noopener noreferrer" href="https://www.gamstop.co.uk/">www.gamstop.co.uk</a>')}</p>
                            <p>{it.L('[_1]Please note that if you live in the United Kingdom, self-exclusion cannot be removed until its period has expired. [_2]If you wish to resume trading after your self-exclusion period is over, please make your request by calling [_3]. Requests by chat or email shall not be entertained.',
                                '<span data-show="malta">', '</span>', '<a href=\'call:+447723580049\'>+447723580049</a>')}
                            </p>
                            <p>{it.L('For more information about counselling and support services, please visit [_1].', '<a target="_blank" rel="noopener noreferrer" href="https://www.begambleaware.org/">begambleaware.org</a>')}</p>
>>>>>>> 9f7214b4
                        </div>
                    </div>
                </div>

                <SubmitButton text={it.L('Update settings')} type='submit' />

            </Fieldset>
        </form>
    </React.Fragment>
);

export default SelfExclusion;<|MERGE_RESOLUTION|>--- conflicted
+++ resolved
@@ -17,15 +17,6 @@
             <p data-show='eucountry'>{it.L('You may also instruct us to exclude you from trading on [_1] for a specific period of time. This self-exclusion date cannot be amended once it is set.', it.website_name)}</p>
             <p data-show='-eucountry'>{it.L('Here, you can set and adjust the amount of money and time you spend trading on SmartTrader, WebTrader, and Binary Bot. Setting your limits is optional and you can adjust them at any time. If you don’t wish to set a specific limit, leave the field blank.')}</p>
             <p data-show='-eucountry'>{it.L('You can also decide to exclude yourself entirely from our website for a specified duration. Once the self-exclusion period has ended, you can either extend it further or resume trading immediately. If you wish to reduce or remove the self-exclusion period, contact our [_1]Customer Support[_2].', `<a href="${it.url_for('contact')}">`, '</a>')}</p>
-<<<<<<< HEAD
-            <div id='gamstop_info_top' className='invisible'>
-                <p>{it.L('If you are considering self-exclusion, you may wish to register with GAMSTOP.')}</p>
-                <p>{it.L('GAMSTOP is a free service that enables you to self-exclude from all online gambling companies licensed in Great Britain.')}</p>
-                <p>{it.L('To find out more and to sign up with GAMSTOP, please visit [_1].', '<a target="_blank" rel="noopener noreferrer" href="https://www.gamstop.co.uk">www.gamstop.co.uk</a>')}</p>
-            </div>
-
-=======
->>>>>>> 9f7214b4
         </div>
         <div className='invisible' id='description_max_30day_turnover'>
             <h1>{it.L('Turnover Limit')}</h1>
@@ -41,12 +32,6 @@
         <form id='frm_self_exclusion' className='invisible'>
             <Fieldset>
                 <FormRow type='text' id='max_balance' label={it.L('Maximum account cash balance')} attributes={{ maxLength: 20 }} className='append_currency' hint={it.L('Once this limit is reached, you may no longer deposit.')} />
-<<<<<<< HEAD
-
-                <div data-show='iom' className='form-row no-padding'>
-                    <FormRow type='text' id='max_deposit' label={it.L('Maximum deposit limit')} attributes={{ maxLength: 20 }} className='append_currency' hint={it.L('Once this limit is reached, you may no longer deposit.')} />
-=======
->>>>>>> 9f7214b4
 
                 <div data-show='iom, malta, maltainvest' className='form-row no-padding'>
                     <FormRow type='text' id='max_deposit' label={it.L('Daily deposit limit')} attributes={{ maxLength: 20 }} className='append_currency' hint={it.L('Once this limit is reached, you may no longer deposit.')} />
@@ -56,15 +41,7 @@
 
                 <FormRow type='text' id='max_turnover' label={it.L('Daily turnover limit')} attributes={{ maxLength: 20 }} className='append_currency' hint={it.L('Maximum aggregate contract purchases per day.')} />
 
-<<<<<<< HEAD
-                <FormRow type='text' id='max_losses' label={it.L('Daily limit on losses')} attributes={{ maxLength: 20 }} className='append_currency' hint={it.L('Maximum aggregate loss per day.')} />
-
                 <FormRow type='text' id='max_7day_turnover' label={it.L('7-day turnover limit')} attributes={{ maxLength: 20 }} className='append_currency' hint={it.L('Maximum aggregate contract purchases over a 7-day period.')} />
-
-                <FormRow type='text' id='max_7day_losses' label={it.L('7-day limit on losses')} attributes={{ maxLength: 20 }} className='append_currency' hint={it.L('Maximum aggregate loss over a 7-day period.')} />
-=======
-                <FormRow type='text' id='max_7day_turnover' label={it.L('7-day turnover limit')} attributes={{ maxLength: 20 }} className='append_currency' hint={it.L('Maximum aggregate contract purchases over a 7-day period.')} />
->>>>>>> 9f7214b4
 
                 <FormRow type='custom' row_class='max_30day_turnover' label={it.L('30-day turnover limit')} hint={it.L('Maximum aggregate contract purchases over a 30-day period.')}>
                     <input id='max_30day_turnover' className='append_currency' type='text' maxLength={20} />
@@ -74,13 +51,10 @@
                     </div>
                 </FormRow>
 
-<<<<<<< HEAD
-=======
                 <FormRow type='text' id='max_losses' label={it.L('Daily limit on losses')} attributes={{ maxLength: 20 }} className='append_currency' hint={it.L('Maximum aggregate loss per day.')} />
 
                 <FormRow type='text' id='max_7day_losses' label={it.L('7-day limit on losses')} attributes={{ maxLength: 20 }} className='append_currency' hint={it.L('Maximum aggregate loss over a 7-day period.')} />
 
->>>>>>> 9f7214b4
                 <FormRow type='text' id='max_30day_losses' label={it.L('30-day limit on losses')} attributes={{ maxLength: 20 }} className='append_currency' hint={it.L('Maximum aggregate loss over a 30-day period.')} />
 
                 <FormRow type='text' id='max_open_bets' label={it.L('Maximum number of open positions')} attributes={{ maxLength: 4 }} hint={it.L('Maximum number of contracts that can be open at the same time.')} />
@@ -108,12 +82,6 @@
                 <div id='self_exclusion_warning' data-show='iom, malta' className='gr-row gr-padding-10 invisible'>
                     <div className='gr-8 gr-push-4 gr-12-m gr-push-0-m'>
                         <div className='notice-msg gr-child gr-parent'>
-<<<<<<< HEAD
-                            <p>{it.L('Self-exclusion on this website only applies to your [_1] account and does not include other companies or websites.', it.website_name)}</p>
-                            <p data-show='malta'>{it.L('If you are a UK resident, to self-exclude from all online gambling companies licensed in Great Britain, go to [_1].', '<a target="_blank" rel="noopener noreferrer" href="https://www.gamstop.co.uk">www.gamstop.co.uk</a>')}</p>
-                            <p data-show='iom'>{it.L('To self-exclude from all online gambling companies licensed in Great Britain, go to [_1].', '<a target="_blank" rel="noopener noreferrer" href="https://www.gamstop.co.uk">www.gamstop.co.uk</a>')}</p>
-                            <p>{it.L('For more information and assistance to counselling and support services, please visit [_1].', '<a target="_blank" rel="noopener noreferrer" href="https://www.begambleaware.org/">begambleaware.org</a>')}</p>
-=======
                             <p>{it.L('Self-exclusion on this website is applicable to your account only as accessed on [_1] or deriv.com and does not apply to any other website.', (it.website_name).toLowerCase())}</p>
                             <p data-show='malta'>{it.L('If you live in the United Kingdom and are considering self-exclusion, you may wish to register with GAMSTOP.')}</p>
                             <p data-show='iom'>{it.L('If you are considering self-exclusion, you may wish to register with GAMSTOP.')}</p>
@@ -122,7 +90,6 @@
                                 '<span data-show="malta">', '</span>', '<a href=\'call:+447723580049\'>+447723580049</a>')}
                             </p>
                             <p>{it.L('For more information about counselling and support services, please visit [_1].', '<a target="_blank" rel="noopener noreferrer" href="https://www.begambleaware.org/">begambleaware.org</a>')}</p>
->>>>>>> 9f7214b4
                         </div>
                     </div>
                 </div>
