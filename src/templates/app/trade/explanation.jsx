--- conflicted
+++ resolved
@@ -37,11 +37,8 @@
                 <p className='hide-mb'>{it.L('If you select "Higher", you win the payout if the <strong>exit spot</strong> is strictly higher than the <strong>barrier</strong>.')}</p>
                 <p className='show-mb'>{it.L('If you select "Higher", you win the payout if the <strong>exit spot</strong> is higher than the <strong>barrier</strong>.')}</p>
                 <p>{it.L('If you select "Lower", you win the payout if the <strong>exit spot</strong> is strictly lower than the <strong>barrier</strong>.')}</p>
-<<<<<<< HEAD
                 <p className='show-mb'>{it.L('If the <strong>exit spot</strong> is equal to the <strong>barrier</strong>, you only win the payout for "Higher" contracts')}</p>
-=======
-                <p>{it.L('If the <strong>exit spot</strong> is equal to the <strong>barrier</strong>, you don\'t win the payout.')}</p>
->>>>>>> 19d2fd16
+                <p className='hide-mb'>{it.L('If the <strong>exit spot</strong> is equal to the <strong>barrier</strong>, you don\'t win the payout.')}</p>
             </div>
 
             <div id='winning_overunder' className='invisible'>
