import React from 'react';
import Analysis from './analysis.jsx';
import Portfolio from '../user/portfolio.jsx';
import Loading from '../../_common/components/loading.jsx';

const Trading = () => (
    <React.Fragment>
        <div id='trading_socket_container' className='tab-menu-wrap'>
<<<<<<< HEAD
            <div id='notifications_wrapper'></div>
            <div id='loading_container' className='overlay_container'></div>
=======
            <div id='notifications_wrapper' />
            <div id='loading_container' className='overlay_container' />
>>>>>>> eb3cc90e
            <a id='deposit_btn_trade' className='client_real invisible gr-hide-m button' href={it.url_for('cashier/forwardws?action=deposit')}>
                <span>
                    <img src={it.url_for('images/common/plus.svg')} />
                    {it.L('Deposit')}
                </span>
            </a>
            <div className='client_virtual invisible'>
                <div id='upgrade_btn_trade' className='invisible upgrademessage gr-hide-m'>
                    <a className='button' />
                </div>
            </div>
            <div className='client_virtual client_logged_out invisible' id='guideBtn' />
            <div className='row' id='contract_symbol_container'>
                <div id='contract_markets_container'>
                    <select id='contract_markets' />
                </div>
                <div>
                    <select id='underlying' />
                    <span className='unicode-info-icon' id='symbol_tip' target=''>&#9432;</span>
                    <span id='spot' />
                    <span id='trading_worm_chart' />
                </div>
                <ul id='market_menu' />
            </div>
            <div className='row clear' id='contract_form_content_wrapper'>
                <div className='col row-inner'>
                    <div id='contract_market_form_container'>
                        <ul className='nav tm-ul follow-default' id='contract_form_name_nav' />
                    </div>
                    <div id='contract_container' className='col row'>
                        <div id='loading_container3' className='overlay_container' />
                        <div id='contract_form_container' className='col'>
                            <div id='contract_form_content' className='gr-gutter'>
                                <form id='websocket_form'>
                                    <div className='row' id='date_start_row'>
                                        <div className='col form_label' id='start_time_label'>{it.L('Start time')}</div>
                                        <div className='big-col'>
                                            <select id='date_start' />
                                            <div id='time_start_row' className='invisible'>
                                                <input type='text' id='time_start' autoComplete='off' readOnly='readonly' className='medium_width_input' />
                                                <span className='gr-gutter-left'>GMT</span>
                                            </div>
                                            <div>
                                                <div className='hint invisible'>{it.L('Asset open hours:')} <span id='asset_open_hours' /></div>
                                            </div>
                                            <div>
                                                <div className='hint invisible'>{it.L('Asset open hours:')} <span id='asset_open_hours'></span></div>
                                            </div>
                                        </div>
                                    </div>
                                    <div className='row' id='expiry_row'>
                                        <div className='col form_label'>
                                            <select id='expiry_type' />
                                        </div>
                                        <div className='big-col'>
                                            <div id='expiry_type_duration'>
                                                <input id='duration_amount' type='number' className='small_width_input' autoComplete='off' /><label />
                                                <select id='duration_units' className='medium_width_input' />
                                            </div>
                                            <div id='duration_wrapper' className='hint'>
                                                <span id='duration_tooltip'>{it.L('The minimum duration is')}</span> <span id='duration_minimum' /> <span id='duration_unit' />
                                                <span id='duration_maximum' className='invisible' />
                                            </div>
                                            <div id='expiry_type_endtime'>
                                                <input id='expiry_date' type='text' readOnly='readonly' autoComplete='off' />
                                                <div id='expiry_time_row'>
                                                    <input id='expiry_time' type='text' autoComplete='off' readOnly='readonly' className='medium_width_input' />
                                                    <span className='gr-gutter-left'>GMT</span>
                                                </div>
                                            </div>
                                        </div>
                                    </div>
                                    <div className='row barrier_class' id='barrier_row'>
                                        <div className='col form_label'>
                                            <label htmlFor='H' id='barrier_label'>
                                                <span id='barrier_tooltip'  data-balloon={it.L('Enter the barrier in terms of the difference from the spot price. If you enter +0.005, then you will be purchasing a contract with a barrier 0.005 higher than the entry spot. The entry spot will be the next tick after your order has been received')} data-balloon-length='xlarge'>{it.L('Barrier offset')}</span>
                                                <span id='barrier_span'>{it.L('Barrier')}</span>
                                            </label>
                                        </div>
                                        <div className='big-col'>
                                            <input id='barrier' type='text' name='H' autoComplete='off' />
                                            <span id='indicative_barrier_tooltip' data-balloon={it.L('This is an indicative barrier. Actual barrier will be the entry spot plus the barrier offset.')} data-balloon-length='xlarge' />
                                        </div>
                                    </div>
                                    <div className='row barrier_class' id='high_barrier_row'>
                                        <div className='col form_label'>
                                            <label htmlFor='H' id='barrier_high_label'>
                                                <span id='barrier_high_tooltip' data-balloon={it.L('Enter the barrier in terms of the difference from the spot price. If you enter +0.005, then you will be purchasing a contract with a barrier 0.005 higher than the entry spot. The entry spot will be the next tick after your order has been received')} data-balloon-length='xlarge'>{it.L('High barrier offset')}</span>
                                                <span id='barrier_high_span'>{it.L('High barrier')}</span>
                                            </label>
                                        </div>
                                        <div className='big-col'>
                                            <input id='barrier_high' type='text' name='H' autoComplete='off' />
                                            <span id='indicative_high_barrier_tooltip' data-balloon={it.L('This is an indicative barrier. Actual barrier will be the entry spot plus the barrier offset.')} data-balloon-length='xlarge' />
                                        </div>
                                    </div>
                                    <div className='row barrier_class' id='low_barrier_row'>
                                        <div className='col form_label'>
                                            <label htmlFor='L' id='barrier_low_label'>
                                                <span id='barrier_low_tooltip' data-balloon={it.L('Enter the barrier in terms of the difference from the spot price. If you enter +0.005, then you will be purchasing a contract with a barrier 0.005 higher than the entry spot. The entry spot will be the next tick after your order has been received')} data-balloon-length='xlarge'>{it.L('Low barrier offset')}</span>
                                                <span id='barrier_low_span'>{it.L('Low barrier')}</span>
                                            </label>
                                        </div>
                                        <div className='big-col'>
                                            <input id='barrier_low' type='text' name='L' autoComplete='off' />
                                            <span id='indicative_low_barrier_tooltip' data-balloon={it.L('This is an indicative barrier. Actual barrier will be the entry spot plus the barrier offset.')} data-balloon-length='xlarge' />
                                        </div>
                                    </div>
                                    <div className='row' id='prediction_row'>
                                        <div className='col form_label'>
                                            <label htmlFor='prediction' id='prediction_label'>{it.L('Last Digit Prediction')}</label>
                                        </div>
                                        <div className='big-col'>
                                            <select id='prediction' className='small_width_input'>
                                                { Array.from(new Array(10)).map((x, idx) => (
                                                    <option key={idx} value={idx}>{idx}</option>
                                                ))}
                                            </select>
                                        </div>
                                    </div>
                                    <div className='row' id='multiplier_row'>
                                        <div className='col form_label'>
                                            <label htmlFor='multiplier' id='multiplier_label'>{it.L('Multiplier')}</label>
                                        </div>
                                        <div className='row-inner big-col'>
                                            <div className='col-inner'>
                                                <select className='currency small_width_input' />
                                                <input type='text' defaultValue='1' step='any' maxLength='10' name='multiplier' id='multiplier' className='small_width_input' />
                                            </div>
                                        </div>
                                    </div>
                                    <div className='row' id='payout_row'>
                                        <div className='col form_label'>
                                            <select id='amount_type'>
                                                <option value='payout' id='payout_option'>{it.L('Payout')}</option>
                                                <option value='stake' id='stake_option'>{it.L('Stake')}</option>
                                            </select>
                                        </div>
                                        <div className='row-inner big-col'>
                                            <div className='col-inner'>
                                                <select className='currency small_width_input' />
                                                <input id='amount' type='text' step='any' maxLength='10' defaultValue='10' className='medium_width_input' autoComplete='off' />
                                            </div>
                                        </div>
                                    </div>
                                </form>
                            </div>
                            <div id='open_positions_container'>
                                <Portfolio />
                            </div>
                        </div>
                    </div>
                </div>
                <div id='contract_prices_container' className='col row-inner'>
                    <div id='contract_confirmation_container' className='overlay_container col'>
                        <a className='close' id='close_confirmation_container' />
                        <div id='confirmation_message_container'>
                            <div id='confirmation_message'>
                                <h3 id='contract_purchase_heading' />
                                <div id='contract_purchase_descr' />
                                <div className='row' id='contract_purchase_profit_list'>
                                    <div className='col' id='contract_purchase_payout' />
                                    <div className='col' id='contract_purchase_cost' />
                                    <div className='col' id='contract_purchase_profit' />
                                </div>
                                <div id='contract_purchase_barrier' />
                                <div id='contract_purchase_reference' />
                                <div className='button'>
                                    <span id='contract_purchase_button' className='button open_contract_details' />
                                </div>
                                <div id='contract_purchase_spots' />
                                <div id='tick_chart' />
                                <div id='contract_purchase_balance' />
                            </div>
                            <div id='confirmation_error' />
                        </div>
                        <div id='confirmation_message_endelement' />
                    </div>
                    <div className='row-inner' id='contracts_list'>
                        <div id='loading_container2' className='overlay_container' />
                        <div className='col price_container row-inner' id='price_container_top'>
                            <div className='col gr-row'>
                                <div className='price_wrapper row'>
                                    <h4 className='contract_heading' />
                                    <span className='amount_wrapper'>
                                        <div className='amount_wrapper_div'>
                                            <div className='stake_wrapper'>
                                                <span className='stake' />
                                                <span className='contract_amount' />
                                            </div>
                                            <div className='payout_wrapper'>
                                                <span className='payout' />
                                                <span className='contract_payout' />
                                            </div>
                                        </div>
                                        <div className='contract_purchase button'>
                                            <span className='purchase_button contract_description no-underline' id='purchase_button_top' data-balloon-length='xlarge' value='purchase'>{it.L('Purchase')}</span>
                                        </div>
                                    </span>
                                </div>
                            </div>
                            <div className='col price_comment' />
                            <div className='col contract_error' />
                        </div>
                        <div className='col price_container row-inner' id='price_container_bottom'>
                            <div className='col gr-row'>
                                <div className='price_wrapper row'>
                                    <h4 className='contract_heading' />
                                    <span className='amount_wrapper'>
                                        <div className='amount_wrapper_div'>
                                            <div className='stake_wrapper'>
                                                <span className='stake' />
                                                <span className='contract_amount' />
                                            </div>
                                            <div className='payout_wrapper'>
                                                <span className='payout' />
                                                <span className='contract_payout' />
                                            </div>
                                        </div>
                                        <div className='contract_purchase button'>
                                            <span className='purchase_button contract_description no-underline' id='purchase_button_bottom' data-balloon-length='xlarge' value='purchase'>{it.L('Purchase')}</span>
                                        </div>
                                    </span>
                                </div>
                            </div>
                            <div className='col price_comment' />
                            <div className='col contract_error' />
                        </div>
                        <div className='col price_container row-inner' id='price_container_middle'>
                            <div className='col gr-row'>
                                <div className='price_wrapper row'>
                                    <h4 className='contract_heading' />
                                    <span className='amount_wrapper'>
                                        <div className='amount_wrapper_div'>
                                            <div className='stake_wrapper'>
                                                <span className='stake' />
                                                <span className='contract_amount' />
                                            </div>
                                            <div className='payout_wrapper'>
                                                <span className='multiplier' />
                                                <span className='contract_multiplier' />
                                            </div>
                                        </div>
                                        <div className='contract_purchase button'>
                                            <span className='purchase_button no-underline' id='purchase_button_middle' data-balloon-length='xlarge' value='purchase'>{it.L('Purchase')}</span>
                                        </div>
                                    </span>
                                </div>
                                <div className='contract_longcode' />
                            </div>
                            <div className='col price_comment' />
                            <div className='col contract_error' />
                        </div>
                    </div>
                </div>
            </div>
        </div>
        <div id='all_prices' />
        <Analysis />
        <div id='trading_init_progress'>
            <Loading />
        </div>
    </React.Fragment>
);

export default Trading;<|MERGE_RESOLUTION|>--- conflicted
+++ resolved
@@ -6,13 +6,8 @@
 const Trading = () => (
     <React.Fragment>
         <div id='trading_socket_container' className='tab-menu-wrap'>
-<<<<<<< HEAD
-            <div id='notifications_wrapper'></div>
-            <div id='loading_container' className='overlay_container'></div>
-=======
             <div id='notifications_wrapper' />
             <div id='loading_container' className='overlay_container' />
->>>>>>> eb3cc90e
             <a id='deposit_btn_trade' className='client_real invisible gr-hide-m button' href={it.url_for('cashier/forwardws?action=deposit')}>
                 <span>
                     <img src={it.url_for('images/common/plus.svg')} />
@@ -57,9 +52,6 @@
                                             </div>
                                             <div>
                                                 <div className='hint invisible'>{it.L('Asset open hours:')} <span id='asset_open_hours' /></div>
-                                            </div>
-                                            <div>
-                                                <div className='hint invisible'>{it.L('Asset open hours:')} <span id='asset_open_hours'></span></div>
                                             </div>
                                         </div>
                                     </div>
