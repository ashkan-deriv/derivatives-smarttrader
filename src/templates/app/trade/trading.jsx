--- conflicted
+++ resolved
@@ -12,11 +12,7 @@
             {/* <a
                 id='deposit_btn_trade'
                 className='client_real invisible gr-hide-m btn btn--primary'
-<<<<<<< HEAD
-                href='https://deriv.app/cashier/deposit'
-=======
                 href='https://app.deriv.com/cashier/deposit'
->>>>>>> 04a1e2de
                 target='_blank'
                 rel='noopener noreferrer'
             >
