import React from 'react';
import Analysis from './analysis.jsx';
import Loading from '../../_common/components/loading.jsx';

const Trading = () => (
    <React.Fragment>
        <div id='trading_socket_container'>
            <div id='notifications_wrapper' />
            <div id='loading_container' className='overlay_container' />
            {/* <a
                id='deposit_btn_trade'
                className='client_real invisible gr-hide-m btn btn--primary'
                href='https://deriv.app/cashier/deposit'
                target='_blank'
                rel='noopener noreferrer'
            >
<<<<<<< HEAD
                <span>{it.L('Deposit')}</span>
            </a>
=======
                <span>
                    <img src={it.url_for('images/common/plus.svg')} />
                    {it.L('Deposit')}
                </span>
            </a> */}
>>>>>>> c4ae75f6
            {/* <div className='client_virtual invisible'> */}
            {/*    <div id='upgrade_btn_trade' className='invisible upgrademessage gr-hide-m'> */}
            {/*        <a className='button' /> */}
            {/*    </div> */}
            {/* </div> */}
            <div className='client_virtual client_logged_out invisible' id='guideBtn' />
            <div className='row' id='contract_symbol_container'>
                <div id='contract_markets_container'>
                    <div id='underlying_component' />
                    <input type='hidden' id='underlying' />
                </div>
                <div id='contract_type_container'>
                    <div id='contract_component' />
                    <input type='hidden' id='contract' />
                </div>
                <div id='underlying_details'>
                    <span id='trading_worm_chart' />
                    <span id='spot' />
                </div>
                {/* <a id='symbol_tip' target='_blank'>&#9432;</a> */}
            </div>
            <div className='row clear' id='contract_form_content_wrapper'>
                <div className='col row-inner gr-6 gr-12-p gr-12-m gr-no-gutter'>
                    <div id='contract_container' className='col row'>
                        <div id='loading_container3' className='overlay_container' />
                        <div id='contract_form_container' className='col'>
                            <div id='contract_form_content' className='gr-gutter'>
                                <form id='websocket_form'>
                                    <div className='row' id='date_start_row'>
                                        <div className='col form_label' id='start_time_label'>{it.L('Start time')}</div>
                                        <div className='big-col'>
                                            <select id='date_start' />
                                            <div id='time_start_row' className='invisible'>
                                                <input type='text' data-lpignore='true' id='time_start' autoComplete='off' readOnly='readonly' className='medium_width_input' />
                                                <span className='gr-gutter-left'>GMT</span>
                                            </div>
                                        </div>
                                    </div>
                                    <div className='row' id='expiry_row'>
                                        <div className='col form_label'>
                                            <select id='expiry_type' />
                                        </div>
                                        <div className='big-col'>
                                            <div id='expiry_type_duration'>
                                                <input id='duration_amount' type='number' className='small_width_input' autoComplete='off' /><label />
                                                <select id='duration_units' className='medium_width_input' />
                                            </div>
                                            <div id='duration_wrapper' className='hint'>
                                                <span id='duration_tooltip'>{it.L('Minimum:')}</span> <span id='duration_minimum' />
                                                <span id='duration_maximum' className='invisible' />
                                            </div>
                                            <div id='expiry_type_endtime'>
                                                <input id='expiry_date' type='text' data-lpignore='true' readOnly='readonly' autoComplete='off' />
                                                <div id='expiry_time_row'>
                                                    <input id='expiry_time' type='text' data-lpignore='true' autoComplete='off' readOnly='readonly' className='medium_width_input' />
                                                    <span className='gr-gutter-left'>GMT</span>
                                                </div>
                                            </div>
                                        </div>
                                    </div>
                                    <div className='row' id='highlowticks_expiry_row'>
                                        <div className='col form_label'>
                                            <label>{it.L('Duration')}</label>
                                        </div>
                                        <div className='big-col'>
                                            <label className='gr-gutter'>5</label>
                                            <label className='gr-gutter-left'>{it.L('Ticks')}</label>
                                            <div className='hint'>{it.L('This contract type only offers 5 ticks')}</div>
                                        </div>
                                    </div>
                                    <div className='row barrier_class' id='barrier_row'>
                                        <div className='col form_label'>
                                            <label htmlFor='H' id='barrier_label'>
                                                <span id='barrier_tooltip'>{it.L('Barrier offset')}</span>
                                                <span id='barrier_span'>{it.L('Barrier')}</span>
                                            </label>
                                        </div>
                                        <div className='big-col'>
                                            <input id='barrier' type='text' data-lpignore='true' name='H' autoComplete='off' />
                                            <span id='indicative_barrier_tooltip' data-balloon={it.L('This is an indicative barrier. Actual barrier will be the entry spot plus the barrier offset.')} data-balloon-length='xlarge' />
                                        </div>
                                    </div>
                                    <div className='row barrier_class' id='high_barrier_row'>
                                        <div className='col form_label'>
                                            <label htmlFor='H' id='barrier_high_label'>
                                                <span id='barrier_high_tooltip'>{it.L('High barrier offset')}</span>
                                                <span id='barrier_high_span'>{it.L('High barrier')}</span>
                                            </label>
                                        </div>
                                        <div className='big-col'>
                                            <input id='barrier_high' type='text' data-lpignore='true' name='H' autoComplete='off' />
                                            <span id='indicative_high_barrier_tooltip' data-balloon={it.L('This is an indicative barrier. Actual barrier will be the entry spot plus the barrier offset.')} data-balloon-length='xlarge' />
                                            <div className='hint'>
                                                <span id='barrier_high_error' className='error-msg invisible'>{it.L('High barrier must be higher than low barrier')}</span>
                                            </div>
                                        </div>
                                    </div>
                                    <div className='row barrier_class' id='low_barrier_row'>
                                        <div className='col form_label'>
                                            <label htmlFor='L' id='barrier_low_label'>
                                                <span id='barrier_low_tooltip'>{it.L('Low barrier offset')}</span>
                                                <span id='barrier_low_span'>{it.L('Low barrier')}</span>
                                            </label>
                                        </div>
                                        <div className='big-col'>
                                            <input id='barrier_low' type='text' data-lpignore='true' name='L' autoComplete='off' />
                                            <span id='indicative_low_barrier_tooltip' data-balloon={it.L('This is an indicative barrier. Actual barrier will be the entry spot plus the barrier offset.')} data-balloon-length='xlarge' />
                                        </div>
                                    </div>
                                    <div className='row' id='prediction_row'>
                                        <div className='col form_label'>
                                            <label htmlFor='prediction' id='prediction_label'>{it.L('Last Digit Prediction')}</label>
                                        </div>
                                        <div className='big-col'>
                                            <select id='prediction' className='small_width_input'>
                                                { Array.from(new Array(10)).map((x, idx) => (
                                                    <option key={idx} value={idx}>{idx}</option>
                                                ))}
                                            </select>
                                        </div>
                                    </div>
                                    <div className='row' id='selected_tick_row'>
                                        <div className='col form_label'>
                                            <label htmlFor='selected_tick' id='selected_tick_label'>{it.L('Tick Prediction')}</label>
                                        </div>
                                        <div className='big-col'>
                                            <select id='selected_tick' className='small_width_input'>
                                                { Array.from(new Array(5)).map((x, idx) => (
                                                    <option key={idx + 1} value={idx + 1}>{idx + 1}</option>
                                                ))}
                                            </select>
                                        </div>
                                    </div>
                                    <div className='row' id='multiplier_row'>
                                        <div className='col form_label'>
                                            <label htmlFor='multiplier' id='multiplier_label'>{it.L('Multiplier')}</label>
                                        </div>
                                        <div className='row-inner big-col'>
                                            <div className='col-inner'>
                                                <select id='multiplier_currency' className='currency small_width_input' />
                                                <input type='text' data-lpignore='true' defaultValue='1' step='any' maxLength='10' name='multiplier' id='multiplier' className='small_width_input' />
                                            </div>
                                        </div>
                                    </div>
                                    <div className='row' id='payout_row'>
                                        <div className='col form_label'>
                                            <select id='amount_type'>
                                                <option value='stake' id='stake_option'>{it.L('Stake')}</option>
                                                <option value='payout' id='payout_option'>{it.L('Payout')}</option>
                                            </select>
                                        </div>
                                        <div className='row-inner big-col'>
                                            <div className='col-inner'>
                                                <select id='currency' className='currency small_width_input' />
                                                <input id='amount' type='text' data-lpignore='true' step='any' maxLength='10' className='medium_width_input' autoComplete='off' />
                                            </div>
                                        </div>
                                    </div>
                                    <div className='row' id='reset_time' />
                                    <div className='row invisible' id='equals_row'>
                                        <input id='callputequal' type='checkbox' />
                                        <label htmlFor='callputequal'><span data-balloon={it.L('Win payout if exit spot is also equal to entry spot.')}>{it.L('Allow equals')}</span></label>
                                    </div>
                                </form>
                            </div>
                        </div>
                    </div>
                </div>
                <div id='contract_prices_container' className='col row-inner gr-6 gr-12-p gr-12-m gr-no-gutter'>
                    <div id='contract_confirmation_container' className='overlay_container col'>
                        <a className='close close--dark-bg' id='close_confirmation_container' />
                        <div id='confirmation_message_container'>
                            <div id='confirmation_message'>
                                <h3 id='contract_purchase_heading' />
                                <div id='contract_purchase_descr' />
                                <div className='row' id='contract_purchase_profit_list'>
                                    <div className='col' id='contract_purchase_payout' />
                                    <div className='col' id='contract_purchase_cost' />
                                    <div className='col' id='contract_purchase_profit' />
                                </div>
                                <div id='contract_purchase_barrier' />
                                <div id='contract_purchase_reference' />
                                <button id='contract_purchase_button'className='open_contract_details btn btn--primary' />
                                <div id='contract_purchase_spots' />
                                <div id='trade_tick_chart' />
                                <div id='digit_ticker_table' className='digit-ticker invisible' />
                                <div id='contract_purchase_balance' />
                            </div>
                            <div id='confirmation_error' className='center-text invisible' />
                            <div id='authorization_error_container' className='center-text invisible'>
                                <div className='authorization_error'>
                                    <h3 id='authorization_error_text'>{it.L('Ready to trade?')}</h3>
                                    <a className='btn btn__large btn--primary' href='https://www.deriv.com/signup/'>
                                        <span>{it.L('Open a free account')}</span>
                                    </a>
                                    <p>{it.L('Already have an account?')}</p>
                                    <a id='authorization_error_btn_login' href='javascript:;'>{it.L('Log in here')}</a>
                                </div>
                            </div>
                        </div>
                    </div>
                    <div className='row-inner' id='contracts_list'>
                        <div id='loading_container2' className='overlay_container' />
                        <div className='col price_container row-inner' id='price_container_top'>
                            <div className='col gr-row'>
                                <div className='price_wrapper row'>
                                    <h4 className='contract_heading' />
                                    <span className='amount_wrapper'>
                                        <div className='amount_wrapper_div'>
                                            <div className='stake_wrapper'>
                                                <span className='stake' />
                                                <span className='contract_amount' />
                                            </div>
                                            <div className='payout_wrapper'>
                                                <span className='payout' />
                                                <span className='contract_payout' />
                                            </div>
                                        </div>
                                        <div className='contract_purchase button'>
                                            <span className='purchase_button contract_description no-underline' id='purchase_button_top' data-balloon-length='xlarge' value='purchase'>{it.L('Purchase')}</span>
                                        </div>
                                    </span>
                                </div>
                            </div>
                            <div className='col price_comment' />
                            <div className='col contract_error' />
                        </div>
                        <div className='col price_container row-inner' id='price_container_bottom'>
                            <div className='col gr-row'>
                                <div className='price_wrapper row'>
                                    <h4 className='contract_heading' />
                                    <span className='amount_wrapper'>
                                        <div className='amount_wrapper_div'>
                                            <div className='stake_wrapper'>
                                                <span className='stake' />
                                                <span className='contract_amount' />
                                            </div>
                                            <div className='payout_wrapper'>
                                                <span className='payout' />
                                                <span className='contract_payout' />
                                            </div>
                                        </div>
                                        <div className='contract_purchase button'>
                                            <span className='purchase_button contract_description no-underline' id='purchase_button_bottom' data-balloon-length='xlarge' value='purchase'>{it.L('Purchase')}</span>
                                        </div>
                                    </span>
                                </div>
                            </div>
                            <div className='col price_comment' />
                            <div className='col contract_error' />
                        </div>
                        <div className='col price_container row-inner' id='price_container_middle'>
                            <div className='col gr-row'>
                                <div className='price_wrapper row'>
                                    <h4 className='contract_heading' />
                                    <span className='amount_wrapper'>
                                        <div className='amount_wrapper_div'>
                                            <div className='stake_wrapper'>
                                                <span className='stake' />
                                                <span className='contract_amount' />
                                            </div>
                                            <div className='payout_wrapper'>
                                                <span className='multiplier' />
                                                <span className='contract_multiplier' />
                                            </div>
                                        </div>
                                        <div className='contract_purchase button'>
                                            <span className='purchase_button no-underline' id='purchase_button_middle' data-balloon-length='xlarge' value='purchase'>{it.L('Purchase')}</span>
                                        </div>
                                    </span>
                                </div>
                                <div className='contract_longcode' />
                            </div>
                            <div className='col price_comment' />
                            <div className='col contract_error' />
                        </div>
                    </div>
                </div>
            </div>
            <div id='all_prices' />
            <Analysis />
        </div>
        <div id='trading_init_progress'>
            <Loading />
        </div>
    </React.Fragment>
);

export default Trading;<|MERGE_RESOLUTION|>--- conflicted
+++ resolved
@@ -14,16 +14,11 @@
                 target='_blank'
                 rel='noopener noreferrer'
             >
-<<<<<<< HEAD
-                <span>{it.L('Deposit')}</span>
-            </a>
-=======
                 <span>
                     <img src={it.url_for('images/common/plus.svg')} />
                     {it.L('Deposit')}
                 </span>
             </a> */}
->>>>>>> c4ae75f6
             {/* <div className='client_virtual invisible'> */}
             {/*    <div id='upgrade_btn_trade' className='invisible upgrademessage gr-hide-m'> */}
             {/*        <a className='button' /> */}
