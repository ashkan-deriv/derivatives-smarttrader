import React from 'react';
import Analysis from './analysis.jsx';
import Portfolio from '../user/portfolio.jsx';
import Loading from '../../_common/components/loading.jsx';

const Trading = () => (
    <React.Fragment>
        <div id='trading_socket_container' className='tab-menu-wrap'>
            <div id='notifications_wrapper' />
            <div id='loading_container' className='overlay_container' />
            <a id='deposit_btn_trade' className='client_real invisible gr-hide-m button' href={it.url_for('cashier/forwardws?action=deposit')}>
                <span>
                    <img src={it.url_for('images/common/plus.svg')} />
                    {it.L('Deposit')}
                </span>
            </a>
            <div className='client_virtual invisible'>
                <div id='upgrade_btn_trade' className='invisible upgrademessage gr-hide-m'>
                    <a className='button' />
                </div>
            </div>
            <div className='client_virtual client_logged_out invisible' id='guideBtn' />
            <div className='row' id='contract_symbol_container'>
                <div id='contract_markets_container'>
                    <div id='underlying_component' />
                    <input type='hidden' id='underlying'/>
                </div>
                <div id='contract_type_container'>
                    <div id='contract_component' />
                    <input type='hidden' id='contract'/>
                </div>
                <div id='underlying_details'>
                    <span id='trading_worm_chart' />
                    <span id='spot' />
                </div>
                <a className='unicode-info-icon' id='symbol_tip' target=''>&#9432;</a>
            </div>
            <div className='row clear' id='contract_form_content_wrapper'>
                <div className='col row-inner'>
                    <div id='contract_container' className='col row'>
                        <div id='loading_container3' className='overlay_container' />
                        <div id='contract_form_container' className='col'>
                            <div id='contract_form_content' className='gr-gutter'>
                                <form id='websocket_form'>
                                    <div className='row' id='date_start_row'>
                                        <div className='col form_label' id='start_time_label'>{it.L('Start time')}</div>
                                        <div className='big-col'>
                                            <select id='date_start' />
                                            <div id='time_start_row' className='invisible'>
                                                <input type='text' data-lpignore='true' id='time_start' autoComplete='off' readOnly='readonly' className='medium_width_input' />
                                                <span className='gr-gutter-left'>GMT</span>
                                            </div>
                                            <div>
                                                <div className='hint invisible'>{it.L('Asset open hours:')} <span id='asset_open_hours' /></div>
                                            </div>
                                        </div>
                                    </div>
                                    <div className='row' id='expiry_row'>
                                        <div className='col form_label'>
                                            <select id='expiry_type' />
                                        </div>
                                        <div className='big-col'>
                                            <div id='expiry_type_duration'>
                                                <input id='duration_amount' type='number' className='small_width_input' autoComplete='off' /><label />
                                                <select id='duration_units' className='medium_width_input' />
                                            </div>
                                            <div id='duration_wrapper' className='hint'>
                                                <span id='duration_tooltip'>{it.L('The minimum duration is')}</span> <span id='duration_minimum' /> <span id='duration_unit' />
                                                <span id='duration_maximum' className='invisible' />
                                            </div>
                                            <div id='expiry_type_endtime'>
                                                <input id='expiry_date' type='text' data-lpignore='true' readOnly='readonly' autoComplete='off' />
                                                <div id='expiry_time_row'>
                                                    <input id='expiry_time' type='text' data-lpignore='true' autoComplete='off' readOnly='readonly' className='medium_width_input' />
                                                    <span className='gr-gutter-left'>GMT</span>
                                                </div>
                                            </div>
                                        </div>
                                    </div>
                                    <div className='row barrier_class' id='barrier_row'>
                                        <div className='col form_label'>
                                            <label htmlFor='H' id='barrier_label'>
                                                <span id='barrier_tooltip'>{it.L('Barrier offset')}</span>
                                                <span id='barrier_span'>{it.L('Barrier')}</span>
                                            </label>
                                        </div>
                                        <div className='big-col'>
                                            <input id='barrier' type='text' data-lpignore='true' name='H' autoComplete='off' />
                                            <span id='indicative_barrier_tooltip' data-balloon={it.L('This is an indicative barrier. Actual barrier will be the entry spot plus the barrier offset.')} data-balloon-length='xlarge' />
                                        </div>
                                    </div>
                                    <div className='row barrier_class' id='high_barrier_row'>
                                        <div className='col form_label'>
                                            <label htmlFor='H' id='barrier_high_label'>
                                                <span id='barrier_high_tooltip'>{it.L('High barrier offset')}</span>
                                                <span id='barrier_high_span'>{it.L('High barrier')}</span>
                                            </label>
                                        </div>
                                        <div className='big-col'>
                                            <input id='barrier_high' type='text' data-lpignore='true' name='H' autoComplete='off' />
                                            <span id='indicative_high_barrier_tooltip' data-balloon={it.L('This is an indicative barrier. Actual barrier will be the entry spot plus the barrier offset.')} data-balloon-length='xlarge' />
                                        </div>
                                    </div>
                                    <div className='row barrier_class' id='low_barrier_row'>
                                        <div className='col form_label'>
                                            <label htmlFor='L' id='barrier_low_label'>
                                                <span id='barrier_low_tooltip'>{it.L('Low barrier offset')}</span>
                                                <span id='barrier_low_span'>{it.L('Low barrier')}</span>
                                            </label>
                                        </div>
                                        <div className='big-col'>
                                            <input id='barrier_low' type='text' data-lpignore='true' name='L' autoComplete='off' />
                                            <span id='indicative_low_barrier_tooltip' data-balloon={it.L('This is an indicative barrier. Actual barrier will be the entry spot plus the barrier offset.')} data-balloon-length='xlarge' />
                                        </div>
                                    </div>
                                    <div className='row' id='prediction_row'>
                                        <div className='col form_label'>
                                            <label htmlFor='prediction' id='prediction_label'>{it.L('Last Digit Prediction')}</label>
                                        </div>
                                        <div className='big-col'>
                                            <select id='prediction' className='small_width_input'>
                                                { Array.from(new Array(10)).map((x, idx) => (
                                                    <option key={idx} value={idx}>{idx}</option>
                                                ))}
                                            </select>
                                        </div>
                                    </div>
                                    <div className='row' id='multiplier_row'>
                                        <div className='col form_label'>
                                            <label htmlFor='multiplier' id='multiplier_label'>{it.L('Multiplier')}</label>
                                        </div>
                                        <div className='row-inner big-col'>
                                            <div className='col-inner'>
                                                <select id='multiplier_currency' className='currency small_width_input' />
                                                <input type='text' data-lpignore='true' defaultValue='1' step='any' maxLength='10' name='multiplier' id='multiplier' className='small_width_input' />
                                            </div>
                                        </div>
                                    </div>
                                    <div className='row' id='payout_row'>
                                        <div className='col form_label'>
                                            <select id='amount_type'>
                                                <option value='payout' id='payout_option'>{it.L('Payout')}</option>
                                                <option value='stake' id='stake_option'>{it.L('Stake')}</option>
                                            </select>
                                        </div>
                                        <div className='row-inner big-col'>
                                            <div className='col-inner'>
                                                <select id='currency' className='currency small_width_input' />
                                                <input id='amount' type='text' data-lpignore='true' step='any' maxLength='10' defaultValue='10' className='medium_width_input' autoComplete='off' />
                                            </div>
                                        </div>
                                    </div>
<<<<<<< HEAD
                                    <div className='row' id='reset_time' />
=======
                                    <div className='row invisible' id='equals_row'>
                                        <input id='callputequal' type='checkbox' />
                                        <label htmlFor='callputequal'><span data-balloon-length='xlarge' data-balloon={it.L('Win payout if exit spot is also equal to the entry spot, in addition to being higher or lower.')}>{it.L('Allow equals')}</span></label>
                                    </div>
>>>>>>> 9726d78e
                                </form>
                            </div>
                            <div id='open_positions_container'>
                                <Portfolio />
                            </div>
                        </div>
                    </div>
                </div>
                <div id='contract_prices_container' className='col row-inner'>
                    <div id='contract_confirmation_container' className='overlay_container col'>
                        <a className='close' id='close_confirmation_container' />
                        <div id='confirmation_message_container'>
                            <div id='confirmation_message'>
                                <h3 id='contract_purchase_heading' />
                                <div id='contract_purchase_descr' />
                                <div className='row' id='contract_purchase_profit_list'>
                                    <div className='col' id='contract_purchase_payout' />
                                    <div className='col' id='contract_purchase_cost' />
                                    <div className='col' id='contract_purchase_profit' />
                                </div>
                                <div id='contract_purchase_barrier' />
                                <div id='contract_purchase_reference' />
                                <div className='button'>
                                    <span id='contract_purchase_button' className='button open_contract_details' />
                                </div>
                                <div id='contract_purchase_spots' />
                                <div id='trade_tick_chart' />
                                <div id='contract_purchase_balance' />
                            </div>
                            <div id='confirmation_error' />
                        </div>
                        <div id='confirmation_message_endelement' />
                    </div>
                    <div className='row-inner' id='contracts_list'>
                        <div id='loading_container2' className='overlay_container' />
                        <div className='col price_container row-inner' id='price_container_top'>
                            <div className='col gr-row'>
                                <div className='price_wrapper row'>
                                    <h4 className='contract_heading' />
                                    <span className='amount_wrapper'>
                                        <div className='amount_wrapper_div'>
                                            <div className='stake_wrapper'>
                                                <span className='stake' />
                                                <span className='contract_amount' />
                                            </div>
                                            <div className='payout_wrapper'>
                                                <span className='payout' />
                                                <span className='contract_payout' />
                                            </div>
                                        </div>
                                        <div className='contract_purchase button'>
                                            <span className='purchase_button contract_description no-underline' id='purchase_button_top' data-balloon-length='xlarge' value='purchase'>{it.L('Purchase')}</span>
                                        </div>
                                    </span>
                                </div>
                            </div>
                            <div className='col price_comment' />
                            <div className='col contract_error' />
                        </div>
                        <div className='col price_container row-inner' id='price_container_bottom'>
                            <div className='col gr-row'>
                                <div className='price_wrapper row'>
                                    <h4 className='contract_heading' />
                                    <span className='amount_wrapper'>
                                        <div className='amount_wrapper_div'>
                                            <div className='stake_wrapper'>
                                                <span className='stake' />
                                                <span className='contract_amount' />
                                            </div>
                                            <div className='payout_wrapper'>
                                                <span className='payout' />
                                                <span className='contract_payout' />
                                            </div>
                                        </div>
                                        <div className='contract_purchase button'>
                                            <span className='purchase_button contract_description no-underline' id='purchase_button_bottom' data-balloon-length='xlarge' value='purchase'>{it.L('Purchase')}</span>
                                        </div>
                                    </span>
                                </div>
                            </div>
                            <div className='col price_comment' />
                            <div className='col contract_error' />
                        </div>
                        <div className='col price_container row-inner' id='price_container_middle'>
                            <div className='col gr-row'>
                                <div className='price_wrapper row'>
                                    <h4 className='contract_heading' />
                                    <span className='amount_wrapper'>
                                        <div className='amount_wrapper_div'>
                                            <div className='stake_wrapper'>
                                                <span className='stake' />
                                                <span className='contract_amount' />
                                            </div>
                                            <div className='payout_wrapper'>
                                                <span className='multiplier' />
                                                <span className='contract_multiplier' />
                                            </div>
                                        </div>
                                        <div className='contract_purchase button'>
                                            <span className='purchase_button no-underline' id='purchase_button_middle' data-balloon-length='xlarge' value='purchase'>{it.L('Purchase')}</span>
                                        </div>
                                    </span>
                                </div>
                                <div className='contract_longcode' />
                            </div>
                            <div className='col price_comment' />
                            <div className='col contract_error' />
                        </div>
                    </div>
                </div>
            </div>
            <div id='all_prices' />
            <Analysis />
        </div>
        <div id='trading_init_progress'>
            <Loading />
        </div>
    </React.Fragment>
);

export default Trading;<|MERGE_RESOLUTION|>--- conflicted
+++ resolved
@@ -150,14 +150,11 @@
                                             </div>
                                         </div>
                                     </div>
-<<<<<<< HEAD
                                     <div className='row' id='reset_time' />
-=======
                                     <div className='row invisible' id='equals_row'>
                                         <input id='callputequal' type='checkbox' />
                                         <label htmlFor='callputequal'><span data-balloon-length='xlarge' data-balloon={it.L('Win payout if exit spot is also equal to the entry spot, in addition to being higher or lower.')}>{it.L('Allow equals')}</span></label>
                                     </div>
->>>>>>> 9726d78e
                                 </form>
                             </div>
                             <div id='open_positions_container'>
