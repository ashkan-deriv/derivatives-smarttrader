import React from 'react';
import { Tbody } from '../../../_common/components/elements.jsx';

const Deposit = () => {
    const trs = [
        [{ text: it.L('{JAPAN ONLY}Bank') },           { text: it.L('{JAPAN ONLY}Rakuten Bank') }],
        [{ text: it.L('{JAPAN ONLY}Branch') },         { text: it.L('{JAPAN ONLY}#1 Sales Division') }],
        [{ text: it.L('{JAPAN ONLY}Branch Code') },    { text: it.L('{JAPAN ONLY}251') }],
        [{ text: it.L('{JAPAN ONLY}Account Type') },   { text: it.L('{JAPAN ONLY}Savings') }],
        [{ text: it.L('{JAPAN ONLY}Account Number') }, { text: it.L('{JAPAN ONLY}7546677') }],
        [{ text: it.L('{JAPAN ONLY}Account Name') },   { text: it.L('{JAPAN ONLY}Binary K.K. Customer Account') }],
    ];
    return (
        <div id='japan_cashier_container'>
            <div className='gr-row'>
                <h1 className='gr-11 gr-10-m'>{it.L('Deposit')}</h1>
                <a className='gr-1 gr-2-m no-print align-end' href='javascript:window.print()'>
                    <img className='responsive' src={it.url_for('images/common/print.svg')} />
                </a>
            </div>
            <p id='cashier_locked_message' className='invisible'>{it.L('{JAPAN ONLY}Your cashier is locked as per your request - to unlock it, please click <a href="[_1]">here</a>.', it.url_for('user/security/cashier_passwordws'))}</p>
            <div id='cashier_unlocked_message' className='invisible'>
                <p>{it.L('{JAPAN ONLY}Please make a bank transfer from your designated bank account to:')}</p>
                <table>
                    <Tbody trs={trs} />
                </table>
                <p>{it.L('{JAPAN ONLY}Please make sure you add your [_1] account ID to the Remitter\'s account name, or it will delay crediting the funds to your account:',it.website_name)}</p>
<<<<<<< HEAD
                <p>{it.L('{JAPAN ONLY}Remitter\'s Name:')} <span id='name_id'></span></p>
=======
                <p>{it.L('{JAPAN ONLY}Remitter\'s Name:')} <span id='name_id' /></p>
>>>>>>> eb3cc90e
                <p>{it.L('{JAPAN ONLY}Please note we can only accept payments from your designated bank account and no other account in your name.')}</p>
                <p>{it.L('{JAPAN ONLY}If you wish to change your designated account or you have any other queries, then please contact Customer Support.')}</p>
                <p>{it.L('{JAPAN ONLY}Please note our maximum deposit limit for a single transaction is ¥1,000,000.')}</p>
                <p>{it.L('{JAPAN ONLY}Please allow up to 3 business days for the funds to be credited to your trading account.')}</p>
<<<<<<< HEAD
                </div>
=======
            </div>
>>>>>>> eb3cc90e
        </div>
    );
};

export default Deposit;<|MERGE_RESOLUTION|>--- conflicted
+++ resolved
@@ -25,20 +25,12 @@
                     <Tbody trs={trs} />
                 </table>
                 <p>{it.L('{JAPAN ONLY}Please make sure you add your [_1] account ID to the Remitter\'s account name, or it will delay crediting the funds to your account:',it.website_name)}</p>
-<<<<<<< HEAD
-                <p>{it.L('{JAPAN ONLY}Remitter\'s Name:')} <span id='name_id'></span></p>
-=======
                 <p>{it.L('{JAPAN ONLY}Remitter\'s Name:')} <span id='name_id' /></p>
->>>>>>> eb3cc90e
                 <p>{it.L('{JAPAN ONLY}Please note we can only accept payments from your designated bank account and no other account in your name.')}</p>
                 <p>{it.L('{JAPAN ONLY}If you wish to change your designated account or you have any other queries, then please contact Customer Support.')}</p>
                 <p>{it.L('{JAPAN ONLY}Please note our maximum deposit limit for a single transaction is ¥1,000,000.')}</p>
                 <p>{it.L('{JAPAN ONLY}Please allow up to 3 business days for the funds to be credited to your trading account.')}</p>
-<<<<<<< HEAD
-                </div>
-=======
             </div>
->>>>>>> eb3cc90e
         </div>
     );
 };
