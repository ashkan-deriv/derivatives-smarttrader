--- conflicted
+++ resolved
@@ -542,11 +542,8 @@
 
             <!-- news order: latest to oldest -->
             [% news=[
-<<<<<<< HEAD
-                { logo="cryptogo"               timestamp="Nov 07, 2017"    headlines="ICO Analyse - Binary.com"                                                          url="https://cryptogo.de/binary-analyse/" },
-=======
+                { logo="cryptogo"               timestamp="Nov 07, 2017"    headlines="ICO Analyse - Binary.com"                                               url="https://cryptogo.de/binary-analyse/" },
                 { logo="hype-codes"             timestamp="Nov 03, 2017"    headlines="The future of IPOs is blockchain" url="https://hype.codes/future-ipos-blockchain" },
->>>>>>> cfb6f4db
                 { logo="crypto-martez"          timestamp="Oct 27, 2017"    headlines="PR: Binary.com Announces Initial Coin Offering (ICO)"                        url="https://www.cryptomartez.com/2017/10/pr-binary-com-announces-ico.html" },
                 { logo="bittox"                 timestamp="Oct 25, 2017"    headlines="BINARY.COM ANNOUNCES INITIAL COIN OFFERING (ICO)"                        url="https://bittox.com/2017/10/25/binary-com-announces-initial-coin-offering-ico/" },
                 { logo="profit-f"               timestamp="Oct 23, 2017"    headlines="BINARY.COM offers securities-backed tokens in ICO"                       url="http://www.profitf.com/news/binary-com-offers-securities-backed-tokens-initial-coin-offering-ico/" },
