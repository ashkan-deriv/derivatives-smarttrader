--- conflicted
+++ resolved
@@ -313,11 +313,7 @@
                             <div class="gr-8 gr-10-m gr-push-1-m gr-12-p">
                                 <h4>TokenRating</h4>
                                 <p>[% l("This research report by India-based TokenRating analyses the structure of our token offering and the potential impact of our convertible tokens with dividend rights.") %]</p>
-<<<<<<< HEAD
                                 <a id="token-btn" href="javascript:;" target="_blank" class="button">
-=======
-                                <a href="https://ico_documents.binary.com/research/tokenrating/tokenrating_research_report.pdf" target="_blank" rel="noopener noreferrer" class="button">
->>>>>>> 85eba454
                                     <span>[% l("View TokenRating report") %]</span>
                                 </a>
                             </div>
