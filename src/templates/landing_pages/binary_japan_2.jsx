--- conflicted
+++ resolved
@@ -71,28 +71,6 @@
             </div>
         </div>
 
-<<<<<<< HEAD
-            <section id='page-top' className='intro'>
-                <div className='container'>
-                    <div className='intro-body'>
-                        <div className='gr-row'>
-                            <div className='gr-6 gr-11-p gr-12-m'>
-                                <h3 className='intro-subtext'>{it.L('{JAPAN ONLY}Now you can trade the FX market with binary options with one of the original settlers Binary options around the world')}</h3>
-                                <form id='email_top' className='signup-form' noValidate>
-                                    <div className='signup-form-input'>
-                                        <div className='input-group'>
-                                            <input autoComplete='off' name='email' id='email' maxLength='50' type='email' placeholder={it.L('{JAPAN ONLY}Enter your email')} />
-                                            <div className='invisible center-text error-msg error_validate_email'>{it.L('Invalid email address')}</div>
-                                            <div className='invisible center-text error-msg error_no_email'>{it.L('This field is required.')}</div>
-                                            <button type='submit' id='btn-submit-email'><span>{it.L('{JAPAN ONLY}Account Opening')}</span></button>
-                                        </div>
-                                    </div>
-                                    <div className='signup-form-success invisible'>
-                                        <p>{it.L('{JAPAN ONLY}Thank you for signing up! Please check your email to complete the registration process.')}</p>
-                                    </div>
-                                    <div className='signup-form-error invisible'>
-                                        <p>{it.L('{JAPAN ONLY}Sorry, account signup is not available in your country.')}</p>
-=======
         <section id='page-top' className='intro'>
             <div className='container'>
                 <div className='intro-body'>
@@ -106,7 +84,6 @@
                                         <div className='invisible center-text error-msg error_validate_email'>{it.L('Invalid email address')}</div>
                                         <div className='invisible center-text error-msg error_no_email'>{it.L('This field is required.')}</div>
                                         <button type='submit' id='btn-submit-email'><span>{it.L('{JAPAN ONLY}Account Opening')}</span></button>
->>>>>>> eb3cc90e
                                     </div>
                                 </div>
                                 <div className='signup-form-success invisible'>
@@ -175,19 +152,6 @@
             </div>
         </section>
 
-<<<<<<< HEAD
-            <section className='bg-orange bg-lines'>
-                <div className='container padding-top-bottom-500'>
-                    <div id='key-plus' className='section-title center-text'>
-                        <h2 className='content-inverse-color'>{it.L('{JAPAN ONLY}Key plus point')}</h2>
-                        <p className='content-inverse-color'>{it.L('{JAPAN ONLY}Here are some random texts.')}</p>
-                    </div>
-                    <div className='cards cards--numbered cards--less-margin gr-row'>
-                        <div className='gr-4 gr-6-m'>
-                            <div className='card-leaf'>
-                                <p>{it.L('{JAPAN ONLY}trade with 50 yen to 999 yen')}</p>
-                            </div>
-=======
         <section className='bg-orange bg-lines'>
             <div className='container padding-top-bottom-500'>
                 <div id='key-plus' className='section-title center-text'>
@@ -198,7 +162,6 @@
                     <div className='gr-4 gr-6-m'>
                         <div className='card-leaf'>
                             <p>{it.L('{JAPAN ONLY}trade with 50 yen to 999 yen')}</p>
->>>>>>> eb3cc90e
                         </div>
                     </div>
                     <div className='gr-4 gr-6-m'>
@@ -230,30 +193,6 @@
             </div>
         </section>
 
-<<<<<<< HEAD
-            <section id='bo-vs-fx' className='fill-bg-color edge--top'>
-                <div className='container padding-bottom-500'>
-                    <div className='section-title center-text'>
-                        <h2 className='color-blue'>{it.L('{JAPAN ONLY}Why choose binary options over foreign exchange')}</h2>
-                        <p>{it.L('{JAPAN ONLY}The binary option can provide profit opportunities even at a small price range. Here is a table comparison of foreign exchange and binary options')}</p>
-                    </div>
-                    <div className='gr-row cards'>
-                        <div className='gr-6 gr-10-p gr-12-m gr-centered'>
-                            <div className='card'>
-                                <div className='card-header__bubble'>
-                                    <h3>{it.L('{JAPAN ONLY}Foreign exchange one cancellation order - profit take & stop-loss order')}</h3>
-                                </div>
-                                <div className='card-body fixed-height'>
-                                    <div className='gr-row gr-row-align-center-m gr-row-align-between'>
-                                        <div className='box-o'>
-                                            <img className='icon-sm' src={it.url_for('images/japan/version1/jpy.svg')} />
-                                            <span className='size-3'>{it.L('{JAPAN ONLY}¥110.50 / lot')}</span>
-                                        </div>
-                                        <div className='box'>
-                                            <img className='icon-sm' src={it.url_for('images/japan/version1/clock.svg')} />
-                                            <span className='size-3'>{it.L('{JAPAN ONLY}1 hour')}</span>
-                                        </div>
-=======
         <section id='bo-vs-fx' className='fill-bg-color edge--top'>
             <div className='container padding-bottom-500'>
                 <div className='section-title center-text'>
@@ -285,7 +224,6 @@
                                     <div>
                                         <img className='icon-sm' src={it.url_for('images/japan/version1/ic_arrow_up.svg')} />
                                         <img className='icon-sm' src={it.url_for('images/japan/version1/ic_arrow_down.svg')} />
->>>>>>> eb3cc90e
                                     </div>
                                     <div>
                                         <div className='box'>
@@ -297,18 +235,6 @@
                                             <p className='color-light-blue'>{it.L('{JAPAN ONLY}¥110.40')}</p>
                                         </div>
                                     </div>
-<<<<<<< HEAD
-                                    <span className='card-divider'></span>
-                                    <p className='size-desc color-gray'>{it.L('{JAPAN ONLY}1 lot = $ 100,000, margin: ')}</p>
-                                    <p className='size-2 big-spacing'>{it.L('{JAPAN ONLY}Profit / loss per point (0.01) = ¥ 1,000')}</p>
-                                    <p className='bg-gray size-3'>{it.L('{JAPAN ONLY}1 lot: Stop loss: - ¥ 10,000 | Get profit: ¥ 15,000')}</p>
-                                    <div className='flex'>
-                                        <img className='icon-md' src={it.url_for('images/japan/version1/sad-face.svg')} />
-                                        <p className='color-light-blue'>{it.L('{JAPAN ONLY}Margin: ¥ 442,000')}<br/>{it.L('{JAPAN ONLY}Maximum loss: not guaranteed')}</p>
-                                    </div>
-                                    <p className='size-desc color-gray'>{it.L('{JAPAN ONLY}$ 100,000 x 110.50 (USD / JPY) x 4% (margin calculation) = ¥ 442,000')}</p>
-=======
->>>>>>> eb3cc90e
                                 </div>
                                 <span className='card-divider' />
                                 <p className='size-desc color-gray'>{it.L('{JAPAN ONLY}1 lot = $ 100,000, margin: ')}</p>
@@ -321,23 +247,6 @@
                                 <p className='size-desc color-gray'>{it.L('{JAPAN ONLY}$ 100,000 x 110.50 (USD / JPY) x 4% (margin calculation) = ¥ 442,000')}</p>
                             </div>
                         </div>
-<<<<<<< HEAD
-                        <div className='gr-6 gr-10-p gr-12-m gr-centered'>
-                            <div className='card'>
-                                <div className='card-header__bubble'>
-                                    <h3>{it.L('{JAPAN ONLY}Binary option can make a higher profit, for the same risk but less margin')}</h3>
-                                </div>
-                                <div className='card-body fixed-height'>
-                                    <div className='gr-row gr-row-align-center-m gr-row-align-between'>
-                                        <div className='box-o'>
-                                            <img className='icon-sm' src={it.url_for('images/japan/version1/jpy.svg')} />
-                                            <span className='size-3'>{it.L('{JAPAN ONLY}¥200 /  lot')}</span>
-                                        </div>
-                                        <div className='box'>
-                                            <img className='icon-sm' src={it.url_for('images/japan/version1/clock.svg')} />
-                                            <span className='size-3'>{it.L('{JAPAN ONLY}1 hour')}</span>
-                                        </div>
-=======
                     </div>
                     <div className='gr-6 gr-10-p gr-12-m gr-centered'>
                         <div className='card'>
@@ -363,7 +272,6 @@
                                     <div>
                                         <img className='icon-sm' src={it.url_for('images/japan/version1/ic_arrow_up.svg')} />
                                         <img className='icon-sm' src={it.url_for('images/japan/version1/ic_arrow_down.svg')} />
->>>>>>> eb3cc90e
                                     </div>
                                     <div>
                                         <div className='box'>
@@ -375,18 +283,6 @@
                                             <p className='color-light-blue'>{it.L('{JAPAN ONLY}¥0')}</p>
                                         </div>
                                     </div>
-<<<<<<< HEAD
-                                    <span className='card-divider'></span>
-                                    <p className='size-desc color-gray'>{it.L('{JAPAN ONLY}If spot rate is at above target rate at judgment time, the profil will be:')}</p>
-                                    <p className='size-2 fixed-width'>{it.L('{JAPAN ONLY}Option price assumes 1 hour to judgment time, volatility = 8.5%, spread = 40 yen')}</p>
-                                    <p className='bg-gray size-3'>{it.L('{JAPAN ONLY}50 lots: maximum loss: - ¥ 10,000 | target profit: ¥ 40,000')}</p>
-                                    <div className='flex'>
-                                        <img className='icon-md' src={it.url_for('images/japan/version1/happy-face.svg')} />
-                                        <p className='color-red'>{it.L('{JAPAN ONLY}Margin: ¥ 10,000')}<br />{it.L('{JAPAN ONLY}Maximum loss: guaranteed')}</p>
-                                    </div>
-                                    <p className='size-desc color-gray'>{it.L('{JAPAN ONLY}50 x ￥1,000 - 50 x ￥200 = ￥50,000 - ￥10,000 = ￥40,000')}</p>
-=======
->>>>>>> eb3cc90e
                                 </div>
                                 <span className='card-divider' />
                                 <p className='size-desc color-gray'>{it.L('{JAPAN ONLY}If spot rate is at above target rate at judgment time, the profil will be:')}</p>
@@ -404,19 +300,6 @@
             </div>
         </section>
 
-<<<<<<< HEAD
-            <section className='bg-white edge--top edge--bottom'>
-                <div className='bg-platforms'></div>
-                <div className='container center-text padding-bottom-50'>
-                    <div className='section-title'>
-                        <h2 className='color-blue'>{it.L('{JAPAN ONLY}Available on desktop and mobile platforms')}</h2>
-                        <p>{it.L('{JAPAN ONLY}Here are some random texts.')}</p>
-                    </div>
-                    <div className='gr-row'>
-                        <div className='gr-12'>
-                            <img className='responsive bg-overflow' src={it.url_for('images/japan/version2/img-devices@2x.png')} />
-                        </div>
-=======
         <section className='bg-white edge--top edge--bottom'>
             <div className='bg-platforms' />
             <div className='container center-text padding-bottom-50'>
@@ -427,19 +310,11 @@
                 <div className='gr-row'>
                     <div className='gr-12'>
                         <img className='responsive bg-overflow' src={it.url_for('images/japan/version2/img-devices@2x.png')} />
->>>>>>> eb3cc90e
-                    </div>
-                </div>
-            </div>
-        </section>
-
-<<<<<<< HEAD
-            <section className='bg-orange bg-confetti'>
-                <div className='container center-text padding-top-bottom-500'>
-                    <div id='academy' className='section-title content-inverse-color'>
-                        <h2 className='content-inverse-color'>{it.L('{JAPAN ONLY}Academy')}</h2>
-                        <p>{it.L('{JAPAN ONLY}Learn to become a better trader and get all the latest news and trends on financial transactions for free.')}</p>
-=======
+                    </div>
+                </div>
+            </div>
+        </section>
+
         <section className='bg-orange bg-confetti'>
             <div className='container center-text padding-top-bottom-500'>
                 <div id='academy' className='section-title content-inverse-color'>
@@ -450,7 +325,6 @@
                     <div className='gr-3 gr-6-m'>
                         <img className='icon-lg' src={it.url_for('images/japan/version2/ic-webinar-2.svg')} />
                         <p>{it.L('{JAPAN ONLY}Interactive webinar')}</p>
->>>>>>> eb3cc90e
                     </div>
                     <div className='gr-3 gr-6-m'>
                         <img className='icon-lg' src={it.url_for('images/japan/version2/ic-marketreport-2.svg')} />
@@ -468,13 +342,6 @@
             </div>
         </section>
 
-<<<<<<< HEAD
-            <section className='fill-bg-color edge--top--reverse'>
-                <div className='container center-text padding-bottom-500 override'>
-                    <div className='section-title'>
-                        <h2 className='color-blue'>{it.L('{JAPAN ONLY}Your funds are kept safe')}</h2>
-                        <p>{it.L('{JAPAN ONLY}All customer funds are deposited with JSF Trust Bank and will be refunded by an independent attorney as a beneficiary agent in case of business failure')}</p>
-=======
         <section className='fill-bg-color edge--top--reverse'>
             <div className='container center-text padding-bottom-500 override'>
                 <div className='section-title'>
@@ -484,7 +351,6 @@
                 <div className='gr-row'>
                     <div className='gr-6 gr-12-m gr-centered box-divider'>
                         <img className='responsive fundsafe' src={it.url_for('images/japan/version2/img-fundsafe-left.svg')} />
->>>>>>> eb3cc90e
                     </div>
                     <div className='gr-6 gr-12-m gr-centered'>
                         <img className='responsive fundsafe' src={it.url_for('images/japan/version2/img-fundsafe-right.svg')} />
@@ -493,20 +359,6 @@
             </div>
         </section>
 
-<<<<<<< HEAD
-            <section id='open-account' className='bg-white edge--top--reverse'>
-                <div className='container center-text padding-bottom-50 override small-gap-before'>
-                    <div className='gr-12 gr-centered'>
-                        <div className='section-title'>
-                            <h2 className='color-blue'>{it.L('{JAPAN ONLY}How to open an account')}</h2>
-                        </div>
-                        <div className='gr-row numbered'>
-                            <div className='gr-6 gr-12-m'>
-                                <div className='flex-inline'>
-                                    <span className='icon-md rounded ic-new-account'></span>
-                                    <p className='desc-text'>{it.L('{JAPAN ONLY}Apply for an account & provide ID')}</p>
-                                </div>
-=======
         <section id='open-account' className='bg-white edge--top--reverse'>
             <div className='container center-text padding-bottom-50 override small-gap-before'>
                 <div className='gr-12 gr-centered'>
@@ -518,7 +370,6 @@
                             <div className='flex-inline'>
                                 <span className='icon-md rounded ic-new-account' />
                                 <p className='desc-text'>{it.L('{JAPAN ONLY}Apply for an account & provide ID')}</p>
->>>>>>> eb3cc90e
                             </div>
                         </div>
                         <div className='gr-6 gr-12-m'>
@@ -544,24 +395,11 @@
             </div>
         </section>
 
-<<<<<<< HEAD
-            <section className='fill-bg-color'>
-                <div className='container center-text padding-bottom-50'>
-                    <div className='section-title'>
-                        <h2 className='color-blue'>{it.L('{JAPAN ONLY}Why choose us')}</h2>
-                        <p>{it.L('{JAPAN ONLY}[_1] is a pioneer in the award-winning online option deal.', it.website_name)}</p>
-                    </div>
-                    <img className='ic-award' src={it.url_for('images/japan/version2/img-award-1.svg')} />
-                    <img className='ic-award' src={it.url_for('images/japan/version2/img-award-2@2x.png')} />
-                    <img className='ic-award' src={it.url_for('images/japan/version2/img-award-3@2x.png')} />
-                    <img className='ic-award' src={it.url_for('images/japan/version2/img-award-4@2x.png')} />
-=======
         <section className='fill-bg-color'>
             <div className='container center-text padding-bottom-50'>
                 <div className='section-title'>
                     <h2 className='color-blue'>{it.L('{JAPAN ONLY}Why choose us')}</h2>
                     <p>{it.L('{JAPAN ONLY}[_1] is a pioneer in the award-winning online option deal.', it.website_name)}</p>
->>>>>>> eb3cc90e
                 </div>
                 <img className='ic-award' src={it.url_for('images/japan/version2/img-award-1.svg')} />
                 <img className='ic-award' src={it.url_for('images/japan/version2/img-award-2@2x.png')} />
@@ -571,27 +409,6 @@
         </section>
 
 
-<<<<<<< HEAD
-            <div className='bg-orange bg-semicircles'>
-                <div className='container'>
-                    <div className='gr-row'>
-                        <div className='gr-12'>
-                            <form id='email_bottom' className='signup-form' noValidate>
-                                <h2 className='email'>{it.L('{JAPAN ONLY}Sign up for a free account')}</h2>
-                                <div className='signup-form-input center'>
-                                    <div className='input-group'>
-                                        <input autoComplete='off' name='email' id='email' maxLength='50' type='email' placeholder={it.L('{JAPAN ONLY}Enter your email')} />
-                                        <div className='invisible center-text error-msg error_validate_email'>{it.L('Invalid email address')}</div>
-                                        <div className='invisible center-text error-msg error_no_email'>{it.L('This field is required.')}</div>
-                                        <button type='submit' id='btn-submit-email'><span>{it.L('{JAPAN ONLY}Account Opening')}</span></button>
-                                    </div>
-                                </div>
-                                <div className='signup-form-success white invisible'>
-                                    <p>{it.L('{JAPAN ONLY}Thank you for signing up! Please check your email to complete the registration process.')}</p>
-                                </div>
-                                <div className='signup-form-error white invisible'>
-                                    <p>{it.L('{JAPAN ONLY}Sorry, account signup is not available in your country.')}</p>
-=======
         <div className='bg-orange bg-semicircles'>
             <div className='container'>
                 <div className='gr-row'>
@@ -604,7 +421,6 @@
                                     <div className='invisible center-text error-msg error_validate_email'>{it.L('Invalid email address')}</div>
                                     <div className='invisible center-text error-msg error_no_email'>{it.L('This field is required.')}</div>
                                     <button type='submit' id='btn-submit-email'><span>{it.L('{JAPAN ONLY}Account Opening')}</span></button>
->>>>>>> eb3cc90e
                                 </div>
                             </div>
                             <div className='signup-form-success white invisible'>
@@ -624,23 +440,6 @@
                 <div className='container'>
                     <p>{it.L('{JAPAN ONLY}Disclaimer text here')}</p>
                 </div>
-<<<<<<< HEAD
-                <div className='gr-padding-30 fill-bg-color'>
-                    <div className='container'>
-                        <div className='gr-row'>
-                            <div className='gr-8 gr-12-p gr-12-m'>
-                                <p className='black-text'>{it.L('{JAPAN ONLY}Footer text here')}</p>
-                            </div>
-                            <div className='gr-4 gr-12-p gr-12-m'>
-                                <div className='badges'>
-                                    <a href='http://www.ffaj.or.jp/index.html' target='_blank' rel='noopener noreferrer'>
-                                        <img className='tffa-badge' src={it.url_for('images/pages/regulation/binarykk-logo.gif')} />
-                                    </a>
-                                    <a href='http://www.fsa.go.jp/index.html' target='_blank' rel='noopener noreferrer'>
-                                        <img className='fsa-badge' src={it.url_for('images/pages/regulation/fsa-logo.png')} />
-                                    </a>
-                                </div>
-=======
             </div>
             <div className='gr-padding-30 fill-bg-color'>
                 <div className='container'>
@@ -656,7 +455,6 @@
                                 <a href='http://www.fsa.go.jp/index.html' target='_blank' rel='noopener noreferrer'>
                                     <img className='fsa-badge' src={it.url_for('images/pages/regulation/fsa-logo.png')} />
                                 </a>
->>>>>>> eb3cc90e
                             </div>
                         </div>
                     </div>
