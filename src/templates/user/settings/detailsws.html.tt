<div>
    <h1>[% l('Personal Details') %]</h1>

    <p class="notice-msg center-text invisible" id="tax_information_notice">
        [% l('Please complete the tax information before proceeding.') %]
    </p>

    <form class="form form gr-padding-10 hidden" id="frmPersonalDetails">

        <fieldset>
            <legend>[% l('Details') %]</legend>

            <div class="gr-padding-10 gr-row rowName clear hidden RealAcc JpAcc">
                <div class="gr-4 form_label">
                    <label><em class="required_asterisk">**</em> [% l('Name') %]</label>
                </div>
                <div class="gr-8">
                    <span id="inputheading">
                        <strong id="lbl_name"></strong>
                    </span>
                </div>
            </div>

            <div class="gr-padding-10 gr-row clear JpAcc invisible">
                <div class="gr-4 form_label">
                    <label><em class="required_asterisk">**</em> [% l('Gender') %]</label>
                </div>
                <div class="gr-8">
                    <span id="inputheading">
                        <strong id="lbl_gender"></strong>
                    </span>
                </div>
            </div>

            <div class="gr-padding-10 gr-row clear rowBirthDate hidden RealAcc JpAcc">
                <div class="gr-4 form_label">
                    <label><em class="required_asterisk">**</em> [% l('Date of birth') %]</label>
                </div>
                <div class="gr-8">
                    <span id="inputheading">
                        <strong id="lbl_date_of_birth"></strong>
                    </span>
                </div>
            </div>

            <div class="gr-padding-10 gr-row clear hidden RealAcc">
                <div class="gr-4 form_label">
                    <label for="place_of_birth">[% l('Place of birth') %]</label>
                </div>
                <div class="gr-8">
                    <select name="place_of_birth" id="place_of_birth" class="form_input"></select>
                </div>
            </div>

            <div class="gr-padding-10 gr-row clear">
                <div class="gr-4 form_label">
                    <label><em class="required_asterisk">**</em> [% l('Country of Residence') %]</label>
                </div>
                <div class="gr-8">
                    <span id="inputheading">
                        <strong id="lbl_country"></strong>
                    </span>
                </div>
            </div>

            <div class="gr-padding-10 gr-row clear">
                <div class="gr-4 form_label">
                    <label><em class="required_asterisk">**</em> [% l('Email address') %]</label>
                </div>
                <div class="gr-8">
                    <span id="inputheading">
                        <strong id="lbl_email"></strong>
                    </span>
                </div>
            </div>

            <div class="gr-padding-10 gr-row clear JpAcc invisible">
                <div class="gr-4 form_label">
                    <label for="occupation">[% l('Occupation') %]</label>
                </div>
                <div class="gr-8">
                    <select id="occupation" class="jp_value">
                        <option value="Office worker">[% l('Office worker') %]</option>
                        <option value="Director">[% l('Director') %]</option>
                        <option value="Public worker">[% l('Public worker') %]</option>
                        <option value="Self-employed">[% l('Self-employed') %]</option>
                        <option value="Housewife / Househusband">[% l('Housewife / Househusband') %]</option>
                        <option value="Contract / Temporary / Part Time">[% l('Contract / Temporary / Part Time') %]</option>
                        <option value="Student">[% l('Student') %]</option>
                        <option value="Unemployed">[% l('Unemployed') %]</option>
                        <option value="Others">[% l('Others') %]</option>
                    </select>
                </div>
            </div>
        </fieldset>

        <fieldset class="hidden RealAcc ja-hide">
            <legend>[% l('Tax Information') %]</legend>

            <div class="gr-padding-10 gr-row clear">
                <div class="gr-4 form_label">
<<<<<<< HEAD
                    <label for="place_of_birth">[% l('Place of birth') %]</label>
                </div>
                <div class="gr-8">
                    <select name="place_of_birth" id="place_of_birth"></select>
                </div>
            </div>

            <div class="gr-padding-10 gr-row clear">
                <div class="gr-4 form_label">
=======
>>>>>>> 15669477
                    <label for="tax_residence">[% l('Tax residence') %]</label>
                </div>
                <div class="gr-8">
                    <select name="tax_residence" id="tax_residence" class="invisible" multiple="multiple"></select>
                </div>
            </div>

            <div class="gr-padding-10 gr-row clear">
                <div class="gr-4 form_label">
                    <label for="tax_identification_number">[% l('Tax identification number') %]</label>
                </div>
                <div class="gr-8">
                    <input type="text" class="text" id="tax_identification_number" name="tax_identification_number" maxlength="20"/>
                </div>
            </div>
        </fieldset>

        <fieldset class="hidden RealAcc ja-hide">
            <legend>[% l('Address') %]</legend>

            <div class="gr-padding-10 gr-row clear">
                <div class="gr-4 form_label">
                    <label for="address_line_1">[% l('First line of home address') %]</label>
                </div>
                <div class="gr-8">
                    <input name='address_line_1' type="text" id="address_line_1" maxlength="70" />
                </div>
            </div>

            <div class="gr-padding-10 gr-row clear">
                <div class="gr-4 form_label">
                    <label for="address_line_2">[% l('Second line of home address') %]</label>
                </div>
                <div class="gr-8">
                    <input name='address_line_2' type="text" id="address_line_2" maxlength="70" />
                </div>
            </div>

            <div class="gr-padding-10 gr-row clear">
                <div class="gr-4 form_label">
                    <label for="address_city">[% l('Town/City') %]</label>
                </div>
                <div class="gr-8">
                    <input name='address_city' type="text" id="address_city" maxlength="35" />
                </div>
            </div>

            <div class="gr-padding-10 gr-row clear">
                <div class="gr-4 form_label">
                    <label for="address_state">[% l('State/Province') %]</label>
                </div>
                <div class="gr-8">
                    <select name='address_state' id="address_state"></select>
                </div>
            </div>

            <div class="gr-padding-10 gr-row clear">
                <div class="gr-4 form_label">
                    <label for="address_postcode">[% l('Postal Code / ZIP') %]</label>
                </div>
                <div class="gr-8">
                    <input name='address_postcode' type="text" id="address_postcode" maxlength="20" />
                </div>
            </div>

            <div class="gr-padding-10 gr-row clear">
                <div class="gr-4 form_label">
                    <label for="phone">[% l('Telephone') %]</label>
                </div>
                <div class="gr-8">
                    <input name='phone' type="text" id="phone" maxlength="35" />
                </div>
            </div>
        </fieldset>

        <fieldset class="JpAcc invisible">
            <legend>[% l('Address') %]</legend>

            <div class="gr-padding-10 gr-row clear">
                <div class="gr-4 form_label">
                    <label><em class="required_asterisk">**</em> [% l('Postal Code / ZIP') %]</label>
                </div>
                <div class="gr-8">
                    <span id="inputheading">
                        <strong id="lbl_address_postcode" class="jp_value"></strong>
                    </span>
                </div>
            </div>

            <div class="gr-padding-10 gr-row clear">
                <div class="gr-4 form_label">
                    <label><em class="required_asterisk">**</em> [% l('State/Province') %]</label>
                </div>
                <div class="gr-8">
                    <span id="inputheading">
                        <strong id="lbl_address_state" class="jp_value"></strong>
                    </span>
                </div>
            </div>

            <div class="gr-padding-10 gr-row clear">
                <div class="gr-4 form_label">
                    <label><em class="required_asterisk">**</em> [% l('Town/City') %]</label>
                </div>
                <div class="gr-8">
                    <span id="inputheading">
                        <strong id="lbl_address_city" class="jp_value"></strong>
                    </span>
                </div>
            </div>

            <div class="gr-padding-10 gr-row clear">
                <div class="gr-4 form_label">
                    <label><em class="required_asterisk">**</em> [% l('First line of home address') %]</label>
                </div>
                <div class="gr-8">
                    <span id="inputheading">
                        <strong id="lbl_address_line_1" class="jp_value"></strong>
                    </span>
                </div>
            </div>

            <div class="gr-padding-10 gr-row clear">
                <div class="gr-4 form_label">
                    <label><em class="required_asterisk">**</em> [% l('Second line of home address') %]</label>
                </div>
                <div class="gr-8">
                    <span id="inputheading">
                        <strong id="lbl_address_line_2" class="jp_value"></strong>
                    </span>
                </div>
            </div>

            <div class="gr-padding-10 gr-row clear">
                <div class="gr-4 form_label">
                    <label><em class="required_asterisk">**</em> [% l('Telephone') %]</label>
                </div>
                <div class="gr-8">
                    <span id="inputheading">
                        <strong id="lbl_phone" class="jp_value"></strong>
                    </span>
                </div>
            </div>
        </fieldset>

        <fieldset class="JpAcc invisible">
            <legend>[% l('Status') %]</legend>

            <div class="gr-padding-10 gr-row clear">
                <div class="gr-4 form_label">
                    <label for="annual_income">[% l('Annual income') %]</label>
                </div>
                <div class="gr-8">
                    <select id="annual_income" class="jp_value">
                        <option value="Less than 1 million JPY">[% l('Less than 1 million JPY') %]</option>
                        <option value="1-3 million JPY">[% l('1-3 million JPY') %]</option>
                        <option value="3-5 million JPY">[% l('3-5 million JPY') %]</option>
                        <option value="5-10 million JPY">[% l('5-10 million JPY') %]</option>
                        <option value="10-30 million JPY">[% l('10-30 million JPY') %]</option>
                        <option value="30-50 million JPY">[% l('30-50 million JPY') %]</option>
                        <option value="50-100 million JPY">[% l('50-100 million JPY') %]</option>
                        <option value="Over 100 million JPY">[% l('Over 100 million JPY') %]</option>
                    </select>
                </div>
            </div>

            <div class="gr-padding-10 gr-row clear">
                <div class="gr-4 form_label">
                    <label for="financial_asset">[% l('Financial asset') %]</label>
                </div>
                <div class="gr-8">
                    <select id="financial_asset" class="jp_value">
                        <option value="Less than 1 million JPY">[% l('Less than 1 million JPY') %]</option>
                        <option value="1-3 million JPY">[% l('1-3 million JPY') %]</option>
                        <option value="3-5 million JPY">[% l('3-5 million JPY') %]</option>
                        <option value="5-10 million JPY">[% l('5-10 million JPY') %]</option>
                        <option value="10-30 million JPY">[% l('10-30 million JPY') %]</option>
                        <option value="30-50 million JPY">[% l('30-50 million JPY') %]</option>
                        <option value="50-100 million JPY">[% l('50-100 million JPY') %]</option>
                        <option value="Over 100 million JPY">[% l('Over 100 million JPY') %]</option>
                    </select>
                </div>
            </div>
        </fieldset>

        <fieldset class="JpAcc invisible">
            <legend>[% l('Trading Experience') %]</legend>

            <div class="gr-padding-10 gr-row clear">
                <div class="gr-4 form_label">
                    <label for="trading_experience_equities">[% l('Equities') %]</label>
                </div>
                <div class="gr-8">
                    <select id="trading_experience_equities" class="jp_value">
                        <option value="No experience">[% l('No experience') %]</option>
                        <option value="Less than 6 months">[% l('Less than 6 months') %]</option>
                        <option value="6 months to 1 year">[% l('6 months to 1 year') %]</option>
                        <option value="1-3 years">[% l('1-3 years') %]</option>
                        <option value="3-5 years">[% l('3-5 years') %]</option>
                        <option value="Over 5 years">[% l('Over 5 years') %]</option>
                    </select>
                </div>
            </div>

            <div class="gr-padding-10 gr-row clear">
                <div class="gr-4 form_label">
                    <label for="trading_experience_commodities">[% l('Commodities') %]</label>
                </div>
                <div class="gr-8">
                    <select id="trading_experience_commodities" class="jp_value">
                        <option value="No experience">[% l('No experience') %]</option>
                        <option value="Less than 6 months">[% l('Less than 6 months') %]</option>
                        <option value="6 months to 1 year">[% l('6 months to 1 year') %]</option>
                        <option value="1-3 years">[% l('1-3 years') %]</option>
                        <option value="3-5 years">[% l('3-5 years') %]</option>
                        <option value="Over 5 years">[% l('Over 5 years') %]</option>
                    </select>
                </div>
            </div>

            <div class="gr-padding-10 gr-row clear">
                <div class="gr-4 form_label">
                    <label for="trading_experience_foreign_currency_deposit">[% l('Foreign currency deposit') %]</label>
                </div>
                <div class="gr-8">
                    <select id="trading_experience_foreign_currency_deposit" class="jp_value">
                        <option value="No experience">[% l('No experience') %]</option>
                        <option value="Less than 6 months">[% l('Less than 6 months') %]</option>
                        <option value="6 months to 1 year">[% l('6 months to 1 year') %]</option>
                        <option value="1-3 years">[% l('1-3 years') %]</option>
                        <option value="3-5 years">[% l('3-5 years') %]</option>
                        <option value="Over 5 years">[% l('Over 5 years') %]</option>
                    </select>
                </div>
            </div>

            <div class="gr-padding-10 gr-row clear">
                <div class="gr-4 form_label">
                    <label for="trading_experience_margin_fx">[% l('Margin FX') %]</label>
                </div>
                <div class="gr-8">
                    <select id="trading_experience_margin_fx" class="jp_value">
                        <option value="No experience">[% l('No experience') %]</option>
                        <option value="Less than 6 months">[% l('Less than 6 months') %]</option>
                        <option value="6 months to 1 year">[% l('6 months to 1 year') %]</option>
                        <option value="1-3 years">[% l('1-3 years') %]</option>
                        <option value="3-5 years">[% l('3-5 years') %]</option>
                        <option value="Over 5 years">[% l('Over 5 years') %]</option>
                    </select>
                </div>
            </div>

            <div class="gr-padding-10 gr-row clear">
                <div class="gr-4 form_label">
                    <label for="trading_experience_investment_trust">[% l('Investment trust') %]</label>
                </div>
                <div class="gr-8">
                    <select id="trading_experience_investment_trust" class="jp_value">
                        <option value="No experience">[% l('No experience') %]</option>
                        <option value="Less than 6 months">[% l('Less than 6 months') %]</option>
                        <option value="6 months to 1 year">[% l('6 months to 1 year') %]</option>
                        <option value="1-3 years">[% l('1-3 years') %]</option>
                        <option value="3-5 years">[% l('3-5 years') %]</option>
                        <option value="Over 5 years">[% l('Over 5 years') %]</option>
                    </select>
                </div>
            </div>

            <div class="gr-padding-10 gr-row clear">
                <div class="gr-4 form_label">
                    <label for="trading_experience_public_bond">[% l('Public and corporation bond') %]</label>
                </div>
                <div class="gr-8">
                    <select id="trading_experience_public_bond" class="jp_value">
                        <option value="No experience">[% l('No experience') %]</option>
                        <option value="Less than 6 months">[% l('Less than 6 months') %]</option>
                        <option value="6 months to 1 year">[% l('6 months to 1 year') %]</option>
                        <option value="1-3 years">[% l('1-3 years') %]</option>
                        <option value="3-5 years">[% l('3-5 years') %]</option>
                        <option value="Over 5 years">[% l('Over 5 years') %]</option>
                    </select>
                </div>
            </div>

            <div class="gr-padding-10 gr-row clear">
                <div class="gr-4 form_label">
                    <label for="trading_experience_option_trading">[% l('OTC Derivative (Option) Trading') %]</label>
                </div>
                <div class="gr-8">
                    <select id="trading_experience_option_trading" class="jp_value">
                        <option value="No experience">[% l('No experience') %]</option>
                        <option value="Less than 6 months">[% l('Less than 6 months') %]</option>
                        <option value="6 months to 1 year">[% l('6 months to 1 year') %]</option>
                        <option value="1-3 years">[% l('1-3 years') %]</option>
                        <option value="3-5 years">[% l('3-5 years') %]</option>
                        <option value="Over 5 years">[% l('Over 5 years') %]</option>
                    </select>
                </div>
            </div>

            <div class="gr-padding-10 gr-row clear">
                <div class="gr-4 form_label">
                    <label for="trading_purpose">[% l('Purpose of trading') %]</label>
                </div>
                <div class="gr-8">
                    <select id="trading_purpose" class="jp_value">
                        <option value="Targeting short-term profits">[% l('Targeting short-term profits') %]</option>
                        <option value="Targeting medium-term / long-term profits">[% l('Targeting medium-term / long-term profits') %]</option>
                        <option value="Both the above">[% l('Both the above') %]</option>
                        <option value="Hedging">[% l('Hedging') %]</option>
                    </select>
                </div>
            </div>

            <div class="gr-padding-10 gr-row clear hedge invisible">
                <div class="gr-4 form_label">
                    <label for="hedge_asset">[% l('Classification of assets requiring hedge') %]</label>
                </div>
                <div class="gr-8">
                    <select id="hedge_asset">
                        <option value="Foreign currency deposit">[% l('Foreign currency deposit') %]</option>
                        <option value="Margin FX">[% l('Margin FX') %]</option>
                        <option value="Other">[% l('Other') %]</option>
                    </select>
                </div>
            </div>

            <div class="gr-padding-10 gr-row clear hedge invisible">
                <div class="gr-4 form_label">
                    <label for="hedge_asset_amount">[% l('Amount of above assets') %]</label>
                </div>
                <div class="gr-8">
                    <input class="text" name="hedge_asset_amount" id="hedge_asset_amount" maxlength="20" type="text"/>
                </div>
            </div>
        </fieldset>

        <fieldset id="fieldset_email_consent" class="invisible">
            <legend>[% l('Preferences') %]</legend>

            <div class="gr-padding-10 gr-row clear">
                <div class="gr-4 form_label" id="email_consent_label">
                    <label for="email_consent">[% l('Receive news and special offers') %]</label>
                </div>
                <div class="gr-8">
                    <input type="checkbox" id="email_consent" />
                </div>
            </div>
        </fieldset>

        <fieldset class="formlayout settings sticky hidden RealAcc JpAcc" id="formlayout">
            <div class="gr-row gr-padding-10">
                <div class="gr-4"></div>
                <div class="gr-8">
                    <div id="formMessage"></div>
                </div>
            </div>
            <div class="gr-row gr-padding-10">
                <div class="gr-4"></div>
                <div class="gr-8">
                    <span class="button">
                        <button class="button">[% l('Update') %]</button>
                    </span>
                </div>
            </div>
        </fieldset>

    </form>

    <p class="required hidden RealAcc JpAcc rowCustomerSupport"><em class="required_asterisk">**</em> [% l('To change your name, date of birth, country of residence, or email, please contact <a href="[_1]">Customer Support</a>.', request.url_for('contact')) %]</p>

</div><|MERGE_RESOLUTION|>--- conflicted
+++ resolved
@@ -43,12 +43,14 @@
                 </div>
             </div>
 
-            <div class="gr-padding-10 gr-row clear hidden RealAcc">
-                <div class="gr-4 form_label">
-                    <label for="place_of_birth">[% l('Place of birth') %]</label>
-                </div>
-                <div class="gr-8">
-                    <select name="place_of_birth" id="place_of_birth" class="form_input"></select>
+            <div class="hidden RealAcc">
+                <div class="gr-padding-10 gr-row clear">
+                    <div class="gr-4 form_label">
+                        <label for="place_of_birth">[% l('Place of birth') %]</label>
+                    </div>
+                    <div class="gr-8">
+                        <select name="place_of_birth" id="place_of_birth" class="form_input"></select>
+                    </div>
                 </div>
             </div>
 
@@ -99,18 +101,6 @@
 
             <div class="gr-padding-10 gr-row clear">
                 <div class="gr-4 form_label">
-<<<<<<< HEAD
-                    <label for="place_of_birth">[% l('Place of birth') %]</label>
-                </div>
-                <div class="gr-8">
-                    <select name="place_of_birth" id="place_of_birth"></select>
-                </div>
-            </div>
-
-            <div class="gr-padding-10 gr-row clear">
-                <div class="gr-4 form_label">
-=======
->>>>>>> 15669477
                     <label for="tax_residence">[% l('Tax residence') %]</label>
                 </div>
                 <div class="gr-8">
