--- conflicted
+++ resolved
@@ -3,11 +3,7 @@
     <br>
     <div class="page-title" id="limits-title">
         <h2 id="trading-limits"></h2>
-<<<<<<< HEAD
         <div class="gr-padding-10">
-=======
-        <p>
->>>>>>> 77135a30
           <table class="flex-table" id="client-limits" style="display:none">
             <thead>
               <tr class="flex-tr">
@@ -57,7 +53,7 @@
           <p class="hint">
             [% l('Stated limits are subject to change without prior notice.') %]
           </p>
-        </p>
+        </div>
     </div>
     <div class="errorbox rbox" id="client_message" style="display:none">
         <div class="rbox-wrap">
