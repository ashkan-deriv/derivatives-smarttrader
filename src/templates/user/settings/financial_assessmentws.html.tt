<div class="gr-12 gr-padding-10">
    <h1 id="heading">[% l("Financial Assessment") %]</h1>
    <p class = "invisible" id="response_on_success"></p>
    <form class="formObject gr-padding-10 invisible" id="assessment_form" name="assessment_form">
        <h1 id="heading_risk" class="invisible">[% l("Financial Assessment") %]</h1>
        <p class="invisible" id="high_risk_classification">
            [% l("Due to recent changes in the regulations, we are required to ask our clients to complete the following Financial Assessment. Please note that you will not be able to continue trading until this is completed.") %]
        </p>
        <div class="rbox form">
            <div class="rbox-wrap">
<<<<<<< HEAD
                <fieldset>
                    <legend>Financial Information</legend>

                    <div class="gr-padding-10 gr-row clear">
                        <div class="gr-4  form_label">
                            <label for="forex_trading_experience">Forex trading experience</label>
                        </div>
                        <div class="gr-8">
                            <select id="forex_trading_experience" name="forex_trading_experience">
                                <option value="">Please select</option>
                                <option value="0-1 year" >0-1 year</option>
                                <option value="1-2 years">1-2 years</option>
                                <option value="Over 3 years">Over 3 years</option>
                            </select>
                            <p class="errorfield" id="errorforex_trading_experience"></p>
                        </div>
                    </div>

                    <div class="gr-padding-10 gr-row clear">
                        <div class="gr-4  form_label">
                            <label for="forex_trading_frequency">Forex trading frequency</label>
                        </div>
                        <div class="gr-8">
                            <select id="forex_trading_frequency" name="forex_trading_frequency">
                                <option value="">Please select</option>
                                <option value="0-5 transactions in the past 12 months" >0-5 transactions in the past 12 months</option>
                                <option value="6-10 transactions in the past 12 months">6-10 transactions in the past 12 months</option>
                                <option value="40 transactions or more in the past 12 months">40 transactions or more in the past 12 months</option>
                            </select>
                            <p class="errorfield" id="errorforex_trading_frequency"></p>
                        </div>
                    </div>

                    <div class="gr-padding-10 gr-row clear">
                        <div class="gr-4  form_label">
                            <label for="indices_trading_experience">Indices trading experience</label>
                        </div>
                        <div class="gr-8">
                            <select id="indices_trading_experience" name="indices_trading_experience">
                                <option value="">Please select</option>
                                <option value="0-1 year" >0-1 year</option>
                                <option value="1-2 years">1-2 years</option>
                                <option value="Over 3 years">Over 3 years</option>
                            </select>
                            <p class="errorfield" id="errorindices_trading_experience"></p>
                        </div>
                    </div>

                    <div class="gr-padding-10 gr-row clear">
                        <div class="gr-4  form_label">
                            <label for="indices_trading_frequency">Indices trading frequency</label>
                        </div>
                        <div class="gr-8">
                            <select id="indices_trading_frequency" name="indices_trading_frequency">
                                <option value="">Please select</option>
                                <option value="0-5 transactions in the past 12 months">0-5 transactions in the past 12 months</option>
                                <option value="6-10 transactions in the past 12 months" >6-10 transactions in the past 12 months</option>
                                <option value="40 transactions or more in the past 12 months">40 transactions or more in the past 12 months</option>
                            </select>
                            <p class="errorfield" id="errorindices_trading_frequency"></p>
                        </div>
                    </div>

                    <div class="gr-padding-10 gr-row clear">
                        <div class="gr-4  form_label">
                            <label for="commodities_trading_experience">Commodities trading experience</label>
                        </div>
                        <div class="gr-8">
                            <select id="commodities_trading_experience" name="commodities_trading_experience">
                                <option value="">Please select</option>
                                <option value="0-1 year">0-1 year</option>
                                <option value="1-2 years" >1-2 years</option>
                                <option value="Over 3 years">Over 3 years</option>
                            </select>
                            <p class="errorfield" id="errorcommodities_trading_experience"></p>
                        </div>
                    </div>

                    <div class="gr-padding-10 gr-row clear">
                        <div class="gr-4  form_label">
                            <label for="commodities_trading_frequency">Commodities trading frequency</label>
                        </div>
                        <div class="gr-8">
                            <select id="commodities_trading_frequency" name="commodities_trading_frequency">
                                <option value="">Please select</option>
                                <option value="0-5 transactions in the past 12 months">0-5 transactions in the past 12 months</option>
                                <option value="6-10 transactions in the past 12 months">6-10 transactions in the past 12 months</option>
                                <option value="40 transactions or more in the past 12 months" >40 transactions or more in the past 12 months</option>
                            </select>
                            <p class="errorfield" id="errorcommodities_trading_frequency"></p>
                        </div>
                    </div>

                    <div class="gr-padding-10 gr-row clear">
                        <div class="gr-4  form_label">
                            <label for="stocks_trading_experience">Stocks trading experience</label>
                        </div>
                        <div class="gr-8">
                            <select id="stocks_trading_experience" name="stocks_trading_experience">
                                <option value="">Please select</option>
                                <option value="0-1 year">0-1 year</option>
                                <option value="1-2 years" >1-2 years</option>
                                <option value="Over 3 years">Over 3 years</option>
                            </select>
                            <p class="errorfield" id="errorstocks_trading_experience"></p>
                        </div>
                    </div>

                    <div class="gr-padding-10 gr-row clear">
                        <div class="gr-4  form_label">
                            <label for="stocks_trading_frequency">Stocks trading frequency</label>
                        </div>
                        <div class="gr-8">
                            <select id="stocks_trading_frequency" name="stocks_trading_frequency">
                                <option value="">Please select</option>
                                <option value="0-5 transactions in the past 12 months">0-5 transactions in the past 12 months</option>
                                <option value="6-10 transactions in the past 12 months" >6-10 transactions in the past 12 months</option>
                                <option value="40 transactions or more in the past 12 months">40 transactions or more in the past 12 months</option>
                            </select>
                            <p class="errorfield" id="errorstocks_trading_frequency"></p>
                        </div>
                    </div>
                    <div class="gr-padding-10 gr-row clear">
                        <div class="gr-4  form_label">
                            <label for="other_derivatives_trading_experience">Binary options or other financial derivatives trading experience</label>
                        </div>
                        <div class="gr-8">
                            <select id="other_derivatives_trading_experience" name="other_derivatives_trading_experience">
                                <option value="">Please select</option>
                                <option value="0-1 year">0-1 year</option>
                                <option value="1-2 years" >1-2 years</option>
                                <option value="Over 3 years">Over 3 years</option>
                            </select>
                            <p class="errorfield" id="errorother_derivatives_trading_experience"></p>
                        </div>
                    </div>
                    <div class="gr-padding-10 gr-row clear">
                        <div class="gr-4  form_label">
                            <label for="other_derivatives_trading_frequency">Binary options or other financial derivatives trading frequency</label>
                        </div>
                        <div class="gr-8">
                            <select id="other_derivatives_trading_frequency" name="other_derivatives_trading_frequency">
                                <option value="">Please select</option>
                                <option value="0-5 transactions in the past 12 months">0-5 transactions in the past 12 months</option>
                                <option value="6-10 transactions in the past 12 months" >6-10 transactions in the past 12 months</option>
                                <option value="40 transactions or more in the past 12 months">40 transactions or more in the past 12 months</option>
                            </select>
                            <p class="errorfield" id="errorother_derivatives_trading_frequency"></p>
                        </div>
                    </div>
                    <div class="gr-padding-10 gr-row clear">
                        <div class="gr-4  form_label">
                            <label for="other_instruments_trading_experience">Other financial instruments trading experience</label>
                        </div>
                        <div class="gr-8">
                            <select id="other_instruments_trading_experience" name="other_instruments_trading_experience">
                                <option value="">Please select</option>
                                <option value="0-1 year">0-1 year</option>
                                <option value="1-2 years" >1-2 years</option>
                                <option value="Over 3 years">Over 3 years</option>
                            </select>
                            <p class="errorfield" id="errorother_instruments_trading_experience"></p>
                        </div>
                    </div>
                    <div class="gr-padding-10 gr-row clear">
                        <div class="gr-4  form_label">
                            <label for="other_instruments_trading_frequency">Other financial instruments trading frequency</label>
                        </div>
                        <div class="gr-8">
                            <select id="other_instruments_trading_frequency" name="other_instruments_trading_frequency">
                                <option value="">Please select</option>
                                <option value="0-5 transactions in the past 12 months">0-5 transactions in the past 12 months</option>
                                <option value="6-10 transactions in the past 12 months" >6-10 transactions in the past 12 months</option>
                                <option value="40 transactions or more in the past 12 months">40 transactions or more in the past 12 months</option>
                            </select>
                            <p class="errorfield" id="errorother_instruments_trading_frequency"></p>
                        </div>
                    </div>
                    <div class="gr-padding-10 gr-row clear">
                        <div class="gr-4  form_label">
                            <label for="employment_industry">Industry of Employment</label>
                        </div>
                        <div class="gr-8">
                            <select id="employment_industry" name="employment_industry">
                                <option value="">Please select</option>
                                <option value="Construction">Construction</option>
                                <option value="Education" >Education</option>
                                <option value="Finance">Finance</option>
                                <option value="Health">Health</option>
                                <option value="Tourism">Tourism</option>
                                <option value="Other">Other</option>
                            </select>
                            <p class="errorfield" id="erroremployment_industry"></p>
                        </div>
                    </div>
                    <div class="gr-padding-10 gr-row clear">
                        <div class="gr-4  form_label">
                            <label for="occupation">Occupation</label>
                        </div>
                        <div class="gr-8">
                            <select id="occupation" name="occupation">
                                <option value="">Please select</option>
                                <option value="Chief Executives, Senior Officials and Legislators">Chief Executives, Senior Officials and Legislators</option>
                                <option value="Managers">Managers</option>
                                <option value="Professionals">Professionals</option>
                                <option value="Clerks">Clerks</option>
                                <option value="Personal Care, Sales and Service Workers">Personal Care, Sales and Service Workers</option>
                                <option value="Agricultural, Forestry and Fishery Workers">Agricultural, Forestry and Fishery Workers</option>
                                <option value="Craft, Metal, Electrical and Electronics Workers">Craft, Metal, Electrical and Electronics Workers</option>
                                <option value="Plant and Machine Operators and Assemblers">Plant and Machine Operators and Assemblers</option>
                                <option value="Cleaners and Helpers">Cleaners and Helpers</option>
                                <option value="Mining, Construction, Manufacturing and Transport Workers">Mining, Construction, Manufacturing and Transport Workers</option>
                                <option value="Armed Forces">Armed Forces</option>
                                <option value="Government Officers">Government Officers</option>
                                <option value="Others">Others</option>
                            </select>
                            <p class="errorfield" id="erroroccupation"></p>
                        </div>
                    </div>
                    <div class="gr-padding-10 gr-row clear">
                        <div class="gr-4  form_label">
                            <label for="education_level">Level of Education</label>
                        </div>
                        <div class="gr-8">
                            <select id="education_level" name="education_level">
                                <option value="">Please select</option>
                                <option value="Primary">Primary</option>
                                <option value="Secondary" >Secondary</option>
                                <option value="Tertiary">Tertiary</option>
                            </select>
                            <p class="errorfield" id="erroreducation_level"></p>
                        </div>
                    </div>
                    <div class="gr-padding-10 gr-row clear">
                        <div class="gr-4  form_label">
                            <label for="income_source">Income Source</label>
                        </div>
                        <div class="gr-8">
                            <select id="income_source" name="income_source">
                                <option value="">Please select</option>
                                <option value="Salaried Employee">Salaried Employee</option>
                                <option value="Self-Employed" >Self-Employed</option>
                                <option value="Investments &amp; Dividends">Investments &amp; Dividends</option>
                                <option value="Pension">Pension</option>
                                <option value="Other">Other</option>
                            </select>
                            <p class="errorfield" id="errorincome_source"></p>
                        </div>
                    </div>
                    <div class="gr-padding-10 gr-row clear">
                        <div class="gr-4  form_label">
                            <label for="net_income">Net Annual Income</label>
                        </div>
                        <div class="gr-8">
                            <select id="net_income" name="net_income">
                                <option value="">Please select</option>
                                <option value="Less than &#36;25,000">Less than &#36;25,000</option>
                                <option value="&#36;25,000 - &#36;50,000" >&#36;25,000 - &#36;50,000</option>
                                <option value="&#36;50,001 - &#36;100,000">&#36;50,001 - &#36;100,000</option>
                                <option value="&#36;100,001 - &#36;500,000">&#36;100,001 - &#36;500,000</option>
                                <option value="Over &#36;500,000">Over &#36;500,001</option>
                            </select>
                            <p class="errorfield" id="errornet_income"></p>
                        </div>
                    </div>
                    <div class="gr-padding-10 gr-row clear">
                        <div class="gr-4  form_label">
                            <label for="estimated_worth">Estimated Net Worth</label>
                        </div>
                        <div class="gr-8">
                            <select id="estimated_worth" name="estimated_worth">
                                <option value="">Please select</option>
                                <option value="Less than &#36;100,000">Less than &#36;100,000</option>
                                <option value="&#36;100,000 - &#36;250,000" >&#36;100,000 - &#36;250,000</option>
                                <option value="&#36;250,001 - &#36;500,000">&#36;250,001 - &#36;500,000</option>
                                <option value="&#36;500,001 - &#36;1,000,000">&#36;500,001 - &#36;1,000,000</option>
                                <option value="Over &#36;1,000,000">Over &#36;1,000,000</option>
                            </select>
                            <p class="errorfield" id="errorestimated_worth"></p>
                        </div>
                    </div>
                </fieldset>
                <span class="tl">&nbsp;</span><span class="tr">&nbsp;</span><span class="bl">&nbsp;</span><span class="br">&nbsp;</span>
=======
                [% INCLUDE global/financial_form.html.tt %]
>>>>>>> f4334736
            </div>
        </div>
        <div class="rbox form">
            <div class="rbox-wrap">
                <fieldset>
                    <div class="gr-12">
                        <p id="warning">[% l("The financial trading services contained within this site are only suitable for customers who are able to bear the loss of all the money they invest and who understand and have experience of the risk involved in the acquistion of financial contracts. Transactions in financial contracts carry a high degree of risk. If purchased contracts expire worthless, you will suffer a total loss of your investment, which consists of the contract premium.") %]</p>
                    </div>
                </fieldset>
            </div>
        </div>
        <fieldset class="center-text" id="formlayout">
            <div class="gr-row">
                <div class="gr-12">
                    <div id="form_message"></div>
                </div>
            </div>
            <div class="gr-row gr-padding-10">
                <div class="gr-12">
                    <span class="button">
                        <button class="button" id="submit">[% l("Update") %]</button>
                    </span>
                </div>
            </div>
        </fieldset>
    </form>
</div><|MERGE_RESOLUTION|>--- conflicted
+++ resolved
@@ -8,293 +8,7 @@
         </p>
         <div class="rbox form">
             <div class="rbox-wrap">
-<<<<<<< HEAD
-                <fieldset>
-                    <legend>Financial Information</legend>
-
-                    <div class="gr-padding-10 gr-row clear">
-                        <div class="gr-4  form_label">
-                            <label for="forex_trading_experience">Forex trading experience</label>
-                        </div>
-                        <div class="gr-8">
-                            <select id="forex_trading_experience" name="forex_trading_experience">
-                                <option value="">Please select</option>
-                                <option value="0-1 year" >0-1 year</option>
-                                <option value="1-2 years">1-2 years</option>
-                                <option value="Over 3 years">Over 3 years</option>
-                            </select>
-                            <p class="errorfield" id="errorforex_trading_experience"></p>
-                        </div>
-                    </div>
-
-                    <div class="gr-padding-10 gr-row clear">
-                        <div class="gr-4  form_label">
-                            <label for="forex_trading_frequency">Forex trading frequency</label>
-                        </div>
-                        <div class="gr-8">
-                            <select id="forex_trading_frequency" name="forex_trading_frequency">
-                                <option value="">Please select</option>
-                                <option value="0-5 transactions in the past 12 months" >0-5 transactions in the past 12 months</option>
-                                <option value="6-10 transactions in the past 12 months">6-10 transactions in the past 12 months</option>
-                                <option value="40 transactions or more in the past 12 months">40 transactions or more in the past 12 months</option>
-                            </select>
-                            <p class="errorfield" id="errorforex_trading_frequency"></p>
-                        </div>
-                    </div>
-
-                    <div class="gr-padding-10 gr-row clear">
-                        <div class="gr-4  form_label">
-                            <label for="indices_trading_experience">Indices trading experience</label>
-                        </div>
-                        <div class="gr-8">
-                            <select id="indices_trading_experience" name="indices_trading_experience">
-                                <option value="">Please select</option>
-                                <option value="0-1 year" >0-1 year</option>
-                                <option value="1-2 years">1-2 years</option>
-                                <option value="Over 3 years">Over 3 years</option>
-                            </select>
-                            <p class="errorfield" id="errorindices_trading_experience"></p>
-                        </div>
-                    </div>
-
-                    <div class="gr-padding-10 gr-row clear">
-                        <div class="gr-4  form_label">
-                            <label for="indices_trading_frequency">Indices trading frequency</label>
-                        </div>
-                        <div class="gr-8">
-                            <select id="indices_trading_frequency" name="indices_trading_frequency">
-                                <option value="">Please select</option>
-                                <option value="0-5 transactions in the past 12 months">0-5 transactions in the past 12 months</option>
-                                <option value="6-10 transactions in the past 12 months" >6-10 transactions in the past 12 months</option>
-                                <option value="40 transactions or more in the past 12 months">40 transactions or more in the past 12 months</option>
-                            </select>
-                            <p class="errorfield" id="errorindices_trading_frequency"></p>
-                        </div>
-                    </div>
-
-                    <div class="gr-padding-10 gr-row clear">
-                        <div class="gr-4  form_label">
-                            <label for="commodities_trading_experience">Commodities trading experience</label>
-                        </div>
-                        <div class="gr-8">
-                            <select id="commodities_trading_experience" name="commodities_trading_experience">
-                                <option value="">Please select</option>
-                                <option value="0-1 year">0-1 year</option>
-                                <option value="1-2 years" >1-2 years</option>
-                                <option value="Over 3 years">Over 3 years</option>
-                            </select>
-                            <p class="errorfield" id="errorcommodities_trading_experience"></p>
-                        </div>
-                    </div>
-
-                    <div class="gr-padding-10 gr-row clear">
-                        <div class="gr-4  form_label">
-                            <label for="commodities_trading_frequency">Commodities trading frequency</label>
-                        </div>
-                        <div class="gr-8">
-                            <select id="commodities_trading_frequency" name="commodities_trading_frequency">
-                                <option value="">Please select</option>
-                                <option value="0-5 transactions in the past 12 months">0-5 transactions in the past 12 months</option>
-                                <option value="6-10 transactions in the past 12 months">6-10 transactions in the past 12 months</option>
-                                <option value="40 transactions or more in the past 12 months" >40 transactions or more in the past 12 months</option>
-                            </select>
-                            <p class="errorfield" id="errorcommodities_trading_frequency"></p>
-                        </div>
-                    </div>
-
-                    <div class="gr-padding-10 gr-row clear">
-                        <div class="gr-4  form_label">
-                            <label for="stocks_trading_experience">Stocks trading experience</label>
-                        </div>
-                        <div class="gr-8">
-                            <select id="stocks_trading_experience" name="stocks_trading_experience">
-                                <option value="">Please select</option>
-                                <option value="0-1 year">0-1 year</option>
-                                <option value="1-2 years" >1-2 years</option>
-                                <option value="Over 3 years">Over 3 years</option>
-                            </select>
-                            <p class="errorfield" id="errorstocks_trading_experience"></p>
-                        </div>
-                    </div>
-
-                    <div class="gr-padding-10 gr-row clear">
-                        <div class="gr-4  form_label">
-                            <label for="stocks_trading_frequency">Stocks trading frequency</label>
-                        </div>
-                        <div class="gr-8">
-                            <select id="stocks_trading_frequency" name="stocks_trading_frequency">
-                                <option value="">Please select</option>
-                                <option value="0-5 transactions in the past 12 months">0-5 transactions in the past 12 months</option>
-                                <option value="6-10 transactions in the past 12 months" >6-10 transactions in the past 12 months</option>
-                                <option value="40 transactions or more in the past 12 months">40 transactions or more in the past 12 months</option>
-                            </select>
-                            <p class="errorfield" id="errorstocks_trading_frequency"></p>
-                        </div>
-                    </div>
-                    <div class="gr-padding-10 gr-row clear">
-                        <div class="gr-4  form_label">
-                            <label for="other_derivatives_trading_experience">Binary options or other financial derivatives trading experience</label>
-                        </div>
-                        <div class="gr-8">
-                            <select id="other_derivatives_trading_experience" name="other_derivatives_trading_experience">
-                                <option value="">Please select</option>
-                                <option value="0-1 year">0-1 year</option>
-                                <option value="1-2 years" >1-2 years</option>
-                                <option value="Over 3 years">Over 3 years</option>
-                            </select>
-                            <p class="errorfield" id="errorother_derivatives_trading_experience"></p>
-                        </div>
-                    </div>
-                    <div class="gr-padding-10 gr-row clear">
-                        <div class="gr-4  form_label">
-                            <label for="other_derivatives_trading_frequency">Binary options or other financial derivatives trading frequency</label>
-                        </div>
-                        <div class="gr-8">
-                            <select id="other_derivatives_trading_frequency" name="other_derivatives_trading_frequency">
-                                <option value="">Please select</option>
-                                <option value="0-5 transactions in the past 12 months">0-5 transactions in the past 12 months</option>
-                                <option value="6-10 transactions in the past 12 months" >6-10 transactions in the past 12 months</option>
-                                <option value="40 transactions or more in the past 12 months">40 transactions or more in the past 12 months</option>
-                            </select>
-                            <p class="errorfield" id="errorother_derivatives_trading_frequency"></p>
-                        </div>
-                    </div>
-                    <div class="gr-padding-10 gr-row clear">
-                        <div class="gr-4  form_label">
-                            <label for="other_instruments_trading_experience">Other financial instruments trading experience</label>
-                        </div>
-                        <div class="gr-8">
-                            <select id="other_instruments_trading_experience" name="other_instruments_trading_experience">
-                                <option value="">Please select</option>
-                                <option value="0-1 year">0-1 year</option>
-                                <option value="1-2 years" >1-2 years</option>
-                                <option value="Over 3 years">Over 3 years</option>
-                            </select>
-                            <p class="errorfield" id="errorother_instruments_trading_experience"></p>
-                        </div>
-                    </div>
-                    <div class="gr-padding-10 gr-row clear">
-                        <div class="gr-4  form_label">
-                            <label for="other_instruments_trading_frequency">Other financial instruments trading frequency</label>
-                        </div>
-                        <div class="gr-8">
-                            <select id="other_instruments_trading_frequency" name="other_instruments_trading_frequency">
-                                <option value="">Please select</option>
-                                <option value="0-5 transactions in the past 12 months">0-5 transactions in the past 12 months</option>
-                                <option value="6-10 transactions in the past 12 months" >6-10 transactions in the past 12 months</option>
-                                <option value="40 transactions or more in the past 12 months">40 transactions or more in the past 12 months</option>
-                            </select>
-                            <p class="errorfield" id="errorother_instruments_trading_frequency"></p>
-                        </div>
-                    </div>
-                    <div class="gr-padding-10 gr-row clear">
-                        <div class="gr-4  form_label">
-                            <label for="employment_industry">Industry of Employment</label>
-                        </div>
-                        <div class="gr-8">
-                            <select id="employment_industry" name="employment_industry">
-                                <option value="">Please select</option>
-                                <option value="Construction">Construction</option>
-                                <option value="Education" >Education</option>
-                                <option value="Finance">Finance</option>
-                                <option value="Health">Health</option>
-                                <option value="Tourism">Tourism</option>
-                                <option value="Other">Other</option>
-                            </select>
-                            <p class="errorfield" id="erroremployment_industry"></p>
-                        </div>
-                    </div>
-                    <div class="gr-padding-10 gr-row clear">
-                        <div class="gr-4  form_label">
-                            <label for="occupation">Occupation</label>
-                        </div>
-                        <div class="gr-8">
-                            <select id="occupation" name="occupation">
-                                <option value="">Please select</option>
-                                <option value="Chief Executives, Senior Officials and Legislators">Chief Executives, Senior Officials and Legislators</option>
-                                <option value="Managers">Managers</option>
-                                <option value="Professionals">Professionals</option>
-                                <option value="Clerks">Clerks</option>
-                                <option value="Personal Care, Sales and Service Workers">Personal Care, Sales and Service Workers</option>
-                                <option value="Agricultural, Forestry and Fishery Workers">Agricultural, Forestry and Fishery Workers</option>
-                                <option value="Craft, Metal, Electrical and Electronics Workers">Craft, Metal, Electrical and Electronics Workers</option>
-                                <option value="Plant and Machine Operators and Assemblers">Plant and Machine Operators and Assemblers</option>
-                                <option value="Cleaners and Helpers">Cleaners and Helpers</option>
-                                <option value="Mining, Construction, Manufacturing and Transport Workers">Mining, Construction, Manufacturing and Transport Workers</option>
-                                <option value="Armed Forces">Armed Forces</option>
-                                <option value="Government Officers">Government Officers</option>
-                                <option value="Others">Others</option>
-                            </select>
-                            <p class="errorfield" id="erroroccupation"></p>
-                        </div>
-                    </div>
-                    <div class="gr-padding-10 gr-row clear">
-                        <div class="gr-4  form_label">
-                            <label for="education_level">Level of Education</label>
-                        </div>
-                        <div class="gr-8">
-                            <select id="education_level" name="education_level">
-                                <option value="">Please select</option>
-                                <option value="Primary">Primary</option>
-                                <option value="Secondary" >Secondary</option>
-                                <option value="Tertiary">Tertiary</option>
-                            </select>
-                            <p class="errorfield" id="erroreducation_level"></p>
-                        </div>
-                    </div>
-                    <div class="gr-padding-10 gr-row clear">
-                        <div class="gr-4  form_label">
-                            <label for="income_source">Income Source</label>
-                        </div>
-                        <div class="gr-8">
-                            <select id="income_source" name="income_source">
-                                <option value="">Please select</option>
-                                <option value="Salaried Employee">Salaried Employee</option>
-                                <option value="Self-Employed" >Self-Employed</option>
-                                <option value="Investments &amp; Dividends">Investments &amp; Dividends</option>
-                                <option value="Pension">Pension</option>
-                                <option value="Other">Other</option>
-                            </select>
-                            <p class="errorfield" id="errorincome_source"></p>
-                        </div>
-                    </div>
-                    <div class="gr-padding-10 gr-row clear">
-                        <div class="gr-4  form_label">
-                            <label for="net_income">Net Annual Income</label>
-                        </div>
-                        <div class="gr-8">
-                            <select id="net_income" name="net_income">
-                                <option value="">Please select</option>
-                                <option value="Less than &#36;25,000">Less than &#36;25,000</option>
-                                <option value="&#36;25,000 - &#36;50,000" >&#36;25,000 - &#36;50,000</option>
-                                <option value="&#36;50,001 - &#36;100,000">&#36;50,001 - &#36;100,000</option>
-                                <option value="&#36;100,001 - &#36;500,000">&#36;100,001 - &#36;500,000</option>
-                                <option value="Over &#36;500,000">Over &#36;500,001</option>
-                            </select>
-                            <p class="errorfield" id="errornet_income"></p>
-                        </div>
-                    </div>
-                    <div class="gr-padding-10 gr-row clear">
-                        <div class="gr-4  form_label">
-                            <label for="estimated_worth">Estimated Net Worth</label>
-                        </div>
-                        <div class="gr-8">
-                            <select id="estimated_worth" name="estimated_worth">
-                                <option value="">Please select</option>
-                                <option value="Less than &#36;100,000">Less than &#36;100,000</option>
-                                <option value="&#36;100,000 - &#36;250,000" >&#36;100,000 - &#36;250,000</option>
-                                <option value="&#36;250,001 - &#36;500,000">&#36;250,001 - &#36;500,000</option>
-                                <option value="&#36;500,001 - &#36;1,000,000">&#36;500,001 - &#36;1,000,000</option>
-                                <option value="Over &#36;1,000,000">Over &#36;1,000,000</option>
-                            </select>
-                            <p class="errorfield" id="errorestimated_worth"></p>
-                        </div>
-                    </div>
-                </fieldset>
-                <span class="tl">&nbsp;</span><span class="tr">&nbsp;</span><span class="bl">&nbsp;</span><span class="br">&nbsp;</span>
-=======
                 [% INCLUDE global/financial_form.html.tt %]
->>>>>>> f4334736
             </div>
         </div>
         <div class="rbox form">
