<div id="api_token" class="api_token gr-12">
    <h1>[% l('API Token') %]</h1>

    <p>[% l("In order to access our mobile apps and other third-party applications, you'll first need to generate an API Token.") %]</p>
    <ul class="bullet">
      <li>[% l('Simply click on "Create" to generate your token; then copy and paste it into the app.') %]</li>
      <li>[% l('Choose the specific type of API token that you need, based on the capabilities that you wish to make available.') %]</li>
    </ul>

    <div id="token_form" class="gr-12 gr-padding-10">
        <form class="form rbox" id="frmNewToken">
            <fieldset>
                <legend>[% l('Create New Token') %]</legend>

                <div class="gr-row gr-padding-10">
                    <div class="gr-4 form_label">
                        <label for="txtName">[% l('Choose a Name:') %]</label>
                    </div>
                    <div class="gr-8">
                        <input id="txtName" type="text" maxlength="32" />
                    </div>
                </div>

<<<<<<< HEAD
                <div class="gr-row gr-padding-10">
                    <div class="gr-4 form_label">
=======
                <p class="grd-grid-12 grd-parent">
                    <div class="grd-grid-4 form_label">
>>>>>>> 77135a30
                        <label for="txtName">[% l('Choose Scopes:') %]</label>
                    </div>
                    <div class="gr-8">
                        <input id="scopes" type="checkbox" name="scopes[]" value="read" checked="checked" readonly="readonly" />
                          <label for="scopes" data-balloon="[% l('Can be used to view account activity, including settings, limits, balance sheets, trade purchase history, and more.') %]" data-balloon-length="xlarge">[% l('Read') %]</label>
                        <input id="scopes-trade" type="checkbox" name="scopes[]" value="trade" />
                          <label for="scopes-trade" data-balloon="[% l('Can be used to buy and sell contracts, renew expired purchases, and top-up virtual-money accounts.') %]" data-balloon-length="xlarge">[% l('Trade') %]</label>
                        <input id="scopes-payments" type="checkbox" name="scopes[]" value="payments" />
                          <label for="scopes-payments" data-balloon="[% l('Can be used to open accounts, set settings, manage token usage, and more.') %]" data-balloon-length="xlarge">[% l('Payments') %]</label>
                        <input id="scopes-admin" type="checkbox" name="scopes[]" value="admin" />
                          <label for="scopes-admin" data-balloon="[% l('Can be used to withdraw to payment agents, transfer funds between accounts, and set / clear cashier passwords.') %]" data-balloon-length="xlarge">[% l('Admin') %]</label>
                    </div>
                </p>

                <div class="gr-row">
                    <div class="gr-4"></div>
                    <div class="gr-8">
                        <div id="formMessage"></div>
                    </div>
                </div>

                <div class="gr-row">
                    <div class="gr-4"></div>
                    <div class="gr-8">
                        <span class="button">
                            <button class="button" id="btnCreate">[% l('Create') %]</button>
                        </span>
                    </div>
                </div>

            </fieldset>
        </form>
    </div>

    <div id="token_message" class="gr-12 gr-padding-10 center dynamic">
        <p></p>
    </div>

    <div id="tokens_list" class="gr-12 gr-parent gr-padding-10">
    </div>
</div><|MERGE_RESOLUTION|>--- conflicted
+++ resolved
@@ -21,13 +21,8 @@
                     </div>
                 </div>
 
-<<<<<<< HEAD
                 <div class="gr-row gr-padding-10">
                     <div class="gr-4 form_label">
-=======
-                <p class="grd-grid-12 grd-parent">
-                    <div class="grd-grid-4 form_label">
->>>>>>> 77135a30
                         <label for="txtName">[% l('Choose Scopes:') %]</label>
                     </div>
                     <div class="gr-8">
@@ -40,7 +35,7 @@
                         <input id="scopes-admin" type="checkbox" name="scopes[]" value="admin" />
                           <label for="scopes-admin" data-balloon="[% l('Can be used to withdraw to payment agents, transfer funds between accounts, and set / clear cashier passwords.') %]" data-balloon-length="xlarge">[% l('Admin') %]</label>
                     </div>
-                </p>
+                </div>
 
                 <div class="gr-row">
                     <div class="gr-4"></div>
