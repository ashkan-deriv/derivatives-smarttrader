--- conflicted
+++ resolved
@@ -9,11 +9,7 @@
         <p>[% l('Thank you for completing the Financial Assessment and registering your Financial Account. You can now deposit funds and trade Forex with real money on MT5.') %]</p>
         <div id="msg_authenticate" class="invisible">
             <div><strong>[% l('Important') %]</strong></div>
-<<<<<<< HEAD
-            [% INCLUDE user/common/authenticate_message_financial.html.tt %]
-=======
-            [% PROCESS global/authenticate_message.html.tt %]
->>>>>>> 69ac0f98
+            [% INCLUDE global/authenticate_message_financial.html.tt %]
         </div>
         <div class="center-text">
             <a class="button" href="[% request.url_for('user/metatrader') %]"><span>[% l('MetaTrader account management') %]</span></a>
