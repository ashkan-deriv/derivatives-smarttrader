--- conflicted
+++ resolved
@@ -1,31 +1,16 @@
 <div class="gr-12">
-<<<<<<< HEAD
     <h1>[% l('Give Me More Money!') %]</h1>
     <div class="loading">[% PROCESS global/loading.html.tt %]</div>
     <div id="topup_virtual" class="center-text">
-        <div id="viewError" class="viewItem hidden">
+        <div id="viewError" class="viewItem invisible">
             <p class="notice-msg"></p>
         </div>
 
-        <div id="viewSuccess" class="viewItem hidden">
+        <div id="viewSuccess" class="viewItem invisible">
             <p class="success-msg"></p>
             <a class="button" href="[% request.url_for('/user/portfoliows') %]">
                 <span>[% l('View Updated Portfolio') %]</span>
             </a>
         </div>
-=======
-  <h1>[% l('Give Me More Money!') %]</h1>
-  <div class="loading">[% INCLUDE global/loading.html.tt %]</div>
-  <div id="topup_virtual" class="center-text">
-    <div id="viewError" class="viewItem invisible">
-      <p class="notice-msg"></p>
-    </div>
-
-    <div id="viewSuccess" class="viewItem invisible">
-      <p class="success-msg"></p>
-      <a class="button" href="[% request.url_for('/user/portfoliows') %]">
-        <span>[% l('View Updated Portfolio') %]</span>
-      </a>
->>>>>>> 2377ae34
     </div>
 </div>