--- conflicted
+++ resolved
@@ -96,7 +96,11 @@
             <li>[% l('Unsuccessful bidders will receive a full refund.') %]</li>
         </ol>
     </div>
-<<<<<<< HEAD
+    <a href="#_" class="no-ajax img-lightbox popup" id="auction">
+        <div>
+            <img class="responsive ico-auction" />
+        </div>
+    </a>
     <div id="ico_info">
         <div class="barChart"></div>
         <div class="y-label invisible">
@@ -112,11 +116,4 @@
         <div class='caption'>[% l('Bidding Prices') %]</div>
         <div class="loading"></div>
     </div>
-=======
-    <a href="#_" class="no-ajax img-lightbox popup" id="auction">
-        <div>
-            <img class="responsive ico-auction" />
-        </div>
-    </a>
->>>>>>> a2b34ca8
 </div>