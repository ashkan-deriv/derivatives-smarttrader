[% BLOCK column %]
<<<<<<< HEAD
<div class="gr-3 gr-6-m gr-parent [% class %]"[% IF id %] id="[% id %]"[% END %]>
=======
<div class="gr-3 gr-6-m gr-parent [% class %]" id="[% id %]">
>>>>>>> a2b34ca8
    <div class="gr-8 gr-padding-10">
        <a href="[% request.url_for('user/settings/' _ url) %]">
            <img class="responsive" src="[% request.url_for('images/pages/settings/' _ image _ '.svg') %]">
        </a>
    </div>
    <div class="gr-12">
        <h4><a href="[% request.url_for('/user/settings/' _ url) %]">[% header %]</a></h4>
        <p>[% text %]</p>
    </div>
</div>
[% END %]

<div class="invisible" id="settings_container">
    <h1>[% l('Profile') %]</h1>

    <div class="gr-row">
<<<<<<< HEAD
        [% INCLUDE column url='detailsws' image='detail' header=l('Personal Details') text=l('View your personal information.') %]
        [% INCLUDE column class='ja-hide real invisible' url='assessmentws' image='financial-assessment' header=l('Financial Assessment')
            text=l('View your financial assessment settings.') %]
        [% INCLUDE column class='ja-hide invisible' id='professional_client' url='professional' image='financial-assessment' header=l('Professional Client')
            text=l('Be treated as a professional client.') %]
=======
        [% INCLUDE column url='detailsws' image='detail' header=l('Personal details') text=l('View and edit your personal information.') %]
        [% INCLUDE column class='ja-hide real invisible' url='assessmentws' image='financial-assessment' header=l('Financial assessment')
            text=l('View and edit your financial information.') %]
        [% INCLUDE column class='real invisible' url='../authenticate' id='authenticate' image='authenticate' header=l('Authentication')
            text=l('View your account\'s authentication status.') %]
>>>>>>> a2b34ca8
    </div>
</div><|MERGE_RESOLUTION|>--- conflicted
+++ resolved
@@ -1,9 +1,5 @@
 [% BLOCK column %]
-<<<<<<< HEAD
 <div class="gr-3 gr-6-m gr-parent [% class %]"[% IF id %] id="[% id %]"[% END %]>
-=======
-<div class="gr-3 gr-6-m gr-parent [% class %]" id="[% id %]">
->>>>>>> a2b34ca8
     <div class="gr-8 gr-padding-10">
         <a href="[% request.url_for('user/settings/' _ url) %]">
             <img class="responsive" src="[% request.url_for('images/pages/settings/' _ image _ '.svg') %]">
@@ -20,18 +16,12 @@
     <h1>[% l('Profile') %]</h1>
 
     <div class="gr-row">
-<<<<<<< HEAD
         [% INCLUDE column url='detailsws' image='detail' header=l('Personal Details') text=l('View your personal information.') %]
         [% INCLUDE column class='ja-hide real invisible' url='assessmentws' image='financial-assessment' header=l('Financial Assessment')
             text=l('View your financial assessment settings.') %]
+        [% INCLUDE column class='real invisible' url='../authenticate' id='authenticate' image='authenticate' header=l('Authentication')
+            text=l('View your account\'s authentication status.') %]
         [% INCLUDE column class='ja-hide invisible' id='professional_client' url='professional' image='financial-assessment' header=l('Professional Client')
             text=l('Be treated as a professional client.') %]
-=======
-        [% INCLUDE column url='detailsws' image='detail' header=l('Personal details') text=l('View and edit your personal information.') %]
-        [% INCLUDE column class='ja-hide real invisible' url='assessmentws' image='financial-assessment' header=l('Financial assessment')
-            text=l('View and edit your financial information.') %]
-        [% INCLUDE column class='real invisible' url='../authenticate' id='authenticate' image='authenticate' header=l('Authentication')
-            text=l('View your account\'s authentication status.') %]
->>>>>>> a2b34ca8
     </div>
 </div>