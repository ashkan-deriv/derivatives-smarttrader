[% PROCESS components/forms.html.tt %]
<div class="container">
    <div>
        <h1>[% l('MetaTrader 5 Dashboard') %]</h1>
    </div>
    <p id="page_msg" class="notice-msg center-text invisible"></p>
    <div id="mt_loading">[% PROCESS global/loading.html.tt %]</div>
    <div id="mt_account_management" class="gr-row invisible">
        <div id="mt_left_panel" class="gr-9 gr-8-t gr-12-p gr-12-m gr-no-gutter gr-gutter-right gr-no-gutter-p gr-no-gutter-m">
            <div id="account_details" class="mt-panel mt-container">
                <div class="gr-row">
                    <div class="gr-adapt">
                        <div id="acc_icon"></div>
                    </div>
                    <div class="gr-grow">
                        <div class="gr-row">
                            <div class="gr-grow">
                                <div id="account_selector">
                                    <h4 id="mt5_account"></h4>
                                    <div id="accounts_list">
                                        <div class="list"></div>
                                    </div>
                                </div>
                            </div>
                            <div class="gr-grow gr-no-gutter">
                                <a class="button button-secondary act_new_account" href="javascript:;">
                                    <span>[% l('New') %]</span>
                                </a>
                            </div>
                        </div>
                        <div class="acc-info has-account invisible">
                            <div class="gr-row gr-padding-10">
                                <div class="gr-3">[% l('Login ID:') %]</div>
                                <div class="gr-grow" data="login"></div>
                            </div>
                            <div class="gr-row">
                                <div class="gr-3">[% l('Name:') %]</div>
                                <div class="gr-grow" data="name"></div>
                            </div>
                        </div>
                    </div>
                    <div class="gr-adapt align-end">
                        <div class="acc-info has-account invisible">
                            <div>[% l('Balance') %]</div>
                            <div class="balance gr-padding-10" data="balance"></div>
                        </div>
                    </div>
                </div>
            </div>

            <div class="mt-panel">
                <div class="acc-actions">
                    <span class="new-account gr-gutter invisible">
                        <span></span>
                    </span>
                    <a href="javascript:;" class="act_cashier has-account center-text invisible">
                        <span>[% l('Manage Fund') %]</span>
                    </a>
                    <a href="javascript:;" class="act_password_change has-account center-text invisible">
                        <span>[% l('Change Password') %]</span>
                    </a>
                </div>
                <div class="fst-container mt-container">
                    <div id="fst_action" class="invisible">
                        <p id="main_msg" class="notice-msg center-text invisible"></p>
                        <div id="frm_action" class="invisible"></div>
                    </div>
                </div>
            </div>
        </div>
<<<<<<< HEAD
        <div id="mt_right_panel" class="gr-3 gr-4-t gr-12-p gr-12-m gr-no-gutter gr-gutter-left gr-no-gutter-p gr-no-gutter-m">
            <div class="mt-panel">
                <div id="account_desc" class="mt-container border-bottom"></div>
                <div class="mt-container">
                    <p>[% l('Trade platform quick links:') %]</p>
                    <ul class="platforms">
                        <li>
                            <img src="[% request.url_for('images/pages/metatrader/dashboard/web.svg') %]" />
                            <a href="https://trade.mql5.com/trade?servers=Binary.com-Server&amp;trade_server=Binary.com-Server" target="_blank">[% l('Web platform') %]</a>
                        </li>
                        <li>
                            <img src="[% request.url_for('images/pages/metatrader/dashboard/mac.svg') %]" />
                            <a href="https://s3.amazonaws.com/binary-mt5/binary-mt5.dmg" download>[% l('Download for Mac') %]</a>
                        </li>
                        <li>
                            <img src="[% request.url_for('images/pages/metatrader/dashboard/windows.svg') %]" />
                            <a href="[% request.url_for('/download/binarycom_mt5_setup.exe') %]" download>[% l('Download for Windows') %]</a>
                        </li>
                        <li>
                            <img src="[% request.url_for('images/pages/metatrader/dashboard/linux.svg') %]" />
                            <a href="https://www.metatrader5.com/en/terminal/help/start_advanced/install_linux" target="_blank">[% l('Instructions for Linux') %]</a>
                        </li>
                        <p class="badges">
                            <a href="https://download.mql5.com/cdn/mobile/mt5/ios?server=Binary.com-Server" target="_blank">
                                <span class="app-store-badge"></span>
                            </a>
                            <a href="https://download.mql5.com/cdn/mobile/mt5/android?server=Binary.com-Server" target="_blank">
                                <span class="google-play-badge"></span>
                            </a>
                        </p>
                    </ul>
=======
        <div id="mt_right_panel" class="mt-panel gr-9 gr-8-t gr-12-p gr-12-m gr-no-gutter">
            <div class="top mt-container gr-hide-p gr-hide-m">
                <p id="top_msg" class="notice-msg center-text invisible">[% l('Please <a href="[_1]">upgrade</a> to be able to create real MetaTrader 5 accounts.', request.url_for('new_account/realws')) %]</p>
            </div>
            <div class="fst-container mt-container">
                <div id="fst_action" class="invisible">
                    <h3></h3>
                    <div class="separator primary-bg-color"></div>
                    <p id="main_msg" class="notice-msg center-text invisible"></p>
                    <fieldset>
                        <form id="frm_action" class="invisible"></form>
                    </fieldset>
>>>>>>> e2c58cf3
                </div>
            </div>
        </div>

        <div id="templates" class="invisible">
            <div class="acc-name invisible">
                <div class="mt-icon">
                    <img src="[% request.url_for('images/pages/metatrader/dashboard/account.svg') %]" />
                </div>
                <div class="mt-balance invisible">&nbsp;</div>
                <div class="mt-type"></div>
                <div class="mt-login invisible"></div>
            </div>

            [% BLOCK account_desc %]
                <div class="[% account_type ? 'demo_' _ account_type _ ' real_' _ account_type : 'new_account' %]">
                    <h3>[% title %]</h3>
                    <p>[% description %]</p>
                    <ul class="checked small no-padding">
                        [% FOREACH item IN items %]
                            <li>[% item %]</li>
                        [% END %]
                    </ul>
                    <p>
                        <a href="[% request.url_for('metatrader/types-of-accounts') %]">[% l('MetaTrader 5 Account Comparison') %]</a>
                    </p>
                </div>
            [% END %]
            <div class="account-desc">
                [% INCLUDE account_desc title=l('Choose an account')
                    description=l('[_1] offers a variety of account types to cater to the diverse needs of traders everywhere, whether you’re an experienced trader or just starting out.', website_name) %]
                [% INCLUDE account_desc account_type='vanuatu_cent' title=l('Cent Account')
                    description=l('Our MetaTrader 5 Cent account is ideal for new traders who want to start trading with a smaller capital.')
                    items=[
                            l('Offers the highest leverage – up to 1:1,000'),
                            l('Fixed spreads'),
                            l('Instant execution'),
                            l('No commission'),
                        ] %]
                [% INCLUDE account_desc account_type='vanuatu_standard' title=l('Standard Account')
                    description=l('Our MetaTrader 5 Standard account comes with mid-range leverage and variable spreads suitable for a wide range of traders.')
                    items=[
                            l('Leverage up to 1:300'),
                            l('Variable spreads'),
                            l('Market execution'),
                            l('No commission'),
                        ] %]
                [% INCLUDE account_desc account_type='vanuatu_stp' title=l('STP Account')
                    description=l('Our MetaTrader 5 STP account provides you with the tightest spreads and connects you directly to the market.')
                    items=[
                            l('Leverage up to 1:100'),
                            l('Variable spreads'),
                            l('Market execution'),
                            l('No commission'),
                        ] %]
                [% INCLUDE account_desc account_type='costarica' title=l('Volatility Account')
                    description=l('The Volatility account allows you to profit by speculating on the rise or fall of an instrument.')
                    items=[
                            l('Leverage up to 1:100'),
                            l('Variable spreads'),
                            l('Market execution'),
                            l('No commission'),
                        ] %]
            </div>

            [% BLOCK type_group %]
                <div class="type-group gr-row">
                    <div class="gr-12 gr-padding-20 gr-parent">
                        <h3>[% title %]</h3>
                        [% content %]
                    </div>
                [% FOREACH box IN types %]
                    <div class="[% box.title ? 'gr-6' : 'gr-3 gr-6-p gr-6-m' %]">
                        <div id="[% box.id || 'rbtn_' _ box.type %]" class="mt5_type_box" data-acc-type="[% box.type %]">
                            [% IF box.title %]
                                <div>[% box.title %]</div>
                            [% ELSE %]
                                <img src="[% request.url_for('images/pages/metatrader/icons/acc_' _ box.desc.lower _ '.svg') %]" />
                            [% END %]
                        </div>
                        <p class="no-margin gr-padding-10 [% box.title ? 'hint' : '' %]">[% box.desc %]</p>
                    </div>
                [% END %]
                </div>
            [% END %]
            <form id="frm_new_account">
                <div id="mv_new_account">
                    <div id="view_1" class="center-text">
                        <div class="step-1">
                            [% INCLUDE type_group title=l('Step 1 : Choose demo or real account') types=[
                                { type='demo' id='rbtn_demo' title=l('Demo') desc=l('Each demo account comes with [_1] virtual money', '$10,000') },
                                { type='real' id='rbtn_real' title=l('Real') desc=l('Real account allows you to trade in USD real currency') },
                            ] %]
                        </div>
                        <div class="step-2 invisible">
                            <div class="separator-line gr-padding-10"></div>
                            [% WRAPPER type_group title=l('Step 2 : Choose types of accounts') types=[
                                { type='vanuatu_cent'     desc='Cent' },
                                { type='vanuatu_standard' desc='Standard' },
                                { type='vanuatu_stp'      desc='STP' },
                                { type='costarica'        desc='Volatility' },
                            ] %]
                                <a class="hint" href="[% request.url_for('metatrader/types-of-accounts.html') %]">[% l('Which one suits me?') %]</a>
                            [% END %]
                        </div>
                        <p id="new_account_msg" class="notice-msg center-text invisible"></p>
                        <div class="center-text">
                            <a id="btn_cancel" class="button button-secondary" href="javascript:;">
                                <span>[% l('Cancel') %]</span>
                            </a>
                            <a id="btn_next" class="button button-disabled" href="javascript:;">
                                <span>[% l('Next') %]</span>
                            </a>
                        </div>
                    </div>
                    <div id="view_2" class="gr-row invisible">
                        <div class="gr-8 gr-12-m">
                            [% INCLUDE form_row is_two_rows=1 type='text'     id='txt_name'          label=l("Name")     attributes='maxlength="30" autocomplete="off"' %]
                            [% INCLUDE form_row is_two_rows=1 type='password' id='txt_main_pass'     label=l("Main password (trading access)")
                                hint=l("Minimum eight characters. Must contain numbers, and mix of upper and lower case letters.") %]
                            [% INCLUDE form_row is_two_rows=1 type='password' id='txt_re_main_pass'  label=l("Verify main password") %]
                            [% INCLUDE form_row is_two_rows=1 type='password' id='txt_investor_pass' label=l("Investor password (read-only access)") %]
                            [% INCLUDE submit_button no_wrapper=1 text=l("Create Account") type='submit' attributes='action="new_account"'
                                custom_btn_text=l("Back") custom_btn_id='btn_back' custom_btn_class='button-secondary' %]
                        </div>
                    </div>
                </div>
            </form>

            <form id="frm_password_change">
                <div class="gr-row">
                    <div class="gr-8 gr-12-m">
                        [% INCLUDE form_row is_two_rows=1 type='password' id='txt_old_password'    label=l("Current password") %]
                        [% INCLUDE form_row is_two_rows=1 type='password' id='txt_new_password'    label=l("New password")
                            hint=l("Minimum eight characters. Must contain numbers, and mix of upper and lower case letters.") %]
                        [% INCLUDE form_row is_two_rows=1 type='password' id='txt_re_new_password' label=l("Verify new password") %]
                        [% INCLUDE submit_button no_wrapper=1 text=l("Change Password") type='submit' attributes='action="password_change"' %]
                    </div>
                </div>
            </form>

            [% BLOCK cashier_desc %]
                <div class="center-text hint gr-padding-20 gr-parent">
                    <h3 class="secondary-color">[% title %]</h3>
                    <p>[% desc %]</p>
                    <div class="vertical-center gr-padding-10">
                        <img src="[% request.url_for('images/pages/metatrader/dashboard/binary_wallet.svg') %]" />
                        <img src="[% request.url_for('images/pages/metatrader/dashboard/arrow_' _ arrow_direction _ '.svg') %]" class="gr-gutter" />
                        <img src="[% request.url_for('images/pages/metatrader/dashboard/mt5_wallet.svg') %]" />
                    </div>
                </div>
            [% END %]
            <div id="frm_cashier">
                <div class="gr-row demo-only invisible">
                    <p class="gr-8 gr-push-2 gr-12-m gr-push-0-m gr-padding-30">[% l('This demo account comes with [_1] of the virtual fund. Contact our customer service to top up your demo account once virtual fund reaches zero.', '$10,000.00') %]</p>
                </div>
                <div class="real-only invisible">
                    <div class="gr-padding-20 gr-parent">
                        <div class="fill-bg-color center-text mt-container">
                            <div class="gr-10 gr-push-1 gr-12-m gr-push-0-m">
                                <h3 class="secondary-color">[% l('Fund overview') %]</h3>
                                <p class="hint">[% l('To deposit your MetaTrader 5 Account, please top up the fund in your Binary Cashier then transfer the fund from Cashier to your MetaTrader 5 account.') %]</p>
                                <div class="gr-row">
                                    <div class="gr-5">
                                        <img src="[% request.url_for('images/pages/metatrader/dashboard/binary_wallet.svg') %]" />
                                        <div class="binary-account gr-padding-10"></div>
                                        <div class="binary-balance gr-padding-10 gr-parent"></div>
                                        <a class="secondary-color hint" href="[% request.url_for('cashier') %]">[% l('Add fund') %]</a>
                                    </div>
                                    <div class="gr-2 gr-padding-20">
                                        <img src="[% request.url_for('images/pages/metatrader/dashboard/transfer.svg') %]" />
                                    </div>
                                    <div class="gr-5">
                                        <img src="[% request.url_for('images/pages/metatrader/dashboard/mt5_wallet.svg') %]" />
                                        <div class="mt5-account gr-padding-10"></div>
                                        <div class="mt5-balance gr-padding-10 gr-parent"></div>
                                        <div class="hint">[% l('Deposit or withdraw below') %]</div>
                                    </div>
                                </div>
                            </div>
                        </div>
                    </div>
                    <div class="gr-row">
                        <div class="gr-6 gr-12-m flex">
                            <div class="mt-panel mt-container">
                                <form id="frm_deposit">
                                    [% INCLUDE cashier_desc title=l('Deposit into MT5 account') arrow_direction='right'
                                        desc=l('Deposit funds from your Binary account into MetaTrader 5 account.') %]

                                    <div class="form">
                                        [% INCLUDE form_row is_two_rows=1 type='text'  id='txt_amount_deposit' label=l("Amount") attributes='maxlength="10"' %]
                                        [% INCLUDE submit_button is_centered=1 is_full_width=1 text=l("Deposit") type='submit' attributes='action="deposit"' %]
                                    </div>
                                </form>
                            </div>
                        </div>
                        <div class="gr-6 gr-12-m flex">
                            <div class="mt-panel mt-container">
                                <form id="frm_withdrawal">
                                    [% INCLUDE cashier_desc title=l('Withdraw from MT5 account') arrow_direction='left'
                                        desc=l('Withdraw funds from MetaTrader 5 account into your Binary account.') %]

                                    <div class="form">
                                        [% INCLUDE form_row is_two_rows=1 type='password' id='txt_main_pass'         label=l("MetaTrader 5 main password") %]
                                        [% INCLUDE form_row is_two_rows=1 type='text'     id='txt_amount_withdrawal' label=l("Amount") attributes='maxlength="10"' %]
                                        [% INCLUDE submit_button is_centered=1 is_full_width=1 text=l("Withdraw") type='submit' attributes='action="withdrawal"' %]
                                    </div>
                                </form>
                            </div>
                        </div>
                    </div>
                </div>
            </div>

            <div id="messages">
                <div id="title_new_account">[% l('Create MetaTrader 5 [_1] account', '[_1]') %]</div>
                <div id="msg_switch">[% l('To perform this action, please switch to your [_1] Real Account.', website_name) %]</div>
                <div id="msg_upgrade">[% l('To perform this action, please <a href="[_1]">upgrade to [_2] Real Account</a>.', request.url_for('new_account/realws'), website_name) %]</div>
                <div id="msg_real_financial">
                    [% l('To create a real financial MT5 account, please complete the following:') %]
                    <ul class="bullet">
                        <li class="assessment invisible">[% l('Complete your <a href="[_1]">Financial Assessment</a>.', request.url_for('user/settings/assessmentws')) %]</li>
                        <li class="authenticate invisible">[% l('<a href="[_1]">Authenticate</a> your account by verifying your identity and address.', request.url_for('user/authenticate')) %]</li>
                    </ul>
                </div>
                <div id="msg_authenticate">[% l('To withdraw from MetaTrader 5 Financial Account please <a href="[_1]">Authenticate</a> your Binary account.', request.url_for('user/authenticate')) %]</div>
            </div>
        </div>
    </div>
</div><|MERGE_RESOLUTION|>--- conflicted
+++ resolved
@@ -68,7 +68,6 @@
                 </div>
             </div>
         </div>
-<<<<<<< HEAD
         <div id="mt_right_panel" class="gr-3 gr-4-t gr-12-p gr-12-m gr-no-gutter gr-gutter-left gr-no-gutter-p gr-no-gutter-m">
             <div class="mt-panel">
                 <div id="account_desc" class="mt-container border-bottom"></div>
@@ -85,7 +84,7 @@
                         </li>
                         <li>
                             <img src="[% request.url_for('images/pages/metatrader/dashboard/windows.svg') %]" />
-                            <a href="[% request.url_for('/download/binarycom_mt5_setup.exe') %]" download>[% l('Download for Windows') %]</a>
+                            <a href="https://s3.amazonaws.com/binary-mt5/binarycom_mt5.exe" download>[% l('Download for Windows') %]</a>
                         </li>
                         <li>
                             <img src="[% request.url_for('images/pages/metatrader/dashboard/linux.svg') %]" />
@@ -100,20 +99,6 @@
                             </a>
                         </p>
                     </ul>
-=======
-        <div id="mt_right_panel" class="mt-panel gr-9 gr-8-t gr-12-p gr-12-m gr-no-gutter">
-            <div class="top mt-container gr-hide-p gr-hide-m">
-                <p id="top_msg" class="notice-msg center-text invisible">[% l('Please <a href="[_1]">upgrade</a> to be able to create real MetaTrader 5 accounts.', request.url_for('new_account/realws')) %]</p>
-            </div>
-            <div class="fst-container mt-container">
-                <div id="fst_action" class="invisible">
-                    <h3></h3>
-                    <div class="separator primary-bg-color"></div>
-                    <p id="main_msg" class="notice-msg center-text invisible"></p>
-                    <fieldset>
-                        <form id="frm_action" class="invisible"></form>
-                    </fieldset>
->>>>>>> e2c58cf3
                 </div>
             </div>
         </div>
