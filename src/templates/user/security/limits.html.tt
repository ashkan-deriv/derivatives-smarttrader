--- conflicted
+++ resolved
@@ -31,15 +31,7 @@
             </p>
         </div>
     </div>
-<<<<<<< HEAD
-    <div id="client_message" style="display:none">
-        <div id="client_message_content">
-            <p class="center-text notice-msg"></p>
-        </div>
-    </div>
-=======
     <div id="limits_error"></div>
->>>>>>> 49d27abd
 </div>
 <div class="invisible" id="withdrawal-limits">
     <h2 id="withdrawal-title">[% l("Withdrawal Limits") %]</h2>
