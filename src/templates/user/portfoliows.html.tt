<div id="portfolio">

    <h1 class="portfolio-header-margin">[% l('Portfolio') %]</h1>

    <p class="notice-msg center-text invisible" id="error-msg"></p>

    <div id="portfolio-loading"></div>

    <div id="portfolio-content" class="invisible">
        <div class="gr-parent gr-padding-10">
            [% l("Account balance: ") %]
            <span class="loading" id="portfolio-balance"></span>

            <!-- If the account balance is zero we show the following button, otherwise we remove it -->
<<<<<<< HEAD
            <span id="if-balance-zero" class="invisible by_client_type client_real">
                <a href="[% request.url_for('cashier/forwardws#deposit') %]" class="button ja-hide">
=======
            <span id="if-balance-zero" class="invisible by_client_type client_real with_login_cookies">
                <a href="[% request.url_for('cashier/forwardws#deposit') %]" class="button nowrap ja-hide">
>>>>>>> 5bafdb25
                    <span>[% l('Make a Deposit') %]</span>
                </a>
                <a href="[% request.url_for('cashier/deposit-jp') %]" class="button nowrap all-hide ja-show">
                    <span>[% l('Make a Deposit') %]</span>
                </a>
            </span>
        </div>

        <div id="portfolio-no-contract">
            <p>[% l("No open positions.") %]</p>
        </div>

        <div class="table-container">
        <table id="portfolio-table">
            <thead>
                <tr>
                    <th class="ref">[% l('Ref.') %]</th>
                    <th class="payout nowrap">[% l('Potential Payout') %]</th>
                    <th class="details">[% l('Contract Details') %]</th>
                    <th class="purchase">[% l('Purchase') %]</th>
                    <th class="indicative nowrap">[% l('Indicative') %]</th>
                    <th class="button"></th>
                </tr>
            </thead>

            <tbody id="portfolio-body"></tbody>

            <tfoot>
                <tr>
                    <th>[% l("Total") %]</th>
                    <th class="ref" colspan="2"></th>
                    <th class="cost" id="cost-of-open-positions"></th>
                    <th class="value" id="value-of-open-positions" colspan="2"></th>
                </tr>
            </tfoot>
        </table>
        </div>
    </div>
</div><|MERGE_RESOLUTION|>--- conflicted
+++ resolved
@@ -12,13 +12,8 @@
             <span class="loading" id="portfolio-balance"></span>
 
             <!-- If the account balance is zero we show the following button, otherwise we remove it -->
-<<<<<<< HEAD
             <span id="if-balance-zero" class="invisible by_client_type client_real">
-                <a href="[% request.url_for('cashier/forwardws#deposit') %]" class="button ja-hide">
-=======
-            <span id="if-balance-zero" class="invisible by_client_type client_real with_login_cookies">
                 <a href="[% request.url_for('cashier/forwardws#deposit') %]" class="button nowrap ja-hide">
->>>>>>> 5bafdb25
                     <span>[% l('Make a Deposit') %]</span>
                 </a>
                 <a href="[% request.url_for('cashier/deposit-jp') %]" class="button nowrap all-hide ja-show">
