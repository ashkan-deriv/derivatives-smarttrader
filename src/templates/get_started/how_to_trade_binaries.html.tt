--- conflicted
+++ resolved
@@ -92,13 +92,8 @@
             <div class="gr-4"><p class="center-text"><strong>[% l("Make your trade") %]</strong></p></div>
         </div>
 
-<<<<<<< HEAD
-        <div class="gr-padding-10 center-text invisible client_logged_out">
-            <a class="button pjaxload" href="[% request.url_for('/') %]">
-=======
-        <div class="gr-padding-10 center-text by_client_type client_logged_out">
+        <div class="gr-padding-10 center-text client_logged_out invisible">
             <a class="button" href="[% request.url_for('/') %]">
->>>>>>> 32f6fac2
                 <span>[% l("Try it now") %]</span>
             </a>
             <p>[% l("No risk, \$10K virtual money account") %]</p>
