--- conflicted
+++ resolved
@@ -13,34 +13,18 @@
 $COLOR_SKY_BLUE   : #2196f3;
 $COLOR_WHITE      : #ffffff;
 // Light theme
-<<<<<<< HEAD
-$COLOR_LIGHT_BLACK_1       : rgba(0, 0, 0, 0.8);
-$COLOR_LIGHT_BLACK_2       : rgba(0, 0, 0, 0.4);
-$COLOR_LIGHT_BLACK_3       : rgba(0, 0, 0, 0.16);
-$COLOR_LIGHT_BLACK_30      : rgba(127, 131, 151, 0.3);
-$COLOR_LIGHT_BLACK_3_SOLID : #d6d6d6;
-$COLOR_LIGHT_BLACK_3_SOLID2: #b3b3b3;
-$COLOR_LIGHT_BLACK_4       : rgba(0, 0, 0, 0.04);
-$COLOR_LIGHT_BLACK_4_SOLID : #f4f4f6;
-$COLOR_LIGHT_GRAY_1        : #999cac;
-$COLOR_LIGHT_GRAY_2        : rgba(153, 156, 172, 0.32);
-$COLOR_LIGHT_GREEN_GRADIENT: linear-gradient(to top, rgba(255, 255, 255, 0), rgba(0, 148, 117, 0.16));
-$COLOR_LIGHT_RED_GRADIENT  : linear-gradient(to top, rgba(255, 255, 255, 0), rgba(227, 28, 75, 0.16));
-$COLOR_LIGHT_WHITE_GRADIENT: linear-gradient(to right, rgba(255, 255, 255, 1), rgba(255, 255, 255, 0));
-=======
-$COLOR_LIGHT_BLACK_1         : rgba(0, 0, 0, 0.8);
-$COLOR_LIGHT_BLACK_2         : rgba(0, 0, 0, 0.4);
-$COLOR_LIGHT_BLACK_3         : rgba(0, 0, 0, 0.16);
-$COLOR_LIGHT_BLACK_3_SOLID_1 : #d6d6d6;
-$COLOR_LIGHT_BLACK_3_SOLID_2 : #b3b3b3;
-$COLOR_LIGHT_BLACK_4         : rgba(0, 0, 0, 0.04);
-$COLOR_LIGHT_BLACK_4_SOLID   : #f4f4f6;
-$COLOR_LIGHT_GRAY_1          : #999cac;
-$COLOR_LIGHT_GRAY_2          : rgba(153, 156, 172, 0.32);
-$COLOR_LIGHT_GREEN_GRADIENT  : linear-gradient(to top, rgba(255, 255, 255, 0), rgba(0, 148, 117, 0.16));
-$COLOR_LIGHT_RED_GRADIENT    : linear-gradient(to top, rgba(255, 255, 255, 0), rgba(227, 28, 75, 0.16));
-$COLOR_LIGHT_WHITE_GRADIENT  : linear-gradient(to right, rgba(255, 255, 255, 1), rgba(255, 255, 255, 0));
->>>>>>> f17fc083
+$COLOR_LIGHT_BLACK_1        : rgba(0, 0, 0, 0.8);
+$COLOR_LIGHT_BLACK_2        : rgba(0, 0, 0, 0.4);
+$COLOR_LIGHT_BLACK_3        : rgba(0, 0, 0, 0.16);
+$COLOR_LIGHT_BLACK_3_SOLID_1: #d6d6d6;
+$COLOR_LIGHT_BLACK_3_SOLID_2: #b3b3b3;
+$COLOR_LIGHT_BLACK_4        : rgba(0, 0, 0, 0.04);
+$COLOR_LIGHT_BLACK_4_SOLID  : #f4f4f6;
+$COLOR_LIGHT_GRAY_1         : #999cac;
+$COLOR_LIGHT_GRAY_2         : rgba(153, 156, 172, 0.32);
+$COLOR_LIGHT_GREEN_GRADIENT : linear-gradient(to top, rgba(255, 255, 255, 0), rgba(0, 148, 117, 0.16));
+$COLOR_LIGHT_RED_GRADIENT   : linear-gradient(to top, rgba(255, 255, 255, 0), rgba(227, 28, 75, 0.16));
+$COLOR_LIGHT_WHITE_GRADIENT : linear-gradient(to right, rgba(255, 255, 255, 1), rgba(255, 255, 255, 0));
 // Dark theme
 $COLOR_DARK_BLACK_GRADIENT : linear-gradient(to right, rgba(16, 19, 32, 1), rgba(16, 19, 32, 0));
 $COLOR_DARK_BLUE_1         : #0b0e18;
