--- conflicted
+++ resolved
@@ -3,24 +3,6 @@
 }
 
 /* stylelint-disable color-no-hex */
-<<<<<<< HEAD
-$COLOR_ORANGE      : #e98024;
-$COLOR_GREEN       : #2e8836;
-$COLOR_LIGHT_GREEN : #4caf50;
-$COLOR_BLUE        : #2a3052;
-$COLOR_DARK_BLUE   : #15212d;
-$COLOR_TEXT_BLUE   : #1565c0;
-$COLOR_BLACK       : #000;
-$COLOR_WHITE       : #fff;
-$COLOR_LIGHT_GRAY  : #f2f2f2;
-$COLOR_LIGHT_GRAY_2: #b0b3bf;
-$COLOR_DARK_WHITE  : #ccc;
-$COLOR_RED         : #f44336;
-/* stylelint-enable color-no-hex */
-
-$FONT_STACK: roboto, sans-serif;
-$BORDER_RADIUS: 3px;
-=======
 $COLOR_ORANGE     : #e98024;
 $COLOR_GREEN      : #2e8836;
 $COLOR_LIGHT_GREEN: #4caf50;
@@ -28,15 +10,16 @@
 $COLOR_BLUE       : #2a3052;
 $COLOR_DARK_BLUE  : #15212d;
 $COLOR_LIGHT_BLUE : #1565c0;
+$COLOR_TEXT_BLUE  : #1565c0;
 $COLOR_BLACK      : #000;
 $COLOR_WHITE      : #fff;
 $COLOR_LIGHT_GRAY : #f2f2f2;
+$COLOR_LIGHT_GRAY_2: #b0b3bf;
 $COLOR_GRAY       : #e9e9ed;
 $COLOR_DARK_WHITE : #ccc;
 /* stylelint-enable color-no-hex */
 
 $FONT_STACK: roboto, sans-serif;
 $BORDER_RADIUS: 4px;
->>>>>>> dba3a2c2
 
 $MAX_CONTAINER_WIDTH: 1440px;