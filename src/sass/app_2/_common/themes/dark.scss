// Dark Theme
.theme--dark {
    background: $COLOR_DARK_BLUE_1;
    color: $COLOR_WHITE;

    .trade-container {
        &__price {
            color: $COLOR_WHITE;

            &-info-basis {
                color: $COLOR_DARK_BLUE_7;
            }
        }
        &__fieldset {
            background: $COLOR_DARK_BLUE_3;
            color: $COLOR_DARK_BLUE_7;
            border-color: $COLOR_DARK_BLUE_3;

            &-info {
                color: $COLOR_DARK_BLUE_7;
            }
        }
        &__input {
            background: $COLOR_DARK_BLUE_2;
            color: $COLOR_DARK_BLUE_7;
            border-color: $COLOR_DARK_BLUE_2;
        }
        &__barriers {
            &--up, &--down {
                fill: $COLOR_WHITE;
            }
        }
        &__currency {
            color: $COLOR_DARK_BLUE_7;
        }
        &__error {
            &-info {
                color: $COLOR_WHITE;
            }
        }
    }
    .purchase-container {
        &__error {
            background: $COLOR_DARK_BLUE_3;
            color: $COLOR_DARK_BLUE_7;

            a {
                color: $COLOR_DARK_BLUE_7;

                &:hover {
                    color: $COLOR_WHITE;
                    font-weight: 500;
                }
            }
            &-result {
                color: $COLOR_DARK_BLUE_7;

                span.label {
                    color: $COLOR_DARK_BLUE_7;
                }
            }
            &-login {
                color: $COLOR_WHITE;
            }
        }
        &__option div.box .left-column .type-wrapper {
            background: $COLOR_DARK_BLUE_6;

            .type {
                path, rect {
                    &:not(.important) {
                        fill: $COLOR_WHITE;
                    }
                    &.transparent {
                        fill: $COLOR_DARK_BLUE_6;
                    }
                }
                .stroke-active {
                    stroke: $COLOR_WHITE;
                }
            }
        }
        &__lock {
            background: $COLOR_DARK_BLUE_3;

            &-icon {
                rect, path {
                    stroke: $COLOR_WHITE;
                }
                circle {
                    fill: $COLOR_WHITE;
                }
            }
            &-button {
                background: transparent;
            }
            &-header {
                color: $COLOR_WHITE;
            }
            &-message {
                background: $COLOR_DARK_BLUE_2;
                color: $COLOR_DARK_BLUE_7;
            }
        }
    }
    .btn-purchase:disabled {
        box-shadow: 0 2px 2px 0 $COLOR_DARK_BLUE_7;
        background: $COLOR_DARK_BLUE_6;
        color: $COLOR_DARK_BLUE_8;
    }
    .advanced-simple-toggle__icon {
        &-path {
            fill: $COLOR_DARK_BLUE_7;
        }
    }
    .card-list {
        &__card {
            background: $COLOR_DARK_BLUE_5;
            border-color: $COLOR_DARK_BLUE_5;

            div[class*='-card__header'] {
                background: $COLOR_DARK_BLUE_3;
                border-color: $COLOR_DARK_BLUE_5;
                color: $COLOR_DARK_BLUE_7;
            }
            div[class*='-card__body'] {
                color: $COLOR_DARK_BLUE_7;
            }
        }
    }
    .number-selector {
        &__selection {
            color: $COLOR_DARK_BLUE_7;
            background-color: $COLOR_DARK_BLUE_2;

            &.selected {
                background-color: $COLOR_DARK_BLUE_5;
                color: $COLOR_WHITE;
            }
            &:hover {
                background-color: $COLOR_DARK_BLUE_4;
            }
        }
    }
    .inline-icon {
        @include colorIcon($COLOR_DARK_BLUE_7, none);

        &.active {
            @include colorIcon($COLOR_DARK_BLUE_5, $COLOR_WHITE, $COLOR_WHITE);
        }
        &.disabled {
            @include colorIcon($COLOR_DARK_BLUE_6, none);
        }
    }
    header {
        background: $COLOR_DARK_BLUE_1;
        border-color: $COLOR_DARK_BLUE_1;

        .menu-items {
            .menu-left .menu-links a {
                &.active {
                    span {
                        color: $COLOR_WHITE;
                    }
                    &:after {
                        background-color: $COLOR_WHITE;
                    }
                }
                &:hover:not(.active) {
                    background-color: $COLOR_DARK_BLUE_4;
                }
                span {
                    color: $COLOR_DARK_BLUE_7;
                }
            }
            .menu-left .binary-logo, .menu-right {
                border-color: $COLOR_DARK_BLUE_2;
            }
        }
        .inkbar {
            background-color: $COLOR_WHITE;
        }
    }
    footer {
        background: $COLOR_DARK_BLUE_1;
        color: $COLOR_DARK_BLUE_7;

        .server-time {
            color: $COLOR_DARK_BLUE_7;
        }
        .footer-links a {
            span {
                color: $COLOR_DARK_BLUE_7;
            }
            &:hover {
                background: $COLOR_DARK_BLUE_4;
            }
            &.active {
                background: $COLOR_DARK_BLUE_4;

                &:after {
                    background: $COLOR_WHITE;
                }
            }
        }
        .footer-links-left {
            .ic-positions {
                &:after {
                    background-color: $COLOR_DARK_BLUE_7;
                }
            }
        }
    }
    // inline trade-types icons
    .type-wrapper {
        background: $COLOR_DARK_BLUE_6;

        .type {
            path, rect {
                &:not(.important) {
                    fill: $COLOR_WHITE;
                }
                &.transparent {
                    fill: $COLOR_DARK_BLUE_6;
                }
            }
            .stroke-active {
                stroke: $COLOR_WHITE;
            }
        }
    }
    .portfolio.container {
        background: $COLOR_DARK_BLUE_5;
    }
    .portfolio-empty, .statement-empty {
        span {
            color: $COLOR_DARK_BLUE_7;
        }
        button.btn span {
            color: unset;
        }
    }
    .statement.container {
        .statement-filter {
            background: $COLOR_DARK_BLUE_5;
            color: $COLOR_DARK_BLUE_7;
            border-color: $COLOR_DARK_BLUE_5;
        }
        .statement__content {
            background: $COLOR_DARK_BLUE_5;
        }
    }
    .table {
        border-color: $COLOR_DARK_BLUE_5;

        &__head, &__foot {
            background: $COLOR_DARK_BLUE_3;
        }
        &__head, &__foot, &__row {
            border-color: $COLOR_DARK_BLUE_5;
        }
        &__body {
            a.table__row:hover {
                background: $COLOR_DARK_BLUE_5;
            }
            .table__row {
                &, &:active, &:visited {
                    color: $COLOR_DARK_BLUE_7;
                }
            }
        }
        &__cell {
            color: $COLOR_DARK_BLUE_7;
        }
    }
    .statement, .portfolio {
        &-card__header {
            border-color: $COLOR_DARK_BLUE_5;
        }
    }
    // TODO: refactor to inline SVG and change colors with CSS
    .portfolio-card {
        &__purchase:before {
            background-image: url('../images/portfolio/ic_purchase_dark.svg');
        }
        &__payout:before {
            background-image: url('../images/statement/ic_payout_dark.svg');
        }
        &__indicative--price-stable:before {
            background-image: url('../images/portfolio/ic_price_stable_dark.svg');
        }
    }
    .statement-card {
        &__payout:before {
            background-image: url('../images/statement/ic_payout_dark.svg');
        }
        &__balance:before {
            background-image: url('../images/statement/ic_wallet_dark.svg');
        }
    }
    .login-message-wrapper {
        .message a {
            color: $COLOR_DARK_BLUE_7;

            &:hover {
                color: $COLOR_WHITE;
            }
        }
    }
    .chart-container {
        .cq-context {
            div.cq-chart-controls {
                border: none;
                border-right: 1px solid $COLOR_DARK_BLUE_5;
                border-top: 1px solid $COLOR_DARK_BLUE_5;

                @media (max-width: 768px) {
                    border: 1px solid $COLOR_DARK_BLUE_5;
                }
            }
        }
        .cq-modal-dropdown .cq-categorical-display .ic-icon.icon-close-menu {
            svg {
                g path {
                    fill: $COLOR_DARK_BLUE_7;
                }
            }
        }
    }
    .mobile-widget {
        border-color: $COLOR_DARK_BLUE_5;

        .fieldset-minimized {
            color: $COLOR_DARK_BLUE_7;

            &__basis {
                color: $COLOR_DARK_BLUE_7;
            }
        }
        &:hover, &:focus, &:active {
            border-color: $COLOR_WHITE;
        }
    }
    .error-container p {
        color: $COLOR_DARK_BLUE_7;
    }
    .barspinner {
        @extend .barspinner.white;
    }
    .toggle-button {
        background-color: $COLOR_LIGHT_BLACK_1;
        color: $COLOR_LIGHT_BLACK_4;

        &_selected {
            background-color: $COLOR_DARK_BLUE_2;
            color: $COLOR_WHITE;
        }
    }
    .block-ui {
        background: rgba(16, 19, 32, 0.6); // this is color dark blue 2 with 0.6 opacity

        &__loading-spinner-path {
            animation: dash 1.5s ease-in-out infinite, colorOrange 6s ease-in-out infinite;
        }
    }
    .switch-button:not(.switch-button--toggled) {
        background: $COLOR_DARK_BLUE_5;
    }
    .toggle-chart-layout {
        border-color: $COLOR_DARK_BLUE_7;

        &:after {
            background: $COLOR_WHITE;
        }
    }
    .tab {
        &__header {
            color: $COLOR_DARK_BLUE_7;
        }
        &--active {
            .tab__header {
                color: $COLOR_WHITE;
            }
        }
    }
    .tab-underline {
        border-color: $COLOR_WHITE;
    }
    .full-page-modal {
        background-color: rgba(31, 36, 61, 0.8);

        &__dialog {
            background-color: $COLOR_DARK_BLUE_3;
            box-shadow: 0 2px 8px 0 $COLOR_LIGHT_BLACK_3;
        }
        &__content, &__header {
            color: $COLOR_DARK_BLUE_7;
        }
        &__btn {
            background-color: $COLOR_DARK_BLUE_3;

            &:hover {
                background-color: $COLOR_DARK_BLUE_7;
            }
            &-text {
                color: $COLOR_WHITE;
            }
        }
    }
    .toast {
        &__body {
            background-color: $TOAST_BACKGROUND_COLOR_INFO;
            color: $TOAST_TEXT_COLOR_DARK;

            &--error {
                background-color: $TOAST_BACKGROUND_COLOR_ERROR_DARK !important;
            }
            &--info {
                background-color: $TOAST_BACKGROUND_COLOR_INFO_DARK !important;
            }
            &--success {
                background-color: $TOAST_BACKGROUND_COLOR_SUCCESS_DARK !important;
            }
            &--warning {
                background-color: $TOAST_BACKGROUND_COLOR_WARNING_DARK !important;
            }
        }
        &__close-button {
            color: $TOAST_CLOSE_BUTTON_COLOR_DARK;
        }
    }
    .datepicker {
        &__input {
            background: $COLOR_DARK_BLUE_3;
            color: $COLOR_WHITE;

            &:hover, &:focus, &:active {
                border-color: $COLOR_WHITE;
            }
        }
        &__icon path {
            fill: $COLOR_DARK_BLUE_7;
        }
        &__native-overlay {
            background: $COLOR_DARK_BLUE_5;

            &:hover, &:focus, &:active {
                border-color: $COLOR_WHITE;
            }
        }
    }
    .range-slider {
        &__track {
            background: $COLOR_DARK_BLUE_2 !important;

            &::-webkit-slider-thumb {
                background: $COLOR_PURPLE;
            }
            &::-moz-range-thumb {
                background: $COLOR_PURPLE;
            }
            &::-moz-range-track {
                background: $COLOR_DARK_BLUE_2;
            }
            &:active::-webkit-slider-thumb {
                box-shadow: 0 0 0 4px rgba(79, 96, 174, 0.32);
            }
            &:active::-moz-range-thumb {
                box-shadow: 0 0 0 4px rgba(79, 96, 174, 0.32);
            }
        }
        &__ticks-step {
            border-color: $COLOR_DARK_BLUE_2;
            background: $COLOR_DARK_BLUE_2;

            &--active, &--marked {
                background: $COLOR_PURPLE;
                border-color: $COLOR_PURPLE;
            }
            &:hover:not(&--active) {
                background: $COLOR_PURPLE;
                border-color: $COLOR_PURPLE;
                box-shadow: 0 0 0 6px rgba(79, 96, 174, 0.32);
            }
        }
        &__line {
            background: $COLOR_PURPLE;
        }
    }
    .settings-dialog {
        background: $COLOR_DARK_BLUE_3;

        &__container {
            background: $COLOR_DARK_BLUE_3;

        }
        &__tab-content {
            background: $COLOR_DARK_BLUE_3;
        }
        &__general-container, &__chart-container {
            background: $COLOR_DARK_BLUE_5;
        }
        &__header {
            color: $COLOR_DARK_BLUE_7;
        }
        &__row {
            background-color: $COLOR_DARK_BLUE_2;

            &-name {
                color: $COLOR_DARK_BLUE_7;
            }
            &:hover {
                background-color: $COLOR_DARK_BLUE_4;
            }
        }
        &__arrow-back path {
            fill: $COLOR_DARK_BLUE_7;
        }
        &__language {
            &-dialog-container {
                background: $COLOR_DARK_BLUE_3;
            }
            &-header {
                background: $COLOR_DARK_BLUE_3;
                color: $COLOR_DARK_BLUE_7;

            }
            &-row {
                background: $COLOR_DARK_BLUE_2;
                color: $COLOR_DARK_BLUE_7;

                &:hover {
                    background: $COLOR_DARK_BLUE_4;
                }
            }
            &-name {
                color: $COLOR_DARK_BLUE_7;
            }
        }
    }
    .acc-info {
        &__id {
            color: $COLOR_WHITE;
        }
        &:hover:not(.show) {
            background-color: $COLOR_DARK_BLUE_4;

            .symbols {
                background: $COLOR_DARK_BLUE_4;
            }
        }
        &__balance {
            .symbols {
                background: $COLOR_DARK_BLUE_2;
            }
        }
        &__select-arrow .arrow-path {
            fill: $COLOR_DARK_BLUE_7;
        }
        &--show {
            &:after {
                background: $COLOR_WHITE;
            }
        }
        &--is-virtual {
            .acc-balance-amount, .symbols {
                color: $COLOR_ORANGE;
            }
        }
    }
    .acc-switcher {
        &__wrapper {
            background: $COLOR_DARK_BLUE_3;
        }
        &__account:hover {
            background-color: $COLOR_DARK_BLUE_4;
        }
        &__list {
            background-color: $COLOR_DARK_BLUE_3;

            &-group {
                border-color: $COLOR_DARK_BLUE_2;
            }
            &-title {
                color: $COLOR_DARK_BLUE_7;
            }
            .acc-switcher__account {
                border-color: $COLOR_DARK_BLUE_2;

                .acc-switcher__id {
                    color: $COLOR_DARK_BLUE_7;
                }
                .acc-switcher__radio {
                    border-color: $COLOR_DARK_BLUE_7;
                }
                &--selected {
                    .acc-switcher__id {
                        color: $COLOR_WHITE;
                    }
                    .acc-switcher__radio {
                        border-color: $COLOR_GREEN_1;
                        background: $COLOR_GREEN_1;
                    }
                }
            }
        }
        &__logout {
            background-color: $COLOR_DARK_BLUE_2;

            span {
                color: $COLOR_DARK_BLUE_7;
            }
            &:hover {
                background-color: $COLOR_DARK_BLUE_4;
            }
        }
        &__new-account-title {
            color: $COLOR_DARK_BLUE_7;
            border-color: $COLOR_DARK_BLUE_7;

            &:before {
                color: $COLOR_DARK_BLUE_7;
            }
            &:hover {
                background: $COLOR_DARK_BLUE_4;
            }
        }
    }
    .allow-equals {
        &__label {
            color: $COLOR_DARK_BLUE_7;
        }
    }
    .popconfirm {
        background: $COLOR_DARK_BLUE_3;

        &__header {
            color: $COLOR_DARK_BLUE_7;
        }
        &__button {
            background: $COLOR_DARK_BLUE_3;

            &-text {
                color: $COLOR_DARK_BLUE_7 !important;
            }
            &:hover {
                background: $COLOR_DARK_BLUE_5 !important;
            }
        }
        &:after {
            border-color: $COLOR_DARK_BLUE_3;
        }
    }
<<<<<<< HEAD
=======
    .calendar {
        background: $COLOR_DARK_BLUE_3;
        box-shadow: 0 2px 8px 0 rgba(0, 0, 0, 0.8), 0 2px 4px 0 rgba(0, 0, 0, 0.5);

        &__body {
            border-color: $COLOR_DARK_BLUE_2;
        }
        &__nav {
            .calendar__nav-icon {
                fill: $COLOR_DARK_BLUE_7;
            }
            &--disabled .calendar__nav-icon {
                fill: $COLOR_DARK_BLUE_6;
            }
        }
        &__text {
            color: $COLOR_WHITE;
        }
        &__btn {
            color: $COLOR_DARK_BLUE_7;

            &--select {
                color: $COLOR_WHITE;
            }
        }
        &__icon-path {
            fill: $COLOR_DARK_BLUE_7;
        }
        &__cell {
            color: $COLOR_DARK_BLUE_7;

            &:hover {
                background: $COLOR_DARK_BLUE_5;
            }
            &--today {
                border: 1px solid $COLOR_DARK_BLUE_7;
                color: $COLOR_WHITE;
            }
            &--disabled, &--other {
                color: $COLOR_DARK_BLUE_8;
            }
            &--disabled {
                &:hover {
                    background: $COLOR_DARK_BLUE_3;
                }
            }
            &--active {
                color: $COLOR_WHITE;
                background: $COLOR_DARK_BLUE_5 !important;

                &:hover {
                    background: $COLOR_DARK_BLUE_3;
                }
            }
        }
    }
>>>>>>> 47c3f7eb
}<|MERGE_RESOLUTION|>--- conflicted
+++ resolved
@@ -651,8 +651,6 @@
             border-color: $COLOR_DARK_BLUE_3;
         }
     }
-<<<<<<< HEAD
-=======
     .calendar {
         background: $COLOR_DARK_BLUE_3;
         box-shadow: 0 2px 8px 0 rgba(0, 0, 0, 0.8), 0 2px 4px 0 rgba(0, 0, 0, 0.5);
@@ -709,5 +707,4 @@
             }
         }
     }
->>>>>>> 47c3f7eb
 }