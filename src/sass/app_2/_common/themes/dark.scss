// Dark Theme for Global Layout
.theme-wrapper.dark {
    background: $COLOR_BLUE;

    header, footer, .app-contents {
        background: $COLOR_BLUE;
    }
    header {
        border-color: $COLOR_BRANDBLUE_85;

        .menu-items {
            .menu-links a {
<<<<<<< HEAD
                &.active, &:hover {
=======
                .inline-icon.ic-header__trade {
                    .stroke-fill {
                        stroke: $COLOR_BRANDBLUE_40;
                        fill: $COLOR_BLUE;
                    }
                }
                &.active {
>>>>>>> 55cfc93f
                    span {
                        color: $COLOR_WHITE;
                    }
                    &:after {
                        background-color: $COLOR_WHITE;
                    }
                }
                &:hover {
                    background-color: $COLOR_BRANDBLUE_85;
                }
                span {
                    color: $COLOR_BRANDBLUE_40;
                }
            }
            .menu-left .binary-logo, .menu-right {
                border-color: $COLOR_BRANDBLUE_85;
            }
            .menu-right .acc-balance-container {
                .acc-balance {
                    .acc-info {
                        border-color: $COLOR_BRANDBLUE_85;

                        p {
                            color: $COLOR_BRANDBLUE_40;
                        }
                    }
                    .acc-balance-amount {
                        color: $COLOR_WHITE;

                        .symbols {
                            background: $COLOR_BLUE;
                        }
                    }
                }
            }
        }
        .inkbar {
            background-color: $COLOR_WHITE;
        }
    }
    .app-contents {
        color: $COLOR_WHITE;
        background: $COLOR_BLUE;

        fieldset {
            background: $COLOR_BRANDBLUE_95;
            color: $COLOR_WHITE;
            border-color: $COLOR_BRANDBLUE_85;

            div.fieldset-header {
                span.field-info.left {
                    color: $COLOR_BRANDBLUE_40;
                }
            }
            input, select {
                background: $COLOR_BLUE;
                color: $COLOR_WHITE;
                border-color: $COLOR_BRANDBLUE_85;
            }
            div.submit-section button.btn:disabled {
                box-shadow: 0 2px 2px 0 $COLOR_BRANDBLUE_85;
                background: $COLOR_BRANDBLUE_85;
                color: $COLOR_BRANDBLUE_75;
            }
            .symbols {
                color: $COLOR_WHITE;
                background: $COLOR_BRANDBLUE_95;
                border-radius: 0;
            }
        }
        div.purchase-wrapper {
            div.purchase-error {
                background: $COLOR_BRANDBLUE_95;
                border-color: $COLOR_BRANDBLUE_85;
                color: $COLOR_BRANDBLUE_40;

                a {
                    color: $COLOR_BRANDBLUE_40;

                    &:hover {
                        color: $COLOR_WHITE;
                        font-weight: 500;
                    }
                }
                div.purchase-result-wrapper {
                    color: $COLOR_WHITE;

                    span.label {
                        color: $COLOR_BRANDBLUE_40;
                    }
                }
                div.purchase-login-wrapper {
                    color: $COLOR_WHITE;
                }
            }
            fieldset.purchase-option div.box .left-column .type-wrapper {
                background: $COLOR_BRANDBLUE_75;

                .type {
                    path, rect {
                        fill: $COLOR_WHITE;

                        &.transparent {
                            fill: $COLOR_BRANDBLUE_75;
                        }
                    }
                    .stroke-white {
                        stroke: $COLOR_WHITE;
                    }
                }
            }
            div.purchase-lock-container {
                background: $COLOR_BRANDBLUE_95;
                border-color: $COLOR_BRANDBLUE_85;

                .lock-container svg.ic-lock {
                    rect, path {
                        stroke: $COLOR_WHITE;
                    }
                    circle {
                        fill: $COLOR_WHITE;
                    }
                }
                h4 {
                    color: $COLOR_WHITE;
                }
                span.lock-message {
                    background: $COLOR_BRANDBLUE_40;
                    color: $COLOR_BRANDBLUE_95;
                }
                button.btn {
                    background: transparent;
                }
            }
            .error-info-wrapper span {
                color: $COLOR_WHITE;
            }
        }
        .portfolio.container {
            background: $COLOR_BLUE;

            .table {
                color: $COLOR_BRANDBLUE_40;
                border-color: $COLOR_BRANDBLUE_85;

                .table__head, .table__foot {
                    border-color: $COLOR_BRANDBLUE_85;

                    .table__row {
                        background-color: $COLOR_BRANDBLUE_95;
                        border-color: $COLOR_BRANDBLUE_85;
                    }
                }
                .table__body {
                    .table__cell {
                        &.reference {
                            color: $COLOR_SKY_BLUE;
                        }
                        &.details, &.payout, &.purchase, &.remaining_time, &.indicative {
                            color: $COLOR_BRANDBLUE_40;
                        }
                    }
                    .table__row {
                        background: $COLOR_BLUE;
                        border-color: $COLOR_BRANDBLUE_85;

                        .table__cell.payout span.symbol {
                            background: $COLOR_BLUE;
                        }
                        &:hover {
                            background: $COLOR_BRANDBLUE_85;

                            td.payout span.symbol {
                                background: $COLOR_BRANDBLUE_85;
                            }
                        }
                    }
                }
                .table__foot {
                    color: $COLOR_WHITE;
                }
            }
        }
        .portfolio-empty, .statement-empty {
            span {
                color: $COLOR_BRANDBLUE_40;
            }
            button.btn span {
                color: unset;
            }
        }
        .statement.container {
            .statement-filter {
                background: $COLOR_BLUE;
                color: $COLOR_BRANDBLUE_40;
                border-color: $COLOR_BRANDBLUE_85;
            }
            .statement__content {
                background: $COLOR_BLUE;

                .table {
                    border-color: $COLOR_BRANDBLUE_85;

                    .table__head {
                        background: $COLOR_BRANDBLUE_95;
                        border-color: $COLOR_BRANDBLUE_85;

                        .table__row {
                            border-color: $COLOR_BRANDBLUE_85;
                            color: $COLOR_BRANDBLUE_40;
                        }
                    }
                    .table__body {
                        .table__row {
                            border-color: $COLOR_BRANDBLUE_85;

                            .table__cell {
                                &.date, &.desc, &.action, &.payout, &.balance {
                                    color: $COLOR_BRANDBLUE_40;
                                }
                                &.refid {
                                    color: $COLOR_SKY_BLUE;
                                }
                            }
                            &:hover {
                                background: $COLOR_BRANDBLUE_85;
                            }
                        }
                    }
                }
            }
        }
        .login-message-wrapper {
            .message a {
                color: $COLOR_BRANDBLUE_40;

                &:hover {
                    color: $COLOR_WHITE;
                }
            }
        }
        .chart-container {
            cq-context { // stylelint-disable-line selector-type-no-unknown

                div.cq-chart-controls {
                    border: none;
                    border-right: 1px solid $COLOR_BRANDBLUE_85;
                    border-top: 1px solid $COLOR_BRANDBLUE_85;

                    @media (max-width: 768px) {
                        border: 1px solid $COLOR_BRANDBLUE_85;
                    }
                }
            }
            .cq-modal-dropdown .cq-categorical-display .ic-icon.icon-close-menu {
                svg {
                    g path {
                        fill: $COLOR_BRANDBLUE_40;
                    }
                }
            }
        }
        .mobile-widget {
            border-color: $COLOR_BRANDBLUE_85;

            .fieldset-minimized {
                color: $COLOR_BRANDBLUE_40;

                &__basis {
                    color: $COLOR_BRANDBLUE_40;
                }
            }
            &:hover, &:focus, &:active {
                border-color: $COLOR_WHITE;
            }
        }
        .error-container p {
            color: $COLOR_BRANDBLUE_40;
        }
    }
    footer {
        border-color: $COLOR_BRANDBLUE_85;
        color: $COLOR_BRANDBLUE_40;

        .footer-links a {
            span {
                color: $COLOR_BRANDBLUE_40;
            }
            &.active, &:hover, &:focus {
                background: $COLOR_BRANDBLUE_85;

                &:after {
                    background: $COLOR_WHITE;
                }
            }
        }
        .server-time {
            border-color: $COLOR_BRANDBLUE_85;
        }
    }
    // inline trade-types icons
    .type-wrapper {
        background: $COLOR_BRANDBLUE_75;

        .type {
            path, rect {
                fill: $COLOR_WHITE;

                &.transparent {
                    fill: $COLOR_BRANDBLUE_75;
                }
            }
            .stroke-white {
                stroke: $COLOR_WHITE;
            }
        }
    }
    // common inline icons
    .inline-icon {
        @include colorIcon($COLOR_BRANDBLUE_40, none);

        &.active {
            @include colorIcon($COLOR_BLUE, $COLOR_WHITE, $COLOR_WHITE);
        }
        &.disabled {
            @include colorIcon($COLOR_BRANDBLUE_75, none);
        }
    }
    .acc-switcher-header {
        border-color: $COLOR_BRANDBLUE_85;
    }
    .acc-switcher-list {
        background: $COLOR_BLUE;

        .acc-switcher-items {
            color: $COLOR_BRANDBLUE_40;

            .acc-switcher-account:hover {
                background: $COLOR_BRANDBLUE_85;
            }
        }
    }
}<|MERGE_RESOLUTION|>--- conflicted
+++ resolved
@@ -10,17 +10,7 @@
 
         .menu-items {
             .menu-links a {
-<<<<<<< HEAD
-                &.active, &:hover {
-=======
-                .inline-icon.ic-header__trade {
-                    .stroke-fill {
-                        stroke: $COLOR_BRANDBLUE_40;
-                        fill: $COLOR_BLUE;
-                    }
-                }
                 &.active {
->>>>>>> 55cfc93f
                     span {
                         color: $COLOR_WHITE;
                     }
