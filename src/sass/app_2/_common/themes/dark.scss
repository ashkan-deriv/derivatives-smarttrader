// Dark Theme
.theme--dark {
    background-color: $COLOR_DARK_BLUE_1;

    .card-list {
        &__card {
            background: $COLOR_DARK_BLUE_5;
            border-color: $COLOR_DARK_BLUE_5;

            div[class*='-card__header'] {
                background: $COLOR_DARK_BLUE_3;
                border-color: $COLOR_DARK_BLUE_5;
                color: $COLOR_DARK_BLUE_7;
            }
            div[class*='-card__body'] {
                color: $COLOR_DARK_BLUE_7;
            }
        }
    }
    .portfolio.container {
        background: $COLOR_DARK_BLUE_5;
    }
    .portfolio-empty, .statement-empty {
        span {
            color: $COLOR_DARK_BLUE_7;
        }
        button.btn span {
            color: unset;
        }
    }
    .portfolio-empty {
        &__icon {
            path {
                fill: $COLOR_DARK_BLUE_5;
            }
        }
        &__text {
            color: $COLOR_DARK_BLUE_8 !important;
        }
    }
    .statement.container {
        .statement__filter {
            background: $COLOR_DARK_BLUE_1;
            color: $COLOR_DARK_BLUE_7;
            border-color: $COLOR_DARK_BLUE_1;
        }
        .statement__content {
            background: $COLOR_DARK_BLUE_1;
        }
    }
    .table {
        border-color: $COLOR_DARK_BLUE_5;

        &__head, &__foot {
            background: $COLOR_DARK_BLUE_3;
        }
        &__head, &__foot, &__row {
            border-color: $COLOR_DARK_BLUE_5;
        }
        &__body {
            a.table__row:hover {
                background: $COLOR_DARK_BLUE_5;
            }
            .table__row {
                &, &:active, &:visited {
                    color: $COLOR_DARK_BLUE_7;
                }
            }
        }
        &__cell {
            color: $COLOR_DARK_BLUE_7;
        }
    }
    .statement, .portfolio {
        &-card__header {
            border-color: $COLOR_DARK_BLUE_5;
        }
    }
    .portfolio-card {
        &__purchase:before {
            background-image: url('../images/portfolio/ic_purchase_dark.svg');
        }
        // &__payout:before {
        //     background-image: url('../images/statement/ic_payout_dark.svg');
        // }
        &__indicative--price-stable:before {
            background-image: url('../images/portfolio/ic_price_stable_dark.svg');
        }
    }
    .statement-card__icon {
        @extend %inline-icon.white;
    }
    .login-message-wrapper {
        .message a {
            color: $COLOR_DARK_BLUE_7;

            &:hover {
                color: $COLOR_WHITE;
            }
        }
    }
    .mobile-widget {
        border-color: $COLOR_DARK_BLUE_5;

        .fieldset-minimized {
            color: $COLOR_DARK_BLUE_7;

            &__basis {
                color: $COLOR_DARK_BLUE_7;
            }
        }
        &:hover, &:focus, &:active {
            border-color: $COLOR_WHITE;
        }
    }
    .barspinner__rect {
        background-color: $COLOR_WHITE;
    }
    .toggle-button {
        background-color: $COLOR_LIGHT_BLACK_1;
        color: $COLOR_LIGHT_BLACK_4;

        &_selected {
            background-color: $COLOR_DARK_BLUE_2;
            color: $COLOR_WHITE;
        }
    }
    .block-ui {
        background: rgba(16, 19, 32, 0.6); // this is color dark blue 2 with 0.6 opacity

        &__loading-spinner-path {
            animation: dash 1.5s ease-in-out infinite, colorOrange 6s ease-in-out infinite;
        }
    }
    .toast {
        &__body {
            background-color: $TOAST_BACKGROUND_COLOR_INFO;
            color: $TOAST_TEXT_COLOR_DARK;

            &--error {
                background-color: $TOAST_BACKGROUND_COLOR_ERROR_DARK !important;
            }
            &--info {
                background-color: $TOAST_BACKGROUND_COLOR_INFO_DARK !important;
            }
            &--success {
                background-color: $TOAST_BACKGROUND_COLOR_SUCCESS_DARK !important;
            }
            &--warning {
                background-color: $TOAST_BACKGROUND_COLOR_WARNING_DARK !important;
            }
        }
        &__close-button {
            color: $TOAST_CLOSE_BUTTON_COLOR_DARK;
        }
    }
<<<<<<< HEAD
=======
    .datepicker {
        &__input {
            background: $COLOR_DARK_BLUE_3;
            color: $COLOR_WHITE;

            &:hover, &:focus, &:active {
                border-color: $COLOR_WHITE;
            }
        }
        &__native-overlay {
            background: $COLOR_DARK_BLUE_5;

            &:hover, &:focus, &:active {
                border-color: $COLOR_WHITE;
            }
        }
    }
    .range-slider {
        &__track {
            background: $COLOR_DARK_BLUE_2 !important;

            &.input {
                &:active, &:focus {
                    box-shadow: none;
                }
            }
            &::-webkit-slider-thumb {
                background: $COLOR_PURPLE;
            }
            &::-moz-range-thumb {
                background: $COLOR_PURPLE;
            }
            &::-moz-range-track {
                background: $COLOR_DARK_BLUE_2;
            }
        }
        &__ticks-step {
            border-color: $COLOR_DARK_BLUE_2;
            background: $COLOR_DARK_BLUE_2;

            &--active, &--marked {
                background: $COLOR_PURPLE;
                border-color: $COLOR_PURPLE;
            }
            &:hover:not(&--active) {
                background: $COLOR_PURPLE;
                border-color: $COLOR_PURPLE;
                box-shadow: 0 0 0 6px rgba(79, 96, 174, 0.32);
            }
        }
        &__line {
            background: $COLOR_PURPLE;
        }
    }
>>>>>>> 4cf86082
    .acc-info {
        &__id {
            color: $COLOR_WHITE;
        }
        &:hover:not(.show) {
            background-color: $COLOR_DARK_BLUE_4;

            .symbols {
                background: $COLOR_DARK_BLUE_4;
            }
        }
        &__balance {
            .symbols {
                background: $COLOR_DARK_BLUE_2;
            }
        }
        &--show {
            &:after {
                background: $COLOR_WHITE;
            }
        }
        &--is-virtual {
            .acc-balance-amount, .symbols {
                color: $COLOR_ORANGE;
            }
        }
    }
    .acc-switcher {
        &__wrapper {
            background: $COLOR_DARK_BLUE_3;
        }
        &__accounts {
            .acc-switcher__account {
                &:not(:last-child):not(:only-child) {
                    border-bottom: 1px solid $COLOR_DARK_BLUE_3;
                }
            }
        }
        &__list {
            background-color: $COLOR_DARK_BLUE_3;

            &-group {
                border-color: $COLOR_DARK_BLUE_2;
            }
            &-title {
                color: $COLOR_DARK_BLUE_7;
            }
            .acc-switcher__account {
                background-color: $COLOR_DARK_BLUE_2;

                &:hover:not(.acc-switcher__account--selected) {
                    background-color: $COLOR_DARK_BLUE_4;
                }
                .acc-switcher__id {
                    color: $COLOR_DARK_BLUE_7;
                }
                &--selected {
                    background: $COLOR_DARK_BLUE_5;

                    .acc-switcher__id {
                        color: $COLOR_WHITE;
                        font-weight: 700;

                        &--virtual:before {
                            color: $COLOR_ORANGE;
                            border: 1px solid $COLOR_ORANGE;
                        }
                    }
                }
            }
        }
        &__logout {
            span {
                color: $COLOR_DARK_BLUE_7;
            }
        }
        &__new-account-title {
            color: $COLOR_DARK_BLUE_7;
            border-color: $COLOR_DARK_BLUE_7;

            &:before {
                color: $COLOR_DARK_BLUE_7;
            }
            &:hover {
                background: $COLOR_DARK_BLUE_4;
            }
        }
    }
    .allow-equals {
        &__label {
            color: $COLOR_DARK_BLUE_7;
        }
    }
    .popconfirm {
        background: $COLOR_DARK_BLUE_3;

        &__header {
            color: $COLOR_DARK_BLUE_7;
        }
        &__button {
            background: $COLOR_DARK_BLUE_3;

            &-text {
                color: $COLOR_DARK_BLUE_7 !important;
            }
            &:hover {
                background: $COLOR_DARK_BLUE_5 !important;
            }
        }
        &:after {
            border-color: $COLOR_DARK_BLUE_3;
        }
    }
    .calendar {
        background: $COLOR_DARK_BLUE_3;
        box-shadow: 0 2px 8px 0 rgba(0, 0, 0, 0.8), 0 2px 4px 0 rgba(0, 0, 0, 0.5);

        &__body {
            border-color: $COLOR_DARK_BLUE_2;
        }
        &__text {
            color: $COLOR_WHITE;
        }
        &__btn {
            color: $COLOR_DARK_BLUE_7;

            &--select {
                color: $COLOR_WHITE;
            }
        }
        &__cell {
            color: $COLOR_DARK_BLUE_7;

            &:hover {
                background: $COLOR_DARK_BLUE_4;
            }
            &--today {
                color: $COLOR_WHITE;

                &-duration {
                    background: $COLOR_DARK_BLUE_5;
                }
                &:hover {
                    background: $COLOR_DARK_BLUE_5 !important;
                }
            }
            &--disabled, &--other {
                color: $COLOR_DARK_BLUE_8;
            }
            &--disabled {
                &:hover {
                    background: $COLOR_DARK_BLUE_3;
                }
            }
            &--active {
                color: $COLOR_WHITE;
                background: $COLOR_DARK_BLUE_5 !important;

                &:hover {
                    background: $COLOR_DARK_BLUE_3;
                }
                &-duration {
                    background: $COLOR_DARK_BLUE_5;

                    &:after {
                        background: $COLOR_DARK_BLUE_5;
                    }
                }
            }
            &--between {
                color: $COLOR_WHITE;
                background: $COLOR_DARK_BLUE_5;

                &-hover {
                    &:before {
                        background: $COLOR_DARK_BLUE_4;
                    }
                }
                &:hover {
                    background: $COLOR_DARK_BLUE_5;
                }
                &:before {
                    background: $COLOR_DARK_BLUE_5;
                }
            }
        }
    }
    .contracts-type-dialog {
        &__list-wrapper {
            background: $COLOR_DARK_BLUE_3;
            box-shadow: 0 2px 8px 0 rgba(0, 0, 0, 0.5);
        }
    }
    .contract-type-list {
        &__label span {
            color: $COLOR_DARK_BLUE_7;
        }
        &__contract-wrapper {
            background: $COLOR_DARK_BLUE_2;
            color: $COLOR_DARK_BLUE_7;
        }
    }
    .contract-type-item {
        background: $COLOR_DARK_BLUE_2;
        color: $COLOR_DARK_BLUE_7;

        &__title {
            color: $COLOR_DARK_BLUE_7;
        }
        &--selected {
            background: $COLOR_DARK_BLUE_5;

            span {
                color: $COLOR_WHITE;
            }
        }
        &:hover:not(.contract-type-item--selected) {
            background: $COLOR_DARK_BLUE_4;
        }
    }
    .trade-type-info-dialog {
        &__header {
            .title {
                color: $COLOR_DARK_BLUE_7;
            }
        }
        &__gif {
            background-color: $COLOR_DARK_BLUE_2;
            color: $COLOR_DARK_BLUE_8;
        }
        &__content {
            p {
                color: $COLOR_DARK_BLUE_7;
            }
        }
        &__info-wrapper {
            background: $COLOR_DARK_BLUE_3;
        }
    }
    .trade-type-info-navigation {
        &__circle-button {
            background-color: $COLOR_DARK_BLUE_8;

            &--active {
                background-color: $COLOR_DARK_BLUE_7;
            }
        }
    }
    .contract-type-widget {
        color: $COLOR_DARK_BLUE_7;
        background: $COLOR_DARK_BLUE_2;
        border-color: $COLOR_DARK_BLUE_2;

        &:hover {
            border-color: $COLOR_DARK_BLUE_7;
        }
        &:focus, &:active {
            outline: 0;
            border-color: $COLOR_DARK_BLUE_7;
            box-shadow: 0 0 0 2px rgba(127, 131, 151, 0.3);
        }
        &__display {
            span[name=contract_type] {
                color: $COLOR_DARK_BLUE_7;
            }
        }
        .category-wrapper {
            background: $COLOR_DARK_BLUE_5;

            .category-type {
                path, rect {
                    &:not(.important) {
                        fill: $COLOR_WHITE;
                    }
                    &.transparent {
                        fill: $COLOR_DARK_BLUE_5;
                    }
                }
                .stroke-active {
                    stroke: $COLOR_WHITE;
                }
            }
        }
    }
    .button-menu {
        &__button {
            background-color: $COLOR_DARK_BLUE_2;

            span {
                color: $COLOR_DARK_BLUE_7;
            }
            &:hover:not(&--active) {
                background-color: $COLOR_DARK_BLUE_4;
            }
            &--active {
                color: $COLOR_WHITE;
                background-color: $COLOR_DARK_BLUE_5;
            }
        }
    }
    .time-picker {
        &__icon {
            g {
                stroke: $COLOR_DARK_BLUE_7;
            }
        }
        &__dialog {
            background: $COLOR_DARK_BLUE_3;
        }
        &__selector {
            &--hours, &--minutes {
                border-color: $COLOR_DARK_BLUE_2;
                color: $COLOR_DARK_BLUE_7;

            }
            &-list-title {
                color: $COLOR_WHITE;
            }
            &-list-item {
                color: $COLOR_DARK_BLUE_7;

                &--disabled {
                    color: $COLOR_DARK_BLUE_8;
                    pointer-events: none;
                }
                &--selected {
                    background: $COLOR_DARK_BLUE_5;
                }
                &:hover:not(&--selected):not(&--disabled) {
                    background: $COLOR_DARK_BLUE_4;
                }
            }
        }
    }
    .input-field {
        &__label {
            color: $COLOR_DARK_BLUE_7;
        }
        &:has(input[type=checkbox]) {
            display: inline-block;
        }
    }
    .input-wrapper {
        &__button:not(:disabled) {
            &:hover {
                background-color: $COLOR_DARK_BLUE_4;
            }
        }
    }
    .input {
        background: $COLOR_DARK_BLUE_2;
        border-color: $COLOR_DARK_BLUE_2;
        color: $COLOR_DARK_BLUE_7;

        &[type=checkbox] {
            border-color: $COLOR_DARK_BLUE_7;

            &:hover {
                border-color: $COLOR_ORANGE;
            }
            &:checked {
                background: $COLOR_ORANGE;
                border-color: $COLOR_ORANGE;
            }
            &:not(:checked) {
                &:focus, &:active {
                    border-color: $COLOR_DARK_BLUE_7;
                }
            }
        }
        &:hover {
            border-color: $COLOR_DARK_BLUE_7;
        }
        &:focus, &:active {
            border-color: $COLOR_DARK_BLUE_7;
            box-shadow: 0 0 0 0.2rem rgba(127, 131, 151, 0.3);
            color: $COLOR_WHITE;
        }
        &::placeholder {
            color: $COLOR_DARK_BLUE_7;
        }
    }
    .dropdown {
        &__display {
            background: $COLOR_DARK_BLUE_2;
            border-color: $COLOR_DARK_BLUE_2;

            &-text {
                color: $COLOR_DARK_BLUE_7;
            }
            &:hover, &:focus, &:active {
                border-color: $COLOR_DARK_BLUE_7;
            }
            &:focus, &:active {
                box-shadow: 0 0 0 2px rgba(127, 131, 151, 0.3);
            }
        }
        &--show > .dropdown__display--clicked {
            border-color: $COLOR_DARK_BLUE_7;
            box-shadow: 0 0 0 2px rgba(127, 131, 151, 0.3);
        }
    }
    .list {
        background: $COLOR_DARK_BLUE_3;

        &__label {
            color: $COLOR_WHITE;

            &-text {
                color: $COLOR_WHITE;
            }
        }
        &__item {
            &-text, &-tooltip-symbols {
                color: $COLOR_DARK_BLUE_7;
            }
            &--selected .list__item-text {
                color: $COLOR_WHITE;
                font-weight: 700;
                background: $COLOR_DARK_BLUE_5;
            }
            &:hover, &--highlighted {
                background: $COLOR_DARK_BLUE_4;
            }
        }
    }
    .tooltip {
        color: $COLOR_WHITE;

        &:before {
            background: $COLOR_DARK_BLUE_5;
            color: $COLOR_WHITE;
        }
        &[data-tooltip-pos=top] {
            &:after {
                border-top-color: $COLOR_DARK_BLUE_5;
            }
        }
        &[data-tooltip-pos=right] {
            &:after {
                border-right-color: $COLOR_DARK_BLUE_5;
            }
        }
        &[data-tooltip-pos=left] {
            &:after {
                border-left-color: $COLOR_DARK_BLUE_5;
            }
        }
        &[data-tooltip-pos=bottom] {
            &:after {
                border-bottom-color: $COLOR_DARK_BLUE_5;
            }
        }
    }
    .fullscreen-dialog {
        background: $COLOR_DARK_BLUE_5;

        &__header, &__header-shadow-cover, &__content {
            background: $COLOR_DARK_BLUE_5;
        }
        &__header-shadow-cover {
            box-shadow: 0 1px 0px $COLOR_DARK_BLUE_5;
        }
        &__title {
            color: $COLOR_DARK_BLUE_7;
        }
        &__trade-type-info-modal {
            .info-header {
                .title {
                    color: $COLOR_DARK_BLUE_2;
                }
            }
            .info-gif {
                background-color: $COLOR_DARK_BLUE_2;
            }
            .info-content {
                color: $COLOR_LIGHT_BLACK_1;
            }
            .info-navigation {
                &__list {
                    .circle-button {
                        background-color: $COLOR_WHITE;

                        &.active {
                            background-color: $COLOR_LIGHT_BLACK_4;
                        }
                    }
                }
            }
        }
    }
    .digits {
        &__digit {
            &-value {
                background-color: $COLOR_DARK_BLUE_5;
                color: $COLOR_WHITE;

                &--blink {
                    animation-name: blinking-dark-blue-2;
                }
                &--selected {
                    background-color: $COLOR_DARK_BLUE_2;
                }
                &--win {
                    background-color: $COLOR_GREEN_1;
                }
                &--loss {
                    background-color: $COLOR_RED;
                }
            }
            &-spot {
                &-value {
                    color: $COLOR_DARK_BLUE_7;
                }
                &-last {
                    color: $COLOR_WHITE;

                    &--win {
                        color: $COLOR_GREEN_1;
                    }
                    &--loss {
                        color: $COLOR_RED;
                    }
                }
            }
        }
    }
    .page-error {
        &__box {
            background-color: $COLOR_DARK_BLUE_3;
            border-color: $COLOR_DARK_BLUE_3;
        }
        &__header {
            color: $COLOR_WHITE;
        }
        &__message {
            color: $COLOR_LIGHT_BLACK_3;
            opacity: 1;
        }
    }
    .hr {
        border-color: $COLOR_DARK_BLUE_5;
    }
    .drawer__bg .drawer {
        background: $COLOR_DARK_BLUE_5;
        color: $COLOR_WHITE;
        box-shadow: 0 1px 6px 0 rgba(42, 48, 82, 0.14), 0 2px 8px 0 rgba(20, 20, 20, 0.3);

        .drawer__item {
            &-link {
                &:before {
                    color: $COLOR_DARK_BLUE_7;
                }
                &:hover:before {
                    color: $COLOR_WHITE;
                }
                &-text {
                    color: $COLOR_DARK_BLUE_7;
                }
            }
            &:hover {
                background: $COLOR_DARK_BLUE_5;

                .drawer__item-link-text {
                    color: $COLOR_WHITE;
                }
            }
        }
        &--left, &--right {
            .drawer__header, .drawer__footer {
                border-color: $COLOR_DARK_BLUE_5;

                .drawer__brand-logo, &.btn-close {
                    border-color: $COLOR_DARK_BLUE_5;
                }
                .drawer__brand-logo .drawer__img:before {
                    background-image: url('../images/header/binary_logo_dark.svg');
                }
            }
        }
    }
    .positions-drawer {
        background: $COLOR_DARK_BLUE_3;
        border-color: $COLOR_DARK_BLUE_3;
        color: $COLOR_WHITE;

        &--contract-mode:before {
            background: $COLOR_DARK_BLUE_3;
        }
        &-card {
            color: $COLOR_WHITE;

            &__result {
                background-color: $COLOR_DARK_BLUE_2;

                &:hover {
                    background: 0;
                }
                &--won {
                    background-image: linear-gradient(to top, rgba(16, 19, 32, 0), rgba(0, 148, 117, 0.16));
                }
                &--lost {
                    background-image: linear-gradient(to top, rgba(16, 19, 32, 0), rgba(227, 28, 75, 0.16));
                }
            }
            &__wrapper {
                background: $COLOR_DARK_BLUE_2;

                &--active:before {
                    box-shadow: 0 0 4px 1px rgba(255, 255, 255, 0.16);
                }
            }
            &__type {
                .category-type {
                    .color1-fill {
                        fill: $COLOR_WHITE;
                    }
                }
            }
            &__remaining-time {
                color: $COLOR_DARK_BLUE_7;
            }
            &__indicative {
                // &--no-resale {
                //     color: $COLOR_DARK_BLUE_7;
                // }
                &--price-stable {
                    color: $COLOR_WHITE;
                }
            }
            &__grid-profit-payout {
                background: $COLOR_DARK_BLUE_3;
            }
            &__purchase-label, &__profit-loss-label, &__indicative-label {
                color: $COLOR_DARK_BLUE_7;
            }
        }
        &__title {
            color: $COLOR_DARK_BLUE_7;
        }
        &__body {
            .positions-empty, p {
                align-self: center;
                color: $COLOR_WHITE;
            }
        }
        &__footer {
            background: $COLOR_DARK_BLUE_3;
            border-color: $COLOR_DARK_BLUE_3;

            .btn--alternate {
                background-color: $COLOR_DARK_BLUE_5;
                border-color: $COLOR_DARK_BLUE_5;

                .btn__text {
                    color: $COLOR_WHITE;
                    font-weight: bold;
                }
            }
        }
        .result {
            &-details__label {
                color: $COLOR_DARK_BLUE_7;
            }
            &-details__toggle--is-open, &-details__separator {
                border-color: $COLOR_DARK_BLUE_3;
            }
        }
    }
    .progress-slider {
        &__track, &__infinite-loader {
            background: $COLOR_DARK_BLUE_3;
        }
        .ticks-step {
            border: 2px solid $COLOR_DARK_BLUE_2;
            background: $COLOR_DARK_BLUE_2;

            &--active, &--marked {
                background: $COLOR_PURPLE;
                border-color: $COLOR_PURPLE;
            }
        }
        &__line {
            background: $COLOR_PURPLE;
        }
    }
    .chart-spot-label {
        &__value-container {
            background: $COLOR_DARK_BLUE_5;
        }
        &__time {
            color: $COLOR_WHITE;
        }
        &__time-container {
            svg {
                g {
                    stroke: $COLOR_WHITE;
                }
            }
        }
    }
    .chart-spot {
        &__spot {
            background-color: $COLOR_DARK_BLUE_2;
            color: $COLOR_WHITE;

            &--won {
                background-color: $COLOR_GREEN_1;
            }
            &--lost {
                background-color: $COLOR_RED;
            }
        }
        &__entry {
            background-color: unset;
        }
    }
}<|MERGE_RESOLUTION|>--- conflicted
+++ resolved
@@ -154,8 +154,6 @@
             color: $TOAST_CLOSE_BUTTON_COLOR_DARK;
         }
     }
-<<<<<<< HEAD
-=======
     .datepicker {
         &__input {
             background: $COLOR_DARK_BLUE_3;
@@ -173,44 +171,6 @@
             }
         }
     }
-    .range-slider {
-        &__track {
-            background: $COLOR_DARK_BLUE_2 !important;
-
-            &.input {
-                &:active, &:focus {
-                    box-shadow: none;
-                }
-            }
-            &::-webkit-slider-thumb {
-                background: $COLOR_PURPLE;
-            }
-            &::-moz-range-thumb {
-                background: $COLOR_PURPLE;
-            }
-            &::-moz-range-track {
-                background: $COLOR_DARK_BLUE_2;
-            }
-        }
-        &__ticks-step {
-            border-color: $COLOR_DARK_BLUE_2;
-            background: $COLOR_DARK_BLUE_2;
-
-            &--active, &--marked {
-                background: $COLOR_PURPLE;
-                border-color: $COLOR_PURPLE;
-            }
-            &:hover:not(&--active) {
-                background: $COLOR_PURPLE;
-                border-color: $COLOR_PURPLE;
-                box-shadow: 0 0 0 6px rgba(79, 96, 174, 0.32);
-            }
-        }
-        &__line {
-            background: $COLOR_PURPLE;
-        }
-    }
->>>>>>> 4cf86082
     .acc-info {
         &__id {
             color: $COLOR_WHITE;
