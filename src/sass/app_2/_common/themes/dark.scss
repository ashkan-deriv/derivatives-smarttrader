--- conflicted
+++ resolved
@@ -268,19 +268,13 @@
                 }
             }
         }
-<<<<<<< HEAD
-=======
         .footer-links-left {
             .ic-positions {
                 &:after {
-                    background-color: $COLOR_BRANDBLUE_40;
-                }
-            }
-        }
-        .server-time, .network-status-wrapper {
-            border-color: $COLOR_BRANDBLUE_85;
-        }
->>>>>>> f0fc06af
+                    background-color: $COLOR_DARK_BLUE_7;
+                }
+            }
+        }
     }
     // inline trade-types icons
     .type-wrapper {
