--- conflicted
+++ resolved
@@ -982,7 +982,6 @@
             }
         }
     }
-<<<<<<< HEAD
     .digits {
         &__digit {
             &-value {
@@ -1017,7 +1016,8 @@
                     }
                 }
             }
-=======
+        }
+    }
     .page-error {
         &__box {
             background-color: $COLOR_DARK_BLUE_3;
@@ -1029,7 +1029,6 @@
         &__message {
             color: $COLOR_LIGHT_BLACK_3;
             opacity: 1;
->>>>>>> e7f1d493
         }
     }
 }