// Dark Theme
.theme--dark {
    background-color: $COLOR_DARK_BLUE_1;

    .card-list {
        &__card {
            background: $COLOR_DARK_BLUE_5;
            border-color: $COLOR_DARK_BLUE_5;

            div[class*='-card__header'] {
                background: $COLOR_DARK_BLUE_3;
                border-color: $COLOR_DARK_BLUE_5;
                color: $COLOR_DARK_BLUE_7;
            }
            div[class*='-card__body'] {
                color: $COLOR_DARK_BLUE_7;
            }
        }
    }
    .portfolio.container {
        background: $COLOR_DARK_BLUE_5;
    }
    .portfolio-empty, .statement-empty {
        span {
            color: $COLOR_DARK_BLUE_7;
        }
        button.btn span {
            color: unset;
        }
    }
    .portfolio-empty {
        &__text {
            color: $COLOR_DARK_BLUE_8 !important;
        }
    }
    .statement.container {
        .statement__filter {
            background: $COLOR_DARK_BLUE_1;
            color: $COLOR_DARK_BLUE_7;
            border-color: $COLOR_DARK_BLUE_1;
        }
        .statement__content {
            background: $COLOR_DARK_BLUE_1;
        }
    }
    .table {
        border-color: $COLOR_DARK_BLUE_5;

        &__head, &__foot {
            background: $COLOR_DARK_BLUE_3;
        }
        &__head, &__foot, &__row {
            border-color: $COLOR_DARK_BLUE_5;
        }
        &__body {
            a.table__row:hover {
                background: $COLOR_DARK_BLUE_5;
            }
            .table__row {
                &, &:active, &:visited {
                    color: $COLOR_DARK_BLUE_7;
                }
            }
        }
        &__cell {
            color: $COLOR_DARK_BLUE_7;
        }
    }
    .statement, .portfolio {
        &-card__header {
            border-color: $COLOR_DARK_BLUE_5;
        }
    }
    .portfolio-card {
        &__purchase:before {
            background-image: url('../images/portfolio/ic_purchase_dark.svg');
        }
        // &__payout:before {
        //     background-image: url('../images/statement/ic_payout_dark.svg');
        // }
        &__indicative--price-stable:before {
            background-image: url('../images/portfolio/ic_price_stable_dark.svg');
        }
    }
    .statement-card__icon {
        @extend %inline-icon.white;
    }
    .login-message-wrapper {
        .message a {
            color: $COLOR_DARK_BLUE_7;

            &:hover {
                color: $COLOR_WHITE;
            }
        }
    }
    .mobile-widget {
        border-color: $COLOR_DARK_BLUE_5;

        .fieldset-minimized {
            color: $COLOR_DARK_BLUE_7;

            &__basis {
                color: $COLOR_DARK_BLUE_7;
            }
        }
        &:hover, &:focus, &:active {
            border-color: $COLOR_WHITE;
        }
    }
    .barspinner__rect {
        background-color: $COLOR_WHITE;
    }
    .toggle-button {
        background-color: $COLOR_LIGHT_BLACK_1;
        color: $COLOR_LIGHT_BLACK_4;

        &_selected {
            background-color: $COLOR_DARK_BLUE_2;
            color: $COLOR_WHITE;
        }
    }
    .block-ui {
        background: rgba(16, 19, 32, 0.6); // this is color dark blue 2 with 0.6 opacity

        &__loading-spinner-path {
            animation: dash 1.5s ease-in-out infinite, colorOrange 6s ease-in-out infinite;
        }
    }
<<<<<<< HEAD
    .full-page-modal {
        background-color: rgba(31, 36, 61, 0.8);

        &__dialog {
            background-color: $COLOR_DARK_BLUE_3;
            box-shadow: 0 2px 8px 0 $COLOR_LIGHT_BLACK_3;
        }
        &__content, &__header {
            color: $COLOR_DARK_BLUE_7;
        }
        /* postcss-bem-linter: ignore */
        .btn--secondary--orange {
            background-color: $COLOR_DARK_BLUE_3;

            /* postcss-bem-linter: ignore */
            &:hover:not([disabled]) {
                background: $COLOR_DARK_BLUE_4;
                border: none;
            }
            /* postcss-bem-linter: ignore */
            .btn__text {
                color: $COLOR_WHITE;
            }
        }
    }
=======
>>>>>>> 53263826
    .toast {
        &__body {
            background-color: $TOAST_BACKGROUND_COLOR_INFO;
            color: $TOAST_TEXT_COLOR_DARK;

            &--error {
                background-color: $TOAST_BACKGROUND_COLOR_ERROR_DARK !important;
            }
            &--info {
                background-color: $TOAST_BACKGROUND_COLOR_INFO_DARK !important;
            }
            &--success {
                background-color: $TOAST_BACKGROUND_COLOR_SUCCESS_DARK !important;
            }
            &--warning {
                background-color: $TOAST_BACKGROUND_COLOR_WARNING_DARK !important;
            }
        }
        &__close-button {
            color: $TOAST_CLOSE_BUTTON_COLOR_DARK;
        }
    }
    .popconfirm {
        background: $COLOR_DARK_BLUE_3;

        &__header {
            color: $COLOR_DARK_BLUE_7;
        }
        &__button {
            background: $COLOR_DARK_BLUE_3;

            &-text {
                color: $COLOR_DARK_BLUE_7 !important;
            }
            &:hover {
                background: $COLOR_DARK_BLUE_5 !important;
            }
        }
        &:after {
            border-color: $COLOR_DARK_BLUE_3;
        }
    }
    .calendar {
        background: $COLOR_DARK_BLUE_3;
        box-shadow: 0 2px 8px 0 rgba(0, 0, 0, 0.8), 0 2px 4px 0 rgba(0, 0, 0, 0.5);

        &__body {
            border-color: $COLOR_DARK_BLUE_2;
        }
        &__text {
            color: $COLOR_WHITE;
        }
        &__btn {
            color: $COLOR_DARK_BLUE_7;

            &--select {
                color: $COLOR_WHITE;
            }
        }
        &__cell {
            color: $COLOR_DARK_BLUE_7;

            &:hover {
                background: $COLOR_DARK_BLUE_4;
            }
            &--today {
                color: $COLOR_WHITE;

                &-duration {
                    background: $COLOR_DARK_BLUE_5;
                }
                &:hover:not(.calendar__cell--disabled):not(.calendar__cell--active) {
                    background: $COLOR_DARK_BLUE_5;
                    border: 1px solid $COLOR_DARK_BLUE_7;
                }
            }
            &--disabled, &--other {
                color: $COLOR_DARK_BLUE_8;
            }
            &--disabled {
                &:hover {
                    background: $COLOR_DARK_BLUE_3;
                }
            }
            &--active {
                color: $COLOR_WHITE;
                background: $COLOR_DARK_BLUE_5 !important;

                &:hover {
                    background: $COLOR_DARK_BLUE_3;
                }
                &-duration {
                    background: $COLOR_DARK_BLUE_5;

                    &:after {
                        background: $COLOR_DARK_BLUE_5;
                    }
                }
            }
            &--between {
                color: $COLOR_WHITE;
                background: $COLOR_DARK_BLUE_5;

                &-hover {
                    &:before {
                        background: $COLOR_DARK_BLUE_4;
                    }
                }
                &:hover {
                    background: $COLOR_DARK_BLUE_5;
                }
                &:before {
                    background: $COLOR_DARK_BLUE_5;
                }
            }
        }
    }
    .contracts-type-dialog {
        &__list-wrapper {
            background: $COLOR_DARK_BLUE_3;
            box-shadow: 0 2px 8px 0 rgba(0, 0, 0, 0.5);
        }
    }
    .contract-type-item {
        background: $COLOR_DARK_BLUE_2;
        color: $COLOR_DARK_BLUE_7;

        &__title {
            color: $COLOR_DARK_BLUE_7;
        }
        &--selected {
            background: $COLOR_DARK_BLUE_5;

            span {
                color: $COLOR_WHITE;
            }
        }
        &:hover:not(.contract-type-item--selected) {
            background: $COLOR_DARK_BLUE_4;
        }
    }
    .trade-type-info-dialog {
        &__header {
            .title {
                color: $COLOR_DARK_BLUE_7;
            }
        }
        &__gif {
            background-color: $COLOR_DARK_BLUE_2;
            color: $COLOR_DARK_BLUE_8;
        }
        &__content {
            p {
                color: $COLOR_DARK_BLUE_7;
            }
        }
        &__info-wrapper {
            background: $COLOR_DARK_BLUE_3;
        }
    }
    .trade-type-info-navigation {
        &__circle-button {
            background-color: $COLOR_DARK_BLUE_8;

            &--active {
                background-color: $COLOR_DARK_BLUE_7;
            }
        }
    }
    .contract-type-widget {
        color: $COLOR_DARK_BLUE_7;
        background: $COLOR_DARK_BLUE_2;
        border-color: $COLOR_DARK_BLUE_2;

        &:hover {
            border-color: $COLOR_DARK_BLUE_7;
        }
        &:focus, &:active {
            outline: 0;
            border-color: $COLOR_DARK_BLUE_7;
            box-shadow: 0 0 0 2px $COLOR_DARK_BLUE_8;
        }
        &__display {
            span[name=contract_type] {
                color: $COLOR_DARK_BLUE_7;
            }
        }
        .category-wrapper {
            background: $COLOR_DARK_BLUE_5;

            .category-type {
                path, rect {
                    &:not(.important) {
                        fill: $COLOR_WHITE;
                    }
                    &.transparent {
                        fill: $COLOR_DARK_BLUE_5;
                    }
                }
                .stroke-active {
                    stroke: $COLOR_WHITE;
                }
            }
        }
    }
    .time-picker {
        &__icon {
            g {
                stroke: $COLOR_DARK_BLUE_7;
            }
        }
        &__dialog {
            background: $COLOR_DARK_BLUE_3;
        }
        &__selector {
            &--hours, &--minutes {
                border-color: $COLOR_DARK_BLUE_2;
                color: $COLOR_DARK_BLUE_7;

            }
            &-list-title {
                color: $COLOR_WHITE;
            }
            &-list-item {
                color: $COLOR_DARK_BLUE_7;

                &--disabled {
                    color: $COLOR_DARK_BLUE_8;
                    pointer-events: none;
                }
            }
        }
    }
    .input-field {
        &__label {
            color: $COLOR_DARK_BLUE_7;
        }
        &:has(input[type=checkbox]) {
            display: inline-block;
        }
    }
    .input-wrapper {
        &__button:not(:disabled) {
            &:hover {
                background-color: $COLOR_DARK_BLUE_4;
            }
        }
    }
    .input {
        background: $COLOR_DARK_BLUE_2;
        border-color: $COLOR_DARK_BLUE_2;

        &[type=checkbox] {
            border-color: $COLOR_DARK_BLUE_7;

            &:hover {
                border-color: $COLOR_ORANGE;
            }
            &:checked {
                background: $COLOR_ORANGE;
                border-color: $COLOR_ORANGE;
            }
            &:not(:checked) {
                &:focus, &:active {
                    border-color: $COLOR_DARK_BLUE_7;
                }
            }
        }
        &:hover {
            border-color: $COLOR_DARK_BLUE_7;
        }
        &:focus, &:active {
            border-color: $COLOR_DARK_BLUE_7;
            box-shadow: 0 0 0 2px $COLOR_DARK_BLUE_8;
            color: $COLOR_WHITE;
        }
        &::placeholder {
            color: $COLOR_DARK_BLUE_7;
        }
    }
    .dropdown {
        &__display {
            background: $COLOR_DARK_BLUE_2;
            border-color: $COLOR_DARK_BLUE_2;

            &:hover, &:focus, &:active {
                border-color: $COLOR_DARK_BLUE_7;
            }
            &:focus, &:active {
                box-shadow: 0 0 0 2px $COLOR_DARK_BLUE_8;
            }
        }
        &--show > .dropdown__display--clicked {
            border-color: $COLOR_DARK_BLUE_7;
            box-shadow: 0 0 0 2px $COLOR_DARK_BLUE_8;
        }
    }
    .list {
        background: $COLOR_DARK_BLUE_3;

        &__label {
            color: $COLOR_WHITE;

            &-text {
                color: $COLOR_WHITE;
            }
        }
        &__item {
            &-text, &-tooltip-symbols {
                color: $COLOR_DARK_BLUE_7;
            }
            &--selected .list__item-text {
                color: $COLOR_WHITE;
                font-weight: 700;
                background: $COLOR_DARK_BLUE_5;
            }
            &:hover, &--highlighted {
                background: $COLOR_DARK_BLUE_4;
            }
        }
    }
    .tooltip {
        color: $COLOR_WHITE;
        @include tooltipColor($COLOR_DARK_BLUE_5);

        &--error[data-tooltip] {
            @include tooltipColor($COLOR_RED);
        }
    }
    .fullscreen-dialog {
        background: $COLOR_DARK_BLUE_5;

        &__header, &__header-shadow-cover, &__content {
            background: $COLOR_DARK_BLUE_5;
        }
        &__header-shadow-cover {
            box-shadow: 0 1px 0px $COLOR_DARK_BLUE_5;
        }
        &__title {
            color: $COLOR_DARK_BLUE_7;
        }
        &__trade-type-info-modal {
            .info-header {
                .title {
                    color: $COLOR_DARK_BLUE_2;
                }
            }
            .info-gif {
                background-color: $COLOR_DARK_BLUE_2;
            }
            .info-content {
                color: $COLOR_LIGHT_BLACK_1;
            }
            .info-navigation {
                &__list {
                    .circle-button {
                        background-color: $COLOR_WHITE;

                        &.active {
                            background-color: $COLOR_LIGHT_BLACK_4;
                        }
                    }
                }
            }
        }
    }
    .digits {
        &__digit {
            &-value {
                background-color: $COLOR_DARK_BLUE_5;
                color: $COLOR_WHITE;

                &--blink {
                    animation-name: blinking-dark-blue-2;
                }
                &--selected {
                    background-color: $COLOR_DARK_BLUE_2;
                }
                &--win {
                    background-color: $COLOR_GREEN_1;
                }
                &--loss {
                    background-color: $COLOR_RED;
                }
            }
            &-spot {
                &-value {
                    color: $COLOR_DARK_BLUE_7;
                }
                &-last {
                    color: $COLOR_WHITE;

                    &--win {
                        color: $COLOR_GREEN_1;
                    }
                    &--loss {
                        color: $COLOR_RED;
                    }
                }
            }
        }
    }
    .page-error {
        &__box {
            background-color: $COLOR_DARK_BLUE_3;
            border-color: $COLOR_DARK_BLUE_3;
        }
        &__header {
            color: $COLOR_WHITE;
        }
        &__message {
            color: $COLOR_LIGHT_BLACK_3;
            opacity: 1;
        }
    }
    .hr {
        border-color: $COLOR_DARK_BLUE_5;
    }
    .drawer__bg .drawer {
        background: $COLOR_DARK_BLUE_5;
        color: $COLOR_WHITE;
        box-shadow: 0 1px 6px 0 rgba(42, 48, 82, 0.14), 0 2px 8px 0 rgba(20, 20, 20, 0.3);

        .drawer__item {
            &-link {
                &:before {
                    color: $COLOR_DARK_BLUE_7;
                }
                &:hover:before {
                    color: $COLOR_WHITE;
                }
                &-text {
                    color: $COLOR_DARK_BLUE_7;
                }
            }
            &:hover {
                background: $COLOR_DARK_BLUE_5;

                .drawer__item-link-text {
                    color: $COLOR_WHITE;
                }
            }
        }
        &--left, &--right {
            .drawer__header, .drawer__footer {
                border-color: $COLOR_DARK_BLUE_5;

                .drawer__brand-logo, &.btn-close {
                    border-color: $COLOR_DARK_BLUE_5;
                }
                .drawer__brand-logo .drawer__img:before {
                    background-image: url('../images/header/binary_logo_dark.svg');
                }
            }
        }
    }
    .positions-drawer {
        background: $COLOR_DARK_BLUE_3;
        border-color: $COLOR_DARK_BLUE_3;
        color: $COLOR_WHITE;

        &--contract-mode:before {
            background: $COLOR_DARK_BLUE_3;
        }
        &-card {
            color: $COLOR_WHITE;

            &__result {
                &:hover {
                    background: 0;
                }
            }
            &__wrapper {
                background: $COLOR_DARK_BLUE_2;

                &--active:before {
                    box-shadow: 0 0 4px 1px rgba(255, 255, 255, 0.16);
                }
            }
            &__type {
                .category-type {
                    .color1-fill {
                        fill: $COLOR_WHITE;
                    }
                }
            }
            &__remaining-time {
                color: $COLOR_DARK_BLUE_7;
            }
            &__indicative {
                // &--no-resale {
                //     color: $COLOR_DARK_BLUE_7;
                // }
                &--price-stable {
                    color: $COLOR_WHITE;
                }
            }
            &__grid-profit-payout {
                background: $COLOR_DARK_BLUE_3;
            }
            &__purchase-label, &__profit-loss-label, &__indicative-label {
                color: $COLOR_DARK_BLUE_7;
            }
        }
        &__title {
            color: $COLOR_DARK_BLUE_7;
        }
        &__body {
            .positions-empty, p {
                align-self: center;
                color: $COLOR_WHITE;
            }
        }
        &__footer {
            background: $COLOR_DARK_BLUE_3;
            border-color: $COLOR_DARK_BLUE_3;

            .btn--alternate {
                background-color: $COLOR_DARK_BLUE_5;
                border-color: $COLOR_DARK_BLUE_5;

                .btn__text {
                    color: $COLOR_WHITE;
                    font-weight: bold;
                }
            }
        }
        .result {
            &-details__label {
                color: $COLOR_DARK_BLUE_7;
            }
            &-details__toggle--is-open, &-details__separator {
                border-color: $COLOR_DARK_BLUE_3;
            }
        }
    }
    .progress-slider {
        &__track, &__infinite-loader {
            background: $COLOR_DARK_BLUE_3;
        }
        .ticks-step {
            border: 2px solid $COLOR_DARK_BLUE_2;
            background: $COLOR_DARK_BLUE_2;

            &--active, &--marked {
                background: $COLOR_PURPLE;
                border-color: $COLOR_PURPLE;
            }
        }
        &__line {
            background: $COLOR_PURPLE;
        }
    }
    .chart-spot-label {
        &__value-container {
            background: $COLOR_DARK_BLUE_5;
        }
        &__time {
            color: $COLOR_WHITE;
        }
        &__time-container {
            svg {
                g {
                    stroke: $COLOR_WHITE;
                }
            }
        }
    }
    .chart-spot {
        &__spot {
            background-color: $COLOR_DARK_BLUE_2;
            color: $COLOR_WHITE;

            &--won {
                background-color: $COLOR_GREEN_1;
            }
            &--lost {
                background-color: $COLOR_RED;
            }
        }
        &__entry {
            background-color: unset;
        }
    }
}<|MERGE_RESOLUTION|>--- conflicted
+++ resolved
@@ -127,7 +127,6 @@
             animation: dash 1.5s ease-in-out infinite, colorOrange 6s ease-in-out infinite;
         }
     }
-<<<<<<< HEAD
     .full-page-modal {
         background-color: rgba(31, 36, 61, 0.8);
 
@@ -153,8 +152,6 @@
             }
         }
     }
-=======
->>>>>>> 53263826
     .toast {
         &__body {
             background-color: $TOAST_BACKGROUND_COLOR_INFO;
