// Dark Theme
.theme--dark {
    .card-list {
        &__card {
            background: $COLOR_DARK_BLUE_5;
            border-color: $COLOR_DARK_BLUE_5;

            div[class*='-card__header'] {
                background: $COLOR_DARK_BLUE_3;
                border-color: $COLOR_DARK_BLUE_5;
                color: $COLOR_DARK_BLUE_7;
            }
            div[class*='-card__body'] {
                color: $COLOR_DARK_BLUE_7;
            }
        }
    }
<<<<<<< HEAD
=======
    .number-selector {
        &__selection {
            color: $COLOR_DARK_BLUE_7;
            background-color: $COLOR_DARK_BLUE_2;

            &--selected {
                background-color: $COLOR_DARK_BLUE_5;
                color: $COLOR_WHITE;
            }
            &:hover {
                background-color: $COLOR_DARK_BLUE_4;
            }
        }
    }
    .header {
        background: $COLOR_DARK_BLUE_1;
        border-color: $COLOR_DARK_BLUE_1;

        &__menu-link {
            &--active {
                .header__menu-link-text {
                    color: $COLOR_WHITE;
                }
                &:after {
                    background-color: $COLOR_WHITE;
                }
            }
            &:hover:not(&--active) {
                background-color: $COLOR_DARK_BLUE_4;
            }
            &-text {
                color: $COLOR_DARK_BLUE_7;
            }
        }
        &__menu-right {
            border-color: $COLOR_DARK_BLUE_2;
        }
        &__navbar-icons--binary-logo {
            border-color: $COLOR_DARK_BLUE_2;
        }
    }
    .footer {
        background: $COLOR_DARK_BLUE_1;
        color: $COLOR_DARK_BLUE_7;

        &__link {
            &:hover {
                background: $COLOR_DARK_BLUE_4;
            }
        }
        .ic-positions {
            &:after {
                background-color: $COLOR_DARK_BLUE_7;
            }
        }
        .network-status-circle--blinker {
            background: $COLOR_DARK_BLUE_7;
        }
        .server-time {
            color: $COLOR_DARK_BLUE_7;
        }
        .ic-settings {
            &:after {
                background-color: $COLOR_WHITE;
            }
        }
    }
    // inline trade-types icons
    .type-wrapper {
        background: $COLOR_DARK_BLUE_6;
    }
>>>>>>> 4d70ee16
    .portfolio.container {
        background: $COLOR_DARK_BLUE_5;
    }
    .portfolio-empty, .statement-empty {
        span {
            color: $COLOR_DARK_BLUE_7;
        }
        button.btn span {
            color: unset;
        }
    }
    .portfolio-empty {
        &__icon {
            path {
                fill: $COLOR_DARK_BLUE_5;
            }
        }
        &__text {
            color: $COLOR_DARK_BLUE_8 !important;
        }
    }
    .statement.container {
        .statement__filter {
            background: $COLOR_DARK_BLUE_5;
            color: $COLOR_DARK_BLUE_7;
            border-color: $COLOR_DARK_BLUE_5;
        }
        .statement__content {
            background: $COLOR_DARK_BLUE_5;
        }
    }
    .table {
        border-color: $COLOR_DARK_BLUE_5;

        &__head, &__foot {
            background: $COLOR_DARK_BLUE_3;
        }
        &__head, &__foot, &__row {
            border-color: $COLOR_DARK_BLUE_5;
        }
        &__body {
            a.table__row:hover {
                background: $COLOR_DARK_BLUE_5;
            }
            .table__row {
                &, &:active, &:visited {
                    color: $COLOR_DARK_BLUE_7;
                }
            }
        }
        &__cell {
            color: $COLOR_DARK_BLUE_7;
        }
    }
    .statement, .portfolio {
        &-card__header {
            border-color: $COLOR_DARK_BLUE_5;
        }
    }
    .portfolio-card {
        &__purchase:before {
            background-image: url('../images/portfolio/ic_purchase_dark.svg');
        }
        // &__payout:before {
        //     background-image: url('../images/statement/ic_payout_dark.svg');
        // }
        &__indicative--price-stable:before {
            background-image: url('../images/portfolio/ic_price_stable_dark.svg');
        }
    }
    .statement-card__icon {
        @extend .inline-icon.white;
    }
    .login-message-wrapper {
        .message a {
            color: $COLOR_DARK_BLUE_7;

            &:hover {
                color: $COLOR_WHITE;
            }
        }
    }
    .mobile-widget {
        border-color: $COLOR_DARK_BLUE_5;

        .fieldset-minimized {
            color: $COLOR_DARK_BLUE_7;

            &__basis {
                color: $COLOR_DARK_BLUE_7;
            }
        }
        &:hover, &:focus, &:active {
            border-color: $COLOR_WHITE;
        }
    }
    .barspinner__rect {
        background-color: $COLOR_WHITE;
    }
    .toggle-button {
        background-color: $COLOR_LIGHT_BLACK_1;
        color: $COLOR_LIGHT_BLACK_4;

        &_selected {
            background-color: $COLOR_DARK_BLUE_2;
            color: $COLOR_WHITE;
        }
    }
    .block-ui {
        background: rgba(16, 19, 32, 0.6); // this is color dark blue 2 with 0.6 opacity

        &__loading-spinner-path {
            animation: dash 1.5s ease-in-out infinite, colorOrange 6s ease-in-out infinite;
        }
    }
    .full-page-modal {
        background-color: rgba(31, 36, 61, 0.8);

        &__dialog {
            background-color: $COLOR_DARK_BLUE_3;
            box-shadow: 0 2px 8px 0 $COLOR_LIGHT_BLACK_3;
        }
        &__content, &__header {
            color: $COLOR_DARK_BLUE_7;
        }
        &__btn {
            background-color: $COLOR_DARK_BLUE_3;

            &:hover {
                background-color: $COLOR_DARK_BLUE_7;
            }
            &-text {
                color: $COLOR_WHITE;
            }
        }
    }
    .toast {
        &__body {
            background-color: $TOAST_BACKGROUND_COLOR_INFO;
            color: $TOAST_TEXT_COLOR_DARK;

            &--error {
                background-color: $TOAST_BACKGROUND_COLOR_ERROR_DARK !important;
            }
            &--info {
                background-color: $TOAST_BACKGROUND_COLOR_INFO_DARK !important;
            }
            &--success {
                background-color: $TOAST_BACKGROUND_COLOR_SUCCESS_DARK !important;
            }
            &--warning {
                background-color: $TOAST_BACKGROUND_COLOR_WARNING_DARK !important;
            }
        }
        &__close-button {
            color: $TOAST_CLOSE_BUTTON_COLOR_DARK;
        }
    }
    .datepicker {
        &__input {
            background: $COLOR_DARK_BLUE_3;
            color: $COLOR_WHITE;

            &:hover, &:focus, &:active {
                border-color: $COLOR_WHITE;
            }
        }
        &__native-overlay {
            background: $COLOR_DARK_BLUE_5;

            &:hover, &:focus, &:active {
                border-color: $COLOR_WHITE;
            }
        }
    }
    .range-slider {
        &__track {
            background: $COLOR_DARK_BLUE_2 !important;

            &.input {
                &:active, &:focus {
                    box-shadow: none;
                }
            }
            &::-webkit-slider-thumb {
                background: $COLOR_PURPLE;
            }
            &::-moz-range-thumb {
                background: $COLOR_PURPLE;
            }
            &::-moz-range-track {
                background: $COLOR_DARK_BLUE_2;
            }
        }
        &__ticks-step {
            border-color: $COLOR_DARK_BLUE_2;
            background: $COLOR_DARK_BLUE_2;

            &--active, &--marked {
                background: $COLOR_PURPLE;
                border-color: $COLOR_PURPLE;
            }
            &:hover:not(&--active) {
                background: $COLOR_PURPLE;
                border-color: $COLOR_PURPLE;
                box-shadow: 0 0 0 6px rgba(79, 96, 174, 0.32);
            }
        }
        &__line {
            background: $COLOR_PURPLE;
        }
    }
    .settings-dialog {
        background: $COLOR_DARK_BLUE_3;

        &__container {
            background: $COLOR_DARK_BLUE_3;

        }
        &__tab-content {
            background: $COLOR_DARK_BLUE_3;
        }
        &__general-container, &__chart-container {
            background: $COLOR_DARK_BLUE_5;
        }
        &__header {
            color: $COLOR_DARK_BLUE_7;
        }
        &__row {
            background-color: $COLOR_DARK_BLUE_2;

            &-name {
                color: $COLOR_DARK_BLUE_7;
            }
            &:hover {
                background-color: $COLOR_DARK_BLUE_4;
            }
        }
        &__language {
            &-dialog-container {
                background: $COLOR_DARK_BLUE_3;
            }
            &-header {
                background: $COLOR_DARK_BLUE_3;
                color: $COLOR_DARK_BLUE_7;

            }
            &-row {
                background: $COLOR_DARK_BLUE_2;
                color: $COLOR_DARK_BLUE_7;

                &:hover {
                    background: $COLOR_DARK_BLUE_4;
                }
            }
            &-name {
                color: $COLOR_DARK_BLUE_7;
            }
        }
    }
    .acc-info {
        &__id {
            color: $COLOR_WHITE;
        }
        &:hover:not(.show) {
            background-color: $COLOR_DARK_BLUE_4;

            .symbols {
                background: $COLOR_DARK_BLUE_4;
            }
        }
        &__balance {
            .symbols {
                background: $COLOR_DARK_BLUE_2;
            }
        }
        &--show {
            &:after {
                background: $COLOR_WHITE;
            }
        }
        &--is-virtual {
            .acc-balance-amount, .symbols {
                color: $COLOR_ORANGE;
            }
        }
    }
    .acc-switcher {
        &__wrapper {
            background: $COLOR_DARK_BLUE_3;
        }
        &__accounts {
            .acc-switcher__account {
                &:not(:last-child):not(:only-child) {
                    border-bottom: 1px solid $COLOR_DARK_BLUE_3;
                }
            }
        }
        &__list {
            background-color: $COLOR_DARK_BLUE_3;

            &-group {
                border-color: $COLOR_DARK_BLUE_2;
            }
            &-title {
                color: $COLOR_DARK_BLUE_7;
            }
            .acc-switcher__account {
                background-color: $COLOR_DARK_BLUE_2;

                &:hover:not(.acc-switcher__account--selected) {
                    background-color: $COLOR_DARK_BLUE_4;
                }
                .acc-switcher__id {
                    color: $COLOR_DARK_BLUE_7;
                }
                &--selected {
                    background: $COLOR_DARK_BLUE_5;

                    .acc-switcher__id {
                        color: $COLOR_WHITE;
                        font-weight: 700;

                        &--virtual:before {
                            color: $COLOR_ORANGE;
                            border: 1px solid $COLOR_ORANGE;
                        }
                    }
                }
            }
        }
        &__logout {
            span {
                color: $COLOR_DARK_BLUE_7;
            }
        }
        &__new-account-title {
            color: $COLOR_DARK_BLUE_7;
            border-color: $COLOR_DARK_BLUE_7;

            &:before {
                color: $COLOR_DARK_BLUE_7;
            }
            &:hover {
                background: $COLOR_DARK_BLUE_4;
            }
        }
    }
    .allow-equals {
        &__label {
            color: $COLOR_DARK_BLUE_7;
        }
    }
    .popconfirm {
        background: $COLOR_DARK_BLUE_3;

        &__header {
            color: $COLOR_DARK_BLUE_7;
        }
        &__button {
            background: $COLOR_DARK_BLUE_3;

            &-text {
                color: $COLOR_DARK_BLUE_7 !important;
            }
            &:hover {
                background: $COLOR_DARK_BLUE_5 !important;
            }
        }
        &:after {
            border-color: $COLOR_DARK_BLUE_3;
        }
    }
    .calendar {
        background: $COLOR_DARK_BLUE_3;
        box-shadow: 0 2px 8px 0 rgba(0, 0, 0, 0.8), 0 2px 4px 0 rgba(0, 0, 0, 0.5);

        &__body {
            border-color: $COLOR_DARK_BLUE_2;
        }
        &__text {
            color: $COLOR_WHITE;
        }
        &__btn {
            color: $COLOR_DARK_BLUE_7;

            &--select {
                color: $COLOR_WHITE;
            }
        }
        &__cell {
            color: $COLOR_DARK_BLUE_7;

            &:hover {
                background: $COLOR_DARK_BLUE_4;
            }
            &--today {
                color: $COLOR_WHITE;

                &-duration {
                    background: $COLOR_DARK_BLUE_5;
                }
                &:hover {
                    background: $COLOR_DARK_BLUE_5 !important;
                }
            }
            &--disabled, &--other {
                color: $COLOR_DARK_BLUE_8;
            }
            &--disabled {
                &:hover {
                    background: $COLOR_DARK_BLUE_3;
                }
            }
            &--active {
                color: $COLOR_WHITE;
                background: $COLOR_DARK_BLUE_5 !important;

                &:hover {
                    background: $COLOR_DARK_BLUE_3;
                }
                &-duration {
                    background: $COLOR_DARK_BLUE_5;

                    &:after {
                        background: $COLOR_DARK_BLUE_5;
                    }
                }
            }
            &--between {
                color: $COLOR_WHITE;
                background: $COLOR_DARK_BLUE_5;

                &-hover {
                    &:before {
                        background: $COLOR_DARK_BLUE_4;
                    }
                }
                &:hover {
                    background: $COLOR_DARK_BLUE_5;
                }
                &:before {
                    background: $COLOR_DARK_BLUE_5;
                }
            }
        }
    }
    .contracts-type-dialog {
        &__list-wrapper {
            background: $COLOR_DARK_BLUE_3;
            box-shadow: 0 2px 8px 0 rgba(0, 0, 0, 0.5);
        }
    }
    .contract-type-list {
        &__label span {
            color: $COLOR_DARK_BLUE_7;
        }
        &__contract-wrapper {
            background: $COLOR_DARK_BLUE_2;
            color: $COLOR_DARK_BLUE_7;
        }
    }
    .contract-type-item {
        background: $COLOR_DARK_BLUE_2;
        color: $COLOR_DARK_BLUE_7;

        &__title {
            color: $COLOR_DARK_BLUE_7;
        }
        &--selected {
            background: $COLOR_DARK_BLUE_5;

            span {
                color: $COLOR_WHITE;
            }
        }
        &:hover:not(.contract-type-item--selected) {
            background: $COLOR_DARK_BLUE_4;
        }
    }
    .trade-type-info-dialog {
        &__header {
            .title {
                color: $COLOR_DARK_BLUE_7;
            }
        }
        &__gif {
            background-color: $COLOR_DARK_BLUE_2;
            color: $COLOR_DARK_BLUE_8;
        }
        &__content {
            p {
                color: $COLOR_DARK_BLUE_7;
            }
        }
        &__info-wrapper {
            background: $COLOR_DARK_BLUE_3;
        }
    }
    .trade-type-info-navigation {
        &__circle-button {
            background-color: $COLOR_DARK_BLUE_8;

            &--active {
                background-color: $COLOR_DARK_BLUE_7;
            }
        }
    }
    .contract-type-widget {
        color: $COLOR_DARK_BLUE_7;
        background: $COLOR_DARK_BLUE_2;
        border-color: $COLOR_DARK_BLUE_2;

        &:hover {
            border-color: $COLOR_DARK_BLUE_7;
        }
        &:focus, &:active {
            outline: 0;
            border-color: $COLOR_DARK_BLUE_7;
            box-shadow: 0 0 0 2px rgba(127, 131, 151, 0.3);
        }
        &__display {
            span[name=contract_type] {
                color: $COLOR_DARK_BLUE_7;
            }
        }
        .category-wrapper {
            background: $COLOR_DARK_BLUE_5;

            .category-type {
                path, rect {
                    &:not(.important) {
                        fill: $COLOR_WHITE;
                    }
                    &.transparent {
                        fill: $COLOR_DARK_BLUE_5;
                    }
                }
                .stroke-active {
                    stroke: $COLOR_WHITE;
                }
            }
        }
    }
    .button-menu {
        &__button {
            background-color: $COLOR_DARK_BLUE_2;

            span {
                color: $COLOR_DARK_BLUE_7;
            }
            &:hover:not(&--active) {
                background-color: $COLOR_DARK_BLUE_4;
            }
            &--active {
                color: $COLOR_WHITE;
                background-color: $COLOR_DARK_BLUE_5;
            }
        }
    }
    .time-picker {
        &__icon {
            g {
                stroke: $COLOR_DARK_BLUE_7;
            }
        }
        &__dialog {
            background: $COLOR_DARK_BLUE_3;
        }
        &__selector {
            &--hours, &--minutes {
                border-color: $COLOR_DARK_BLUE_2;
                color: $COLOR_DARK_BLUE_7;

            }
            &-list-title {
                color: $COLOR_WHITE;
            }
            &-list-item {
                color: $COLOR_DARK_BLUE_7;

                &--disabled {
                    color: $COLOR_DARK_BLUE_8;
                    pointer-events: none;
                }
                &--selected {
                    background: $COLOR_DARK_BLUE_5;
                }
                &:hover:not(&--selected):not(&--disabled) {
                    background: $COLOR_DARK_BLUE_4;
                }
            }
        }
    }
    .input-field {
        &__label {
            color: $COLOR_DARK_BLUE_7;
        }
        &:has(input[type=checkbox]) {
            display: inline-block;
        }
    }
    .input-wrapper {
        &__button:not(:disabled) {
            &:hover {
                background-color: $COLOR_DARK_BLUE_4;
            }
        }
    }
    .input {
        background: $COLOR_DARK_BLUE_2;
        border-color: $COLOR_DARK_BLUE_2;
        color: $COLOR_DARK_BLUE_7;

        &[type=checkbox] {
            border-color: $COLOR_DARK_BLUE_7;

            &:hover {
                border-color: $COLOR_ORANGE;
            }
            &:checked {
                background: $COLOR_ORANGE;
                border-color: $COLOR_ORANGE;
            }
            &:not(:checked) {
                &:focus, &:active {
                    border-color: $COLOR_DARK_BLUE_7;
                }
            }
        }
        &:hover {
            border-color: $COLOR_DARK_BLUE_7;
        }
        &:focus, &:active {
            border-color: $COLOR_DARK_BLUE_7;
            box-shadow: 0 0 0 0.2rem rgba(127, 131, 151, 0.3);
            color: $COLOR_WHITE;
        }
        &::placeholder {
            color: $COLOR_DARK_BLUE_7;
        }
    }
    .dropdown {
        &__display {
            background: $COLOR_DARK_BLUE_2;
            border-color: $COLOR_DARK_BLUE_2;

            &-text {
                color: $COLOR_DARK_BLUE_7;
            }
            &:hover, &:focus, &:active {
                border-color: $COLOR_DARK_BLUE_7;
            }
            &:focus, &:active {
                box-shadow: 0 0 0 2px rgba(127, 131, 151, 0.3);
            }
        }
        &--show > .dropdown__display--clicked {
            border-color: $COLOR_DARK_BLUE_7;
            box-shadow: 0 0 0 2px rgba(127, 131, 151, 0.3);
        }
    }
    .list {
        background: $COLOR_DARK_BLUE_3;

        &__label {
            color: $COLOR_WHITE;

            &-text {
                color: $COLOR_WHITE;
            }
        }
        &__item {
            &-text, &-tooltip-symbols {
                color: $COLOR_DARK_BLUE_7;
            }
            &--selected .list__item-text {
                color: $COLOR_WHITE;
                font-weight: 700;
                background: $COLOR_DARK_BLUE_5;
            }
            &:hover, &--highlighted {
                background: $COLOR_DARK_BLUE_4;
            }
        }
    }
    .tooltip {
        color: $COLOR_WHITE;

        &:before {
            background: $COLOR_DARK_BLUE_5;
            color: $COLOR_WHITE;
        }
        &[data-tooltip-pos=top] {
            &:after {
                border-top-color: $COLOR_DARK_BLUE_5;
            }
        }
        &[data-tooltip-pos=right] {
            &:after {
                border-right-color: $COLOR_DARK_BLUE_5;
            }
        }
        &[data-tooltip-pos=left] {
            &:after {
                border-left-color: $COLOR_DARK_BLUE_5;
            }
        }
        &[data-tooltip-pos=bottom] {
            &:after {
                border-bottom-color: $COLOR_DARK_BLUE_5;
            }
        }
    }
    .fullscreen-dialog {
        background: $COLOR_DARK_BLUE_5;

        &__header, &__header-shadow-cover, &__content {
            background: $COLOR_DARK_BLUE_5;
        }
        &__header-shadow-cover {
            box-shadow: 0 1px 0px $COLOR_DARK_BLUE_5;
        }
        &__title {
            color: $COLOR_DARK_BLUE_7;
        }
        &__trade-type-info-modal {
            .info-header {
                .title {
                    color: $COLOR_DARK_BLUE_2;
                }
            }
            .info-gif {
                background-color: $COLOR_DARK_BLUE_2;
            }
            .info-content {
                color: $COLOR_LIGHT_BLACK_1;
            }
            .info-navigation {
                &__list {
                    .circle-button {
                        background-color: $COLOR_WHITE;

                        &.active {
                            background-color: $COLOR_LIGHT_BLACK_4;
                        }
                    }
                }
            }
        }
    }
    .digits {
        &__digit {
            &-value {
                background-color: $COLOR_DARK_BLUE_5;
                color: $COLOR_WHITE;

                &--blink {
                    animation-name: blinking-dark-blue-2;
                }
                &--selected {
                    background-color: $COLOR_DARK_BLUE_2;
                }
                &--win {
                    background-color: $COLOR_GREEN_1;
                }
                &--loss {
                    background-color: $COLOR_RED;
                }
            }
            &-spot {
                &-value {
                    color: $COLOR_DARK_BLUE_7;
                }
                &-last {
                    color: $COLOR_WHITE;

                    &--win {
                        color: $COLOR_GREEN_1;
                    }
                    &--loss {
                        color: $COLOR_RED;
                    }
                }
            }
        }
    }
    .page-error {
        &__box {
            background-color: $COLOR_DARK_BLUE_3;
            border-color: $COLOR_DARK_BLUE_3;
        }
        &__header {
            color: $COLOR_WHITE;
        }
        &__message {
            color: $COLOR_LIGHT_BLACK_3;
            opacity: 1;
        }
    }
    .hr {
        border-color: $COLOR_DARK_BLUE_5;
    }
    .drawer__bg .drawer {
        background: $COLOR_DARK_BLUE_5;
        color: $COLOR_WHITE;
        box-shadow: 0 1px 6px 0 rgba(42, 48, 82, 0.14), 0 2px 8px 0 rgba(20, 20, 20, 0.3);

        .drawer__item {
            &-link {
                &:before {
                    color: $COLOR_DARK_BLUE_7;
                }
                &:hover:before {
                    color: $COLOR_WHITE;
                }
                &-text {
                    color: $COLOR_DARK_BLUE_7;
                }
            }
            &:hover {
                background: $COLOR_DARK_BLUE_5;

                .drawer__item-link-text {
                    color: $COLOR_WHITE;
                }
            }
        }
        &--left, &--right {
            .drawer__header, .drawer__footer {
                border-color: $COLOR_DARK_BLUE_5;

                .drawer__brand-logo, &.btn-close {
                    border-color: $COLOR_DARK_BLUE_5;
                }
                .drawer__brand-logo .drawer__img:before {
                    background-image: url('../images/header/binary_logo_dark.svg');
                }
            }
        }
    }
}<|MERGE_RESOLUTION|>--- conflicted
+++ resolved
@@ -15,80 +15,6 @@
             }
         }
     }
-<<<<<<< HEAD
-=======
-    .number-selector {
-        &__selection {
-            color: $COLOR_DARK_BLUE_7;
-            background-color: $COLOR_DARK_BLUE_2;
-
-            &--selected {
-                background-color: $COLOR_DARK_BLUE_5;
-                color: $COLOR_WHITE;
-            }
-            &:hover {
-                background-color: $COLOR_DARK_BLUE_4;
-            }
-        }
-    }
-    .header {
-        background: $COLOR_DARK_BLUE_1;
-        border-color: $COLOR_DARK_BLUE_1;
-
-        &__menu-link {
-            &--active {
-                .header__menu-link-text {
-                    color: $COLOR_WHITE;
-                }
-                &:after {
-                    background-color: $COLOR_WHITE;
-                }
-            }
-            &:hover:not(&--active) {
-                background-color: $COLOR_DARK_BLUE_4;
-            }
-            &-text {
-                color: $COLOR_DARK_BLUE_7;
-            }
-        }
-        &__menu-right {
-            border-color: $COLOR_DARK_BLUE_2;
-        }
-        &__navbar-icons--binary-logo {
-            border-color: $COLOR_DARK_BLUE_2;
-        }
-    }
-    .footer {
-        background: $COLOR_DARK_BLUE_1;
-        color: $COLOR_DARK_BLUE_7;
-
-        &__link {
-            &:hover {
-                background: $COLOR_DARK_BLUE_4;
-            }
-        }
-        .ic-positions {
-            &:after {
-                background-color: $COLOR_DARK_BLUE_7;
-            }
-        }
-        .network-status-circle--blinker {
-            background: $COLOR_DARK_BLUE_7;
-        }
-        .server-time {
-            color: $COLOR_DARK_BLUE_7;
-        }
-        .ic-settings {
-            &:after {
-                background-color: $COLOR_WHITE;
-            }
-        }
-    }
-    // inline trade-types icons
-    .type-wrapper {
-        background: $COLOR_DARK_BLUE_6;
-    }
->>>>>>> 4d70ee16
     .portfolio.container {
         background: $COLOR_DARK_BLUE_5;
     }
