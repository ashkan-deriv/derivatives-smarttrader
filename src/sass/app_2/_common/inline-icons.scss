--- conflicted
+++ resolved
@@ -8,14 +8,9 @@
         }
 */
 
-<<<<<<< HEAD
 %inline-icon {
-    @include colorIcon($COLOR_LIGHT_BLACK_1, none);
-=======
-.inline-icon {
     @include themify($themes) {
         @include colorIcon(themed('text_primary_color'), none);
->>>>>>> e16a7aae
 
         &.active {
             @include colorIcon(themed('navbar_background_color'), themed('navbar_active_color'), themed('navbar_active_color'), none);
