@supports (display: grid) {
    .app-contents {
        margin: $HEADER_HEIGHT 0 $FOOTER_HEIGHT;
        height: calc(100vh - #{$HEADER_HEIGHT} - #{$FOOTER_HEIGHT});
        overflow-y: auto;
        overflow-x: hidden;

        &--show-portfolio-drawer {
            margin-right: $PORTFOLIO_DRAWER_WIDTH;
        }
        @media screen and (max-width: 768px) {
            // no footer:
            margin-bottom: 0;
            height: calc(100vh - #{$HEADER_HEIGHT});
        }
    }
    /* trade-app layout */
    .trade-container {
        position: relative;
        padding: 8px 12px 0;
        display: grid;
        grid-template-columns: repeat(12, [col-start] 1fr);
        grid-template-rows: 1fr;
        grid-gap: 4px;
<<<<<<< HEAD
        overflow: hidden;
        min-height: calc(100vh - 91px);
=======
        min-height: calc(100vh - 105px);
>>>>>>> 960e9940

        .chart-container {
            position: relative;

            cq-context { // stylelint-disable-line selector-type-no-unknown
                top: 0;
                left: 0;
                z-index: 0;

                div.ciq-chart {
                    height: calc(100% - 50px);

                    div.chartContainer {
                        background: transparent;
                        min-height: 100%;
                    }
                    div.cq-chart-controls {
                        box-shadow: none;
                    }
                }
            }
            div.debug-text {
                display: none;
            }
        }
        .sidebar-container, .sidebar-items {
            position: relative;
            min-height: 500px;
        }
        & > * {
            grid-column: col-start / span 12;
        }
        @media (max-width: 768px) {
            grid-template-rows: 1fr auto auto;
        }
        @media (min-width: 769px) {
            .chart-container {
                grid-column: col-start 1 / span 10;
                margin-left: -15px;

                fieldset {
                    display: inline-grid;
                    width: 25%;
                    margin: 0 8px 16px;
                }
            }
            .sidebar-container {
                grid-column: col-start 11 / span 2;
                transition: all 0.25s;

                fieldset {
                    margin-bottom: 5px;

                    div.duration-container, div.amount-container {
                        display: grid;
                        grid-gap: 8px;
                        grid-template-columns: 1fr;
                        grid-auto-columns: auto;
                    }
                    div.endtime-container {
                        display: grid;
                        grid-gap: 8px;
                        grid-template-columns: 1fr;
                        grid-auto-columns: auto;

                        &.has-time {
                            grid-template-columns: 1.5fr 1fr;
                        }
                    }
                    .time-picker, .datepicker-container {
                        margin-top: 8px;
                    }
                    @media (min-width: 979px) {
                        div.duration-container {
                            grid-template-columns: 1fr 1.5fr;
                        }
                        div.amount-container {
                            grid-template-columns: 1fr 1.5fr;
                            grid-gap: 0;

                            div:first-child {
                                border-right-width: 0px;
                                border-left-width: 1px;
                                border-top-left-radius: $BORDER_RADIUS;
                                border-bottom-left-radius: $BORDER_RADIUS;
                                border-top-right-radius: 0;
                                border-bottom-right-radius: 0;

                                &:hover, &:focus, &:active, &.clicked {
                                    border-right-width: 1px;
                                    border-left-width: 1px;
                                }
                                &.dropdown-container {
                                    &:hover, &:active, &:focus, &.show {
                                        border-top-left-radius: $BORDER_RADIUS;
                                        border-bottom-left-radius: $BORDER_RADIUS;
                                    }
                                }
                            }
                            input:last-child {
                                border-right-width: 1px;
                                border-left-width: 1px;
                                border-top-left-radius: 0;
                                border-bottom-left-radius: 0;
                                border-top-right-radius: $BORDER_RADIUS;
                                border-bottom-right-radius: $BORDER_RADIUS;
                            }
                            &.three-columns {
                                grid-template-columns: 1.5fr 1.2fr 1.5fr;

                                div, input {
                                    border-radius: 0;
                                    border-left-width: 0;
                                    border-right-width: 0;

                                    &:first-child div, &:first-child input {
                                        border-right-width: 1px;
                                        border-left-width: 1px;
                                        border-top-left-radius: $BORDER_RADIUS;
                                        border-bottom-left-radius: $BORDER_RADIUS;
                                    }
                                    &:last-child div, &:last-child input {
                                        border-right-width: 1px;
                                        border-left-width: 1px;
                                        border-top-left-radius: 0;
                                        border-bottom-left-radius: 0;
                                        border-top-right-radius: $BORDER_RADIUS;
                                        border-bottom-right-radius: $BORDER_RADIUS;
                                    }
                                }
                            }
                        }
                    }
                }
            }
        }
        @media (min-width: 979px) and (max-width: 1125px) {
            .chart-container {
                grid-column: col-start 1 / span 9 !important;
            }
            .sidebar-container {
                grid-column: col-start 10 / span 3 !important;
            }
        }
    }
    .inline-icon {
        pointer-events: none;
    }
    .category-wrapper, .type-wrapper {
        width: 30px;
        height: 30px;
        background: $COLOR_GRAY;
        border-radius: 100%;
        display: flex;
        align-items: center;
        justify-content: center;

        .category-type, .type {
            transform: scale(1.2, 1.2);
        }
    }
}

/* flexbox fallback is if the browser does not support display:grid */
@supports not (display: grid) {
    .trade-container {
        display: flex;
        flex-flow: row wrap;
        padding: 20px;

        @media screen and (min-width: 769px) {
            .chart-container {
                flex: 0 1 calc(75% - 1.5vw);
            }
            .sidebar-container {
                flex: 0 1 calc(25% - 1.5vw);

                fieldset {
                    margin: 10px 0;
                }
            }
        }
    }
}

// Helpers
.body-bg {
    &__dark {
        background: $COLOR_BLUE;
    }
    &__light {
        background: $COLOR_WHITE;
    }
}

.no-scroll {
    overflow: hidden;
    max-height: 100vh;
}

.desktop-only {
    @media (max-width: 768px) {
        display: none !important;
    }
}

.mobile-only {
    @media (min-width: 769px) {
        display: none !important;
    }
}

.error-container {
    display: flex;
    flex-direction: column;
    align-items: center;
    justify-content: center;
    height: calc(100vh - 90px); // TODO: replace with 100vh - header height - footer height

    p {
        @include interpolate(font-size, 320px, 1440px, 14px, 20px);
        color: $COLOR_LIGHT_BLACK;
    }
}<|MERGE_RESOLUTION|>--- conflicted
+++ resolved
@@ -22,12 +22,7 @@
         grid-template-columns: repeat(12, [col-start] 1fr);
         grid-template-rows: 1fr;
         grid-gap: 4px;
-<<<<<<< HEAD
-        overflow: hidden;
         min-height: calc(100vh - 91px);
-=======
-        min-height: calc(100vh - 105px);
->>>>>>> 960e9940
 
         .chart-container {
             position: relative;
