@supports (display: grid) {
    .app-contents {
        margin: $HEADER_HEIGHT 0 $FOOTER_HEIGHT;
        height: calc(100vh - #{$HEADER_HEIGHT} - #{$FOOTER_HEIGHT});
        overflow-y: auto;
        overflow-x: hidden;

        &--show-portfolio-drawer {
            margin-right: $PORTFOLIO_DRAWER_WIDTH;

            @media screen and (max-width: 1280px) {
                .trade-container {
                    .chart-container {
                        grid-column: col-start 1 / span 9;
                    }
                    .sidebar-container, .contract-wrapper {
                        grid-column: col-start 10 / span 3;
                    }
                }
            }
            @media screen and (max-width: 980px) {
                .trade-container {
                    .chart-container {
                        grid-column: col-start 1 / span 8;
                    }
                    .sidebar-container, .contract-wrapper {
                        grid-column: col-start 9 / span 4;
                    }
                }
            }
        }
        @media screen and (max-width: 768px) {
            // no footer:
            margin-bottom: 0;
            height: calc(100vh - #{$HEADER_HEIGHT});
        }
<<<<<<< HEAD

        .sidebar-container {
            position: relative;

            .sidebar-items {
                opacity: 1;
                transform: none;
                transition: all 0.6s ease;

                &__slideout {
                    transform: translateX(calc(100% + 20px));
                    opacity: 0;
                }
            }
            .contract-wrapper {
                position: absolute;
                width: 100%;
                height: 100%;
                z-index: 2;
                top: 0;
                left: 0;
                transition: all 0.6s ease;
                opacity: 1;
                transform: none;

                &-enter {
                    transform: translateX(calc(100% + 20px));
                    opacity: 0;
                }
                &-exit {
                    transform: translateX(calc(100% + 20px));
                    opacity: 0;
                }
            }
        }
        .login-message-wrapper {
            height: 100%;
            display: flex;
            align-items: center;
            justify-content: center;

            .message {
                a {
                    text-decoration: none;
                    color: $COLOR_BLUE;

                    &:hover {
                        font-weight: 500;
                    }
                }
            }
        }
=======
>>>>>>> b97ad965
    }
    /* trade-app layout */
    .trade-container {
        position: relative;
        padding: 8px 12px 0;
        display: grid;
        grid-template-columns: repeat(12, [col-start] 1fr);
        grid-template-rows: 1fr;
        grid-gap: 4px;
        min-height: calc(100vh - 91px);

        .chart-container {
            position: relative;

            .cq-context {
                top: 0;
                left: 0;
                z-index: 0;

                div.ciq-chart {
                    height: calc(100% - 50px);
                    box-shadow: none;

                    div.chartContainer {
                        background: transparent;
                        min-height: 100%;
                    }
                    div.cq-chart-controls {
                        box-shadow: none;
                    }
                }
                div.cq-chart-controls {
                    border-right: 1px solid $COLOR_GRAY;
                }
                div.cq-chart-control-left .cq-chart-controls {
                    border-top: 1px solid $COLOR_GRAY;
                }
            }
            div.debug-text {
                display: none;
            }
        }
        .sidebar-items, .contract-wrapper {
            min-height: 500px;
        }
        .sidebar-items {
            position: relative;
        }
        & > * {
            grid-column: col-start / span 12;
        }
        @media (max-width: 768px) {
            grid-template-rows: 1fr auto auto;

            .chart-container {
                .cq-context {
                    div.cq-chart-controls {
                        border: 1px solid $COLOR_GRAY;
                    }
                }
                .cq-modal-dropdown {
                    &.stxMenuActive {
                        position: fixed;
                        height: 100%;
                        width: 100%;
                        top: 47px;
                        left: -1px;
                    }
                    .cq-categorical-display {
                        .ic-icon.icon-close-menu {
                            svg {
                                width: 24px;
                                height: 24px;
                            }
                        }
                        .cq-lookup-filters.scroll-down {
                            max-height: unset;
                        }
                        .scrollbar-container.cq-scroll-panel {
                            left: -1px;
                        }
                    }
                }
            }
        }
        @media (min-width: 769px) {
            .chart-container {
                grid-column: col-start 1 / span 10;
                margin-left: -15px;

                fieldset {
                    display: inline-grid;
                    width: 25%;
                    margin: 0 8px 16px;
                }
            }
            .contract-container {
                grid-column: col-start 11 / span 2;
            }
            .sidebar-container {
                grid-column: col-start 11 / span 2;
                transition: all 0.25s;

                fieldset {
                    margin-bottom: 5px;

                    div.duration-container, div.amount-container {
                        display: grid;
                        grid-gap: 8px;
                        grid-template-columns: 1fr;
                        grid-auto-columns: auto;
                    }
                    div.endtime-container {
                        display: grid;
                        grid-gap: 8px;
                        grid-template-columns: 1fr;
                        grid-auto-columns: auto;

                        &.has-time {
                            grid-template-columns: 1.5fr 1fr;
                        }
                    }
                    .time-picker, .datepicker-container {
                        margin-top: 8px;
                    }
                    @media (min-width: 979px) {
                        div.duration-container {
                            grid-template-columns: 1fr 1.5fr;
                        }
                        div.amount-container {
                            grid-template-columns: 1fr 1.5fr;
                            grid-gap: 0;

                            div:first-child {
                                border-right-width: 0;
                                border-left-width: 1px;
                                border-radius: $BORDER_RADIUS 0 0 $BORDER_RADIUS;

                                &:hover, &:focus, &:active, &.clicked {
                                    border-right-width: 1px;
                                    border-left-width: 1px;
                                }
                                &.dropdown-container {
                                    &:hover, &:active, &:focus, &.show {
                                        border-top-left-radius: $BORDER_RADIUS;
                                        border-bottom-left-radius: $BORDER_RADIUS;
                                    }
                                }
                            }
                            input:last-child {
                                border-right-width: 1px;
                                border-left-width: 1px;
                                border-radius: 0 $BORDER_RADIUS $BORDER_RADIUS 0;
                            }
                            &.three-columns {
                                grid-template-columns: 1.5fr 1.2fr 1.5fr;

                                div, input {
                                    border-radius: 0;
                                    border-left-width: 0;
                                    border-right-width: 0;

                                    &:first-child div, &:first-child input {
                                        border-right-width: 1px;
                                        border-left-width: 1px;
                                        border-top-left-radius: $BORDER_RADIUS;
                                        border-bottom-left-radius: $BORDER_RADIUS;
                                    }
                                    &:last-child div, &:last-child input {
                                        border-right-width: 1px;
                                        border-left-width: 1px;
                                        border-radius: 0 $BORDER_RADIUS $BORDER_RADIUS 0;
                                    }
                                }
                            }
                        }
                    }
                }
            }
        }
        @media (min-width: 769px) and (max-width: 1050px) {
            .chart-container {
                grid-column: col-start 1 / span 9 !important;
            }
            .sidebar-container, .contract-container {
                grid-column: col-start 10 / span 3 !important;
            }
        }
    }
    .inline-icon {
        pointer-events: none;
    }
    .category-wrapper, .type-wrapper {
        width: 30px;
        height: 30px;
        background: $COLOR_GRAY;
        border-radius: 100%;
        display: flex;
        align-items: center;
        justify-content: center;

        .category-type, .type {
            transform: scale(1.2, 1.2);
        }
    }
}

/* flexbox fallback is if the browser does not support display:grid */
@supports not (display: grid) {
    .trade-container {
        display: flex;
        flex-flow: row wrap;
        padding: 20px;

        @media screen and (min-width: 769px) {
            .chart-container {
                flex: 0 1 calc(75% - 1.5vw);
            }
            .sidebar-container {
                flex: 0 1 calc(25% - 1.5vw);

                fieldset {
                    margin: 10px 0;
                }
            }
        }
    }
}

// Helpers
.no-scroll {
    overflow: hidden;
    max-height: 100vh;
}

.desktop-only {
    @media (max-width: 768px) {
        display: none !important;
    }
}

.mobile-only {
    @media (min-width: 769px) {
        display: none !important;
    }
}

.error-container {
    display: flex;
    flex-direction: column;
    align-items: center;
    justify-content: center;
    height: calc(100vh - 90px); // TODO: replace with 100vh - header height - footer height

    p {
        @include interpolate(font-size, 320px, 1440px, 14px, 20px);
        color: $COLOR_LIGHT_BLACK;
    }
}

@keyframes fadeIn {
    0% {
        opacity: 0;
    }
    50% {
        opacity: 0.1;
    }
    100% {
        opacity: 1;
    }
}

@keyframes fadeOut {
    0% {
        opacity: 1;
    }
    50% {
        opacity: 0.1;
    }
    100% {
        opacity: 0;
    }
}<|MERGE_RESOLUTION|>--- conflicted
+++ resolved
@@ -34,7 +34,6 @@
             margin-bottom: 0;
             height: calc(100vh - #{$HEADER_HEIGHT});
         }
-<<<<<<< HEAD
 
         .sidebar-container {
             position: relative;
@@ -42,10 +41,11 @@
             .sidebar-items {
                 opacity: 1;
                 transform: none;
-                transition: all 0.6s ease;
+                transition: transform 0.4s ease, opacity 0.2s linear;
 
                 &__slideout {
                     transform: translateX(calc(100% + 20px));
+                    pointer-events: none;
                     opacity: 0;
                 }
             }
@@ -56,7 +56,7 @@
                 z-index: 2;
                 top: 0;
                 left: 0;
-                transition: all 0.6s ease;
+                transition: transform 0.4s ease, opacity 0.2s linear;
                 opacity: 1;
                 transform: none;
 
@@ -67,28 +67,10 @@
                 &-exit {
                     transform: translateX(calc(100% + 20px));
                     opacity: 0;
-                }
-            }
-        }
-        .login-message-wrapper {
-            height: 100%;
-            display: flex;
-            align-items: center;
-            justify-content: center;
-
-            .message {
-                a {
-                    text-decoration: none;
-                    color: $COLOR_BLUE;
-
-                    &:hover {
-                        font-weight: 500;
-                    }
-                }
-            }
-        }
-=======
->>>>>>> b97ad965
+                    pointer-events: none;
+                }
+            }
+        }
     }
     /* trade-app layout */
     .trade-container {
