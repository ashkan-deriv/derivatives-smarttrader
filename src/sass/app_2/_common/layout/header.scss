--- conflicted
+++ resolved
@@ -94,21 +94,6 @@
                             overflow: hidden;
                             visibility: hidden;
                         }
-<<<<<<< HEAD
-=======
-                        &.menu-links__trade:before {
-                            content: url('../images/app_2/header/icons/ic_trade_normal_light.svg');
-                        }
-                        &.menu-links__portfolio:before {
-                            content: url('../images/app_2/header/icons/ic_portfolio_normal_light.svg');
-                        }
-                        &.menu-links__statement:before {
-                            content: url('../images/app_2/header/icons/ic_statement_normal_light.svg');
-                        }
-                        &.menu-links__cashier:before {
-                            content: url('../images/app_2/header/icons/ic_cashier_normal_light.svg');
-                        }
->>>>>>> 960e9940
                     }
                     &:hover {
                         background-color: $COLOR_GRAY;
@@ -117,26 +102,11 @@
                         & > span[title] {
                             font-weight: 500;
                         }
-<<<<<<< HEAD
                     }
                     .inline-icon {
                         position: absolute;
                         left: 10px;
                         top: 13px;
-=======
-                        & > .menu-links__trade:before {
-                            content: url('../images/app_2/header/icons/ic_trade_active_light.svg');
-                        }
-                        & > .menu-links__portfolio:before {
-                            content: url('../images/app_2/header/icons/ic_portfolio_active_light.svg');
-                        }
-                        & > .menu-links__statement:before {
-                            content: url('../images/app_2/header/icons/ic_statement_active_light.svg');
-                        }
-                        & > .menu-links__cashier:before {
-                            content: url('../images/app_2/header/icons/ic_cashier_active_light.svg');
-                        }
->>>>>>> 960e9940
                     }
                 }
                 @media (max-width: 980px) {
