--- conflicted
+++ resolved
@@ -16,14 +16,12 @@
         border-bottom: 1px solid themed('background_color');
     }
 
-<<<<<<< HEAD
-    &__show {
-        height: $HEADER_HEIGHT;
-        opacity: 1;
-=======
     &--is-blurred {
         filter: blur(3px);
->>>>>>> b7eb7564
+    }
+    &--show {
+        opacity: 1;
+        height: $HEADER_HEIGHT;
     }
     &__menu-items {
         display: flex;
