--- conflicted
+++ resolved
@@ -6,14 +6,10 @@
     width: 100%;
     height: $HEADER_HEIGHT;
     top: 0;
-<<<<<<< HEAD
-    background-color: $COLOR_LIGHT_BLACK_4_SOLID;
-=======
     @include themify($themes) {
         background-color: themed('background_color');
         border-bottom: 1px solid themed('background_color');
     }
->>>>>>> e7845be3
 
     &__menu-items {
         display: flex;
