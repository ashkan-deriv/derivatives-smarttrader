.header {
    position: fixed;
    z-index: 99;
    width: 100%;
    height: $HEADER_HEIGHT;
    top: 0;
    border-bottom: 1px solid $COLOR_GRAY;
    background-color: $COLOR_WHITE;

<<<<<<< HEAD
    header {
        background: $COLOR_WHITE;
=======
    .menu-items {
        display: flex;
>>>>>>> 5d50c3b8
        position: relative;
        box-sizing: border-box;
        width: 100%;
        height: 100%;

        .navbar-icons {
            cursor: pointer;
            padding: 6px 10px;
            align-self: center;

            &.binary-logo {
                border-left: 1px solid $COLOR_GRAY;
                box-sizing: border-box;
                display: flex;
                height: 100%;
                justify-content: center;
                align-items: center;
            }
            img {
                width: 1.5rem;
                height: auto;

                &.logo-img {
                    width: 30px;
                    height: 30px;
                }
            }
            &.notify-toggle {
                order: 2;
                padding: 6px;
                width: 36px;
                height: 36px;
                display: flex;
                justify-content: center;
                align-items: center;

<<<<<<< HEAD
        .menu-items {
            display: flex;
            position: relative;
            box-sizing: border-box;
            width: 100%;
            min-height: 48px;
=======
                img {
                    width: 24px;
                    height: 24px;
                }
            }
        }
        .menu-left {
            justify-content: flex-start;
            order: -1;
            display: inline-flex;
            flex: 1;
>>>>>>> 5d50c3b8

            .menu-toggle {
                align-self: center;
                display: flex;

                img {
                    width: 24px;
                    height: auto;
<<<<<<< HEAD

                    &.logo-img {
                        width: 30px;
                        height: 30px;
                    }
                }
                &.notify-toggle {
                    order: 2;
                    padding: 5px 12px;
                    width: 20px;
=======
>>>>>>> 5d50c3b8
                }
            }
            .menu-links {
                height: 100%;
                align-self: center;

                a {
                    height: 100%;
                    padding: 0 12px;
                    text-decoration: none;
                    position: relative;
                    display: inline-flex;
                    align-items: center;
                    justify-content: space-evenly;
                    transition: background-color 0.3s;

                    span {
                        font-size: 0.875rem; /* stylelint-disable-line number-max-precision */
                        font-weight: 300;
                        text-transform: capitalize;
                        color: $COLOR_LIGHT_BLACK;
                        padding: 14px 18px 12px 34px;
                        position: relative;

<<<<<<< HEAD
                        span {
                            font-size: 0.875rem; /* stylelint-disable-line number-max-precision */
                            font-weight: 300;
                            text-transform: capitalize;
                            color: $COLOR_LIGHT_BLACK;
                            padding: 14px 18px 12px 34px;
                            position: relative;

                            &:before {
                                position: absolute;
                                top: 15px;
                                left: 12px;
                            }
                            &:after {
                                display: block;
                                content: attr(title);
                                font-weight: 400;
                                height: 0;
                                overflow: hidden;
                                visibility: hidden;
                            }
=======
                        &:before {
                            position: absolute;
                            top: 15px;
                            left: 12px;
                        }
                        &:after {
                            display: block;
                            content: attr(title);
                            font-weight: 400;
                            height: 0;
                            overflow: hidden;
                            visibility: hidden;
                        }
                        &.trade:before {
                            content: url('../images/app_2/header/icons/ic_trade_normal_light.svg');
                        }
                        &.portfolio:before {
                            content: url('../images/app_2/header/icons/ic_portfolio_normal_light.svg');
>>>>>>> 5d50c3b8
                        }
                        &.statement:before {
                            content: url('../images/app_2/header/icons/ic_statement_normal_light.svg');
                        }
<<<<<<< HEAD
                        &.active {
                            & > span[title] {
                                font-weight: 500;
                            }
                        }
                        .inline-icon {
                            position: absolute;
                            left: 10px;
                            top: 13px;
=======
                        &.cashier:before {
                            content: url('../images/app_2/header/icons/ic_cashier_normal_light.svg');
>>>>>>> 5d50c3b8
                        }
                    }
                    &:hover {
                        background-color: $COLOR_GRAY;
                    }
                    &.active {
                        & > span[title] {
                            font-weight: 500;
                        }
                        & > span.trade:before {
                            content: url('../images/app_2/header/icons/ic_trade_active_light.svg');
                        }
                        & > span.portfolio:before {
                            content: url('../images/app_2/header/icons/ic_portfolio_active_light.svg');
                        }
                        & > span.statement:before {
                            content: url('../images/app_2/header/icons/ic_statement_active_light.svg');
                        }
                        & > span.cashier:before {
                            content: url('../images/app_2/header/icons/ic_cashier_active_light.svg');
                        }
                    }
                }
                @media (max-width: 980px) {
                    display: none;
                }
            }
        }
        .menu-right {
            justify-content: flex-end;
            order: 1;
            display: inline-flex;
            border-right: 1px solid $COLOR_GRAY;

            .acc-balance-container {
                display: inline-flex;
                align-items: center;

                .acc-balance {
                    display: flex;
                    height: 100%;
                    flex-direction: row;
                    align-items: center;
                    justify-content: center;

                    .acc-info {
                        display: flex;
                        height: 100%;
                        flex-direction: column;
                        align-items: flex-end;
                        justify-content: center;
                        border-right: 1px solid $COLOR_GRAY;

                        p.acc-balance-accountid, p.acc-balance-currency {
                            line-height: 0.5;
                            color: $COLOR_LIGHT_BLACK;
                            font-size: 0.875rem; //stylelint-disable-line number-max-precision
                            margin: 0.5em 1rem;
                            font-weight: 400;
                            text-align: center;
                        }
                    }
                    p.acc-balance-amount {
                        line-height: 100%;
                        color: $COLOR_LIGHT_BLACK;
                        font-size: 1rem;
                        margin: 0.5rem 1rem;
                        font-weight: 600;
                        text-align: center;

                        @media (max-width: 768px) {
                            font-size: 1rem;
                        }
                    }
                }
                button.btn {
                    margin: 0 16px 0 4px;
                    @media (max-width: 768px) {
                        margin: 0 8px 0 4px;

                        span {
                            display: none;
                        }
                        // &:after {
                        //     content: 'D';
                        // }
                    }
                }
            }
        }
        .notifications-toggle {
            justify-content: flex-end;
            align-self: center;
        }
    }
}

.inkbar {
    display: block;
    position: absolute;
    content: '';
    height: 2px;
    bottom: 0;
    background-color: $COLOR_BLUE;
    transition: left 0.3s;
}<|MERGE_RESOLUTION|>--- conflicted
+++ resolved
@@ -7,13 +7,8 @@
     border-bottom: 1px solid $COLOR_GRAY;
     background-color: $COLOR_WHITE;
 
-<<<<<<< HEAD
-    header {
-        background: $COLOR_WHITE;
-=======
     .menu-items {
         display: flex;
->>>>>>> 5d50c3b8
         position: relative;
         box-sizing: border-box;
         width: 100%;
@@ -43,25 +38,9 @@
             }
             &.notify-toggle {
                 order: 2;
-                padding: 6px;
-                width: 36px;
-                height: 36px;
-                display: flex;
-                justify-content: center;
-                align-items: center;
-
-<<<<<<< HEAD
-        .menu-items {
-            display: flex;
-            position: relative;
-            box-sizing: border-box;
-            width: 100%;
-            min-height: 48px;
-=======
-                img {
-                    width: 24px;
-                    height: 24px;
-                }
+                order: 2;
+                padding: 5px 12px;
+                width: 20px;
             }
         }
         .menu-left {
@@ -69,7 +48,6 @@
             order: -1;
             display: inline-flex;
             flex: 1;
->>>>>>> 5d50c3b8
 
             .menu-toggle {
                 align-self: center;
@@ -78,19 +56,6 @@
                 img {
                     width: 24px;
                     height: auto;
-<<<<<<< HEAD
-
-                    &.logo-img {
-                        width: 30px;
-                        height: 30px;
-                    }
-                }
-                &.notify-toggle {
-                    order: 2;
-                    padding: 5px 12px;
-                    width: 20px;
-=======
->>>>>>> 5d50c3b8
                 }
             }
             .menu-links {
@@ -115,29 +80,6 @@
                         padding: 14px 18px 12px 34px;
                         position: relative;
 
-<<<<<<< HEAD
-                        span {
-                            font-size: 0.875rem; /* stylelint-disable-line number-max-precision */
-                            font-weight: 300;
-                            text-transform: capitalize;
-                            color: $COLOR_LIGHT_BLACK;
-                            padding: 14px 18px 12px 34px;
-                            position: relative;
-
-                            &:before {
-                                position: absolute;
-                                top: 15px;
-                                left: 12px;
-                            }
-                            &:after {
-                                display: block;
-                                content: attr(title);
-                                font-weight: 400;
-                                height: 0;
-                                overflow: hidden;
-                                visibility: hidden;
-                            }
-=======
                         &:before {
                             position: absolute;
                             top: 15px;
@@ -151,31 +93,6 @@
                             overflow: hidden;
                             visibility: hidden;
                         }
-                        &.trade:before {
-                            content: url('../images/app_2/header/icons/ic_trade_normal_light.svg');
-                        }
-                        &.portfolio:before {
-                            content: url('../images/app_2/header/icons/ic_portfolio_normal_light.svg');
->>>>>>> 5d50c3b8
-                        }
-                        &.statement:before {
-                            content: url('../images/app_2/header/icons/ic_statement_normal_light.svg');
-                        }
-<<<<<<< HEAD
-                        &.active {
-                            & > span[title] {
-                                font-weight: 500;
-                            }
-                        }
-                        .inline-icon {
-                            position: absolute;
-                            left: 10px;
-                            top: 13px;
-=======
-                        &.cashier:before {
-                            content: url('../images/app_2/header/icons/ic_cashier_normal_light.svg');
->>>>>>> 5d50c3b8
-                        }
                     }
                     &:hover {
                         background-color: $COLOR_GRAY;
@@ -184,18 +101,11 @@
                         & > span[title] {
                             font-weight: 500;
                         }
-                        & > span.trade:before {
-                            content: url('../images/app_2/header/icons/ic_trade_active_light.svg');
-                        }
-                        & > span.portfolio:before {
-                            content: url('../images/app_2/header/icons/ic_portfolio_active_light.svg');
-                        }
-                        & > span.statement:before {
-                            content: url('../images/app_2/header/icons/ic_statement_active_light.svg');
-                        }
-                        & > span.cashier:before {
-                            content: url('../images/app_2/header/icons/ic_cashier_active_light.svg');
-                        }
+                    }
+                    .inline-icon {
+                        position: absolute;
+                        left: 10px;
+                        top: 13px;
                     }
                 }
                 @media (max-width: 980px) {
