footer {
    position: fixed;
    bottom: 0;
<<<<<<< HEAD
    padding: 3px 10px;
=======
    padding: 0 10px;
>>>>>>> 37d917c6
    width: 100%;
    height: $FOOTER_HEIGHT;
    border-top: 1px solid #e9e9e9; /* stylelint-disable-line color-no-hex */
    background-color: $COLOR_WHITE;
    box-sizing: border-box;
    z-index: 3;
    display: flex;
    justify-content: flex-end;
    align-items: center;

    .server-time {
        display: inline-flex;
        align-self: center;
        font-size: 0.75rem;
        margin-right: 10px;
        padding: 0 10px;
        border-width: 0 1px;
        border-style: solid;
        border-color: $COLOR_DARK_WHITE;
    }
    .footer-links {
        display: inline-flex;

        a {
            padding: 0 5px;
            text-decoration: none;

            span {
                font-size: 0.8rem;
                text-transform: capitalize;
                color: $COLOR_DARK_BLUE;
                vertical-align: middle;
                display: inline-block;
            }
            &:hover {
                background: #e9e9e9; /* stylelint-disable-line color-no-hex */
            }
        }
    }
    @media (max-width: 768px) {
        display: none;
    }
}

// TODO: Use font-icons
.ic-portfolio:before {
    content: url('../images/trading_app/footer/ic_portfolio_normal_light.svg');
}

.ic-portfolio-active:before {
    content: url('../images/trading_app/footer/ic_portfolio_active_light.svg');
}

.ic-statement:before {
    content: url('../images/trading_app/footer/ic_statement_normal_light.svg');
}

.ic-chat-bubble:before {
    content: url('../images/trading_app/footer/ic_chat_bubble_outline_light.svg');
}

.ic-two-step:before {
    content: url('../images/trading_app/footer/ic_purchase_confirmation_light.svg');
}

.ic-lock-open:before {
    content: url('../images/trading_app/footer/ic_lock_open_light.svg');
}

.ic-settings:before {
    content: url('../images/trading_app/footer/ic_edit_normal_light.svg');
}

.ic-fullscreen:before {
    content: url('../images/trading_app/footer/ic_fullscreen_light.svg');
}<|MERGE_RESOLUTION|>--- conflicted
+++ resolved
@@ -1,14 +1,10 @@
 footer {
     position: fixed;
     bottom: 0;
-<<<<<<< HEAD
     padding: 3px 10px;
-=======
-    padding: 0 10px;
->>>>>>> 37d917c6
     width: 100%;
     height: $FOOTER_HEIGHT;
-    border-top: 1px solid #e9e9e9; /* stylelint-disable-line color-no-hex */
+    border-top: 1px $COLOR_GRAY;
     background-color: $COLOR_WHITE;
     box-sizing: border-box;
     z-index: 3;
@@ -41,7 +37,7 @@
                 display: inline-block;
             }
             &:hover {
-                background: #e9e9e9; /* stylelint-disable-line color-no-hex */
+                background: $COLOR_GRAY;
             }
         }
     }
