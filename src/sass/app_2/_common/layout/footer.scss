--- conflicted
+++ resolved
@@ -47,8 +47,7 @@
                 vertical-align: middle;
                 display: inline-block;
             }
-<<<<<<< HEAD
-            &:hover, &:focus {
+            &:hover {
                 background: $COLOR_BRANDBLUE_5;
 
                 .inline-icon {
@@ -61,13 +60,9 @@
                 .inline-icon {
                     @extend .inline-icon.disabled;
                 }
-                &:hover, &:focus {
+                &:hover {
                     background: none !important;
                 }
-=======
-            &:hover {
-                background: $COLOR_BRANDBLUE_5;
->>>>>>> 55cfc93f
             }
         }
     }
