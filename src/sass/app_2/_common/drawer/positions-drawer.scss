$header-height: 4em;

// TODO: Split into smaller sass files for card, result-overlay and result-details

// Trade page animation performance fix #perfmatters
.trade-container + .positions-drawer {
    transition: opacity 0.4s ease;
}

.positions-drawer {
    width: $POSITIONS_DRAWER_WIDTH;
    // removing 2px below for borders
    height: calc(100vh - #{$HEADER_HEIGHT} - #{$FOOTER_HEIGHT} - 2px - (#{$POSITIONS_DRAWER_MARGIN} * 4));
    margin-top: #{$POSITIONS_DRAWER_MARGIN * 2};
    position: fixed;
    z-index: 2;
    top: $HEADER_HEIGHT;
    left: 4px;
    box-sizing: border-box;
    opacity: 0;
    color: $COLOR_LIGHT_BLACK_1;
    transform: translateX(-100%);
    will-change: transform, opacity;
    transition: opacity 0.3s ease, transform 0.3s ease;
    border-radius: $BORDER_RADIUS;
    @include themify($themes) {
        border: 1px solid themed('background_container_color');
        background-color: themed('background_container_color');
        color: themed('text_color');
    }

    &--contract-mode {
        &:before {
            background: $COLOR_LIGHT_BLACK_4_SOLID;
            content: '';
            position: absolute;
            top: 38px;
            left: -3px;
            width: calc(100% + 6px);
            height: calc(100% - 32px);
            filter: blur(3px);
        }
        .positions-drawer-card__wrapper:not(.positions-drawer-card__wrapper--active) {
            filter: blur(3px);
            pointer-events: none;
        }
        .btn--alternate {
            filter: blur(3px);
            pointer-events: none;
        }
    }
    &--open {
        transform: translateX(#{$POSITIONS_DRAWER_MARGIN});
        opacity: 1;
    }
    &__header {
        height: $header-height;
        display: flex;
        flex-direction: row;
        align-items: center;
        padding: 0 1em;
    }
    &__body {
        // TODO: Enable rule below once positions footer reports is ready
        // height: calc(100% - #{$header-height * 2.5});
        height: calc(100% - #{$header-height});
        padding: 0.8em 0 0;
        box-sizing: border-box;
        overflow: hidden;
        align-self: center;
        @include themify($themes) {
            color: themed('text_color');
        }
    }
    &__footer {
        position: relative;
        height: 6em;
        display: flex;
        justify-content: center;
        align-items: center;

        .btn {
            width: 100%;
            margin: 8px;
            height: 40px;
            @include themify($themes) {
                background-color: themed('background_button_color');
            }

            .btn__text {
                font-size: 1.2em;
                font-weight: bold;
                @include themify($themes) {
                    color: themed('text_color');
                }
            }
        }
    }
    &__title {
        font-size: 1.4em;
        font-weight: bold;
    }
    &__icon-main {
        margin-right: 0.8em;
    }
    &__icon-close {
        display: inline-block;
        margin-left: auto;
        cursor: pointer;

        svg {
            height: 1.6em;
            width: 1.6em;
        }
    }
<<<<<<< HEAD
=======
    /*
       POSITIONS DRAWER CARD STARTS
   */
    & &-card {
        box-sizing: border-box;
        display: flex;
        flex-direction: column;
        cursor: pointer;
        text-decoration: none;
        position: relative;
        @include themify($themes) {
            color: themed('navbar_active_color');
        }

        &__result {
            position: absolute;
            top: -1px;
            left: -1px;
            width: calc(100% + 2px);
            height: calc(100% + 2px);
            max-height: 136px;
            opacity: 0.8;
            background-color: $COLOR_WHITE;
            border-radius: $BORDER_RADIUS;
            border-bottom-left-radius: 0;
            border-bottom-right-radius: 0;
            z-index: 2;
            display: flex;
            align-items: center;
            justify-content: center;
            transition: background 0.25s linear;
            @include themify($themes) {
                background-color: themed('container_color');

                &--won {
                    background-image: themed('won_gradient_color');
                }
                &--lost {
                    background-image: themed('lost_gradient_color');
                }
            }

            &:hover {
                background: transparent;

                .result__caption {
                    opacity: 0;
                }
            }
            &:after {
                top: 0;
                left: 0;
                width: 100%;
                height: 100%;
                border-radius: $BORDER_RADIUS;
                z-index: 2;
            }
            &--won:after {
                background-image: linear-gradient(to top, rgba(16, 19, 32, 0), rgba(0, 148, 117, 0.16));
            }
            &--lost:after {
                background-image: linear-gradient(to top, rgba(16, 19, 32, 0), rgba(227, 28, 75, 0.16));
            }
        }
        &__wrapper {
            padding: 0.8em;
            margin: 0 1em;
            border-radius: $BORDER_RADIUS;
            transition: transform 0.25s ease, opacity 0.25s linear;
            @include themify($themes) {
                background: themed('container_color');
                border: 1px solid themed('container_color');
            }

            &:not(:last-child) {
                margin-bottom: 16px;
            }
            &--enter-done {
                opacity: 1;
                transform: translateY(0);
            }
            &--enter, &--exit {
                opacity: 0;
                transform: translateY(-16px);
            }
        }
        &--active {
            cursor: default;
        }
        &--green:before {
            background-image: linear-gradient(to top, rgba(16, 19, 32, 0), rgba(0, 148, 117, 0.16));
        }
        &--orange:before {
            background-image: linear-gradient(to top, rgba(16, 19, 32, 0), rgba(255, 153, 51, 0.16));
        }
        &--red:before {
            background-image: linear-gradient(to top, rgba(16, 19, 32, 0), rgba(227, 28, 75, 0.16));
        }
        &--active:before, &:hover:before {
            content: '';
            position: absolute;
            height: 52px;
            width: calc(100% + 18px);
            left: -9px;
            top: -9px;
            border-radius: $BORDER_RADIUS;
        }
        &__grid {
            display: grid;
            grid-template-rows: 1fr auto;

            &-underlying-trade, &-profit-payout {
                grid-template-columns: 1fr 1fr;
            }
            &-profit-payout {
                padding: 8px 0;
                border-radius: $BORDER_RADIUS;
                margin-left: -4px;
                margin-right: -4px;
                @include themify($themes) {
                    background: themed('hover_color');
                }
            }
        }
        &__purchase {
            &-price {
                font-size: 1.2em;
                padding: 8px;
                display: flex;
                justify-content: center;
                align-items: center;
                font-weight: bold;
            }
            &-label {
                text-transform: capitalize;
                margin-right: 0.5em;
                font-size: 10px;
                font-weight: normal;
                @include themify($themes) {
                    color: themed('text_primary_color');
                }
            }
        }
        &__type {
            font-size: 1.2em;
            display: flex;
            justify-content: center;
            font-weight: bold;

            .contract-type {
                display: flex;
                flex-direction: row;
                align-items: center;

                .type-wrapper {
                    margin: 0 0.4em 0 0;
                }
                span {
                    width: 3em;
                }
            }
        }
        &__symbol {
            margin-left: 0.5rem;
            font-size: 1em;
            line-height: 1.5;
        }
        &__indicative {
            font-size: 1.2em;
            font-weight: bold;
            display: flex;
            justify-content: center;
            align-items: center;
            @include themify($themes) {
                &--price-stable {
                    color: themed('navbar_active_color');
                }
                &--no-resale {
                    color: themed('text_secondary_color');
                }
            }

            &-label {
                font-size: 1em;
                font-weight: normal;
                margin-bottom: 0.5em;
                @include themify($themes) {
                    color: themed('text_primary_color');
                }
            }
            &--price-moved-up {
                color: $COLOR_GREEN_1;
            }
            &--price-moved-down {
                color: $COLOR_RED;
            }
        }
        &__remaining-time {
            font-size: 1em;
            @include themify($themes) {
                color: themed('text_secondary_color');
            }

            .remaining-time {
                display: inline;
            }
        }
        &__profit-loss {
            font-size: 1.2em;
            text-align: center;
            display: flex;
            justify-content: center;
            align-items: center;
            font-weight: bold;

            &-label {
                font-size: 1em;
                margin-bottom: 0.5em;
                font-weight: normal;
                @include themify($themes) {
                    color: themed('text_primary_color');
                }
            }
            &--negative {
                color: $COLOR_RED;

                &:before {
                    content: '-';
                    color: inherit;
                }
            }
            &--positive {
                color: $COLOR_GREEN_2;

                &:before {
                    content: '+';
                    color: inherit;
                }
            }
        }
        &__underlying-name {
            display: flex;
            justify-content: flex-start;
            align-items: center;
            font-weight: bold;
            font-size: 1.2em;
        }
        &__sell-button {
            display: flex;
            align-items: center;
            justify-content: center;

            .btn {
                margin: 4px;
                width: 100%;

                .btn__text {
                    font-size: 1.2em;
                    font-weight: bold;
                    line-height: 1.5;
                }
            }
            &--enter-done {
                opacity: 1;
                transform: translateY(0);
            }
            &--enter, &--exit {
                opacity: 0;
                transform: translateY(-8px);
            }
        }
    }
    .result-details__separator {
        margin: 4px -9px 4px;
        @include themify($themes) {
            border-top: 1px solid themed('background_container_color');
        }
    }
    .result-details__wrapper {
        margin: -2px -9px 0;
        transition: opacity 0.2s ease;
        will-change: opacity;
        padding: 2px 4px;

        &--enter-done {
            opacity: 1;
        }
        &--enter, &--exit {
            opacity: 0;
        }
    }
    .result-details__grid {
        display: grid;
        grid-template-columns: 1fr 1fr;
        padding: 4px 8px;
    }
    .result-details__item {
        display: flex;
        flex-direction: column;
        margin: 4px;
        max-width: 80px;
    }
    .result-details__label {
        fonts-size: 0.8em;
        @include themify($themes) {
            color: themed('text_primary_color');
        }
    }
    .result-details__value {
        padding-top: 4px;
        line-height: 1.5;
        font-size: 1.2em;
    }
    .result-details__toggle {
        margin: -2px -9px -9px;
        padding: 4px 0;
        display: flex;
        justify-content: center;
        border-radius: $BORDER_RADIUS;
        border-top-left-radius: 0;
        border-top-right-radius: 0;
        cursor: pointer;

        .result-details__select-arrow {
            pointer-events: none;
            transition: transform 0.25s ease;
            transform: rotate(0deg);
            transform-origin: 50% 45%;
        }
        &--is-open {
            @include themify($themes) {
                border-top: 1px solid themed('background_container_color');
            }

            .result-details__select-arrow {
                transform: rotate(180deg);
            }
        }
    }
    .result__caption {
        text-transform: capitalize;
        font-size: 1.6em;
        font-weight: bold;
        display: flex;
        justify-content: center;
        align-items: center;
        transition: opacity 0.25s ease;

        &--won {
            color: $COLOR_GREEN_1;
        }
        &--lost {
            color: $COLOR_RED;
        }
    }
    .result__close-btn {
        position: absolute;
        top: 2px;
        right: 8px;
        cursor: pointer;

        &:after {
            content: '\0000D7';
            font-size: 1.6em;
            color: $COLOR_LIGHT_GRAY_1;
        }
    }
    .result__icon {
        margin-left: 10px;
    }
>>>>>>> 720dd8a6
}<|MERGE_RESOLUTION|>--- conflicted
+++ resolved
@@ -61,7 +61,7 @@
         padding: 0 1em;
     }
     &__body {
-        // TODO: Enable rule below once positions footer reports is ready
+        // TODO: Enable rule below once positions footer / reports is ready
         // height: calc(100% - #{$header-height * 2.5});
         height: calc(100% - #{$header-height});
         padding: 0.8em 0 0;
@@ -113,377 +113,4 @@
             width: 1.6em;
         }
     }
-<<<<<<< HEAD
-=======
-    /*
-       POSITIONS DRAWER CARD STARTS
-   */
-    & &-card {
-        box-sizing: border-box;
-        display: flex;
-        flex-direction: column;
-        cursor: pointer;
-        text-decoration: none;
-        position: relative;
-        @include themify($themes) {
-            color: themed('navbar_active_color');
-        }
-
-        &__result {
-            position: absolute;
-            top: -1px;
-            left: -1px;
-            width: calc(100% + 2px);
-            height: calc(100% + 2px);
-            max-height: 136px;
-            opacity: 0.8;
-            background-color: $COLOR_WHITE;
-            border-radius: $BORDER_RADIUS;
-            border-bottom-left-radius: 0;
-            border-bottom-right-radius: 0;
-            z-index: 2;
-            display: flex;
-            align-items: center;
-            justify-content: center;
-            transition: background 0.25s linear;
-            @include themify($themes) {
-                background-color: themed('container_color');
-
-                &--won {
-                    background-image: themed('won_gradient_color');
-                }
-                &--lost {
-                    background-image: themed('lost_gradient_color');
-                }
-            }
-
-            &:hover {
-                background: transparent;
-
-                .result__caption {
-                    opacity: 0;
-                }
-            }
-            &:after {
-                top: 0;
-                left: 0;
-                width: 100%;
-                height: 100%;
-                border-radius: $BORDER_RADIUS;
-                z-index: 2;
-            }
-            &--won:after {
-                background-image: linear-gradient(to top, rgba(16, 19, 32, 0), rgba(0, 148, 117, 0.16));
-            }
-            &--lost:after {
-                background-image: linear-gradient(to top, rgba(16, 19, 32, 0), rgba(227, 28, 75, 0.16));
-            }
-        }
-        &__wrapper {
-            padding: 0.8em;
-            margin: 0 1em;
-            border-radius: $BORDER_RADIUS;
-            transition: transform 0.25s ease, opacity 0.25s linear;
-            @include themify($themes) {
-                background: themed('container_color');
-                border: 1px solid themed('container_color');
-            }
-
-            &:not(:last-child) {
-                margin-bottom: 16px;
-            }
-            &--enter-done {
-                opacity: 1;
-                transform: translateY(0);
-            }
-            &--enter, &--exit {
-                opacity: 0;
-                transform: translateY(-16px);
-            }
-        }
-        &--active {
-            cursor: default;
-        }
-        &--green:before {
-            background-image: linear-gradient(to top, rgba(16, 19, 32, 0), rgba(0, 148, 117, 0.16));
-        }
-        &--orange:before {
-            background-image: linear-gradient(to top, rgba(16, 19, 32, 0), rgba(255, 153, 51, 0.16));
-        }
-        &--red:before {
-            background-image: linear-gradient(to top, rgba(16, 19, 32, 0), rgba(227, 28, 75, 0.16));
-        }
-        &--active:before, &:hover:before {
-            content: '';
-            position: absolute;
-            height: 52px;
-            width: calc(100% + 18px);
-            left: -9px;
-            top: -9px;
-            border-radius: $BORDER_RADIUS;
-        }
-        &__grid {
-            display: grid;
-            grid-template-rows: 1fr auto;
-
-            &-underlying-trade, &-profit-payout {
-                grid-template-columns: 1fr 1fr;
-            }
-            &-profit-payout {
-                padding: 8px 0;
-                border-radius: $BORDER_RADIUS;
-                margin-left: -4px;
-                margin-right: -4px;
-                @include themify($themes) {
-                    background: themed('hover_color');
-                }
-            }
-        }
-        &__purchase {
-            &-price {
-                font-size: 1.2em;
-                padding: 8px;
-                display: flex;
-                justify-content: center;
-                align-items: center;
-                font-weight: bold;
-            }
-            &-label {
-                text-transform: capitalize;
-                margin-right: 0.5em;
-                font-size: 10px;
-                font-weight: normal;
-                @include themify($themes) {
-                    color: themed('text_primary_color');
-                }
-            }
-        }
-        &__type {
-            font-size: 1.2em;
-            display: flex;
-            justify-content: center;
-            font-weight: bold;
-
-            .contract-type {
-                display: flex;
-                flex-direction: row;
-                align-items: center;
-
-                .type-wrapper {
-                    margin: 0 0.4em 0 0;
-                }
-                span {
-                    width: 3em;
-                }
-            }
-        }
-        &__symbol {
-            margin-left: 0.5rem;
-            font-size: 1em;
-            line-height: 1.5;
-        }
-        &__indicative {
-            font-size: 1.2em;
-            font-weight: bold;
-            display: flex;
-            justify-content: center;
-            align-items: center;
-            @include themify($themes) {
-                &--price-stable {
-                    color: themed('navbar_active_color');
-                }
-                &--no-resale {
-                    color: themed('text_secondary_color');
-                }
-            }
-
-            &-label {
-                font-size: 1em;
-                font-weight: normal;
-                margin-bottom: 0.5em;
-                @include themify($themes) {
-                    color: themed('text_primary_color');
-                }
-            }
-            &--price-moved-up {
-                color: $COLOR_GREEN_1;
-            }
-            &--price-moved-down {
-                color: $COLOR_RED;
-            }
-        }
-        &__remaining-time {
-            font-size: 1em;
-            @include themify($themes) {
-                color: themed('text_secondary_color');
-            }
-
-            .remaining-time {
-                display: inline;
-            }
-        }
-        &__profit-loss {
-            font-size: 1.2em;
-            text-align: center;
-            display: flex;
-            justify-content: center;
-            align-items: center;
-            font-weight: bold;
-
-            &-label {
-                font-size: 1em;
-                margin-bottom: 0.5em;
-                font-weight: normal;
-                @include themify($themes) {
-                    color: themed('text_primary_color');
-                }
-            }
-            &--negative {
-                color: $COLOR_RED;
-
-                &:before {
-                    content: '-';
-                    color: inherit;
-                }
-            }
-            &--positive {
-                color: $COLOR_GREEN_2;
-
-                &:before {
-                    content: '+';
-                    color: inherit;
-                }
-            }
-        }
-        &__underlying-name {
-            display: flex;
-            justify-content: flex-start;
-            align-items: center;
-            font-weight: bold;
-            font-size: 1.2em;
-        }
-        &__sell-button {
-            display: flex;
-            align-items: center;
-            justify-content: center;
-
-            .btn {
-                margin: 4px;
-                width: 100%;
-
-                .btn__text {
-                    font-size: 1.2em;
-                    font-weight: bold;
-                    line-height: 1.5;
-                }
-            }
-            &--enter-done {
-                opacity: 1;
-                transform: translateY(0);
-            }
-            &--enter, &--exit {
-                opacity: 0;
-                transform: translateY(-8px);
-            }
-        }
-    }
-    .result-details__separator {
-        margin: 4px -9px 4px;
-        @include themify($themes) {
-            border-top: 1px solid themed('background_container_color');
-        }
-    }
-    .result-details__wrapper {
-        margin: -2px -9px 0;
-        transition: opacity 0.2s ease;
-        will-change: opacity;
-        padding: 2px 4px;
-
-        &--enter-done {
-            opacity: 1;
-        }
-        &--enter, &--exit {
-            opacity: 0;
-        }
-    }
-    .result-details__grid {
-        display: grid;
-        grid-template-columns: 1fr 1fr;
-        padding: 4px 8px;
-    }
-    .result-details__item {
-        display: flex;
-        flex-direction: column;
-        margin: 4px;
-        max-width: 80px;
-    }
-    .result-details__label {
-        fonts-size: 0.8em;
-        @include themify($themes) {
-            color: themed('text_primary_color');
-        }
-    }
-    .result-details__value {
-        padding-top: 4px;
-        line-height: 1.5;
-        font-size: 1.2em;
-    }
-    .result-details__toggle {
-        margin: -2px -9px -9px;
-        padding: 4px 0;
-        display: flex;
-        justify-content: center;
-        border-radius: $BORDER_RADIUS;
-        border-top-left-radius: 0;
-        border-top-right-radius: 0;
-        cursor: pointer;
-
-        .result-details__select-arrow {
-            pointer-events: none;
-            transition: transform 0.25s ease;
-            transform: rotate(0deg);
-            transform-origin: 50% 45%;
-        }
-        &--is-open {
-            @include themify($themes) {
-                border-top: 1px solid themed('background_container_color');
-            }
-
-            .result-details__select-arrow {
-                transform: rotate(180deg);
-            }
-        }
-    }
-    .result__caption {
-        text-transform: capitalize;
-        font-size: 1.6em;
-        font-weight: bold;
-        display: flex;
-        justify-content: center;
-        align-items: center;
-        transition: opacity 0.25s ease;
-
-        &--won {
-            color: $COLOR_GREEN_1;
-        }
-        &--lost {
-            color: $COLOR_RED;
-        }
-    }
-    .result__close-btn {
-        position: absolute;
-        top: 2px;
-        right: 8px;
-        cursor: pointer;
-
-        &:after {
-            content: '\0000D7';
-            font-size: 1.6em;
-            color: $COLOR_LIGHT_GRAY_1;
-        }
-    }
-    .result__icon {
-        margin-left: 10px;
-    }
->>>>>>> 720dd8a6
 }