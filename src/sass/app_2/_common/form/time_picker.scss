.time-picker {
    position: relative;

    &.padding {
        padding: 16px;
    }
    .time-picker-icon {
        margin: auto;
        position: absolute;
        top: 8px;
        left: 5%;
    }
    .time-picker-input {
        height: 32px;
        padding: 0;
        border-radius: 4px;
        box-sizing: border-box;
        font-size: 16px;
        font-weight: 300;
        margin: 0;
        cursor: pointer;

        &::placeholder {
            color: $COLOR_LIGHT_BLACK_4;
        }
        &:hover {
            border-color: $COLOR_LIGHT_BLACK_4;
        }
        &.active {
            border-color: $COLOR_DARK_BLUE_5;
        }
        input {
            text-align: center;
        }
    }
    .time-picker-dialog {
        font-size: 16px;
        border-radius: 4px;
        position: absolute;
        top: 0;
        height: 228px;
        width: 231px;
        z-index: 999;
        transform-origin: right;
        transform: scale(1, 0) translate3d(0, 0, 0);
        transition: transform 0.25s ease, opacity 0.25s linear;

        &-enter, &-exit {
            transform: scale(1, 1) translate3d(-225px, 0, 0);
            opacity: 0;
        }
<<<<<<< HEAD
        &-enter-done {
            transform: translate3d(-245px, 0, 0);
            opacity: 1;
        }
        .time-picker-selector {
            box-shadow: 0 2px 8px rgba(0, 0, 0, 0.15);
            border-radius: 5px;
            height: inherit;

            .time-picker-hours {
                border-right: 1px solid $COLOR_GRAY;
                border-radius: 5px 0 0 5px;
=======
        .time-picker-panel {
            height: 0;
            background: $COLOR_WHITE;
            border-radius: 4px 4px 0 0;
            padding: 2px 8px 0 9px;
            line-height: 30px;
            font-weight: 300;
            transition: height 0.3s ease 0.15s;

            .time-picker-clear {
                background: url('../images/common/close_circle.svg') no-repeat;
                position: relative;
                float: right;
                display: none;
                top: 8px;
                width: 12px;
                height: 12px;
                cursor: pointer;
            }
            .placeholder {
                color: $COLOR_LIGHT_BLACK_4;
            }
        }
        .time-picker-selector {
            display: flex;
            flex-direction: row;
            background-color: $COLOR_WHITE;

            .time-picker-hours {
                border-right: 1px solid $COLOR_LIGHT_BLACK_4;
                border-radius: 0 0 0 4px;
>>>>>>> dfcaebbf
                width: 150px;
            }
            .time-picker-minutes {
                width: 80px;
                border-radius: 0 5px 5px 0;
            }
            .time-picker-hours, .time-picker-minutes {
                display: inline-block;
                height: 228px;
                overflow: hidden;
                text-align: center;

                .list-title {
                    margin-top: 10px;
                    color: $COLOR_LIGHT_BLACK_1;
                    line-height: 20px;
                    font-size: 0.8rem;
                }
                .list-container .list-item {
                    display: inline-block;
                    margin: 3px;
                    padding: 7px;
                    cursor: pointer;
                    border-radius: 4px;
                    font-size: 0.75rem;

                    &:hover:not(.disabled) {
                        background: $COLOR_LIGHT_BLACK_4;
                        color: $COLOR_LIGHT_BLACK_1;

                        &.selected {
                            background: $COLOR_LIGHT_GRAY_1;
                            color: $COLOR_WHITE;
                        }
                    }
                    &.selected {
                        background: $COLOR_LIGHT_GRAY_1;
                        color: $COLOR_WHITE;
                    }
                    &.disabled {
                        color: $COLOR_LIGHT_BLACK_3;
                        cursor: default;
                    }
                }
            }
        }
    }
}

// Dark Theme
.theme-wrapper.dark {
<<<<<<< HEAD
    .time-picker .time-picker-dialog {
        .time-picker-panel, .time-picker-selector {
            background: $COLOR_BLUE;
            border-color: $COLOR_BRANDBLUE_85;

            .time-picker-hours, .time-picker-minutes {
                color: $COLOR_BRANDBLUE_40;
                background: $COLOR_BRANDBLUE_95;
                border-color: $COLOR_BRANDBLUE_85;
=======
    .time-picker {
        .time-picker-icon {
            g {
                stroke: $COLOR_DARK_BLUE_7;
            }
        }
        .time-picker-dropdown {
            .time-picker-panel {
                background: $COLOR_DARK_BLUE_2;
                color: $COLOR_DARK_BLUE_7;
            }
            .time-picker-selector {
                background: $COLOR_DARK_BLUE_3;
            }
            .time-picker-panel, .time-picker-selector {
                box-shadow: 0 2px 4px 0 rgba(0, 0, 0, 0.5);
>>>>>>> dfcaebbf

                .time-picker-hours, .time-picker-minutes {
                    color: $COLOR_DARK_BLUE_7;
                    border-color: $COLOR_DARK_BLUE_2;

                    .list-title {
                        color: $COLOR_WHITE;
                    }
                    .list-item {
                        color: $COLOR_DARK_BLUE_7;

                        &.disabled {
                            color: $COLOR_DARK_BLUE_8;
                            pointer-events: none;
                        }
                        &.selected {
                            background: $COLOR_DARK_BLUE_5;
                        }
                        &:hover:not(.selected):not(.disabled) {
                            background: $COLOR_DARK_BLUE_4;
                        }
                    }
                }
            }
        }
    }
}<|MERGE_RESOLUTION|>--- conflicted
+++ resolved
@@ -49,20 +49,10 @@
             transform: scale(1, 1) translate3d(-225px, 0, 0);
             opacity: 0;
         }
-<<<<<<< HEAD
         &-enter-done {
             transform: translate3d(-245px, 0, 0);
             opacity: 1;
         }
-        .time-picker-selector {
-            box-shadow: 0 2px 8px rgba(0, 0, 0, 0.15);
-            border-radius: 5px;
-            height: inherit;
-
-            .time-picker-hours {
-                border-right: 1px solid $COLOR_GRAY;
-                border-radius: 5px 0 0 5px;
-=======
         .time-picker-panel {
             height: 0;
             background: $COLOR_WHITE;
@@ -94,7 +84,6 @@
             .time-picker-hours {
                 border-right: 1px solid $COLOR_LIGHT_BLACK_4;
                 border-radius: 0 0 0 4px;
->>>>>>> dfcaebbf
                 width: 150px;
             }
             .time-picker-minutes {
@@ -146,17 +135,6 @@
 
 // Dark Theme
 .theme-wrapper.dark {
-<<<<<<< HEAD
-    .time-picker .time-picker-dialog {
-        .time-picker-panel, .time-picker-selector {
-            background: $COLOR_BLUE;
-            border-color: $COLOR_BRANDBLUE_85;
-
-            .time-picker-hours, .time-picker-minutes {
-                color: $COLOR_BRANDBLUE_40;
-                background: $COLOR_BRANDBLUE_95;
-                border-color: $COLOR_BRANDBLUE_85;
-=======
     .time-picker {
         .time-picker-icon {
             g {
@@ -173,7 +151,6 @@
             }
             .time-picker-panel, .time-picker-selector {
                 box-shadow: 0 2px 4px 0 rgba(0, 0, 0, 0.5);
->>>>>>> dfcaebbf
 
                 .time-picker-hours, .time-picker-minutes {
                     color: $COLOR_DARK_BLUE_7;
