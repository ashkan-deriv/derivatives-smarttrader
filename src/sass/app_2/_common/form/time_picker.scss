--- conflicted
+++ resolved
@@ -14,13 +14,6 @@
     }
     .time-picker-input {
         border-radius: 4px;
-<<<<<<< HEAD
-=======
-        box-sizing: border-box;
-        font-size: 12px;
-        font-weight: 300;
-        margin: 0;
->>>>>>> ab01ca09
         cursor: pointer;
         font-weight: 300;
         height: 32px;
