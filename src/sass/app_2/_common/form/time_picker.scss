.time-picker {
    margin: 8px 0 0;
    position: relative;

    &.padding {
        padding: 16px;
    }
    #time-picker-input.time-picker-input {
        height: 32px;
        padding: 0 8px;
        border-radius: 4px;
        -webkit-box-sizing: border-box;
        box-sizing: border-box;
        font-size: 16px;
        font-weight: 300;
        margin: 0;
        cursor: pointer;

        &::placeholder {
            color: $COLOR_GRAY;
        }
        &:hover {
            border-color: $COLOR_GRAY;
        }
        &.active {
            border-color: $COLOR_BLUE;
        }
    }
    .time-picker-dropdown {
        font-size: 16px;
        position: absolute;
        top: 0;
        display: flex;
        flex-direction: column;
        height: 0;
        opacity: 0;
        border-radius: 4px;
        box-shadow: 0 2px 8px rgba(0, 0, 0, 0.15);
        z-index: -1;
        transition: all 0.3s ease 0.15s;

        &.active {
            opacity: 1;
            height: 261px;
            z-index: 2;

            .time-picker-panel {
                height: 30px;

                .time-picker-clear {
                    display: inline-block;
                }
            }
        }
        &.from-right {
            right: 0;
        }
        .time-picker-panel {
            height: 0;
            background: $COLOR_WHITE;
            border-bottom: 1px solid $COLOR_GRAY;
            border-radius: 4px 4px 0 0;
            padding: 2px 8px 0 9px;
            line-height: 30px;
            font-weight: 300;
            transition: height 0.3s ease 0.15s;

            .time-picker-clear {
                background: url('../images/trading_app/common/close_circle.svg') no-repeat;
                position: relative;
                float: right;
                display: none;
                top: 8px;
                width: 12px;
                height: 12px;
                cursor: pointer;
            }
            .placeholder {
                color: $COLOR_GRAY;
            }
        }
        .time-picker-selector {
            display: flex;
            flex-direction: row;

            .time-picker-hours {
                border-right: 1px solid $COLOR_GRAY;
                border-radius: 0 0 0 4px;
                width: 150px;
            }
            .time-picker-minutes {
                width: 80px;
                border-radius: 0 0 4px;
            }
            .time-picker-hours, .time-picker-minutes {
                display: inline-block;
                background: $COLOR_WHITE;
                height: 228px;
                overflow: hidden;
                text-align: center;

                .list-title {
                    margin-top: 10px;
                }
                .list-container .list-item {
                    display: inline-block;
                    margin: 3px;
                    padding: 7px;
                    transition: all 0.3s ease;
                    cursor: pointer;
                    border-radius: 4px;

                    &:hover(:not.disabled) {
                        background: $COLOR_GRAY;
<<<<<<< HEAD
                        color: $COLOR_BLACK;
=======
                        color: $COLOR_LIGHT_BLACK;

                        &.selected {
                            background: $COLOR_BLUE;
                            color: $COLOR_WHITE;
                        }
>>>>>>> 992ea62f
                    }
                    &.selected {
                        background: $COLOR_BLUE;
                        color: $COLOR_WHITE;
                    }
                    &.disabled {
                        color: $COLOR_GRAY;
                        cursor: not-allowed;
                    }
                }
            }
        }
    }
}<|MERGE_RESOLUTION|>--- conflicted
+++ resolved
@@ -112,16 +112,12 @@
 
                     &:hover(:not.disabled) {
                         background: $COLOR_GRAY;
-<<<<<<< HEAD
-                        color: $COLOR_BLACK;
-=======
                         color: $COLOR_LIGHT_BLACK;
 
                         &.selected {
                             background: $COLOR_BLUE;
                             color: $COLOR_WHITE;
                         }
->>>>>>> 992ea62f
                     }
                     &.selected {
                         background: $COLOR_BLUE;
