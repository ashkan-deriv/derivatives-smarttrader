--- conflicted
+++ resolved
@@ -3,18 +3,15 @@
     margin: 8px 0 0;
     font-weight: 300;
 
-<<<<<<< HEAD
     & ~ [class*='__icon'] {
         @extend .absolute-center-v; // centers input-field icons vertically
         top: 8px;
         right: 5%;
-=======
     &:has(input[type=checkbox]) {
         display: inline-block;
     }
     span.tooltip {
         display: inline-block;
->>>>>>> 608f3da8
     }
     i {
         position: relative;
