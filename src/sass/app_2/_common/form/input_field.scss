--- conflicted
+++ resolved
@@ -14,13 +14,10 @@
         top: 8px;
         right: 5%;
     }
-<<<<<<< HEAD
     &:has(input[type=checkbox]) {
         display: inline-block;
         width: 100%;
     }
-=======
->>>>>>> fc72f8da
     i {
         position: relative;
 
