/* Ant style */
.input-field {
<<<<<<< HEAD
    margin: 8px 0 0;
    font-weight: 300;
    border-radius: 4px;
=======
    margin: 0.8em 0 0;
    position: relative;
>>>>>>> f2aad62e

    &:has(input[type=checkbox]), .tooltip {
        display: inline-block;
    }
    .tooltip {
        width: 100%;
    }
    & ~ [class*='__icon'] {
        @extend .absolute-center-v; // centers input-field icons vertically
        top: 0.8em;
        left: 5%;
    }
    .symbols {
        height: 100%;
        width: 3.2em;
        line-height: 3.2em;
        border-radius: $BORDER_RADIUS 0 0 $BORDER_RADIUS;

        &:before {
            @include typeface(--paragraph-center-normal-black);
            color: inherit;
        }
    }
    &:has(input[type=checkbox]) {
        display: inline-block;
        width: 100%;
    }
    & + input {
        padding-left: 3.2em !important;
        padding-right: 1.4em;
    }
    .input-wrapper {
        position: relative;

        input {
            text-align: center;

            &::-ms-clear { // Edge: hide clear icon for incement input
                display: none;
            }
        }
        &:hover {
            input {
                border-color: $COLOR_LIGHT_GRAY_1;
            }
        }
        &__button {
            position: absolute;
            z-index: 1;
            top: 2px;
            height: calc(100% - 5px);
            margin: initial;
            min-width: 3em;
            border-radius: 3px;
            padding: initial;
            background-color: initial;
            display: flex;
            justify-content: center;
            align-items: center;

            &--increment {
                right: 2px; // fixed position
            }
            &--decrement {
                left: 2px; // fixed position
            }
            &:hover {
                cursor: pointer;
                background: $COLOR_LIGHT_BLACK_4;
            }
            &:disabled:hover {
                cursor: not-allowed;
                background: transparent;
            }
        }
        &__icon {
            path {
                fill: $COLOR_LIGHT_BLACK_1;
            }
            &--plus, &--minus {
                &.disabled path {
                    fill: $COLOR_LIGHT_BLACK_3;
                }
            }
        }
    }
    input {
        @include typeface(--paragraph-center-normal-black, capitalize);
        list-style: none;
        position: relative;
        display: inline-block;
        width: 100%;
        height: 32px;
<<<<<<< HEAD
        font-size: 0.85rem;
        line-height: normal;
        color: $COLOR_LIGHT_BLACK_1;
=======
        padding-left: 0.8em;
>>>>>>> f2aad62e
        border: 1px solid $COLOR_LIGHT_BLACK_4;
        border-radius: $BORDER_RADIUS;
        transition: transform 0.3s;

        &[type=checkbox] {
            font-size: 1em;
            cursor: pointer;
            display: inline-block;
            vertical-align: middle;
            width: 1.2em;
            height: 1.2em;
            border-color: $COLOR_LIGHT_BLACK_4;
            border-radius: 1px;
            border-width: 0.5px;
            padding: 0;

            &:hover, &:focus, &:active {
                border-color: $COLOR_ORANGE;
                border-radius: 1px;
                box-shadow: none;
            }
            &:checked {
                background: $COLOR_ORANGE;
                border-color: $COLOR_ORANGE;

                &:after {
                    display: inline-block;
                }
            }
            &::-ms-check { // IE/EDGE support
                background: transparent;
                border-color: transparent;
                color: $COLOR_WHITE;
            }
            &:after {
                @include typeface(--xsmall-left-normal-active);
                content: 'L';
                transform: scaleX(-1) rotate(-40deg);
                position: absolute;
                top: -5%;
                left: 30%;
                display: none;
            }
        }
        &:hover {
            border-color: $COLOR_LIGHT_GRAY_1;
        }
        &:active, &:focus {
            outline: 0;
            border-radius: $BORDER_RADIUS;
            border-color: $COLOR_LIGHT_GRAY_1;
            box-shadow: 0 0 0 2px rgba(127, 131, 151, 0.3);
        }
        &:not([type=range]), label, textarea {
            touch-action: manipulation;
        }
        &.error {
            color: $COLOR_RED;
            border: 1px solid $COLOR_RED !important;
        }
        &[readonly] {
            cursor: pointer;
        }
        &::placeholder {
            color: $COLOR_LIGHT_BLACK_1;
        }
    }
    label.input-label {
<<<<<<< HEAD
        margin-bottom: 8px;
        font-size: 0.85rem;
        font-weight: 400;
        text-transform: capitalize;
=======
        @include typeface(--paragraph-left-normal-black);
        margin-bottom: 0.2em;
>>>>>>> f2aad62e
        display: inline-block;
        color: $COLOR_DARK_BLUE_7;
        text-align: center;
        width: 100%;
    }
    span.input-helper {
        @include typeface(--small-left-light-grey);
    }
}

// Dark Theme
.theme--dark {
    .input-field {
        .symbols {
            color: $COLOR_DARK_BLUE_7;
        }
        label.input-label {
            color: $COLOR_DARK_BLUE_7;
        }
        &:has(input[type=checkbox]) {
            display: inline-block;
        }
        input {
            background: $COLOR_DARK_BLUE_2;
            border-color: $COLOR_DARK_BLUE_2;
            color: $COLOR_DARK_BLUE_7;

            &[type=checkbox] {
                border-color: $COLOR_DARK_BLUE_7;

                &:hover {
                    border-color: $COLOR_ORANGE;
                }
                &:checked {
                    background: $COLOR_ORANGE;
                    border-color: $COLOR_ORANGE;
                }
                &:not(:checked) {
                    &:focus, &:active {
                        border-color: $COLOR_DARK_BLUE_7;
                    }
                }
            }
            &:hover {
                border-color: $COLOR_DARK_BLUE_7;
            }
            &:focus, &:active {
                border-color: $COLOR_DARK_BLUE_7;
<<<<<<< HEAD
                box-shadow: 0 0 0 0.2rem rgba(127, 131, 151, 0.3);
                color: $COLOR_WHITE;
=======
                box-shadow: 0 0 0 2px rgba(127, 131, 151, 0.3);
>>>>>>> f2aad62e
            }
            &::placeholder {
                color: $COLOR_DARK_BLUE_7;
            }
        }
    }
    .input-wrapper {
        &:hover {
            input {
                border-color: $COLOR_DARK_BLUE_7;
            }
        }
        input {
            &:active, &:focus {
                box-shadow: 0 0 0 2px rgba(127, 131, 151, 0.3);
            }
        }
        &__icon {
            path {
                fill: $COLOR_DARK_BLUE_7;
            }
            &--plus, &--minus {
                &.disabled path {
                    fill: rgba(116, 120, 142, 0.25);
                }
            }
        }
        &__button:not(:disabled) {
            &:hover {
                background-color: $COLOR_DARK_BLUE_4;
            }
        }
    }
}<|MERGE_RESOLUTION|>--- conflicted
+++ resolved
@@ -1,13 +1,7 @@
 /* Ant style */
 .input-field {
-<<<<<<< HEAD
-    margin: 8px 0 0;
-    font-weight: 300;
-    border-radius: 4px;
-=======
     margin: 0.8em 0 0;
     position: relative;
->>>>>>> f2aad62e
 
     &:has(input[type=checkbox]), .tooltip {
         display: inline-block;
@@ -101,13 +95,7 @@
         display: inline-block;
         width: 100%;
         height: 32px;
-<<<<<<< HEAD
-        font-size: 0.85rem;
-        line-height: normal;
-        color: $COLOR_LIGHT_BLACK_1;
-=======
         padding-left: 0.8em;
->>>>>>> f2aad62e
         border: 1px solid $COLOR_LIGHT_BLACK_4;
         border-radius: $BORDER_RADIUS;
         transition: transform 0.3s;
@@ -176,15 +164,11 @@
         }
     }
     label.input-label {
-<<<<<<< HEAD
-        margin-bottom: 8px;
         font-size: 0.85rem;
         font-weight: 400;
         text-transform: capitalize;
-=======
         @include typeface(--paragraph-left-normal-black);
-        margin-bottom: 0.2em;
->>>>>>> f2aad62e
+        margin-bottom: 0.8em;
         display: inline-block;
         color: $COLOR_DARK_BLUE_7;
         text-align: center;
@@ -233,12 +217,8 @@
             }
             &:focus, &:active {
                 border-color: $COLOR_DARK_BLUE_7;
-<<<<<<< HEAD
                 box-shadow: 0 0 0 0.2rem rgba(127, 131, 151, 0.3);
                 color: $COLOR_WHITE;
-=======
-                box-shadow: 0 0 0 2px rgba(127, 131, 151, 0.3);
->>>>>>> f2aad62e
             }
             &::placeholder {
                 color: $COLOR_DARK_BLUE_7;
