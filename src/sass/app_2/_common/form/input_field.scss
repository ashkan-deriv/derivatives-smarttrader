/* Ant style */
.input-field {
    margin: 8px 0 0;
    font-weight: 300;

    &:has(input[type=checkbox]), span.tooltip {
        display: inline-block;
    }
    span.tooltip {
        width: 100%;
    }
    & ~ [class*='__icon'] {
        @extend .absolute-center-v; // centers input-field icons vertically
        top: 8px;
        right: 5%;
    }
    .symbols {
        height: 30px;
        width: 30px;
        line-height: 30px;
        margin: 1px;
        border-radius: $BORDER_RADIUS 0 0 $BORDER_RADIUS;
        box-sizing: border-box;
        font-size: inherit;
    }
    &:has(input[type=checkbox]) {
        display: inline-block;
        width: 100%;
    }
<<<<<<< HEAD
    & + input {
        padding-left: 35px !important;
=======
    i {
        position: relative;

        .symbols {
            height: 30px;
            width: 30px;
            line-height: 30px;
            margin: 1px;
            border-radius: $BORDER_RADIUS 0 0 $BORDER_RADIUS;
            box-sizing: border-box;
            font-size: inherit;

            &:before {
                margin: 0;
            }
        }
        .symbols.aud {
            // alignment fix for AUD symbol
            padding-right: 4px;
        }
        & + input {
            padding-left: 32px !important;
            padding-right: 14px;
        }
>>>>>>> 510e704f
    }
    .input-wrapper {
        position: relative;

        input {
            text-align: center;

            &::-ms-clear { // Edge: hide clear icon for increment input
                display: none;
            }
        }
        &:hover {
            input {
                border-color: $COLOR_BLUE;
            }
        }
        &__button {
            position: absolute;
            z-index: 1;
            height: calc(100% - 2px);
            margin: initial;
            margin-top: 1px;
            margin-bottom: 1px;
            min-width: 32px;
            border-radius: 3px;
            padding: initial;
            background-color: initial;

            &--increment {
                right: 1px;
            }
            &--decrement {
                left: 1px;
            }
            &:hover {
                cursor: pointer;
                background: $COLOR_GRAY;
            }
            &:disabled:hover {
                cursor: not-allowed;
                background: transparent;
            }
        }
        &__icon {
            padding-top: 4px;

            path {
                fill: $COLOR_DARK_GRAY;
            }
            &--plus.disabled path {
                fill: $COLOR_DARK_GRAY;
            }
            &--minus.disabled path {
                fill: $COLOR_DARK_GRAY;
            }
        }
    }
    input {
        box-sizing: border-box;
        margin: 0;
        list-style: none;
        position: relative;
        display: inline-block;
        width: 100%;
        height: 32px;
        font-size: 1rem;
        line-height: normal;
        padding-left: 8px;
        color: $COLOR_LIGHT_BLACK;
        border: 1px solid $COLOR_GRAY;
        border-radius: $BORDER_RADIUS;
        text-align: center;
        transition: transform 0.3s;

        &[type=checkbox] {
            cursor: pointer;
            display: inline-block;
            vertical-align: middle;
            width: 12px;
            height: 12px;
            border-color: $COLOR_GRAY;
            border-radius: 1px;
            border-width: 0.5px;
            padding: 0;

            &:hover, &:focus, &:active {
                border-color: $COLOR_ORANGE_2 !important;
                border-radius: 1px;
            }
            &:checked {
                background: $COLOR_ORANGE_2;
                border-color: $COLOR_ORANGE_2;

                &:after {
                    display: inline-block;
                }
            }
            &::-ms-check { // IE/EDGE support
                background: transparent;
                border-color: transparent;
                color: $COLOR_WHITE;
            }
            &:after {
                color: $COLOR_WHITE;
                content: 'L';
                font-size: 10px;
                transform: scaleX(-1) rotate(-40deg);
                position: absolute;
                top: -5%;
                left: 30%;
                display: none;
            }
        }
        &:hover {
            border-color: $COLOR_BLUE;
        }
        &:active, &:focus {
            outline: 0;
            border-radius: $BORDER_RADIUS;
            border-color: $COLOR_WHITE;
            box-shadow: 0 0 0 0.2rem rgba(127, 131, 151, 0.3);
        }
        &:not([type=range]), label, textarea {
            touch-action: manipulation;
        }
        &.error {
            color: $COLOR_LIGHT_RED;
            border: 1px solid $COLOR_LIGHT_RED !important;
        }
    }
    label.input-label {
        margin-bottom: 2px;
        margin-left: 4px;
        text-transform: capitalize;
        display: inline-block;
    }
    span.input-helper {
        font-weight: 300;
        font-size: 0.75rem;
        color: #b0b3bf; /* stylelint-disable-line color-no-hex */
    }
}

// Dark Theme
.theme-wrapper.dark {
    .input-field {
        &:has(input[type=checkbox]) {
            display: inline-block;
        }
        input {
            background: $COLOR_BLUE;
            border-color: $COLOR_BRANDBLUE_85;
            color: $COLOR_WHITE;

            &[type=checkbox] {
                cursor: pointer;
                display: inline-block;
                vertical-align: middle;
                width: 12px;
                height: 12px;
                border-color: $COLOR_BRANDBLUE_85;
                border-radius: 1px;
                border-width: 0.5px;
                padding: 0;

                &:hover, &:focus, &:active {
                    border-color: $COLOR_ORANGE_2;
                }
                &:checked {
                    background: $COLOR_ORANGE_2;
                    border-color: $COLOR_ORANGE_2;

                    &:after {
                        display: inline-block;
                    }
                }
                &:after {
                    content: 'L';
                    font-size: 10px;
                    transform: scaleX(-1) rotate(-40deg);
                    position: absolute;
                    top: -5%;
                    left: 30%;
                    display: none;
                }
            }
            &:hover {
                border-color: $COLOR_WHITE;
            }
            &:focus, &:active {
                outline: 0;
                border-color: $COLOR_WHITE;
                box-shadow: 0 0 0 0.2rem rgba(127, 131, 151, 0.3);
            }
        }
    }
    .input-wrapper {
        &:hover {
            input {
                border-color: $COLOR_WHITE;
            }
        }
        &__icon {
            path {
                fill: $COLOR_DARK_WHITE;
            }
            &--plus.disabled path {
                fill: $COLOR_BRANDBLUE_85;
            }
            &--minus.disabled path {
                fill: $COLOR_BRANDBLUE_85;
            }
        }
    }
}<|MERGE_RESOLUTION|>--- conflicted
+++ resolved
@@ -27,35 +27,9 @@
         display: inline-block;
         width: 100%;
     }
-<<<<<<< HEAD
     & + input {
-        padding-left: 35px !important;
-=======
-    i {
-        position: relative;
-
-        .symbols {
-            height: 30px;
-            width: 30px;
-            line-height: 30px;
-            margin: 1px;
-            border-radius: $BORDER_RADIUS 0 0 $BORDER_RADIUS;
-            box-sizing: border-box;
-            font-size: inherit;
-
-            &:before {
-                margin: 0;
-            }
-        }
-        .symbols.aud {
-            // alignment fix for AUD symbol
-            padding-right: 4px;
-        }
-        & + input {
-            padding-left: 32px !important;
-            padding-right: 14px;
-        }
->>>>>>> 510e704f
+        padding-left: 32px !important;
+        padding-right: 14px;
     }
     .input-wrapper {
         position: relative;
