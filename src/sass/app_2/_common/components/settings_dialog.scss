--- conflicted
+++ resolved
@@ -137,13 +137,8 @@
                 &:last-child:not(:nth-child(even)) {
                     margin-top: -0.1em;
                 }
-<<<<<<< HEAD
                 .flag {
                     padding-left: 8px;
-=======
-                i.flag {
-                    padding-left: 0.8em;
->>>>>>> f2aad62e
                     padding-right: unset;
                 }
                 span {
@@ -165,52 +160,6 @@
     &.show > .language-dialog-container.show {
         pointer-events: auto;
     }
-<<<<<<< HEAD
-=======
-    i.flag {
-        padding-right: 0.6em;
-
-        &.ic-flag-en:before {
-            content: url('../images/common/language/ic_flag_en.svg');
-        }
-        &.ic-flag-de:before {
-            content: url('../images/common/language/ic_flag_de.svg');
-        }
-        &.ic-flag-pt:before {
-            content: url('../images/common/language/ic_flag_pt.svg');
-        }
-        &.ic-flag-it:before {
-            content: url('../images/common/language/ic_flag_it.svg');
-        }
-        &.ic-flag-vi:before {
-            content: url('../images/common/language/ic_flag_vi.svg');
-        }
-        &.ic-flag-ru:before {
-            content: url('../images/common/language/ic_flag_ru.svg');
-        }
-        &.ic-flag-pl:before {
-            content: url('../images/common/language/ic_flag_pl.svg');
-        }
-        &.ic-flag-es:before {
-            content: url('../images/common/language/ic_flag_es.svg');
-        }
-        &.ic-flag-zh-cn:before {
-            content: url('../images/common/language/ic_flag_zh_cn.svg');
-        }
-        &.ic-flag-zh-tw:before {
-            content: url('../images/common/language/ic_flag_zh_tw.svg');
-        }
-        &.ic-flag-id:before {
-            content: url('../images/common/language/ic_flag_id.svg');
-        }
-        &.ic-flag-fr:before {
-            content: url('../images/common/language/ic_flag_fr.svg');
-        }
-        &.ic-flag-th:before {
-            content: url('../images/common/language/ic_flag_th.svg');
-        }
-    }
->>>>>>> f2aad62e
 }
 
 // Dark Theme
