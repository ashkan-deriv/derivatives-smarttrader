.acc-balance-container {
    display: flex;
    align-items: center;
    position: relative;

    .acc-balance {
        display: flex;
        height: 100%;
        flex-direction: row;
        align-items: center;
        justify-content: center;

        .acc-switcher-container {
            position: relative;
            height: 100%;
        }
        .acc-info {
            display: flex;
            height: 100%;
            flex-direction: row;
            align-items: center;
            justify-content: center;
            padding: 0 1.6em;
            cursor: pointer;

            p.acc-balance-id {
                @include typeface(--title-center-bold-black, default);
                pointer-events: none;

                &:after {
                    display: block;
                    content: attr(title);
                    font-weight: 500;
                    height: 0;
                    overflow: hidden;
                    visibility: hidden;
                }
            }
            p.acc-balance-amount {
                @include typeface(--title-center-bold-green, default);
                @include toEm(padding, 8px, 1.6em);
                pointer-events: none;
            }
            .select-arrow {
                pointer-events: none;
                transition: transform 0.25s ease;
                transform: rotate(0deg);
                transform-origin: 50% 45%;
            }
            &:hover:not(.show) {
                background: $COLOR_LIGHT_BLACK_4;
            }
            &--is-virtual {
                p.acc-balance-amount {
                    color: $COLOR_ORANGE;
                }
                &:before {
                    @include typeface(--small-left-normal-orange, uppercase);
                    @include toEm(padding, 2px 8px, 1.2em);
                    @include toEm(margin-right, 8px, 1.2em);
                    content: 'demo';
                    border: 1px solid $COLOR_ORANGE;
                    border-radius: 16px;
                    pointer-events: none;
                }
            }
            &--show {
                .select-arrow {
                    transform: rotate(180deg);
                }
            }
        }
    }
    button.btn {
        margin: 0 1.6em;
    }
}

.acc-switcher {
    &-wrapper {
        position: absolute;
        background: $COLOR_WHITE;
        transition: transform 0.25s ease, opacity 0.25s linear;
        box-shadow: 0 2px 8px 0 $COLOR_LIGHT_BLACK_3;
        right: 0;
        top: calc(100% + 4px);
        width: 240px;
        border-radius: $BORDER_RADIUS;

        &--enter-done {
            opacity: 1;
            transform: translateY(0);
        }
        &--enter, &--exit {
            opacity: 0;
            transform: translateY(-2px);
        }
    }
    &__new-account {
        display: flex;
        justify-content: center;
        margin: 0.8em 0 1.6em;

        span {
            @include typeface(--small-center-normal-grey, none);
            @include toEm(padding, 8px 16px, 1.2em);
            @include toEm(margin, 0 16px, 1.2em);
            border: 1px dashed $COLOR_LIGHT_BLACK_2;
            width: 100%;
            border-radius: 4px;
            cursor: pointer;

            &:before {
                content: '\002B';
                color: $COLOR_LIGHT_BLACK_2;
                margin-right: 0.8em;
            }
            &:hover {
                background: $COLOR_LIGHT_BLACK_4;
            }
        }
    }
    &__list {
        height: 100%;
        border-radius: $BORDER_RADIUS;
        background-color: $COLOR_LIGHT_BLACK_4_SOLID;

        &__group {
            border-bottom: 4px solid $COLOR_WHITE;
            padding: 0.8em 0;
        }
        &__virtual {
            padding-top: 0.8em;
            padding-bottom: 1.6em;
        }
        &__title {
            @include typeface(--paragraph-left-bold-black);
            @include toEm(padding, 8px 16px, 1.6em);
            display: block;
        }
        .acc-switcher-account {
            cursor: pointer;
<<<<<<< HEAD
            padding: 12px 16px;
=======
            padding: 0.8em 1.6em;
>>>>>>> f2aad62e
            position: relative;
            display: flex;
            align-items: center;
            justify-content: space-between;

            .acc-switcher__id {
                @include typeface(--paragraph-left-light-black);
                display: flex;
                align-items: center;
<<<<<<< HEAD
                font-weight: 300;
                font-size: 0.875rem; //stylelint-disable-line number-max-precision
                line-height: 0.5;
=======
>>>>>>> f2aad62e

                &.virtual:before {
                    @include typeface(--xxxsmall-left-normal-orange, uppercase);
                    @include toEm(padding, 2px 4px, 0.6em);
                    @include toEm(margin-right, 8px, 0.6em);
                    content: 'demo';
                    border: 1px solid $COLOR_ORANGE;
                    border-radius: 20px;
                }
<<<<<<< HEAD
                span {
                    margin-left: 8px;
=======
                &__icon:before {
                    width: 100%;
                    height: 100%;
                    margin-right: 1.6em;
                    line-height: normal;
                    display: inline-block;
                    vertical-align: middle;
>>>>>>> f2aad62e
                }
            }
            .acc-switcher__radio {
                height: 1.6em;
                width: 1.6em;
                border: 2px solid $COLOR_LIGHT_BLACK_2;
                border-radius: 50%;
            }
            &:hover {
                background: $COLOR_LIGHT_BLACK_4;
            }
            &--selected {
                .acc-switcher__radio {
                    border: 2px solid $COLOR_ORANGE;
                    background: $COLOR_WHITE;
                }
            }
        }
        .acc-button {
            padding: 0.8em;
            border-bottom: 1px solid $COLOR_LIGHT_BLACK_4;

            button.btn {
                @include typeface(--small-left-normal-black);
                margin: 0;
                width: 100%;
            }
        }
        .acc-logout {
            padding: 1.6em;
            cursor: pointer;
            display: flex;
            align-items: center;
            justify-content: flex-end;
            background-color: $COLOR_WHITE;

            &__text {
                @include typeface(--paragraph-left-normal-black, none);
            }
            .inline-icon {
                width: 1.6em;
                height: auto;
                margin-left: 16px;
            }
            &:hover {
                background: $COLOR_LIGHT_BLACK_4;
            }
        }
    }
}

// Dark Theme
.theme--dark {
    .acc-switcher {
        &-wrapper {
            background: $COLOR_DARK_BLUE_3;
        }
        &-account:hover {
            background-color: $COLOR_DARK_BLUE_4;
        }
        &__list {
            background-color: $COLOR_DARK_BLUE_3;

            &__group {
                border-color: $COLOR_DARK_BLUE_2;
            }
            &__title {
                color: $COLOR_DARK_BLUE_7;
            }
            .acc-switcher-account {
                border-color: $COLOR_DARK_BLUE_2;

                .acc-switcher__id {
                    color: $COLOR_DARK_BLUE_7;
                }
                .acc-switcher__radio {
                    border-color: $COLOR_DARK_BLUE_7;
                }
                &--selected {
                    .acc-switcher__id {
                        color: $COLOR_WHITE;
                    }
                    .acc-switcher__radio {
                        border-color: $COLOR_GREEN_1;
                        background: $COLOR_GREEN_1;
                    }
                }
            }
            .acc-button {
                border-color: $COLOR_DARK_BLUE_2;
            }
            .acc-logout {
                background-color: $COLOR_DARK_BLUE_2;

                span {
                    color: $COLOR_DARK_BLUE_7;
                }
                &:hover {
                    background-color: $COLOR_DARK_BLUE_4;
                }
            }
        }
        &-header {
            color: $COLOR_DARK_BLUE_7;
        }
        &__new-account span {
            color: $COLOR_DARK_BLUE_7;
            border-color: $COLOR_DARK_BLUE_7;

            &:before {
                color: $COLOR_DARK_BLUE_7;
            }
            &:hover {
                background: $COLOR_DARK_BLUE_4;
            }
        }
    }
    .acc-balance-container {
        .acc-balance {
            .acc-info {
                p.acc-balance-id {
                    color: $COLOR_WHITE;
                }
                &:hover:not(.show) {
                    background-color: $COLOR_DARK_BLUE_4;

                    .symbols {
                        background: $COLOR_DARK_BLUE_4;
                    }
                }
                .acc-balance-amount {
                    .symbols {
                        background: $COLOR_DARK_BLUE_2;
                    }
                }
                .select-arrow .arrow-path {
                    fill: $COLOR_DARK_BLUE_7;
                }
                &--show {
                    &:after {
                        background: $COLOR_WHITE;
                    }
                }
                &--is-virtual {
                    .acc-balance-amount, .symbols {
                        color: $COLOR_ORANGE;
                    }
                }
            }
        }
    }
}<|MERGE_RESOLUTION|>--- conflicted
+++ resolved
@@ -140,11 +140,7 @@
         }
         .acc-switcher-account {
             cursor: pointer;
-<<<<<<< HEAD
-            padding: 12px 16px;
-=======
             padding: 0.8em 1.6em;
->>>>>>> f2aad62e
             position: relative;
             display: flex;
             align-items: center;
@@ -154,12 +150,6 @@
                 @include typeface(--paragraph-left-light-black);
                 display: flex;
                 align-items: center;
-<<<<<<< HEAD
-                font-weight: 300;
-                font-size: 0.875rem; //stylelint-disable-line number-max-precision
-                line-height: 0.5;
-=======
->>>>>>> f2aad62e
 
                 &.virtual:before {
                     @include typeface(--xxxsmall-left-normal-orange, uppercase);
@@ -169,18 +159,8 @@
                     border: 1px solid $COLOR_ORANGE;
                     border-radius: 20px;
                 }
-<<<<<<< HEAD
                 span {
                     margin-left: 8px;
-=======
-                &__icon:before {
-                    width: 100%;
-                    height: 100%;
-                    margin-right: 1.6em;
-                    line-height: normal;
-                    display: inline-block;
-                    vertical-align: middle;
->>>>>>> f2aad62e
                 }
             }
             .acc-switcher__radio {
