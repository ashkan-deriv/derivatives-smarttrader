--- conflicted
+++ resolved
@@ -3,44 +3,12 @@
     align-items: center;
 
     > * {
-<<<<<<< HEAD
-        margin: 8px 0 0;
-=======
         margin: 0.8em 0 0;
->>>>>>> f2aad62e
     }
     label {
         @include typeface(--small-left-normal-black, none);
         @include toEm(padding-left, 8px, 1.2em);
         cursor: pointer;
-<<<<<<< HEAD
         font-size: 0.75rem;
-=======
-    }
-    .tooltip[data-tooltip] {
-        margin-top: 1.1em;
-
-        &:before {
-            padding-left: 3em;
-        }
-        &:before, &:after {
-            right: 112px;
-        }
-        i.info:before {
-            left: -39.6em;
-        }
-        i.info:after {
-            transform: scale(0.75);
-        }
-    }
-}
-
-// Dark Theme
-.theme--dark {
-    .allow-equals {
-        label {
-            color: $COLOR_DARK_BLUE_7;
-        }
->>>>>>> f2aad62e
     }
 }