--- conflicted
+++ resolved
@@ -166,15 +166,7 @@
             display: inline-grid;
             cursor: default;
             height: 0;
-<<<<<<< HEAD
             top: 2px;
-=======
-            top: 0;
-
-            i {
-                margin-top: -0.5em;
-            }
->>>>>>> f2aad62e
         }
     }
 }
