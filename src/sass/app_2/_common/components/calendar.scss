--- conflicted
+++ resolved
@@ -78,7 +78,7 @@
         position: absolute;
         padding: 0 5px;
 
-        &:hover:not(&--disabled) {
+        &:hover:not(.calendar__nav--disabled) {
             cursor: pointer;
         }
         &--prev-year {
@@ -105,10 +105,6 @@
 
         &--disabled {
             cursor: default;
-<<<<<<< HEAD
-=======
-            color: $COLOR_LIGHT_BLACK_3;
->>>>>>> ab277b6b
             transition: none;
         }
         a {
@@ -144,27 +140,11 @@
         &--bold {
             font-size: 14px;
             font-weight: bold;
-<<<<<<< HEAD
-            color: $COLOR_LIGHT_BLACK;
-        }
-        &--today {
-            font-weight: 400;
-            border: 1px solid $COLOR_BLUE;
-            border-radius: 5px;
-        }
-        &--disabled, &--other {
-            color: $COLOR_GRAY;
-            transition: none;
-=======
             color: $COLOR_LIGHT_BLACK_1;
->>>>>>> ab277b6b
         }
         &--disabled:hover {
             background: $COLOR_WHITE;
             cursor: default;
-<<<<<<< HEAD
-            background: initial !important;
-=======
         }
         &--disabled, &--other {
             color: $COLOR_LIGHT_BLACK_3;
@@ -174,7 +154,6 @@
             font-weight: 400;
             border: 1px solid $COLOR_LIGHT_BLACK_1;
             border-radius: 5px;
->>>>>>> ab277b6b
         }
         &--active {
             color: $COLOR_WHITE;
@@ -193,7 +172,7 @@
             top: 0;
 
             i {
-                margin-top: -5px;
+                margin-top: -7px;
             }
         }
     }
@@ -234,9 +213,6 @@
                 font-size: 0.8rem;
                 line-height: 20px;
             }
-            &--disabled {
-                color: $COLOR_DARK_BLUE_8;
-            }
         }
         &__icon path {
             fill: $COLOR_DARK_BLUE_7;
@@ -247,8 +223,6 @@
             &:hover {
                 background: $COLOR_DARK_BLUE_5;
             }
-<<<<<<< HEAD
-=======
             &--disabled, &--other {
                 color: $COLOR_DARK_BLUE_8;
             }
@@ -257,16 +231,9 @@
                     background: $COLOR_DARK_BLUE_3;
                 }
             }
->>>>>>> ab277b6b
             &--today {
                 border: 1px solid $COLOR_DARK_BLUE_7;
                 color: $COLOR_WHITE;
-            }
-            &--disabled:hover {
-                background: initial;
-            }
-            &--disabled, &--other {
-                color: $COLOR_BRANDBLUE_75;
             }
             &--active {
                 color: $COLOR_WHITE;
