--- conflicted
+++ resolved
@@ -5,28 +5,11 @@
     border-collapse: collapse;
     table-layout: fixed;
     width: 100vw;
-<<<<<<< HEAD
-=======
     background-color: $COLOR_WHITE;
->>>>>>> 1a849033
 
     &-row {
         border-bottom: 1px solid #d2d3da; /* stylelint-disable-line color-no-hex */
     }
-<<<<<<< HEAD
-    &-head {
-        min-height: 40px;
-        background-color: #fafafb; /* stylelint-disable-line color-no-hex */
-
-        th {
-            padding: 12px;
-            font-weight: 600;
-            text-align: left;
-            border: none;
-            background-color: #f4f4f6; /* stylelint-disable-line color-no-hex */
-        }
-    }
-=======
     &-foot &-row {
         border: none;
     }
@@ -39,26 +22,14 @@
         padding: 0.75rem;
         border: none;
     }
->>>>>>> 1a849033
     th:first-child, td:first-child {
         padding-left: 2rem;
     }
     th:last-child, td:last-child {
         padding-right: 2rem;
     }
-<<<<<<< HEAD
-    &-body {
-        .table-row:hover {
-            background-color: #e4e6f1; /* stylelint-disable-line color-no-hex */
-        }
-        td {
-            padding: 12px;
-            border: none;
-        }
-=======
     &-body &-row:hover {
         background-color: #e4e6f1; /* stylelint-disable-line color-no-hex */
->>>>>>> 1a849033
     }
     // styles for fixed table header
     &.table-clone {
