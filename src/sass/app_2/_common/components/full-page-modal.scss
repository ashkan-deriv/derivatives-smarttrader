/** @define full-page-modal */
.full-page-modal {
    width: 100vw;
    height: 100vh;
    display: flex;
    align-items: center;
    justify-content: center;
    text-align: center;
    flex-direction: column;
    z-index: 999;
    position: absolute;
    top: -$HEADER_HEIGHT;
    left: 0;
    right: 0;
    bottom: 0;
    background-color: transparentize($COLOR_DARK_BLUE_1, 0.7);

    &__dialog {
        @include themify($themes) {
            background-color: themed('container_secondary_color');
        }
        max-width: 560px;
        max-height: 320px;
        padding: 1.6em;
        border-radius: 4px;
        box-sizing: border-box;
        display: flex;
        justify-content: space-around;
        flex-direction: column;
        align-items: flex-start;
        box-shadow: 0 2px 8px 0 $COLOR_LIGHT_BLACK_3;
    }
    &__header {
<<<<<<< HEAD
        @include typeface(--title-left-bold-black, none);
=======
        @include themify($themes) {
            color: themed('text_color');
        }
        @include typeface(--title-left-bold-black);
>>>>>>> 53263826
        @include toEm(margin-bottom, 16px, 1.6em);
    }
    &__content {
        @include themify($themes) {
            color: themed('text_primary_color');
        }
        @include typeface(--paragraph-left-normal-black, unset);
        @include toEm(margin-bottom, 32px, 1.4em);
        max-width: 448px;
    }
    &__footer {
        display: flex;
        justify-content: flex-end;
        align-items: center;
        width: 100%;
    }
    &__button {
        margin: 0;
    }
    /* postcss-bem-linter: ignore */
    .btn--primary--orange {
        /* postcss-bem-linter: ignore */
        &:hover:not([disabled]) {
            background: $COLOR_DARK_ORANGE;
        }
    }
    /* postcss-bem-linter: ignore */
    .btn--secondary--orange {
        border: none;
        margin-right: 0.8em;

        /* postcss-bem-linter: ignore */
        &:hover:not([disabled]) {
            background: $COLOR_LIGHT_BLACK_4_SOLID;
            border: none;
        }
    }
    /* postcss-bem-linter: ignore */
    .btn__text {
        font-size: 1.4em;
    }
}

@media screen and (max-width: 560px) {
    .full-page-modal {
        &__dialog {
            width: 100vw;
            height: 100vh;
        }
    }
}<|MERGE_RESOLUTION|>--- conflicted
+++ resolved
@@ -31,14 +31,10 @@
         box-shadow: 0 2px 8px 0 $COLOR_LIGHT_BLACK_3;
     }
     &__header {
-<<<<<<< HEAD
-        @include typeface(--title-left-bold-black, none);
-=======
         @include themify($themes) {
             color: themed('text_color');
         }
-        @include typeface(--title-left-bold-black);
->>>>>>> 53263826
+        @include typeface(--title-left-bold-black, none);
         @include toEm(margin-bottom, 16px, 1.6em);
     }
     &__content {
