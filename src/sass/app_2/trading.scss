--- conflicted
+++ resolved
@@ -5,91 +5,81 @@
         background: unset;
         border: 1px solid $COLOR_LIGHT_GRAY;
     }
+    .icon {
+        &:before {
+            content: '';
+            display: block;
+            background-size: 16px 16px;
+            height: 16px;
+            width: 16px;
+        }
+        &.start-time:before {
+            background-image: url('../images/trading_app/sidebar/light/ic_watch_later_light.svg');
+        }
+        &.trade-duration:before {
+            background-image: url('../images/trading_app/sidebar/light/ic_timelapse_light.svg');
+        }
+        &.invest-amount:before {
+            background-image: url('../images/trading_app/sidebar/light/ic_monetization_light.svg');
+        }
+        &.barriers:before {
+            background-image: url('../images/trading_app/sidebar/light/ic_barrier_light.svg');
+        }
+        &.digits:before {
+            background-image: url('../images/trading_app/sidebar/light/ic_digit_light.svg');
+        }
+    }
+    .desktop-only fieldset .duration-container > * {
+        margin-top: 0;
+    }
     fieldset {
         input, select {
             width: 100%;
+            height: 32px;
             font-size: 1rem;
-            height: 32px;
+            font-weight: 300;
+            align-self: center;
+            appearance: none;
+            box-sizing: border-box;
+            padding: 2px 5px;
+            background: $COLOR_WHITE;
         }
-<<<<<<< HEAD
-        .icon {
-            &:before {
-                content: '';
-                display: block;
-                background-size: 16px 16px;
-                height: 16px;
-                width: 16px;
+        input {
+            &:hover {
+                border-color: $COLOR_BLUE;
             }
-            &.start-time:before {
-                background-image: url('../images/trading_app/sidebar/light/ic_watch_later_light.svg');
-            }
-            &.trade-duration:before {
-                background-image: url('../images/trading_app/sidebar/light/ic_timelapse_light.svg');
-            }
-            &.invest-amount:before {
-                background-image: url('../images/trading_app/sidebar/light/ic_monetization_light.svg');
-            }
-            &.barriers:before {
-                background-image: url('../images/trading_app/sidebar/light/ic_barrier_light.svg');
-            }
-            &.digits:before {
-                background-image: url('../images/trading_app/sidebar/light/ic_digit_light.svg');
+            &:active, &:focus {
+                outline: 0;
+                border-color: $COLOR_BLUE;
+                box-shadow: 0 0 0 2px rgba(42, 48, 82, 0.2);
             }
         }
-        .desktop-only fieldset .duration-container > * {
-            margin-top: 0;
+        .select-wrapper {
+            position: relative;
+
+            &:after {
+                content: '\25bc';
+                display: block;
+                position: absolute;
+                top: 50%;
+                right: 8px;
+                font-size: 12px;
+                transform: translateY(-50%);
+            }
         }
-        fieldset {
-            input, select {
-                width: 100%;
-                height: 32px;
-                font-size: 1rem;
-                font-weight: 300;
-                align-self: center;
-                appearance: none;
-                box-sizing: border-box;
-                padding: 2px 5px;
-                background: $COLOR_WHITE;
+        select {
+            margin: 8px 0;
+            display: block;
+
+            &:hover {
+                border-color: $COLOR_BLUE;
             }
-            input {
-                &:hover {
-                    border-color: $COLOR_BLUE;
-                }
-                &:active, &:focus {
-                    outline: 0;
-                    border-color: $COLOR_BLUE;
-                    box-shadow: 0 0 0 2px rgba(42, 48, 82, 0.2);
-                }
+            &:active, &:focus {
+                outline: 0;
+                border-color: $COLOR_BLUE;
+                box-shadow: 0 0 0 2px rgba(42, 48, 82, 0.2);
             }
-            .select-wrapper {
-                position: relative;
-
-                &:after {
-                    content: '\25bc';
-                    display: block;
-                    position: absolute;
-                    top: 50%;
-                    right: 8px;
-                    font-size: 12px;
-                    transform: translateY(-50%);
-                }
-            }
-            select {
-                margin: 8px 0;
-                display: block;
-
-                &:hover {
-                    border-color: $COLOR_BLUE;
-                }
-                &:active, &:focus {
-                    outline: 0;
-                    border-color: $COLOR_BLUE;
-                    box-shadow: 0 0 0 2px rgba(42, 48, 82, 0.2);
-                }
-            }
-            .symbols {
-                font-size: 1rem;
-=======
+        }
         .symbols {
             font-size: 1rem;
             position: absolute;
@@ -103,7 +93,6 @@
             position: relative;
 
             span.field-info {
->>>>>>> 0baa8e69
                 position: absolute;
                 color: $COLOR_BLUE;
                 font-size: 0.7rem;
@@ -114,7 +103,6 @@
                     left: 5px;
 
                     &.icon {
-<<<<<<< HEAD
                         display: inline-flex;
                         align-items: center;
                         top: -3px;
@@ -131,39 +119,6 @@
                         right: 5px;
                         font-size: 0.5625rem; /* stylelint-disable-line number-max-precision */
                     }
-=======
-                        top: -3px;
-
-                        &:before {
-                            content: '';
-                            margin-right: 5px;
-                            display: inline-flex;
-                            justify-content: center;
-                            align-items: center;
-                            vertical-align: middle;
-                        }
-                        &.start-time:before {
-                            content: url('../images/trading_app/sidebar/light/ic_watch_later_light.svg');
-                        }
-                        &.trade-duration:before {
-                            content: url('../images/trading_app/sidebar/light/ic_timelapse_light.svg');
-                        }
-                        &.invest-amount:before {
-                            content: url('../images/trading_app/sidebar/light/ic_monetization_light.svg');
-                        }
-                        &.barriers:before {
-                            content: url('../images/trading_app/sidebar/light/ic_barrier_light.svg');
-                        }
-                        &.digits:before {
-                            content: url('../images/trading_app/sidebar/light/ic_digit_light.svg');
-                        }
-                    }
-                }
-                &.right {
-                    top: -3px;
-                    right: 5px;
-                    font-size: 0.5625rem; /* stylelint-disable-line number-max-precision */
->>>>>>> 0baa8e69
                 }
             }
         }
