--- conflicted
+++ resolved
@@ -1,57 +1,4 @@
-<<<<<<< HEAD
 /* stylelint-disable color-no-hex */
-#trade_app {
-    .notice-msg {
-        background: unset;
-        border: 1px solid #f2f2f2;
-    }
-    fieldset {
-        input, select {
-            width: 100%;
-            font-size: 1rem;
-            font-weight: 300;
-            height: 32px;
-            align-self: center;
-            appearance: none;
-            box-sizing: border-box;
-            padding: 2px 5px;
-        }
-        input {
-            &:hover {
-                border-color: #2a3052;
-            }
-            &:active, &:focus {
-                outline: 0;
-                border-color: #2a3052;
-                box-shadow: 0 0 0 2px rgba(42, 48, 82, 0.2);
-            }
-        }
-        .select-wrapper {
-            position: relative;
-
-            &:after {
-                content: '\25bc';
-                display: block;
-                position: absolute;
-                top: 50%;
-                right: 8px;
-                font-size: 12px;
-                transform: translateY(-50%);
-            }
-        }
-        select {
-            margin: 8px 0;
-            display: block;
-
-            &:hover {
-                border-color: #2a3052;
-            }
-            &:active, &:focus {
-                outline: 0;
-                border-color: #2a3052;
-                box-shadow: 0 0 0 2px rgba(42, 48, 82, 0.2);
-            }
-=======
 #content.trade-content {
     margin-top: 0;
     margin-bottom: 31px;
@@ -61,14 +8,54 @@
 
         .notice-msg {
             background: unset;
-            border: 1px solid #f2f2f2; /* stylelint-disable-line color-no-hex */
->>>>>>> b23ec662
+            border: 1px solid #f2f2f2;
         }
         fieldset {
             input, select {
                 width: 100%;
+                height: 32px;
                 font-size: 1rem;
-                height: 32px;
+                font-weight: 300;
+                align-self: center;
+                appearance: none;
+                box-sizing: border-box;
+                padding: 2px 5px;
+            }
+            input {
+                &:hover {
+                    border-color: #2a3052;
+                }
+                &:active, &:focus {
+                    outline: 0;
+                    border-color: #2a3052;
+                    box-shadow: 0 0 0 2px rgba(42, 48, 82, 0.2);
+                }
+            }
+            .select-wrapper {
+                position: relative;
+
+                &:after {
+                    content: '\25bc';
+                    display: block;
+                    position: absolute;
+                    top: 50%;
+                    right: 8px;
+                    font-size: 12px;
+                    transform: translateY(-50%);
+                }
+            }
+            select {
+                margin: 8px 0;
+                display: block;
+
+                &:hover {
+                    border-color: #2a3052;
+                }
+                &:active, &:focus {
+                    outline: 0;
+                    border-color: #2a3052;
+                    box-shadow: 0 0 0 2px rgba(42, 48, 82, 0.2);
+                }
             }
             .clock-header, .fieldset-header {
                 height: 1.5rem;
@@ -122,5 +109,4 @@
         }
     }
 }
-
 /* stylelint-enable color-no-hex */