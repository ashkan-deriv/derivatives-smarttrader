--- conflicted
+++ resolved
@@ -15,43 +15,8 @@
         background-color: $COLOR_WHITE;
         border: 2px solid $COLOR_LIGHT_GRAY_1;
 
-<<<<<<< HEAD
-    }
-    &__icon {
-        margin-right: 0.5em;
-    }
-    &__arrow {
-        margin-left: 0.4em;
-        margin-bottom: 0.2em;
-        width: 0;
-        height: 0;
-        border-top: 15px solid $COLOR_GREEN_1;
-        border-left: 1px solid transparent;
-        transform: rotate(60deg);
-    }
-    &__spot {
-        margin-left: -0.4em;
-        margin-bottom: -0.4em;
-        width: 0.4em;
-        height: 0.4em;
-        border-radius: 50%;
-        border: 2px solid $COLOR_GREEN_1;
-    }
-    /* postcss-bem-linter: ignore */
-    .spot-entry {
-        width: 16px;
-        height: 16px;
-        margin-bottom: -7px;
-        margin-left: -9px;
-        border: 4px solid $COLOR_SKY_BLUE;
-    }
-    /* Left aligned */
-    &--lost {
-        .chart-spot__content {
-=======
         &--lost {
             border-color: $COLOR_RED;
->>>>>>> 23a27437
             background: $COLOR_RED;
         }
         &--won {
