.contract-container {
    font-size: 0.85rem;
    border-radius: $BORDER_RADIUS;
    position: relative;

    .contract-header {
        max-height: 2rem;
        overflow: hidden;
        border-radius: 4px 4px 0 0;
        border: 1px solid $COLOR_GRAY;

        .header-wrapper {
            transition: transform 0.4s ease;
            transform: translateY(-32px);

            .header-result, .header-purchased {
                display: flex;
                align-items: center;
                padding: 0 10px;
                color: $COLOR_WHITE;
                font-weight: bold;
                line-height: 2rem;

                svg {
                    display: inline-block;
                    margin-right: 7px;
                }
            }
        }
        &.purchased {
            .header-wrapper .header-purchased {
                color: $COLOR_LIGHT_GREEN;
                background-color: $COLOR_LIGHT_GRAY;
                opacity: 1;
                transition: opacity 0.4s linear;
            }
        }
        &.won {
            .header-wrapper {
                transform: none;

                .header-result {
                    background-color: $COLOR_LIGHT_GREEN;
                }
                .header-purchased {
                    opacity: 0;
                }
            }
        }
        &.lost {
            .header-wrapper {
                transform: none;

                .header-result {
                    background-color: $COLOR_LIGHT_RED;
                }
                .header-purchased {
                    opacity: 0;
                }
            }
        }
    }
    .contract-contents {
        padding: 10px;
        font-size: 0.75rem;
        border: 1px solid $COLOR_GRAY;
        border-top-width: 0;
        border-radius: 0 0 4px 4px;

        .longcode {
            font-weight: 300;
            text-align: center;
            line-height: 1.1rem;
        }
        .ref-number, .info-header {
            margin-top: 10px;
            font-weight: 300;
            text-align: center;
            background-color: $COLOR_LIGHT_GRAY;
            line-height: 1.7rem;
        }
        .info-header {
            font-weight: bold;
        }
        .info-item {
            display: flex;
            padding: 7px 0;
            border-bottom: 1px solid $COLOR_GRAY;

            > div {
                align-self: center;

                &:first-child {
                    font-weight: 300;
                    flex-grow: 1;
                    color: $COLOR_LIGHT_BLACK;
                }
                &:last-child {
                    width: 50%;
                }
            }
        }
    }
}

$CONTRACT_INFO_BOX_PADDING: 15px;

.info-box-container {
    position: absolute;
    border: 1px solid $COLOR_GRAY;
    border-radius: 4px;
    z-index: 10;
    top: 10px;
    right: 10px;
<<<<<<< HEAD

    .message {
        margin-top: 5px;
        border: 1px solid $COLOR_LIGHT_RED;
        border-radius: $BORDER_RADIUS;
        padding: 10px;
        background-color: rgba(244, 67, 54, 0.16);
        display: flex;
        align-items: center;

        .message-icon {
            margin-right: 10px;
        }
        .message-text {
            flex-grow: 1;
        }
        .message-close {
            cursor: pointer;
        }
    }
}

.info-box {
    position: relative;
    padding: $CONTRACT_INFO_BOX_PADDING;
    border: 1px solid $COLOR_GRAY;
    border-radius: $BORDER_RADIUS;
    background: rgba(255, 255, 255, 0.9);
    font-weight: 300;
=======
    transform: none;
    opacity: 1;
    transition: transform 0.4s ease, opacity 0.4s linear;
>>>>>>> 459f3a68

    &-enter {
        transform: translateY(calc(-100% - 20px));
        opacity: 0;
    }
    &-exit {
        transform: translateY(calc(-100% - 20px));
        opacity: 0;
    }
    .info-box {
        padding: $CONTRACT_INFO_BOX_PADDING;
        background: rgba(255, 255, 255, 0.9);
        font-weight: 300;

        .expired {
            display: flex;
            align-items: center;

            svg {
                width: 24px;
                height: 24px;
                margin-right: 10px;

                .color1-fill {
                    fill: $COLOR_LIGHT_GREEN;
                }
            }
            .pl-value {
<<<<<<< HEAD
                color: $COLOR_LIGHT_RED;
            }
            svg .color1-fill {
                fill: $COLOR_LIGHT_RED;
            }
        }
        .sell-info {
            margin-right: 20px;
            text-align: center;
            line-height: 1.2rem;
        }
    }
    .general {
        display: flex;
        align-items: center;
        line-height: 1.4rem;

        .values {
            margin-left: 10px;
            margin-right: 20px;
            text-align: right;
            font-weight: bold;

            .profit {
=======
>>>>>>> 459f3a68
                color: $COLOR_LIGHT_GREEN;
                font-weight: bold;
                font-size: 1rem;
                line-height: 1.5rem;

                .percentage {
                    display: inline-block;
                    margin-left: 7px;
                }
            }
            &.lost {
                .pl-value {
                    color: $COLOR_LIGHT_RED;
                }
                svg .color1-fill {
                    fill: $COLOR_LIGHT_RED;
                }
            }
        }
        .general {
            display: flex;
            flex-direction: column;
            align-items: center;
<<<<<<< HEAD
            text-align: center;
            margin: -$CONTRACT_INFO_BOX_PADDING;
            margin-left: $CONTRACT_INFO_BOX_PADDING;
            padding: $CONTRACT_INFO_BOX_PADDING;
            border-left: 1px solid $COLOR_GRAY;
=======
            line-height: 1.4rem;
>>>>>>> 459f3a68

            .values {
                margin-left: 10px;
                margin-right: 20px;
                text-align: right;
                font-weight: bold;

                .profit {
                    color: $COLOR_LIGHT_GREEN;
                }
                .loss {
                    color: $COLOR_LIGHT_RED;
                }
            }
            .sell {
                display: flex;
                align-items: center;
                margin: -$CONTRACT_INFO_BOX_PADDING;
                margin-left: $CONTRACT_INFO_BOX_PADDING;
                padding: $CONTRACT_INFO_BOX_PADDING;
                border-left: 1px solid $COLOR_GRAY;

                .tooltip {
                    position: absolute;
                    bottom: 5px;
                    right: 5px;
                    line-height: 0;

                    &:before {
                        width: 350px;
                        white-space: normal;
                    }
                }
            }
        }
        .digits {
            display: flex;
            align-items: center;

            .digit-title {
                font-weight: bold;
                max-width: min-content;
            }
            .digit-list {
                display: flex;
                margin: 0 25px 0 10px;

                .digit-info {
                    margin: 0 4px;
                    text-align: center;

                    .digit-value {
                        width: 32px;
                        height: 32px;
                        margin-bottom: 5px;
                        border: 2px solid $COLOR_LIGHT_GREEN;
                        border-radius: 50%;
                        display: flex;
                        justify-content: center;
                        align-items: center;
                        color: $COLOR_LIGHT_GREEN;
                        font-size: 1rem;
                        font-weight: bold;

                        &.loss {
                            border-color: $COLOR_LIGHT_RED;
                            color: $COLOR_LIGHT_RED;
                        }
                        &.last {
                            background-color: $COLOR_LIGHT_GREEN;
                            color: $COLOR_WHITE;

                            &.loss {
                                background-color: $COLOR_LIGHT_RED;
                            }
                        }
                        &:empty {
                            border-color: $COLOR_DARK_WHITE;
                        }
                    }
                    .tick-number {
                        line-height: 0.6rem;
                        font-size: 0.6rem;
                    }
                }
            }
            .expired {
                margin-right: -25px;
            }
        }
    }
}

// Dark Theme
.theme-wrapper.dark {
    .contract-container {
        color: $COLOR_BRANDBLUE_40;

        .contract-header {
            border-color: $COLOR_BRANDBLUE_85;

            &.purchased {
                .header-wrapper .header-purchased {
                    background-color: $COLOR_BRANDBLUE_95;
                }
            }
            &.won {
                .header-wrapper .header-result {
                    background-color: $COLOR_GREEN;
                }
            }
        }
        .contract-contents {
            border-color: $COLOR_BRANDBLUE_85;

            .ref-number, .info-header {
                background-color: $COLOR_BRANDBLUE_95;
            }
            .info-item {
                border-bottom-color: $COLOR_BRANDBLUE_85;

                > div:first-child {
                    color: $COLOR_BRANDBLUE_40;
                }
            }
        }
    }
    .info-box-container {
        border-color: $COLOR_BRANDBLUE_85;

        .info-box {
            background: rgba(42, 48, 82, 0.6);

            .general .sell {
                border-left-color: $COLOR_BRANDBLUE_85;

                .btn:disabled {
                    background: $COLOR_BRANDBLUE_85;
                    color: $COLOR_BRANDBLUE_75 !important;
                }
            }
        }
    }
}<|MERGE_RESOLUTION|>--- conflicted
+++ resolved
@@ -107,46 +107,12 @@
 
 .info-box-container {
     position: absolute;
-    border: 1px solid $COLOR_GRAY;
-    border-radius: 4px;
     z-index: 10;
     top: 10px;
     right: 10px;
-<<<<<<< HEAD
-
-    .message {
-        margin-top: 5px;
-        border: 1px solid $COLOR_LIGHT_RED;
-        border-radius: $BORDER_RADIUS;
-        padding: 10px;
-        background-color: rgba(244, 67, 54, 0.16);
-        display: flex;
-        align-items: center;
-
-        .message-icon {
-            margin-right: 10px;
-        }
-        .message-text {
-            flex-grow: 1;
-        }
-        .message-close {
-            cursor: pointer;
-        }
-    }
-}
-
-.info-box {
-    position: relative;
-    padding: $CONTRACT_INFO_BOX_PADDING;
-    border: 1px solid $COLOR_GRAY;
-    border-radius: $BORDER_RADIUS;
-    background: rgba(255, 255, 255, 0.9);
-    font-weight: 300;
-=======
     transform: none;
     opacity: 1;
     transition: transform 0.4s ease, opacity 0.4s linear;
->>>>>>> 459f3a68
 
     &-enter {
         transform: translateY(calc(-100% - 20px));
@@ -157,6 +123,9 @@
         opacity: 0;
     }
     .info-box {
+        position: relative;
+        border: 1px solid $COLOR_GRAY;
+        border-radius: $BORDER_RADIUS;
         padding: $CONTRACT_INFO_BOX_PADDING;
         background: rgba(255, 255, 255, 0.9);
         font-weight: 300;
@@ -175,33 +144,6 @@
                 }
             }
             .pl-value {
-<<<<<<< HEAD
-                color: $COLOR_LIGHT_RED;
-            }
-            svg .color1-fill {
-                fill: $COLOR_LIGHT_RED;
-            }
-        }
-        .sell-info {
-            margin-right: 20px;
-            text-align: center;
-            line-height: 1.2rem;
-        }
-    }
-    .general {
-        display: flex;
-        align-items: center;
-        line-height: 1.4rem;
-
-        .values {
-            margin-left: 10px;
-            margin-right: 20px;
-            text-align: right;
-            font-weight: bold;
-
-            .profit {
-=======
->>>>>>> 459f3a68
                 color: $COLOR_LIGHT_GREEN;
                 font-weight: bold;
                 font-size: 1rem;
@@ -220,20 +162,16 @@
                     fill: $COLOR_LIGHT_RED;
                 }
             }
+            .sell-info {
+                margin-right: 20px;
+                text-align: center;
+                line-height: 1.2rem;
+            }
         }
         .general {
             display: flex;
-            flex-direction: column;
             align-items: center;
-<<<<<<< HEAD
-            text-align: center;
-            margin: -$CONTRACT_INFO_BOX_PADDING;
-            margin-left: $CONTRACT_INFO_BOX_PADDING;
-            padding: $CONTRACT_INFO_BOX_PADDING;
-            border-left: 1px solid $COLOR_GRAY;
-=======
             line-height: 1.4rem;
->>>>>>> 459f3a68
 
             .values {
                 margin-left: 10px;
@@ -250,7 +188,9 @@
             }
             .sell {
                 display: flex;
+                flex-direction: column;
                 align-items: center;
+                text-align: center;
                 margin: -$CONTRACT_INFO_BOX_PADDING;
                 margin-left: $CONTRACT_INFO_BOX_PADDING;
                 padding: $CONTRACT_INFO_BOX_PADDING;
@@ -325,6 +265,24 @@
             }
         }
     }
+    .message {
+        margin-top: 5px;
+        border: 1px solid $COLOR_LIGHT_RED;
+        border-radius: $BORDER_RADIUS;
+        padding: 10px;
+        background-color: rgba(244, 67, 54, 0.16);
+        display: flex;
+        align-items: center;
+        .message-icon {
+            margin-right: 10px;
+        }
+        .message-text {
+            flex-grow: 1;
+        }
+        .message-close {
+            cursor: pointer;
+        }
+    }
 }
 
 // Dark Theme
