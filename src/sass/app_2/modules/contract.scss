.contract-container {
    font-size: 0.85rem;
    border-radius: $BORDER_RADIUS;
    position: relative;

    .contract-header {
        max-height: 2rem;
        overflow: hidden;
        border-radius: 4px 4px 0 0;
        border: 1px solid $COLOR_GRAY;

        .header-wrapper {
            transition: transform 0.4s ease;
            transform: translateY(-32px);

            .header-result, .header-purchased {
                display: flex;
                align-items: center;
                padding: 0 10px;
                color: $COLOR_WHITE;
                font-weight: bold;
                line-height: 2rem;

                svg {
                    display: inline-block;
                    margin-right: 7px;
                }
            }
        }
        &.purchased {
            .header-wrapper .header-purchased {
                color: $COLOR_LIGHT_GREEN;
                background-color: $COLOR_LIGHT_GRAY;
                opacity: 1;
                transition: opacity 0.4s linear;
            }
        }
        &.won {
            .header-wrapper {
                transform: none;

                .header-result {
                    background-color: $COLOR_LIGHT_GREEN;
                }
                .header-purchased {
                    opacity: 0;
                }
            }
        }
        &.lost {
            .header-wrapper {
                transform: none;

                .header-result {
                    background-color: $COLOR_LIGHT_RED;
                }
                .header-purchased {
                    opacity: 0;
                }
            }
        }
    }
    .contract-contents {
        padding: 10px;
        font-size: 0.75rem;
        border: 1px solid $COLOR_GRAY;
        border-top-width: 0;
        border-radius: 0 0 4px 4px;

        .longcode {
            font-weight: 300;
            text-align: center;
            line-height: 1.1rem;
        }
        .ref-number, .info-header {
            margin-top: 10px;
            font-weight: 300;
            text-align: center;
            background-color: $COLOR_LIGHT_GRAY;
            line-height: 1.7rem;
        }
        .info-header {
            font-weight: bold;
        }
        .info-item {
            display: flex;
            padding: 7px 0;
            border-bottom: 1px solid $COLOR_GRAY;

            > div {
                align-self: center;

                &:first-child {
                    font-weight: 300;
                    flex-grow: 1;
                    color: $COLOR_LIGHT_BLACK;
                }
                &:last-child {
                    width: 50%;
                }
            }
        }
    }
}

$CONTRACT_INFO_BOX_PADDING: 15px;

.info-box-container {
    position: absolute;
    z-index: 10;
    top: 10px;
    right: 10px;
    transform: none;
    opacity: 1;
    transition: transform 0.4s ease, opacity 0.4s linear;

    &-enter {
        transform: translateY(calc(-100% - 20px));
        opacity: 0;
    }
    &-exit {
        transform: translateY(calc(-100% - 20px));
        opacity: 0;
    }
    .info-box {
<<<<<<< HEAD
        border: 1px solid $COLOR_GRAY;
        border-radius: 4px;
=======
        position: relative;
        border: 1px solid $COLOR_GRAY;
        border-radius: $BORDER_RADIUS;
>>>>>>> 21ce54ba
        padding: $CONTRACT_INFO_BOX_PADDING;
        background: rgba(255, 255, 255, 0.9);
        font-weight: 300;

        .expired {
            display: flex;
            align-items: center;

            svg {
                width: 24px;
                height: 24px;
                margin-right: 10px;

                .color1-fill {
                    fill: $COLOR_LIGHT_GREEN;
                }
            }
            .pl-value {
                color: $COLOR_LIGHT_GREEN;
                font-weight: bold;
                font-size: 1rem;
                line-height: 1.5rem;

                .percentage {
                    display: inline-block;
                    margin-left: 7px;
                }
            }
            &.lost {
                .pl-value {
                    color: $COLOR_LIGHT_RED;
                }
                svg .color1-fill {
                    fill: $COLOR_LIGHT_RED;
                }
            }
            .sell-info {
                margin-right: 20px;
                text-align: center;
                line-height: 1.2rem;
            }
        }
        .general {
            display: flex;
            align-items: center;
            line-height: 1.4rem;

            .values {
                margin-left: 10px;
                margin-right: 20px;
                text-align: right;
                font-weight: bold;

                .profit {
                    color: $COLOR_LIGHT_GREEN;
                }
                .loss {
                    color: $COLOR_LIGHT_RED;
                }
            }
            .sell {
                display: flex;
                flex-direction: column;
                align-items: center;
                text-align: center;
                margin: -$CONTRACT_INFO_BOX_PADDING;
                margin-left: $CONTRACT_INFO_BOX_PADDING;
                padding: $CONTRACT_INFO_BOX_PADDING;
                border-left: 1px solid $COLOR_GRAY;

                .tooltip {
                    position: absolute;
                    bottom: 5px;
                    right: 5px;
                    line-height: 0;

                    &:before {
                        width: 350px;
                        white-space: normal;
                    }
                }
            }
        }
        .digits {
            display: flex;
            align-items: center;

            .digit-title {
                font-weight: bold;
                max-width: min-content;
            }
            .digit-list {
                display: flex;
                margin: 0 25px 0 10px;

                .digit-info {
                    margin: 0 4px;
                    text-align: center;

                    .digit-value {
                        width: 32px;
                        height: 32px;
                        margin-bottom: 5px;
                        border: 2px solid $COLOR_LIGHT_GREEN;
                        border-radius: 50%;
                        display: flex;
                        justify-content: center;
                        align-items: center;
                        color: $COLOR_LIGHT_GREEN;
                        font-size: 1rem;
                        font-weight: bold;

                        &.loss {
                            border-color: $COLOR_LIGHT_RED;
                            color: $COLOR_LIGHT_RED;
                        }
                        &.last {
                            background-color: $COLOR_LIGHT_GREEN;
                            color: $COLOR_WHITE;

                            &.loss {
                                background-color: $COLOR_LIGHT_RED;
                            }
                        }
                        &:empty {
                            border-color: $COLOR_DARK_WHITE;
                        }
                    }
                    .tick-number {
                        line-height: 0.6rem;
                        font-size: 0.6rem;
                    }
                }
            }
            .expired {
                margin-right: -25px;
            }
        }
    }
    .message {
        margin-top: 5px;
        border: 1px solid $COLOR_LIGHT_RED;
        border-radius: $BORDER_RADIUS;
        padding: 10px;
        background-color: rgba(244, 67, 54, 0.16);
        display: flex;
        align-items: center;

        .message-icon {
            margin-right: 10px;
        }
        .message-text {
            flex-grow: 1;
        }
        .message-close {
            cursor: pointer;
        }
    }
}

// Dark Theme
.theme-wrapper.dark {
    .contract-container {
        color: $COLOR_BRANDBLUE_40;

        .contract-header {
            border-color: $COLOR_BRANDBLUE_85;

            &.purchased {
                .header-wrapper .header-purchased {
                    background-color: $COLOR_BRANDBLUE_95;
                }
            }
            &.won {
                .header-wrapper .header-result {
                    background-color: $COLOR_GREEN;
                }
            }
        }
        .contract-contents {
            border-color: $COLOR_BRANDBLUE_85;

            .ref-number, .info-header {
                background-color: $COLOR_BRANDBLUE_95;
            }
            .info-item {
                border-bottom-color: $COLOR_BRANDBLUE_85;

                > div:first-child {
                    color: $COLOR_BRANDBLUE_40;
                }
            }
        }
    }
    .info-box-container {
        .info-box {
            background: rgba(42, 48, 82, 0.6);
            border-color: $COLOR_BRANDBLUE_85;

            .general .sell {
                border-left-color: $COLOR_BRANDBLUE_85;

                .btn:disabled {
                    background: $COLOR_BRANDBLUE_85;
                    color: $COLOR_BRANDBLUE_75 !important;
                }
            }
        }
    }
}<|MERGE_RESOLUTION|>--- conflicted
+++ resolved
@@ -123,14 +123,9 @@
         opacity: 0;
     }
     .info-box {
-<<<<<<< HEAD
-        border: 1px solid $COLOR_GRAY;
-        border-radius: 4px;
-=======
         position: relative;
         border: 1px solid $COLOR_GRAY;
         border-radius: $BORDER_RADIUS;
->>>>>>> 21ce54ba
         padding: $CONTRACT_INFO_BOX_PADDING;
         background: rgba(255, 255, 255, 0.9);
         font-weight: 300;
