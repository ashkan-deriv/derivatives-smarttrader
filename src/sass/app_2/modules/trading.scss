/** @define trade-container */
.trade-container {
    @include themify($themes) {
        background: themed('container_color');
    }

    &__fieldset {
        border-radius: $BORDER_RADIUS;
        padding: 0.8em;
        margin-bottom: 0.4em;
        @include themify($themes) {
            background-color: themed('background_container_color');
            border: 1px solid themed('background_container_color');
            color: themed('text_primary_color');
        }

        &-header {
            height: 1.5rem;
            position: relative;
        }
        &-info {
            @include typeface(--paragraph-left-normal-black);
            @include themify($themes) {
                color: themed('border_hover_color');
            }

            &--left {
                left: 5px;
            }
        }
    }
    &__input {
        align-self: center;
        appearance: none;
        box-sizing: border-box;
<<<<<<< HEAD
        @include themify($themes) {
            background: themed('container_color');
            border-color: themed('container_color');
            color: themed('text_primary_color');
        }
=======
        background: $COLOR_WHITE;
        border-radius: 0 $BORDER_RADIUS $BORDER_RADIUS 0;
>>>>>>> b41190ed
    }
    &__error {
        justify-content: center;
        align-items: center;
        display: flex;

        &-info {
            @include themify($themes) {
                color: themed('text_color');
            }
            @include typeface(--small-left-light-black, none);
            @include toEm(padding, 5px 5px 5px 8px, 1.2em);
            @include toEm(margin-bottom, 10px, 1.2em);
            background-color: rgba($COLOR_ORANGE, 0.16);
            display: block;
            border: 1px solid $COLOR_ORANGE;
            border-radius: $BORDER_RADIUS;
        }
    }
    &__currency {
        color: rgba(0, 0, 0, 0.8);
        position: absolute;
<<<<<<< HEAD
        display: block;
        text-align: center;
        z-index: 1;
        width: 3.2em;
        line-height: 3.2em;
        @include themify($themes) {
            color: themed('text_primary_color');
        }
=======
        float: left;
        font-size: 10px;
        height: 32px;
        left: 32px;
        align-items: center;
        justify-content: center;
        width: 20px;
        display: flex;
        background: transparent;
        border-color: transparent;
        z-index: 2;
>>>>>>> b41190ed

        &--symbol {
            font-size: 1.4em;
            line-height: 1.5;
        }
        &:before {
            @include typeface(--paragraph-center-normal-black);
            color: inherit;
        }
    }
    &__price {
        line-height: 0.9rem;
        border: 0;
        margin: 8px 0 0;
        width: 100%;
        display: flex;
        justify-content: space-between;
        position: relative;
        @include themify($themes) {
            color: themed('text_color');
        }

        &-info {
            display: flex;
            justify-self: left;
            align-items: center;

            &-value {
                @include typeface(--small-left-bold-black);
            }
            &-basis {
                @include typeface(--small-left-normal-black);
                margin-left: 0;
<<<<<<< HEAD
                font-weight: normal;
                @include themify($themes) {
                    color: themed('text_secondary_color');
                }
=======
                color: $COLOR_LIGHT_BLACK_2;
>>>>>>> b41190ed
            }
            &-currency {
                margin-left: 4px;
                display: inline-block;
                position: relative;
                font-weight: bold;
            }
            &-movement {
                margin-left: 4px;
                width: 16px;
                height: 16px;
                bottom: 1px;
                position: relative;
            }
        }
        &-tooltip {
            &[data-tooltip] {
                &:before, &:after {
                    right: 230px !important;
                }
                &:before {
                    padding-left: 3em;
                    white-space: normal;
                    width: 265px;
                }
            }
        }
    }
    &__barriers {
        display: flex;
        flex-direction: column;

        &:first-child {
            padding-right: 8px;
        }
        &-input {
            padding-left: 3px;
        }
        &-single {
            width: 100%;
        }
        &-multiple {
            &-input {
                padding-left: 25px;
                padding-right: 9px;
                text-align: center;
            }
            &:first-of-type {
                padding-right: 8px;
            }
        }
        &--up, &--down {
            position: absolute;
            margin-top: 15px;
        }
        &--up {
            right: 86.5%;
        }
        &--down {
            right: 39%;
        }
    }
<<<<<<< HEAD
    &__allow-equals {
        &__label {
            @include themify($themes) {
                color: themed('text_primary_color');
            }
=======
    &__currency-options {
        border-radius: $BORDER_RADIUS 0 0 $BORDER_RADIUS;
        margin-right: 1px;
        width: calc(25% - 1px);
        display: inline-block;

        &--display {
            font-size: 1.4em;
            line-height: 1.5;
            height: 32px;
            border-radius: $BORDER_RADIUS 0 0 $BORDER_RADIUS !important;
            margin-top: 0;
        }
    }
    &__amount {
        margin-left: 1px;
        display: inline-block;
        width: 100%;

        .trade-container__input {
            padding: 0 30px;
        }
        &--has-currency-options {
            width: calc(75% - 1px);
            border-radius: 0 $BORDER_RADIUS $BORDER_RADIUS 0;
>>>>>>> b41190ed
        }
    }
}

/** @define purchase-container */
.purchase-container {
    position: relative;

    &__error {
        position: absolute;
        top: 0;
        min-height: 202px;
        height: calc(100% - 2px);
        width: calc(100% - 6px);
        left: 2px;
        z-index: 2;
        border-radius: $BORDER_RADIUS;
        display: flex;
        align-items: center;
        @include themify($themes) {
            background: themed('background_container_color');
            color: themed('text_primary_color');
        }

        &-close-btn {
            position: absolute;
            cursor: pointer;
            right: 2px;
            top: 2px;

            &-ic {
                width: 24px;
                height: 24px;
            }
        }
        &-result {
            padding: 16px;
            line-height: 1.5;
            font-size: 10px;
            display: flex;
            flex-direction: column;
            align-items: center;
            justify-content: center;
            max-height: 187px;
            height: 100%;
            width: 100%;
            @include themify($themes) {
                color: themed('text_primary_color');
            }

            &-header {
                margin-bottom: 0.5rem;
                font-size: 12px;
            }
            &-label {
                margin-right: 4px;
                font-size: 10px;
                @include themify($themes) {
                    color: themed('text_primary_color');
                }
            }
            &-currency {
                position: relative;
                display: inline-flex;
            }
        }
        &-login {
            display: flex;
            flex-direction: column;
            align-items: center;
            justify-content: center;
            height: 100%;
            width: 100%;
            @include themify($themes) {
                color: themed('text_color');
            }

            &-btn {
                margin: 1.2em auto;

                &-span {
                    font-size: 1.2em;
                }
            }
            &-info {
                font-weight: 300;
                font-size: 1.2em;
            }
            &-prompt {
                line-height: 100%;
                margin-bottom: 0.6em;
                font-size: 1.2em;
                font-weight: 300;
            }
            &-link {
                text-decoration: none;
                @include themify($themes) {
                    color: themed('text_primary_color');
                }

                &:hover, &:focus, &:active {
                    text-decoration: underline;
                    font-weight: 500;
                    @include themify($themes) {
                        color: themed('text_color');
                    }
                }
            }
        }
        &-info {
            display: flex;
            align-items: center;
            justify-content: center;
            padding: 0.5rem 1.5rem;
            text-align: center;
        }
    }
    &__option {
        padding-top: 8px;
        padding-bottom: 8px;

        &:not(:only-child) {
            &:nth-last-child(2) {
                border-bottom-width: 0;
                border-bottom-left-radius: 0;
                border-bottom-right-radius: 0;
                margin-bottom: 0 !important;
            }
            &:nth-last-child(1) {
                border-top-width: 0;
                border-top-left-radius: 0;
                border-top-right-radius: 0;
                margin-bottom: 0 !important;

                .trade-container__price {
                    margin-top: -4px;
                }
            }
        }
    }
    &__loading {
        background: rgba(255, 255, 255, 0.6);
        border-radius: $BORDER_RADIUS;
        width: calc(100% - 6px);
        height: calc(100% - 2px);
    }
    &__lock {
        position: absolute;
        display: flex;
        justify-content: center;
        align-items: center;
        background: $COLOR_LIGHT_BLACK_4_SOLID;
        opacity: 0.95;
        min-height: 202px;
        width: calc(100% - 6px);
        height: calc(100% - 2px);
        z-index: 3;
        top: 0;
        left: 2px;
        right: 0;
        flex-direction: column;
        bottom: 0;
        border-radius: $BORDER_RADIUS;

        &-icon {
            width: 64px;
            height: 64px;
        }
        &-button {
            height: 32px;
            margin: 0 1rem 1.5rem;
            width: 90px;
            line-height: 100%;
        }
        &-header {
            margin: 2px 8px 8px;
            padding: 0;
            text-transform: capitalize;
        }
        &-message {
            background: $COLOR_LIGHT_BLACK_4;
            padding: 8px;
            margin: 1rem 1rem 0;
            border-radius: $BORDER_RADIUS;
            font-size: 10px;
        }
    }
}

/** @define btn-purchase */
.btn-purchase {
    position: relative;
    background-color: $COLOR_GREEN_2;
    overflow: hidden;
    height: 5.6em;
    width: 100%;
    margin: 0;
    text-align: left;
    transition: box-shadow 0.5s;
    box-shadow: 0 4px 8px 0 rgba(0, 0, 0, 0.24);
    margin-top: 5px;

    span.btn-purchase__trade-type-text {
        @include typeface(--paragraph-left-bold-active);
    }
    span.btn-purchase__currency {
        @include typeface(--xsmall-left-bold-active);
    }
    &__info {
        width: 30%;
        float: right;
        text-align: right;
        height: 56px;
        display: flex;
        flex-direction: column;
    }
    &__return {
        @include typeface(--paragraph-left-bold-active);
        display: flex;
        justify-content: flex-end;
        flex-grow: 1;
        align-items: flex-end;
    }
    &__profit {
        @include typeface(--xsmall-left-bold-active);
        display: flex;
        justify-content: flex-end;
        flex-grow: 1;
        align-items: flex-start;
        line-height: unset;
    }
    &__content {
        max-width: 50%;
        float: left;
        text-align: left;
        height: 5.6em;
        display: flex;
        flex-direction: column;
    }
    &__trade-type {
        position: relative;
        display: flex;
        flex-grow: 1;
        align-items: center;
        width: 100%;

        &-text {
            margin-left: 26px;
            position: absolute;
        }
        &-icon {
            @extend .inline-icon.white;
        }
    }
    &__effect-main {
        width: 60%;
        height: 56px;
        position: absolute;
        background-color: $COLOR_GREEN_1;
        color: $COLOR_WHITE;
        left: 0;
        top: 0;
        bottom: 0;
        display: inline-block;
        float: left;
        text-align: left;
    }
    &__effect-detail {
        width: 0;
        height: 0;
        border-style: solid;
        border-width: 28px 0 28px 14px;
        border-color: transparent transparent transparent $COLOR_GREEN_1;
        left: 60%;
        position: absolute;
        top: 0;
        bottom: 0;
        display: inline-block;
    }
    &:disabled {
        background-color: $COLOR_DARK_BLUE_8;
        color: $COLOR_DARK_BLUE_7;
    }
    &:hover {
        box-shadow: none;
    }
    &:disabled .btn-purchase__effect-main {
        background: $COLOR_DARK_BLUE_8;
    }
    &:disabled .btn-purchase__effect-detail {
        border-color: transparent transparent transparent $COLOR_DARK_BLUE_8;
    }
    &:disabled .btn-purchase__trade-type svg {
        opacity: 0.16;
    }
    &:disabled .btn-purchase__currency {
        color: $COLOR_DARK_BLUE_8;
    }
}<|MERGE_RESOLUTION|>--- conflicted
+++ resolved
@@ -33,16 +33,12 @@
         align-self: center;
         appearance: none;
         box-sizing: border-box;
-<<<<<<< HEAD
         @include themify($themes) {
             background: themed('container_color');
             border-color: themed('container_color');
             color: themed('text_primary_color');
         }
-=======
-        background: $COLOR_WHITE;
         border-radius: 0 $BORDER_RADIUS $BORDER_RADIUS 0;
->>>>>>> b41190ed
     }
     &__error {
         justify-content: center;
@@ -63,18 +59,7 @@
         }
     }
     &__currency {
-        color: rgba(0, 0, 0, 0.8);
         position: absolute;
-<<<<<<< HEAD
-        display: block;
-        text-align: center;
-        z-index: 1;
-        width: 3.2em;
-        line-height: 3.2em;
-        @include themify($themes) {
-            color: themed('text_primary_color');
-        }
-=======
         float: left;
         font-size: 10px;
         height: 32px;
@@ -86,7 +71,9 @@
         background: transparent;
         border-color: transparent;
         z-index: 2;
->>>>>>> b41190ed
+        @include themify($themes) {
+            color: themed('text_primary_color');
+        }
 
         &--symbol {
             font-size: 1.4em;
@@ -116,18 +103,17 @@
 
             &-value {
                 @include typeface(--small-left-bold-black);
+                @include themify($themes) {
+                    color: themed('text_color');
+                }
             }
             &-basis {
                 @include typeface(--small-left-normal-black);
                 margin-left: 0;
-<<<<<<< HEAD
                 font-weight: normal;
                 @include themify($themes) {
                     color: themed('text_secondary_color');
                 }
-=======
-                color: $COLOR_LIGHT_BLACK_2;
->>>>>>> b41190ed
             }
             &-currency {
                 margin-left: 4px;
@@ -190,13 +176,13 @@
             right: 39%;
         }
     }
-<<<<<<< HEAD
     &__allow-equals {
         &__label {
             @include themify($themes) {
                 color: themed('text_primary_color');
             }
-=======
+        }
+    }
     &__currency-options {
         border-radius: $BORDER_RADIUS 0 0 $BORDER_RADIUS;
         margin-right: 1px;
@@ -222,7 +208,6 @@
         &--has-currency-options {
             width: calc(75% - 1px);
             border-radius: 0 $BORDER_RADIUS $BORDER_RADIUS 0;
->>>>>>> b41190ed
         }
     }
 }
