--- conflicted
+++ resolved
@@ -578,42 +578,6 @@
             }
         }
     }
-<<<<<<< HEAD
-    .calendar {
-        width: 192px;
-
-        .calendar-input, .calendar-footer {
-            font-size: 12px;
-        }
-        .calendar-date-panel, .calendar-month-panel, .calendar-year-panel, .calendar-decade-panel, .calendar-century-panel {
-            display: grid;
-            grid-gap: 2px;
-            padding: 8px 12px;
-            height: 226px;
-
-            .calendar-date, .calendar-month, .calendar-year, .calendar-decade {
-                font-size: 10px;
-
-                &.calendar-date {
-                    width: 20px;
-                }
-                &-header {
-                    width: 20px;
-                }
-            }
-        }
-    }
-    div.datepicker-container {
-        .datepicker-display, .datepicker-native-overlay {
-            font-size: 12px;
-            margin-top: 8px;
-        }
-        .picker-calendar-icon {
-            margin-top: 3px;
-        }
-    }
-=======
->>>>>>> 0ff6e4f2
     .time-picker #time-picker-input.time-picker-input {
         font-size: 12px;
     }
@@ -660,4 +624,4 @@
             }
         }
     }
-}
+}