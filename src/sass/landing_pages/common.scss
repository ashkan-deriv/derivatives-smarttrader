--- conflicted
+++ resolved
@@ -30,11 +30,7 @@
         border-bottom: $size solid transparent;
         border-left: border-width($size) solid $color;
         margin: auto;
-<<<<<<< HEAD
         right: -10px;
-=======
-        left: 90%;
->>>>>>> c62ff9cc
         bottom: 0;
         top: 0;
     }
@@ -107,13 +103,9 @@
             color: $COLOR_DARK_WHITE;
         }
         .bg-gray {
-<<<<<<< HEAD
             /* stylelint-disable color-no-hex */
             background-color: #f4f4f6 !important;
             /* stylelint-enable color-no-hex */
-=======
-            background-color: $COLOR_LIGHT_GRAY;
->>>>>>> c62ff9cc
             border-radius: 5px;
             padding: 15px;
         }
@@ -137,8 +129,6 @@
     display: flex;
     justify-content: center;
     align-items: center;
-<<<<<<< HEAD
-=======
 }
 
 // Slanted edges
@@ -282,5 +272,4 @@
             }
         }
     }
->>>>>>> c62ff9cc
 }