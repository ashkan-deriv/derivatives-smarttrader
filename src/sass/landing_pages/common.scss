#end_note {
    line-height: 25px;
    background: $COLOR_RED;
    font-size: $FONT_SIZE_XS;
    position: fixed;
    bottom: 0;
    z-index: 10;
    width: 100%;
    text-align: center;

    &, & a {
        color: $COLOR_WHITE;
    }
}

.lightbox {
    display: flex;
    position: fixed;
    top: 0;
    width: 100%;
    height: 100%;
    background-color: rgba(0, 0, 0, 0.7);
    z-index: 2000000000;

    > div {
        margin: auto;
        max-width: 44em;
        max-height: 80vh;
        background-color: $COLOR_WHITE;
        border-radius: $BORDER_RADIUS;
        overflow: auto;
        text-align: center;
    }
}

// Japan landing pages common
@function border-width($width) {
    @return $width * 2;
}

// Triangle pointed right or down
@mixin triangle($color, $size, $direction) {
    position: absolute;
    content: '';
    width: 0;
    height: 0;

    @if $direction == 'right' {
        border-top: $size solid transparent;
        border-bottom: $size solid transparent;
        border-left: border-width($size) solid $color;
        margin: auto;
        right: -10px;
        bottom: 0;
        top: 0;
    }
    @else {
        border-top: $size solid $color;
        border-left: border-width($size) solid transparent;
        border-right: border-width($size) solid transparent;
        margin: auto;
        left: 0;
        right: 0;
        top: 100%;
    }
}

// Speech bubble
@mixin speech-bubble($color, $size, $direction) {
    background-color: $color;
    border-radius: 5px;
    position: relative;

    &:before {
        @include triangle($color, $size, $direction);
    }
}

// Card with border
@mixin card($border-width, $border-color) {
    border: solid $border-width $border-color;
    background-color: $COLOR_WHITE;
    border-radius: 5px;
    display: flex;
    flex-direction: column;
    align-items: stretch;
    text-align: center;

    h1, h2, h3, h4 {
        margin: 10px 0;
    }
    .card-divider {
        border-top: $border-width solid $border-color;
        display: block;
    }
    .card-header {
        &__bubble {
            @include speech-bubble($COLOR_BLUE, 20px, 'down');
        }
        &__ribbon {
            background-image: url('../images/japan/version1/blue-ribbon.svg');
            background-repeat: no-repeat;
            background-position: center center;
            background-size: contain;

            h1 {
                margin: 0;
                color: $COLOR_WHITE;
            }
        }
    }
    .card-body.fixed-height {
        min-height: 581px;
    }
    .card-body, .card-footer {
        .size-1 {
            font-size: 10px;
        }
        .size-2 {
            font-size: 12px;

            &.fixed-width {
                padding: 0 17%;
            }
            &.big-spacing {
                line-height: 2.8em;
            }
        }
        .size-3 {
            font-size: 14px;
        }
        .size-desc {
            font-size: 13px;
        }
        .color-gray {
            /* stylelint-disable color-no-hex */
<<<<<<< HEAD
            color: #d2d3dd;
=======
            color: #6e7287;
>>>>>>> eb3cc90e
            /* stylelint-enable color-no-hex */
        }
        .bg-gray {
            /* stylelint-disable color-no-hex */
            background-color: #f4f4f6 !important;
            /* stylelint-enable color-no-hex */
            border-radius: 5px;
            padding: 15px;
        }
        @media (max-width: 575px) {
            .text-desc {
                font-size: 14px;
            }
            .box, .box-o {
                .size-3 {
                    font-size: 12px;
                }
            }
        }
    }
    .card-footer {
        display: flex;
        flex: 1;
        align-items: flex-end;
        justify-content: center;

        &.pull-text {
            align-items: flex-start;
        }
        p {
            margin: 0;
            color: $COLOR_BLUE;
            font-size: 18px;
            font-weight: 100;
            @media (max-width: 575px) {
                font-size: 12px;
            }
        }
    }
}

@mixin flex-center {
    display: flex;
    justify-content: center;
    align-items: center;
}

// Slanted edges
@mixin angle($pseudo, $flip: false, $angle: 12.4deg) {
    // Possible values for $pseudo are: before, after, both
    @if $pseudo == 'before' or $pseudo == 'after' or $pseudo == 'both' {
        position: relative;
        z-index: 1;

        $selector: if($pseudo == 'both', '&:before,&:after', '&:#{$pseudo}');

        #{$selector} {
            background: inherit;
            content: '';
            display: block;
            height: 100%;
            left: 0;
            position: absolute;
            right: 0;
            -webkit-backface-visibility: hidden; // for Chrome Windows
        }

        @if $pseudo == 'before' {
            #{$selector} {
                z-index: -1;
                top: 0;

                @if $flip {
                    transform: skewY($angle * -1);
                    transform-origin: 0 0;
                }
                @else {
                    transform: skewY($angle);
                    transform-origin: 100% 0;
                }
            }
        }

        @if $pseudo == 'after' {
            #{$selector} {
                z-index: -2;
                bottom: 0;

                @if $flip {
                    transform: skewY($angle);
                    transform-origin: 0 100%;
                }
                @else {
                    transform: skewY($angle * -1);
                    transform-origin: 100%;
                }
            }
        }

        @if $pseudo == 'both' {
            &:before {
                z-index: -1;
                top: 0;

                @if $flip {
                    transform: skewY($angle * -1);
                    transform-origin: 0 0;
                }
                @else {
                    transform: skewY($angle);
                    transform-origin: 100% 0;
                }
            }
            &:after {
                z-index: -1;
                bottom: 0;

                @if $flip {
                    transform: skewY($angle);
                    transform-origin: 0 0;
                }
                @else {
                    transform: skewY($angle * -1);
                    transform-origin: 100%;
                }
            }
        }
    }
}

@mixin gap(
    $pseudo, $bgcolor, $padding, $angle, $x_pos, $flip: false, $width: 100vw, $height: 100%, $anchor: 0) {

    @if $pseudo == 'before' {
        &:before {
            background-color: $bgcolor;
            padding: $padding;
            width: $width;
            content: '';
            display: block;
            height: $height;
            position: absolute;
            z-index: -1;
            top: $anchor;

            @if $angle == 0deg {
                right: $x_pos;
            }
            @else {
                left: $x_pos;
            }
            @if $flip {
                transform: skewY($angle);
                transform-origin: 100% 0;
            }
            @else {
                transform: skewY($angle * -1);
                transform-origin: 0 0;
            }
            @media (max-width: 1649px) {
                padding: 0;
            }
        }
    }
    @if $pseudo == 'after' {
        &:after {
            background-color: $bgcolor;
            padding: $padding;
            width: 100vw;
            content: '';
            display: block;
            height: $height;
            left: $x_pos;
            position: absolute;
            right: 0;
            z-index: -1;
            bottom: $anchor;

            @if $flip {
                transform: skewY($angle);
                transform-origin: 0 0;
            }
            @else {
                transform: skewY($angle * -1);
                transform-origin: 100%;
            }
        }
    }
}

.buorg {
    color: $COLOR_BLACK;
}

@media screen and (max-width: 1199px) {
    body .buorg {
        font-size: $FONT_SIZE_S;
    }
}<|MERGE_RESOLUTION|>--- conflicted
+++ resolved
@@ -134,11 +134,7 @@
         }
         .color-gray {
             /* stylelint-disable color-no-hex */
-<<<<<<< HEAD
-            color: #d2d3dd;
-=======
             color: #6e7287;
->>>>>>> eb3cc90e
             /* stylelint-enable color-no-hex */
         }
         .bg-gray {
