--- conflicted
+++ resolved
@@ -83,24 +83,15 @@
         font-weight: bold;
     }
     .descr-wrapper {
-<<<<<<< HEAD
         & > div {
-            min-height: 66px;
-        }
-=======
->>>>>>> a2d5473a
+            min-height: 88px;
+        }
         .descr {
             padding: 0 16px 0 0;
             font-size: 16px;
             max-width: 420px;
             line-height: 1.4em;
         }
-<<<<<<< HEAD
-=======
-        .background-gray {
-            min-height: 88px;
-        }
->>>>>>> a2d5473a
     }
     .background-gray {
         padding-top: 10px;
