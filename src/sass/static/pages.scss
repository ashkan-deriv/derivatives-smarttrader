// styling for static pages that are too short or simple to need their own styling page

.payment-methods__reference {
    display: inline-block;
    height: 30px;
    width: 30px;
    background-size: cover;
    vertical-align: middle;

    &:not(:last-child) {
        margin-right: 5px;
    }
    &-pdf {
        background-image: url('../images/common/reference/pdf.svg');
    }
    &-video {
        background-image: url('../images/common/reference/youtube.svg');
    }
}

.box-row {
    border-bottom: 1px solid $COLOR_GRAY;

    &__box {
        padding: 2rem;
    }
    &__box:not(:last-child) {
        border-right: 1px solid $COLOR_GRAY;
    }
    &__img {
        height: 50px;
    }
    &--top {
        &__box {
            padding-top: 1rem;
        }
    }
    &--bottom {
        border: none;

        &__box {
            padding-bottom: 0;
        }
    }
    &--no-border, &--no-border &__box {
        border: none;
    }
    @media screen and (max-width: 480px) {
        &, &__box {
            border: none;
        }
    }
}

.steps {
    @media (max-width: 480px) {
        flex-direction: column;

        .step:not(:first-child) {
            margin-top: 2rem;
        }
    }
}

.box-inlay-borders {
    .border-right-top {
        min-height: 200px;
    }
    .border-right-bottom {
        min-height: 300px;
    }
    .border-right-top, .border-right-bottom {
        @include BIDIR_PROP(border-right, border-left, 1px solid $COLOR_GRAY);
    }
    @media screen and (max-width: 480px) {
        .border-bottom, .border-right-top, .border-right-bottom {
            border: none;
        }
    }
}

.box-overlay-image {
    margin-bottom: 2rem;

    .box-wrapper {
        display: flex;
        position: relative;
        flex-direction: row;
        align-items: center;

        &.right {
            flex-direction: row-reverse;

            .box-content {
                left: 25%;
            }
        }
        .box-img {
            width: 60%;
        }
        .box-content {
            padding: 1rem 0;
            border: 1px solid $COLOR_GRAY;
            width: 300px;
            background: $COLOR_WHITE;
            left: 45%;
            position: absolute;

            h4 {
                text-align: left;
                margin: 0 1rem;
            }
            .box-headerline {
                border-color: $COLOR_ORANGE;
                border-bottom-width: 2px;
                margin: 10px 1rem 0;
                width: 75px;
            }
            .box-text {
                text-align: left;
                margin: 0.5rem 1rem;
            }
        }
        @media screen and (max-width: 768px) {
            flex-direction: column;

            &.right {
                flex-direction: column;

                .box-content {
                    left: unset;
                }
            }
            .box-img {
                width: 100%;
            }
            .box-content {
                position: relative;
                width: 100%;
                left: unset;
            }
        }
    }
}

.faded {
    color: $COLOR_GRAY_SHADE;
    font-size: $FONT_SIZE_N;
    font-weight: 100;
    margin-bottom: 0;
}

#account_currency {
    display: flex;
    align-items: center;
    background-color: $COLOR_LIGHT_GRAY;
    padding: 30px;
    border-radius: 4px;

    &_img {
        width: 80px;
        height: 80px;
        margin-right: 20px;
        @media screen and (max-width: 500px) {
            display: none;
        }
    }
    &_current {
        color: $primaryBrandColor;
        font-weight: 300;
    }
    &_hint {
        font-size: 1rem;
        margin: 10px 0 0;
    }
}

#payment_methods {
    overflow-y: hidden;

    h3:not(.no-margin) {
        margin: 35px 0 0;
    }
    table {
        thead {
            border-bottom: 1px solid $COLOR_DARK_GRAY;
        }
        tr {
            .data-anchor-link {
                display: none;
            }
            .th-list, .td-list {
                display: grid;
                grid-template-columns: 2fr 1.3fr 1.3fr 3fr 1fr;
                grid-column-gap: 10px;

                .th, .td {
                    align-self: center;
                }
                > *:nth-child(1) {
                    min-width: 180px;
                }
                > *:nth-child(2), > *:nth-child(3) {
                    min-width: 110px;
                }
                > *:nth-child(4) {
                    min-width: 190px;
                }
            }
            .td-description {
                display: flex;
                align-items: center;
            }
        }
        thead tr {
            th {
                padding-top: 10px;
                padding-bottom: 10px;
                align-items: center;

                &:nth-child(1) {
                    min-width: 100px;
                }
            }
        }
        tbody tr {
            td {
                position: relative;
                padding: 10px 0;

                @media (max-width: 600px) {
                    padding: 10px 0 !important;
                }

                div.td-list, div.td-description {
                    overflow: hidden;
                    position: absolute;
                    top: 0;

                    &.td-list {
                        height: 0;
                        opacity: 0;
                        margin-left: 8px;

                        &.active {
                            transition: all 0.2s 0.2s;
                            height: 100%;
                            opacity: 1;
                            align-content: center;
                        }
                    }
                    &.td-description {
                        height: 100%;
                        opacity: 0;
                        transform: translateY(40px);
                        transition: all 0.2s ease-in;
                        text-size-adjust: 100%; // prevent text-size from increasing
                        pointer-events: none;

                        &.active {
                            transform: translateY(0);
                            transition: all 0.2s ease-in-out;
                            opacity: 1;
                            pointer-events: auto;
                        }
                    }
                }
                &.toggler {
                    &:after {
                        position: absolute;
                        top: 80%;
                        left: calc(50% - 100px);
                        content: '\002303';
                        // padding: 5px;
                        color: $COLOR_BLUE;
                        transform-origin: center 35%;
                        transform: rotate(180deg);
                        transition: transform 0.2s ease-in;
                        font-size: 24px;
                    }
                    &:hover {
                        cursor: pointer;
                    }
                    &.open {
                        &:after {
                            transform: rotate(0);
                        }
                    }
                }
                .td {
                    padding: 0 !important;
                }
            }
        }
    }
}

.charity {
    .gallery {
        position: relative;
        width: 100%;
        overflow: hidden;

        img {
            position: absolute;
            top: 0;
            left: 0;
            opacity: 0;
            transition: opacity 2s ease;

            &:first-child {
                position: relative;
                opacity: 1;
            }
        }
    }
}

.contact-content {
    .contact-content {
        padding: 0 100px;

        @media screen and (max-width: 1024px) {
            padding: 0 10px;
        }
    }
    .u-mar-bottom-small {
        margin-bottom: 15px;
    }
    #cs_telephone_number {
        width: 100%;
        min-width: 160px;
    }
    #company_addresses .border-bottom {
        min-height: 200px;
    }
    @media screen and (max-width: 480px) {
        #company_addresses .border-bottom {
            min-height: 130px;
        }
    }

    .chat {
        margin-top: 20px;

        @media screen and (max-width: 1024px) {
            margin-bottom: 20px;
        }

        &-container {
            display: flex;

            .button-secondary {
                margin: 0;
            }
        }
        &-icon {
            margin-right: 5px;
            height: 38px;
            width: 38px;
        }
    }
}

#content.contact-content {
    margin-top: 0;

    #top_banner, #elevio_menu_container {
        display: flex;
        justify-content: center;
    }
    #top_banner {
        background: url('../images/pages/contact/banner-bg.svg');
        min-height: 300px;

        .search {
            width: 600px;
            max-width: 95%;

            div#_elev_io_placebo {
                border: 1px solid $COLOR_CONTROL_BORDER;
                border-radius: $BORDER_RADIUS;
                background-color: $COLOR_WHITE;

                > span._10b1r { // search icon
                    background: url('../images/pages/contact/search-icon.svg') center no-repeat;
                    width: 30px;

                    svg {
                        display: none;
                    }
                }
                input {
                    background: transparent !important;
                }
            }
        }
    }
    #elevio_menu_container {
        background: $COLOR_LIGHT_GRAY;
        padding: 20px;

        #elevio_element_menu {
            ._cnzpc {
                padding: 0;
            }
            ._elevio_module_icon {
                background-color: $COLOR_WHITE;
                padding: 40px;
                box-shadow: 0 1px 1px 0 rgba(0, 0, 0, 0.1);
                border-radius: $BORDER_RADIUS;
                max-width: unset;
                flex: auto;
                margin: 20px;

                ._d9ggd { // icon
                    width: 32px;
                    height: 32px;
                    box-shadow: none;
                    background-color: transparent !important;
                    background-size: contain;
                    margin-bottom: 20px;

                    svg {
                        display: none;
                    }
                }
                ._1bt1k { // text
                    font-size: $FONT_SIZE_L;
                }
                &:hover {
                    ._1bt1k { // text
                        color: $COLOR_BLUE_SHADE !important;
                    }
                }
            }
            ._elevio_module_icon_1 ._d9ggd { // Help Content
                background: url('../images/pages/contact/content-icon.svg') no-repeat center;
            }
            ._elevio_module_icon_6 ._d9ggd { // Submit a Ticket
                background: url('../images/pages/contact/ticket-icon.svg') no-repeat center;
            }
            ._elevio_module_icon_10 { // Call Us
                display: none;
            }
            ._elevio_module_icon_20 ._d9ggd { // Live chat
                background: url('../images/pages/contact/chat-icon.svg') no-repeat center;
            }
        }
    }
    .phone-container {
        img {
            width: 70px;
            height: 70px;
        }
        label, select {
            margin-bottom: 5px;
        }
        .number-container {
            #cs_telephone_number {
                width: 100%;
                min-width: 160px;

                & ~ ul.select-options {
                    max-height: 130px;
                }
            }
            #display_cs_telephone {
                line-height: 1.5rem;
                align-self: flex-end;
                margin-top: 5px;

                * ~ span {
                    margin-top: 5px;
                }
            }
        }
    }
}

._elevio_launcher {
    display: none;

    ._6byvm._zvdyj {
        bottom: 8px !important;
        right: 8px !important;
    }
}

// override elevio styles for both in page contents and popup
body #_elev_io {
    * {
        font-family: $FONT-STACK;
    }
    ._nr4k9 { // suggestion title
        display: block;
        margin-bottom: 20px;
        color: $COLOR_BLUE;
        font-size: 22px;
        font-weight: 300;
    }
    ._1b4vy:hover { // category titles
        color: $COLOR_BLUE;
    }
    ._elevio_articlelink > div { // links
        color: $COLOR_BLUE;
        text-decoration: none;
        font-weight: 700;

        > div {
            background: none;
        }
        &:hover {
            text-decoration: underline;
        }
    }
}

#content {
    &.cyberjaya, &.malta, &.labuan, &.asuncion {
        &-content {
            margin-top: 0;
        }
    }
    &.cyberjaya-content, &.careers-content {
        .box-container {
            &.padding {
                padding: 5px 15px;
            }
            > [class*='gr-padding'] {
                padding-bottom: 0;

                @media (max-width: 768px) {
                    padding-bottom: unset;
                }
            }
            .box {
                background: $COLOR_WHITE;

                &.bordered {
                    border: 1px solid $COLOR_GRAY;
                    height: 100%;
                }
                .items {
                    display: flex;
                    flex-direction: column;
                    align-items: center;

                    img {
                        padding-top: 20px;
                        width: 50px;
                    }
                    p {
                        font-weight: 600;
                        color: $COLOR_BLUE;
                    }
                    > .box-item-end {
                        padding: 0 30px;
                    }
                    @media (max-width: 768px) {
                        justify-content: center;
                    }
                }
            }
        }
    }
}

.location {
    &-cyberjaya, &-labuan, &-malta, &-asuncion, &-dubai {
        .introduction {
            h1 {
                color: $COLOR_ORANGE;
                font-size: 2.25rem;
            }
            h2 {
                color: $COLOR_ORANGE;
                font-size: 1.75rem;
            }
            h4.subheader {
                font-style: italic;
                font-size: $FONT_SIZE_L;
            }
            @media (max-width: 768px) {
                p {
                    text-align: center;

                    &.no-margin-top {
                        margin-top: 1rem;
                    }
                }
            }
        }
        .living, .misc {
            h2 {
                margin-bottom: 10px;
            }
        }
    }
}

.regulation-content {
    .gray-line {
        border: 1px solid $COLOR_LIGHT_GRAY;
        background-color: $COLOR_LIGHT_GRAY;
        width: 2px;
        height: 50px;
        margin-left: auto;
        margin-right: auto;
    }
    .background-gray {
        margin-top: -30px;
    }
    .margin-right-0 {
        margin-right: 0 !important;
    }
    .margin-left-0 {
        margin-left: 0 !important;
    }
    .margin-top-17 {
        margin-top: 17px;
    }
}

.tour-content#content {
    margin-bottom: 0;
}

.page_404 .big-error-code {
    color: $COLOR_GRAY;
    font-size: 10em;
}

#pa_list #accordion {
    table {
        width: 80%;
        margin-left: auto;
        margin-right: auto;

        td {
            padding: 10px 4px;

            &:nth-of-type(1) {
                width: 40%;
            }
        }
    }
    #supported_banks, .supported_banks {
        text-align: center;
        padding-top: 30px;
    }
    .supported_banks img {
        width: 72px;
        height: 57px;
        margin: 3px;
    }
}

body #not_authenticated_financial ul.checked > li {
    list-style: none;
}

.liquidity-solutions-content {
    .box {
        border: 1px solid $COLOR_GRAY_SHADE;
        min-height: 256px;

        img {
            height: 48px;
        }
    }
    .white-bg {
        background-color: $COLOR_WHITE;
    }
}

.about-us-content {
    .about-us .values-box {
        display: flex;
        align-items: flex-start;
        margin: 8px;

        .icon-wrapper {
            margin-right: 1.5rem;

            &.ic-intergrity:before {
                content: url('../images/pages/careers/ic-intergrity.svg');
                width: 60px;
                height: 60px;
            }
            &.ic-competence:before {
                content: url('../images/pages/careers/ic-competence.svg');
                width: 60px;
                height: 60px;
            }
            &.ic-customer-focus:before {
                content: url('../images/pages/careers/ic-customer-focus.svg');
                width: 60px;
                height: 60px;
            }
            &.ic-teamwork:before {
                content: url('../images/pages/careers/ic-teamwork.svg');
                width: 60px;
                height: 60px;
            }
        }
        &-subheader {
            font-size: $FONT_SIZE_L;
            font-weight: normal;
            text-transform: capitalize;
        }
        .header-line {
            border: 2px solid $COLOR_ORANGE;
            width: 50px;
        }
    }
    .fill-text {
        padding: 1em 0;
    }
    .center-element {
        margin: 0 auto;
    }
    .btn-margin-top {
        margin-top: 1.5em;
    }
    .mac {
        width: 100%;
    }
}

.accounts-content {
    .table-container {
        overflow-x: visible;
    }
    .table-container table {
        border: 1px solid $COLOR_LIGHT_GRAY;

        th {
            background-color: $COLOR_WHITE;
        }
        th, td {
            text-align: center;
            padding: 20px;
            border-bottom: 1px solid $COLOR_LIGHT_GRAY;
        }
        &.responsive {
            &#new_accounts_table {
                th, td {
                    @media screen and (max-width: 500px) {
                        text-align: left !important;

                        &:last-child {
                            padding-top: 0;
                        }
                    }
                }
            }
            &#existing_accounts {
                @media screen and (max-width: 500px) {
                    display: block;
                    width: 100%;
                }

                tbody {
                    @media screen and (max-width: 500px) {
                        display: block;
                    }
                }
                tr {
                    @media screen and (max-width: 500px) {
                        display: block;
                        margin: 10px !important;
                        border-bottom: 1px solid $COLOR_LIGHT_GRAY;

                        &:last-child {
                            border: none;
                        }
                    }
                }
                th, td {
                    text-align: center !important;
                    border: none;

                    @media screen and (max-width: 500px) {
                        display: inline-block;
                        padding: 10px;
                        width: 40%;
                        width: calc(50% - 20px);
                        text-align: left !important;

                        &:nth-child(2n) {
                            float: right;
                        }
                    }
                }
            }
        }
    }
    #note .hint {
        margin-bottom: 3px;
    }
    #accounts_wrapper #no_new_accounts_wrapper {
        color: $COLOR_GRAY_SHADE;
    }
}

#set_currency {
    #frm_set_currency {
        .section-divider {
            max-width: 500px;
        }
    }
    .currency_list > div {
        padding: 15px;
        background-image: url('../images/pages/set_currency/tick-normal.svg');
        background-repeat: no-repeat;
        background-position: center bottom;
        line-height: 30px;

        &:hover {
            cursor: pointer;
        }
        &.selected {
            background-image: url('../images/pages/set_currency/tick-selected.svg');
        }
        .currency-name {
            line-height: 22px;
            padding: 4px 0;
        }
    }
    .list-style-inside {
        list-style-position: inside;
    }
}

.lightbox #set_currency {
    padding: 25px;
    padding-bottom: 4px;
    width: 40em;

    #set_currency_text {
        margin-top: 0;
    }
    #fiat_currencies, #crypto_currencies {
        + div {
            max-width: 30em;
        }
    }
    .section-divider {
        margin-top: 0;
        margin-bottom: 0;
    }
    #submit_section {
        margin-top: 20px;
        margin-bottom: 16px;
    }
}

.platforms-content {
    h2 {
        line-height: 36px;
    }
    .new:after {
        content: url('../images/pages/platforms/new_badge.svg');
        position: relative;
        top: -15px;
        left: 5px;
    }
    #new_badge {
        position: relative;
        top: -15px;
    }
    .download-app {
        display: inline-block;
        margin-right: 30px;
    }
    img.platform {
        max-height: 150px;
        width: auto;
        max-width: 100%;
        vertical-align: middle;
    }
    .b-m-md li {
        margin-bottom: 20px;
    }
    .divider-sm {
        width: 10px;
        display: inline-block;
    }
    @media screen and (max-width: 768px) {
        .no-center-text-p-m {
            text-align: inherit;
            padding-bottom: 30px;
        }
        .mobile-hide {
            display: none;
        }
    }
}

#mt5_types_of_accounts {
    .box {
        border: 1px solid $COLOR_GRAY;
        border-radius: $BORDER_RADIUS;
        padding: 20px;

        img {
            width: 40px;
        }
    }
}

#how_to_trade_mt5 {
    .border-box {
        border: 1px solid $COLOR_BLUE;
        border-radius: $BORDER_RADIUS;
        padding: 25px 50px;
        margin: 20px auto;
    }
    .vertical-dashed {
        height: calc(100% - 100px);
        width: 1px;
        margin: 30px auto;
        background-image: linear-gradient(to bottom, $COLOR_BLACK 70%, rgba(255, 255, 255, 0) 0%);
        background-position: left;
        background-size: 1px 15px;
        background-repeat: repeat-y;
    }
    table.thin-border {
        width: auto;

        td {
            padding: 15px 20px;
        }
    }
    img.math-sign {
        margin: 0 15px;
    }
}

.landing_page-content {
    .bordered {
        border: 1px solid $COLOR_LIGHT_GRAY;
    }
    .box {
        padding: 10px 30px;
    }
}

#client-limits img {
    margin-left: 5px;
    margin-bottom: 3px;
}

.authentication {
    #onfido {
        // Below styles are set according to Onfido's styles
        // This is because binary-styles overrides Onfido's own styles
        .onfido-sdk-ui-NavigationBar-back {
            background: transparent;
        }
        .onfido-sdk-ui-crossDevice-CrossDeviceLink-numberInputSection {
            .ods-button.-action--primary {
                height: 100%;
                font-size: 0.875em;
            }
        }
        .onfido-sdk-ui-Button-button-outline:hover {
            background-color: transparent;
        }
        .onfido-sdk-ui-crossDevice-CrossDeviceLink-copyToClipboard {
            background: $COLOR_WHITE;
            color: $COLOR_BLACK;
            border-radius: 0;
        }
        .onfido-sdk-ui-Theme-textButton:hover {
            color: $COLOR_BLACK;
        }
        .onfido-sdk-ui-CustomFileInput-container {
            .onfido-sdk-ui-Theme-button-lg {
                background: rgb(54, 64, 245);
            }
            button {
                background: transparent;

                &:hover {
                    background: rgb(92, 108, 255);
                }
            }
        }
        input, textarea {
            &:hover, &:focus {
                outline: 0;
                border: none;
            }
        }
        button:not(.onfido-sdk-ui-Theme-link):not(.ods-button) {
            &:hover, &:focus {
                background-color: inherit;
            }
        }
    }
    .fields > .gr-row > div {
        > .button {
            display: block;
            text-align: center;
            background: $COLOR_LIGHT_GRAY;
            padding: 5px 0;
            border-radius: $BORDER_RADIUS;
            width: 100%;
            pointer-events: auto; // enable pointer events on label for input[type=file]
            cursor: pointer;

            > span {
                position: relative;
                top: 2px;
                padding: 0;
                display: inline-flex;
                width: 1em;
                height: 1em;
                margin-left: 10px;

                &.add {
                    background: url('../images/pages/authenticate/add.svg') no-repeat;
                }
                &.remove {
                    background: url('../images/pages/authenticate/remove.svg') no-repeat;
                }
                &.checked {
                    width: 16px;
                    height: 12px;
                }
                &:hover {
                    background-color: transparent;
                }
            }
            &.selected {
                background-color: $COLOR_WHITE;
            }
            &.error {
                color: $COLOR_RED;

                &:before {
                    content: '*';
                }
            }
        }
        > input[type=file] {
            display: none;
        }
    }
    .center-text .button .barspinner {
        margin: 0 auto;
    }
    .submit-status table {

        @media screen and (max-width: 500px) {
            font-size: 0.7rem;
        }

        th:not(:last-child) {
            width: 25%;
        }
        .status {
            &.error-msg {
                font-size: inherit;
                font-style: normal;
            }
        }
    }
    .checked {
        background: url('../images/pages/authenticate/checked.svg') no-repeat;
        width: 16px;
        height: 12px;
        display: inline-block;
        margin-left: 5px;
    }
    ul.rejected > li {
        background: url('../images/pages/authenticate/error.svg') no-repeat left 0.3em;
        width: fit-content;
        text-align: left;
        padding-left: 1.4em;
        margin-top: 1em;
        min-height: auto;
    }
    #last_rejection {
        &_poi {
            span {
                cursor: pointer;
                color: $COLOR_ORANGE;

                &:hover {
                    text-decoration: underline;
                }
            }
        }
        &_button {
            margin-top: 1.4em;
        }
        &_list {
            margin-bottom: 0.9em;
        }
    }
    #resolve_error {
        color: $COLOR_RED;
    }
    .mar-top-0 {
        margin-top: 0;
    }
    @media screen and (max-width: 479px) {
        .onfido-sdk-ui-Modal-inner {
            position: relative !important;
            height: 37.4em !important;
        }
        .mobile-menu {
            display: flex;
            padding: 20px 0;

            strong {
                text-align: center;
            }
        }
    }
}

#content.careers-content {
    margin-top: 0;

    .career {
        .top-banner {
            background: url('../images/pages/careers/careers-1_bg.jpg') no-repeat;
            background-size: cover;
            min-height: 300px;
            position: relative;
            background-position: center;

            .banner-caption {
                position: absolute;
                z-index: 1;
                width: 100%;
                bottom: -100px;

                .caption-text {
                    margin: 0 auto;
                    max-width: 960px;
                    background-color: $COLOR_WHITE;
                    text-align: center;
                    padding: 40px 0px 20px;

                    p {
                        margin: 1em auto;
                        max-width: 80%;
                    }
                }
            }
            @media (max-width: 768px) {
                background-position: 75% -30px;
            }
        }
        .center-banner {
            background: url('../images/pages/careers/careers-2_bg.jpg') no-repeat;
            background-size: cover;
            min-height: 300px;
            display: flex;
            align-items: center;
            justify-content: center;
            background-position: center;

            .caption-text {
                margin: 0 auto;
                max-width: 960px;
                text-align: center;

                h1 {
                    margin-top: 1em;
                }
                p {
                    color: $COLOR_WHITE;
                    margin: 1em auto;
                    max-width: 80%;
                    font-weight: 300;
                }
            }
        }
        .video-container {
            width: 100%;
            height: 0px;
            position: relative;
            padding-bottom: 56.3%;
        }
        .video-container iframe, .video-container object, .video-container embed {
            width: 100%;
            height: 100%;
            position: absolute;
            top: 0;
            left: 0;
        }
        .center-element {
            margin: 0 auto;
        }
        .margin-top-50 {
            margin-top: 50px;
        }
        .margin-top-100 {
            margin-top: 100px;
        }
        .btn-margin-top {
            margin-top: 1.5em;
        }
        .column-margin {
            margin: 0 0 1em;
        }
        .header-line {
            border-color: $COLOR_ORANGE;
            border-width: 3px;
            width: 25%;
        }
        .fill-text {
            padding: 1em 0;
        }
        .values-box {
            border: 2px solid $COLOR_ORANGE;
            margin: 0 4px;

            &-icon {
                max-width: 60px;
                padding: 8px 36px 0px;
                margin-top: -36px;
                background: $COLOR_WHITE;
            }
            &-subheader {
                font-size: $FONT_SIZE_L;
                font-weight: normal;
                text-transform: capitalize;
            }
            @media (max-width: 768px) {
                margin-bottom: 2.5rem;
            }
        }
        h4 {
            color: $COLOR_BLUE;
        }
        ul.role-section {
            display: flex;
            align-items: center;
            justify-content: center;
            margin-bottom: 20px;
            border-bottom: 0;

            li.role {
                margin: 0;
                border-radius: 0;
                padding: 0;

                a.role-btn {
                    padding: 15px 20px !important;

                    span {
                        color: $COLOR_BLUE;
                        font-weight: 600;
                        font-size: $FONT_SIZE_L;
                        text-transform: none;
                        @media (max-width: 320px) {
                            font-size: $FONT_SIZE_S;
                        }
                    }
                    &:focus {
                        border: 0;
                        outline: 0;
                    }
                }
                &.ui-tabs-active a span {
                    color: $COLOR_WHITE;
                }
                &:focus {
                    border: 0;
                    outline: 0;
                }
            }
        }
        .footer-email {
            margin-bottom: -20px;

            p {
                color: $COLOR_WHITE;
                padding: 20px 0;
                text-align: center;
            }
        }
        .location-section {
            padding-bottom: 10px;

            @media (max-width: 480px) {
                padding-bottom: 0;

                .fill-text {
                    margin-bottom: 30px;
                }
            }

            .col-margin-top {
                @media (min-width: 768px) {
                    margin-top: 26px;
                }
            }
            .container {
                justify-content: center;
            }
        }
        .values-group {
            margin-bottom: 20px;

            h1 {
                margin-bottom: 30px;
            }
        }
    }
}

#content.economic_calendar-content {
    .calendar-container {
        position: relative;

        .calendar-footer {
            position: absolute;
            display: flex;
            width: calc(100% - 2px);
            border: 1px solid $COLOR_GRAY;
            border-top-width: 0;
            height: 30px;
            justify-content: space-between;
            background: $COLOR_WHITE;
            align-items: center;
            bottom: 0;

            span.desc {
                outline: 0;
                display: block;
                padding: 1px 70px 6px 30px;
                white-space: nowrap;
                overflow: hidden;
                text-overflow: ellipsis;
            }
            a {
                font-size: $FONT_SIZE_S;
                color: $COLOR_LIGHTER_BLUE;
                text-decoration: underline;
                font-weight: 400;

                &.logo {
                    text-indent: -9999px;
                    position: absolute;
                    left: 6px;
                    top: 3px;
                    height: 24px;
                    width: 24px;
                    background: url('https://c.mql5.com/i/calendar/mt_logo1_x1.png') no-repeat top left;
                }
                &.social-links {
                    i {
                        width: 20px;
                        height: 20px;
                        display: inline-block;
                        vertical-align: top;
                        background: url('https://c.mql5.com/i/calendar/widget-icons-social-sharing.png');

                        &.fb {
                            background-position: -21px 0;
                        }
                        &.twitter {
                            background-position: 0 0;
                        }
                    }
                }
            }
            .left {
                margin-left: 8px;
            }
            .right {
                margin-right: 8px;

                a {
                    padding: 0 2px;
                }
            }
        }
    }
}

.welcome-content {
    .box-grid .box {
        display: flex;
        flex-direction: column;
        max-height: 100%;
        min-height: 120px;

        div > p {
            margin: 1em 0 0.5em;

            &.text-orange {
                color: $COLOR_ORANGE;
                font-size: $FONT_SIZE_XXL;
                font-weight: 300;
            }
        }
    }
    .account-created:before {
        content: url('../images/pages/set_currency/congratulations.svg');
    }
    .box > .box-item-end {
        margin-top: auto;

        p {
            margin-top: 0;
            margin-bottom: 10px;
        }
    }
}

.two_factor_auth {
    .padding-left-medium {
        padding-left: 45px;
    }
    .otp-form-group {
        display: flex;
        align-items: flex-start;

        input {
            box-sizing: border-box;
            height: 37px;
            width: 140px;
            margin-bottom: 5px;
            margin-right: 5px;
        }
    }
    .steps.steps-vertical {
        flex-direction: column;
        padding-left: 15px;

        .step {
            position: relative;
            margin-top: 0px;

            &:not(:last-child) {
                border-left: 1px solid $COLOR_LIGHT_GRAY;
            }
            .circle {
                margin: 0;
                position: absolute;
                left: -20px;
            }
            .content {
                padding: 8px 0 0 30px;

                p {
                    margin: 0;

                    &:last-child, &:nth-child(3) {
                        padding-bottom: 15px;
                    }
                }
                #qrcode {
                    padding: 15px 0;
                    @media (max-width: 480px) {
                        padding: 10px 0;
                    }
                }
            }
        }
    }
}

#signup_form {
    input {
        width: 100%;
        height: 3em;
        box-sizing: border-box;
        text-align: center;
        font-size: $FONT_SIZE_S;
    }
    button {
        width: 100%;
        height: 3rem;
        margin: 5px 0;
    }
    #google-signup {
        font-size: $FONT_SIZE_S;
    }
}

#contract-specification table td {
    white-space: nowrap;
}

.select-options {
    &::-webkit-scrollbar {
        -webkit-appearance: none;
    }
    &::-webkit-scrollbar:vertical {
        width: 11px;
    }
    &::-webkit-scrollbar:horizontal {
        height: 11px;
    }
    &::-webkit-scrollbar-thumb {
        border-radius: 8px;
        border: 2px solid $COLOR_WHITE; /* should match background, can't be transparent */
        background-color: $COLOR_LIGHT_GRAY;
    }
    &::-webkit-scrollbar-track {
        background-color: $COLOR_WHITE;
        border-radius: 8px;
    }
}

.keep-safe-container {
    .box {
        &.bordered {
            border: 1px solid $COLOR_GRAY;
            height: 100%;

            > div {
                display: inline-flex;
                padding: 20px;

                img {
                    padding-right: 20px;
                }
            }
        }
    }
}

.vpn-app {
    .steps.steps-vertical {
        max-width: 603px;
        margin-left: auto;
        margin-right: auto;
        flex-direction: column;
        padding-left: 15px;
        @media (max-width: 480px) {
            flex-direction: column;

            .step:not(:first-child) {
                margin-top: 2rem;
            }
        }

        .step {
            position: relative;
            min-height: 135px;

            &:not(:last-child) {
                border-left: 1px solid $COLOR_LIGHT_GRAY;
            }
            .circle {
                margin: 0;
                position: absolute;
                left: -20px;
            }
            .content {
                padding: 8px 0 0 30px;
                margin-left: 37px;

                p {
                    margin: 0;
                    max-width: 270px;
                    text-align: left;

                    &:last-child, &:nth-child(2) {
                        padding-bottom: 15px;
                    }
                }
            }
        }
    }
    &-icon {
        width: 83px;
        margin-bottom: 23px;
        @media screen and (max-width: 480px) {
            margin-top: 10px;
            transform: scale(0.85);
        }
    }
    .column {
        @media screen and (max-width: 480px) {
            padding: 0;
            width: 100%;
            text-align: center;
        }
    }
    .vertical-divider {
        width: 1px;
        background-color: $COLOR_LIGHT_GRAY;
        @media screen and (max-width: 480px) {
            display: none;
        }
    }
    .cta-download-heading {
        margin-top: 50px;

        h2 {
            margin-bottom: 45px;
        }
    }
}

.why-us-content {
    .awards-section {
        display: flex;
        flex-wrap: wrap;
        align-items: center;
        justify-content: center;
        padding-bottom: 40px;

        img {
            width: 70px;
            height: auto;
        }
        .award-icon {
            max-height: 90px;
            width: 70px;

            .caption {
                font-size: $FONT_SIZE_XXS;
                line-height: 1.2;
                text-align: center;
                width: 100%;
                display: inline-flex;
                align-items: flex-end;
                justify-content: center;
                margin-top: auto;
            }
        }
        .horizontal-margin {
            margin: 0 15px;

            @media screen and (max-width: 931px) {
                margin: 15px 15px 20px;
            }
        }
    }
}

.account-closure {
    &-form {
        text-align: left;
        line-height: 40px;

        span {
            padding-left: 15px;
        }
    }
    &-subtitle {
        margin-top: 0;
        margin-bottom: 20px;
    }
    &-close-title {
        margin-bottom: 0;
    }
    & .ui-accordion .ui-accordion-icons {
        padding-right: 1.2em;
    }
    .account-closure-dialog {
        left: 0;

        .account-closure-dialog-content {
            width: 29rem;
            height: 22.7rem;
            border-radius: 4px;
            background-color: $COLOR_WHITE;
            @media (max-width: 500px) {
                height: unset;
            }
        }
        #account_closure_error {
            &_content {
                border-radius: 8px;
                padding: 24px;
                width: 28.5rem;
                height: auto;
            }
            &_title {
                font-size: $FONT_SIZE_N;
            }
            &_buttons {
                text-align: right;
            }
        }
        .account-closure-details {
            padding-left: 16px;
            padding-right: 16px;
            display: flex;
            width: 307px;
            justify-content: space-between;
            align-items: center;
            line-height: 1.5;
        }
        #ic-emergency {
            width: 6rem;
            height: 6rem;
            object-fit: contain;
            margin: 0.5em 0em;
        }
        .warning-msg {
            line-height: 0.7em;
        }
        .btn-size {
            width: 12.7rem;
            height: 2.3rem;
        }
        #span-btn {
            padding-right: 5rem;
            padding-left: 5rem;
            @media (max-width: 500px) {
                margin-bottom: 10px;
                margin-left: 10px;
            }
        }
        #red-msg {
            color: $COLOR_RED;
            font-weight: bold;
        }
    }
}

.reason-textfield {
    border-color: $COLOR_GRAY;
    color: $COLOR_BLACK;
}

.paymentagent_description {
    height: 4em;
    width: 206px;
}

#binary_dp2p {
    margin: 0 auto;
    width: 1008px;
    font-size: 10px;
    position: relative;

    @media screen and (max-width: 1023px) {
        display: none;
    }
}

#message_dp2p_mobile_view {
    @media screen and (max-width: 1023px) {
        display: block !important;
        visibility: visible;
    }
}

#self_exclusion_dialog #dialog_content {
    max-width: 496px;
<<<<<<< HEAD
=======
}

.affiliate-ib {
    &-calculation {
        border: 1px solid $COLOR_BLACK;
        padding: 10px;

        &-minimum {
            margin-top: 20px;
            margin-bottom: 20px;
        }
    }
}

.signal_provider {
    &-container {
        display: flex;
        @media screen and (max-width: 480px) {
            flex-direction: column-reverse;
        }
    }
    &-image {
        border: 2px solid $COLOR_GRAY;
    }

>>>>>>> 9f7214b4
}<|MERGE_RESOLUTION|>--- conflicted
+++ resolved
@@ -1754,8 +1754,6 @@
 
 #self_exclusion_dialog #dialog_content {
     max-width: 496px;
-<<<<<<< HEAD
-=======
 }
 
 .affiliate-ib {
@@ -1781,5 +1779,4 @@
         border: 2px solid $COLOR_GRAY;
     }
 
->>>>>>> 9f7214b4
 }