--- conflicted
+++ resolved
@@ -384,42 +384,6 @@
     }
 }
 
-<<<<<<< HEAD
-.welcome-content {
-    .box-grid .box {
-        display: flex;
-        flex-direction: column;
-        height: 100%;
-        min-height: 150px;
-
-        div > p {
-            margin: 0.5em 0;
-
-            &.text-orange {
-                color: $COLOR_ORANGE;
-                font-size: $FONT_SIZE_XXL;
-                font-weight: 300;
-            }
-        }
-    }
-    .account-created:before {
-        content: url('../images/pages/set_currency/account-created.svg');
-    }
-    .box > .box-item-end {
-        margin-top: auto;
-
-        p {
-            margin-top: 0;
-            margin-bottom: 10px;
-        }
-    }
-    .payment-icons {
-        min-height: 34px;
-        padding: 3px;
-
-        img {
-            width: 20px;
-=======
 .careers-content {
     .career {
         margin-top: 0;
@@ -633,7 +597,44 @@
                 padding: 20px 0;
                 text-align: center;
             }
->>>>>>> f1c5aa12
+        }
+    }
+}
+
+.welcome-content {
+    .box-grid .box {
+        display: flex;
+        flex-direction: column;
+        height: 100%;
+        min-height: 150px;
+
+        div > p {
+            margin: 0.5em 0;
+
+            &.text-orange {
+                color: $COLOR_ORANGE;
+                font-size: $FONT_SIZE_XXL;
+                font-weight: 300;
+            }
+        }
+    }
+    .account-created:before {
+        content: url('../images/pages/set_currency/account-created.svg');
+    }
+    .box > .box-item-end {
+        margin-top: auto;
+
+        p {
+            margin-top: 0;
+            margin-bottom: 10px;
+        }
+    }
+    .payment-icons {
+        min-height: 34px;
+        padding: 3px;
+
+        img {
+            width: 20px;
         }
     }
 }