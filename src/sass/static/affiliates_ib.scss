--- conflicted
+++ resolved
@@ -57,44 +57,12 @@
             max-width: 780px;
         }
     }
-<<<<<<< HEAD
-=======
-}
-// will do the styling here
-// .affiliates-signup-page, .ib-signup-page {
-//     h2 {
-//         margin-top: 30px;
-//     }
-//     #commission_tabs {
-//         margin-bottom: 0 !important;
-//     }
-//     .margin-bottom-50 {
-//         margin-bottom: 50px;
-//     }
-//     .fixed-height-img {
-//         height: 50px;
-//     }
-//     .faq-box {
-//         padding: 1rem;
-//     }
-//     .table-container.center-text {
-//         & th, td {
-//             text-align: center;
-//         }
-//     }
-//     @media screen and (max-width: 480px) {
-//         table, .mobile-text-small {
-//             font-size: 0.9rem;
-//         }
-//     }
-// }
+    .how-it-works {
+        text-align: center;
 
-.how-it-works {
-    text-align: center;
-
-    h2, h3 {
-        font-weight: 700;
-        margin: 20px 0;
+        h2, h3 {
+            font-weight: 700;
+            margin: 20px 0;
+        }
     }
->>>>>>> d8465d9d
 }