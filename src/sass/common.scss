/* DO NOT include any rules for specific pages in this file. */
/* theme elements */

html, body {
    width: 100%;
    height: 100%;
}

body {
    min-height: 100%;
    position: relative;
    background: repeat-x bottom;
    overflow-x: hidden;

    .ui-widget {
        font-size: $FONT_SIZE_N;
    }
}

h1, h2, h3 {
    margin-bottom: 20px;
}

select, input, button, textarea {
    background: $COLOR_WHITE;
    border: 1px solid $COLOR_GRAY;
    padding: 2px 3px;
}

select {
    max-width: 100%;
}

button {
    vertical-align: top;
}

button:focus, input[type='submit']:focus {
    background: $COLOR_GREEN;
    outline: none;
}

button::-moz-focus-inner, input[type='submit']::-moz-focus-inner {
    border: 0;
}

a.button:hover {
    text-decoration: none;
}

input, button, textarea, select, optgroup, option, xmp {
    font-family: inherit;
    font-size: inherit;
    font-style: inherit;
    font-weight: inherit;
}

input, textarea {
    vertical-align: middle;
    border-radius: $BORDER_RADIUS;
}

strong {
    font-weight: bold;
}

em {
    font-style: italic;
}

fieldset {
    position: relative;
    border: 1px solid $COLOR_GRAY;
    padding: 5px;
    margin-bottom: 10px;

    legend {
        color: $COLOR_DARK_GRAY;
        padding: 0 0.8em;
        font-weight: bold;
        text-transform: capitalize;
    }
    .text-display { /* TODO: replace all occurrences of id with the class */
        line-height: 25px;
    }
    .error-msg {
        width: 100%;
        text-align: left;
        margin-top: 5px;
    }
}

textarea {
    height: 8em;
    width: 25em;
}

input[type=number]::-webkit-inner-spin-button, input[type=number]::-webkit-outer-spin-button {
    -webkit-appearance: none;
    -moz-appearance: none;
    appearance: none;
    margin: 0;
}

/* form styles */
label {
    line-height: 25px;
}

/* used for form label in grid structure */
.form_label {
    @include BIDIR_VALUE(text-align, right, left);
    line-height: 25px;
}

.form-row {
    padding: 10px 0;

    div:first-child label {
        display: block;
        text-align: right;
    }
}

.input {
    width: 45%;
}

*, .no-margin, .errorfield {
    margin: 0;
}

.errorfield {
    margin-top: 8px;
    color: $COLOR_RED;
}

.comment, .errorfield {
    font-size: $FONT_SIZE_N;
    font-style: italic;
}

/* global styles */
.required_field_asterisk {
    position: absolute;
    margin: -3px 3px;
    font-size: $FONT_SIZE_S;
    color: $COLOR_RED;

    &.no-margin {
        position: relative;
        margin: 0;
    }
}

.inpage_popup_container {
    position: fixed;
    margin: 0;
    padding: 10px;
    text-align: center;
    border: solid 1px $COLOR_ORANGE;
    background: $COLOR_LIGHT_GRAY;
    z-index: 1000;
    max-width: 90%;

    .drag-handle {
        cursor: pointer;
    }
    .inpage_popup_content {
        margin: 30px 10px 10px;
        padding: 0;
    }
    .inpage_popup_content_box {
        padding: 0;
        margin: 0;
        background: $COLOR_WHITE;
        border: solid 2px $COLOR_GRAY;
        text-align: center;
    }
}

/* Coche icon, AKA tick */
#content {
    margin-bottom: 20px;
}

#page-wrapper {
    display: flex;
    flex-direction: column;
    min-height: 100vh;
}

#content-holder {
    flex: 1 1 auto;
}

.popup_page_overlay {
    background: rgba(0, 0, 0, 0.5);
    width: 100%;
    height: 100%;
    position: fixed;
    top: 0;
    left: 0;
    z-index: 10;
}

_:-ms-fullscreen, :root #content-holder {
    height: 100%;
}

.color-white {
    color: $COLOR_WHITE;
}

.half-sized-picture {
    width: 50px;
    height: 50px;
}

.nowrap {
    white-space: nowrap;
}

.no-padding {
    padding: 0;
}

.border-light-gray {
    border: 1px solid $COLOR_LIGHT_GRAY;
}

.border-gray {
    border: 1px solid $COLOR_GRAY;
}

.border-dark-gray {
    border: 1px solid $COLOR_GRAY_SHADE;
}

.vertical-align-middle {
    vertical-align: middle;
}

input[type=checkbox] {
    margin-top: -5px;

    &#email_consent {
        margin-top: 5px;
    }
}

.no-scroll, .no-scroll body {
    overflow: hidden;
}

.logged_out_title_container {
    margin-top: 40px;
    margin-bottom: 30px;
}

button .barspinner.white {
    height: 13px;
    margin: 3px auto;
}

#msg_notification {
    &, &:after {
        font-size: $FONT_SIZE_S;
        padding: 3px 0;
        min-height: 20px;
        line-height: 20px;
        display: none;
    }
    &.error:after {
        display: block;
        width: 100%;
        position: fixed;
        top: 0;
        left: 0;
        z-index: 9999;
        content: attr(data-message);
        background: $COLOR_YELLOW;
        color: $COLOR_RED;
        border-bottom: 1px solid $COLOR_RED;
    }
}

#scrollup {
    width: 40px;
    height: 40px;
    position: fixed;
    bottom: 20px;
    right: 20px;
    display: none;
    background: url('../images/common/scrollup_icon.svg') no-repeat;
    z-index: 999;
}

.inline-flex {
    display: inline-flex;
}

.invisible {
    display: none !important;
    visibility: hidden;
}

.center-align {
    align-items: center;
}

.align-self-center {
    align-self: center;
}

.align-start {
    @include BIDIR_VALUE (text-align, left, right);
}

.align-end {
    @include BIDIR_VALUE (text-align, right, left);
}

.clear {
    clear: both;
}

.sidebar-container {
    position: relative;
}

.sidebar {
    @include menu-left;
}

.static_full {
    margin-top: 40px;

    .section:first-child {
        padding-bottom: 50px;
    }
    .section:not(:first-child) {
        padding: 20px 0 50px;
    }
    .section:last-child {
        padding-bottom: 0;
        border-bottom: none;
    }
    .section {
        display: block;
        overflow: hidden;
    }
    .sidebar-button {
        background: $COLOR_LIGHT_GRAY;
        padding: 20px;

        a {
            @include link-button;
            display: block;
        }
    }
<<<<<<< HEAD
    .padding-top-20 {
        padding-top: 20px;
=======
}

.days_to_crack {
    width: fit-content;
    padding: 5px;
    margin-top: 5px;

    &.red {
        color: $COLOR_RED;
    }
    &.green {
        color: $COLOR_GREEN;
>>>>>>> 3295af56
    }
}<|MERGE_RESOLUTION|>--- conflicted
+++ resolved
@@ -359,10 +359,9 @@
             display: block;
         }
     }
-<<<<<<< HEAD
     .padding-top-20 {
         padding-top: 20px;
-=======
+    }
 }
 
 .days_to_crack {
@@ -375,6 +374,5 @@
     }
     &.green {
         color: $COLOR_GREEN;
->>>>>>> 3295af56
     }
 }