/* DO NOT include any rules for specific pages in this file. */
/* theme elements */

html, body {
    width: 100%;
    height: 100%;
}

body {
    min-height: 100%;
    position: relative;
    background: repeat-x bottom;
    overflow-x: hidden;
    .ui-widget {
        font-size: 0.9em;
    }
}

h1, h2, h3 {
    margin-bottom: 20px;
}

select, input, button, textarea {
    background: $COLOR_WHITE;
    border: 1px solid $COLOR_GRAY;
    padding: 2px 3px;
}

select {
    max-width: 100%;
}

select.input {
    width: 46.2%;
}

button {
    vertical-align: top;
}

button:focus, input[type='submit']:focus {
    background: $COLOR_GREEN;
    outline: none;
}

button::-moz-focus-inner, input[type='submit']::-moz-focus-inner {
    border: 0;
}

a.button:hover {
    text-decoration: none;
}

input, button, textarea, select, optgroup, option, xmp {
    font-family: inherit;
    font-size: inherit;
    font-style: inherit;
    font-weight: inherit;
}

input, textarea {
    vertical-align: middle;
    border-radius: $BORDER_RADIUS;
}

strong {
    font-weight: bold;
}

em {
    font-style: italic;
}

form {
    margin: 0;
    padding: 0;
}

fieldset {
    position: relative;
    border: 1px solid $COLOR_GRAY;
    padding: 5px;
    margin-bottom: 10px;
    &#formlayout { /* TODO: remove all occurrences: no point in using fieldset when we hide its border */
        background: none;
        border: 0;
    }
    legend {
        color: $COLOR_DARK_GRAY;
        padding: 0 0.8em;
        font-weight: bold;
        text-transform: capitalize;
    }
    #inputheading, .text-display { /* TODO: replace all occurrences of id with the class */
        line-height: 25px;
    }
    .error-msg {
        width: 100%;
        margin-top: 5px;
    }
}

textarea {
    height: 8em;
    width: 25em;
}

/* form styles */
label {
    line-height: 25px;
}

/* used for form label in grid structure */
.form_label {
    @include BIDIR_VALUE(text-align, right, left);
    line-height: 25px;
}

.form-row {
    padding: 10px 0;
    label {
        display: block;
        text-align: right;
    }
}

.input {
    width: 45%;
}

*, p.no-para-margin, .errorfield {
    margin: 0;
}

.errorfield {
    font-size: 93%;
    font-style: italic;
    margin-top: 8px;
    color: $COLOR_RED;
}

.comment {
    font-size: 93%;
    font-style: italic;
}

/* global styles */
.required_asterisk {
    color: $COLOR_ORANGE;
}

.inpage_popup_container {
    position: fixed;
    margin: 0;
    padding: 10px;
    text-align: center;
    border: solid 1px $COLOR_ORANGE;
    background: $COLOR_LIGHT_GRAY;
    z-index: 1000;
    max-width: 90%;
    .drag-handle {
        cursor: pointer;
    }
    .inpage_popup_content {
        margin: 30px 10px 10px;
        padding: 0;
    }
    .inpage_popup_content_box {
        padding: 0;
        margin: 0;
        background: $COLOR_WHITE;
        border: solid 2px $COLOR_GRAY;
        text-align: center;
    }
}

/* Coche icon, AKA tick */
#content {
    margin-bottom: 20px;
}

.separator-line {
    margin-top: 10px;
    margin-bottom: 10px;
}

#page-wrapper {
    display: flex;
    flex-direction: column;
    min-height: 100vh;
}

#content-holder {
    flex: 1 1 auto;
}

#main-menu .items li a {
    white-space: nowrap;
}

#japan-form .hint {
    margin-bottom: 0;
}

.popup_page_overlay {
    background: rgba(0, 0, 0, 0.5);
    width: 100%;
    height: 100%;
    position: fixed;
    top: 0;
    left: 0;
    z-index: 10;
}

.light-yellow-background {
    background-color: $COLOR_YELLOW;
}

#session_limit .limit_message {
    margin: 30px auto;
}

_:-ms-fullscreen, :root #content-holder {
    height: 100%;
}

.color-white {
    color: $COLOR_WHITE;
}

.half-sized-picture {
    width: 50px;
    height: 50px;
}

.nowrap {
    white-space: nowrap;
}

.no-padding {
    padding: 0;
}

.border-dark-gray {
    border: 1px solid $COLOR_GRAY_SHADE;
}

.vertical-align-middle {
    vertical-align: middle;
}

input[type=checkbox] {
    margin-top: -5px;
    &#email_consent {
        margin-top: 5px;
    }
}

.no-scroll, .no-scroll body {
    overflow: hidden;
}

<<<<<<< HEAD
#msg_notification {
    font-size: $FONT_SIZE_S;
    padding: 3px 0;
    line-height: 20px;
    display: none;
=======
.logged_out_title_container {
    margin-top: 40px;
    margin-bottom: 30px;
>>>>>>> 32f6fac2
}<|MERGE_RESOLUTION|>--- conflicted
+++ resolved
@@ -260,15 +260,14 @@
     overflow: hidden;
 }
 
-<<<<<<< HEAD
+.logged_out_title_container {
+    margin-top: 40px;
+    margin-bottom: 30px;
+}
+
 #msg_notification {
     font-size: $FONT_SIZE_S;
     padding: 3px 0;
     line-height: 20px;
     display: none;
-=======
-.logged_out_title_container {
-    margin-top: 40px;
-    margin-bottom: 30px;
->>>>>>> 32f6fac2
 }