#mt_account_management {
    margin: 0;

    > div {
        display: flex;
    }
    .mt-container {
        padding: 20px;
    }
    .mt-panel {
        border: 1px solid $COLOR_GRAY;
        border-radius: $BORDER_RADIUS;
        margin-bottom: 20px;
        flex: 1;
    }
    .flex {
        display: flex;
    }
    #account_selector {
        position: relative;
        cursor: pointer;
        margin-bottom: 10px;

        #mt5_account, #accounts_list {
            border: 1px solid $COLOR_BLUE_SHADE;
        }
        #mt5_account {
            height: 38px;
            line-height: 38px;
            padding: 0 20px;
            box-sizing: border-box;
            margin: 0;
            overflow: hidden;
            background: $COLOR_BLUE_SHADE;
            color: $COLOR_WHITE;
            border-radius: $BORDER_RADIUS;

            &.open {
                border-radius: $BORDER_RADIUS $BORDER_RADIUS 0 0;
            }
            &:after {
                content: '';
                display: block;
                float: right;
                margin-top: 17px;
                border-left: 5px solid transparent;
                border-right: 5px solid transparent;
                border-top: 5px solid $COLOR_WHITE;
            }
        }
        #accounts_list {
            width: 100%;
            padding: 5px 0;
            border-radius: 0 0 $BORDER_RADIUS $BORDER_RADIUS;
            border-top: 0;
            display: none;
            position: absolute;
            background: $COLOR_WHITE;
            z-index: 1;
            box-sizing: border-box;
            font-size: $FONT_SIZE_S;

            .acc-group {
                line-height: 30px;
                padding: 0 5px;
                color: $COLOR_DARK_GRAY;

                &:hover {
                    cursor: auto;
                }
            }
            .acc-name {
                line-height: 30px;
                padding: 0 20px;

                &:hover {
                    color: $COLOR_BLUE_SHADE;
                    background: $COLOR_LIGHT_GRAY;
                }
                &.selected {
                    background: $COLOR_GRAY;
                }
                .mt-balance {
                    float: right;
                    font-size: $FONT_SIZE_XS;
                }
                .mt-icon {
                    float: right;
                }
                .mt-login {
                    padding-left: 3px;
                    font-size: 90%;
                }
            }
            .separator {
                margin: 5px 0;
            }
        }
    }
    #mt_right_panel {
        font-size: $FONT_SIZE_S;

        .platforms li {
            margin-bottom: 10px;
            display: flex;
            flex-direction: row;
            align-items: center;

            img {
                width: 16px;
                height: 16px;
                margin-right: 10px;
            }
        }
        .badges span {
            width: 85px;
            height: 25px;
            background-size: contain;
        }
    }
    #account_details {
        flex: 0;

<<<<<<< HEAD
        #acc_icon {
            width: 90px;
            height: 90px;
            border: 2px solid $COLOR_GRAY;
            border-radius: 50%;
            background: no-repeat center;
            background-size: 60px;

            &.standard {
                background-image: url('../images/pages/metatrader/icons/acc_standard.svg');
            }
            &.advanced {
                background-image: url('../images/pages/metatrader/icons/acc_advanced.svg');
            }
            &.volatility {
                background-image: url('../images/pages/metatrader/icons/acc_volatility_indices.svg');
            }
        }
=======
>>>>>>> eb3cc90e
        .acc-info {
            font-size: $FONT_SIZE_S;

            .balance {
                font-size: $FONT_SIZE_XXL;
                color: $COLOR_BLUE;
            }
        }
    }
    .acc-actions {
        display: flex;

        * {
            transition: unset !important;
        }
        a, > span {
            background: $COLOR_LIGHT_GRAY;
            line-height: 40px;
            font-weight: normal;
            flex: 1;

            &:first-child {
                border-radius: $BORDER_RADIUS 0 0;
            }
            &:last-child {
                border-radius: 0 $BORDER_RADIUS 0 0;
            }
            &.selected {
                color: $COLOR_WHITE;
                background: $COLOR_BLUE_SHADE;
            }
            &:hover {
                text-decoration: none;
            }
        }
    }
    .fst-container {
        #fst_action {
            position: relative;

            h3 {
                padding-top: 10px;
                margin-bottom: 5px;
            }
            .separator, #main_msg {
                margin-bottom: 20px;
            }
            button .barspinner.white {
                height: 13px;
                margin: 3px;
            }
            #frm_cashier {
                .mt-panel {
                    margin-bottom: 0;
                    padding: 15px;
                }
                .binary-balance, .mt5-balance {
                    font-weight: bold;
                    color: $COLOR_GRAY_SHADE;
                }
            }
            .type-group {
                .mt5_type_box {
                    width: 88px;
                    height: 88px;
                    margin: 0 auto;
                    border: 1px solid $COLOR_GRAY;
                    border-radius: $BORDER_RADIUS;
                    cursor: pointer;
                    position: relative;
                    display: flex;
                    align-items: center;

                    &:hover {
                        border-color: $COLOR_BLUE;
                    }
                    &:before {
                        content: '';
                        width: 16px;
                        height: 16px;
                        border: 1px solid $COLOR_GRAY;
                        border-radius: 50%;
                        position: absolute;
                        right: 6px;
                        top: 6px;
                    }
                    div {
                        font-weight: bold;
                        color: $COLOR_BLUE;
                        text-align: center;
                        flex: 1;
                    }
                    img {
                        height: 65px;
                        flex: 1;
                    }
                    &.disabled, &.existed {
                        cursor: default;

                        &:hover {
                            border-color: $COLOR_GRAY;
                        }
                        &:after {
                            content: '';
                            width: 88px;
                            height: 88px;
                            position: absolute;
                            background: rgba(0, 0, 0, 0.05);
                        }
                    }
                    &.existed:before {
                        background: url('../images/pages/metatrader/dashboard/tick_gray.svg');
                        border: none;
                    }
                    &.selected {
                        border-color: $COLOR_BLUE;
                        cursor: default;

                        &:before {
                            background: url('../images/pages/metatrader/dashboard/tick.svg');
                            border: none;
                        }
                    }
                }
                p {
                    width: 140px;
                    margin-left: auto;
                    margin-right: auto;
                }
            }
            #new_account_msg ul.bullet {
                margin-top: 0;
                margin-bottom: 0;
            }
        }
    }
    .txt-left {
        text-align: left;
    }
    .separator {
        height: 2px;
    }
    ul.checked.small > li {
        background-size: 16px;
        padding-left: 24px;
    }
}

@media (max-width: 1199px) {
    #mt_account_management {
        #accounts_list {
            font-size: $FONT_SIZE_S;

            .mt-balance {
                font-size: $FONT_SIZE_XS !important;
            }
        }
    }
}

@media (max-width: 991px) {
    #mt_account_management .mt-container {
        padding: 10px;
    }
}

@media (max-width: 768px) {
    #mt_account_management .mobile-balance {
        display: flex;
    }
}<|MERGE_RESOLUTION|>--- conflicted
+++ resolved
@@ -121,27 +121,6 @@
     #account_details {
         flex: 0;
 
-<<<<<<< HEAD
-        #acc_icon {
-            width: 90px;
-            height: 90px;
-            border: 2px solid $COLOR_GRAY;
-            border-radius: 50%;
-            background: no-repeat center;
-            background-size: 60px;
-
-            &.standard {
-                background-image: url('../images/pages/metatrader/icons/acc_standard.svg');
-            }
-            &.advanced {
-                background-image: url('../images/pages/metatrader/icons/acc_advanced.svg');
-            }
-            &.volatility {
-                background-image: url('../images/pages/metatrader/icons/acc_volatility_indices.svg');
-            }
-        }
-=======
->>>>>>> eb3cc90e
         .acc-info {
             font-size: $FONT_SIZE_S;
 
