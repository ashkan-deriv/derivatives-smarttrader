@import './metatrader_download';

#mt_account_management {
    margin: 0;

    > div {
        display: flex;
    }
    .mt-container {
        padding: 20px;
    }
    .mt-panel {
        border: 1px solid $COLOR_GRAY;
        border-radius: $BORDER_RADIUS;
        margin-bottom: 20px;

        & .password {
            &--field-wrapper {
                max-width: unset;

                input {
                    max-width: unset;
                }
            }
            &--message {
                white-space: unset;
            }
            @media screen and (max-width: 480px) {
                &--field-wrapper {
                    max-width: unset;

                    input {
                        width: 100% !important;
                    }
                }
                &--meter {
                    top: 22px;
                }
                &--toggle {
                    top: 5px;
                }
            }
        }
    }
    .flex {
        display: flex;
    }
    .get-started-link {
        display: block;
        padding: 10px 20px;
        margin-bottom: 20px;
        border-radius: $BORDER_RADIUS;
        color: $COLOR_BLUE;
        background: $COLOR_LIGHT_GRAY;
        font-weight: bold;

        &:before {
            content: '';
            background-image: url('../images/pages/metatrader/dashboard/get_started.svg');
            background-size: 16px 16px;
            height: 16px;
            width: 16px;
            display: inline-block;
            vertical-align: middle;
            margin-right: 10px;
        }
    }
    .mt-trade-server {
        color: $COLOR_WHITE;
        border-radius: 2px;
        background-color: $COLOR_ORANGE;
        padding: 4px;
        text-align: center;
        font-size: $FONT_SIZE_XXS;
    }
    .password-type {
        display: flex;
        flex-direction: row;
        justify-content: center;
        margin-top: 8px;

        > *:not(:last-child) {
            margin-right: 20px;
        }
    }
    #account_selector {
        position: relative;
        cursor: pointer;
        margin-bottom: 10px;

        #mt5_account, #accounts_list {
            border: 1px solid $COLOR_BLUE_SHADE;
        }
        #mt5_account {
            min-height: 38px;
            line-height: 38px;
            padding: 0 10px;
            box-sizing: border-box;
            margin: 0;
            overflow: hidden;
            background: $COLOR_BLUE_SHADE;
            color: $COLOR_WHITE;
            border-radius: $BORDER_RADIUS;

            &.open {
                border-radius: $BORDER_RADIUS $BORDER_RADIUS 0 0;
            }
            &:after {
                content: '';
                display: block;
                float: right;
                margin-top: 17px;
                margin-bottom: 17px;
                border-left: 5px solid transparent;
                border-right: 5px solid transparent;
                border-top: 5px solid $COLOR_WHITE;
            }
        }
        #accounts_list {
            width: 100%;
            padding: 5px 0;
            border-radius: 0 0 $BORDER_RADIUS $BORDER_RADIUS;
            border-top: 0;
            display: none;
            position: absolute;
            background: $COLOR_WHITE;
            z-index: 1;
            box-sizing: border-box;
            font-size: $FONT_SIZE_S;

            .acc-group {
                line-height: 30px;
                padding: 0 5px;
                color: $COLOR_DARK_GRAY;

                &:hover {
                    cursor: auto;
                }
            }
            .acc-name {
                line-height: 30px;
                padding: 0 20px;

                &.disabled {
                    cursor: not-allowed;
                    color: $COLOR_GRAY !important;
                    background-color: transparent !important;

                    .mt-icon {
                        opacity: 0.4;
                    }
                }
                &:hover {
                    color: $COLOR_BLUE_SHADE;
                    background: $COLOR_LIGHT_GRAY;
                }
                &.selected {
                    background: $COLOR_GRAY;
                }
                .mt-balance {
                    float: right;
                    font-size: $FONT_SIZE_XS;
                }
                .mt-icon {
                    float: right;
                }
                .mt-login {
                    padding-left: 3px;
                    font-size: 90%;
                }
                .mt-server {
                    margin-left: 4px;
                }
            }
            .separator {
                margin: 5px 0;
            }
        }
    }
    #mt_right_panel {
        font-size: $FONT_SIZE_S;

        .platforms {
            display: flex;
            flex-direction: row;
            flex-wrap: wrap;
            @media (min-width: 992px) {
                margin-left: -10px;
                margin-right: -10px;
            }

            li {
                width: 50%;
                text-align: center;
                margin-bottom: 20px;
                padding: 0 5px;
                box-sizing: border-box;

                img {
                    display: block;
                    height: 30px;
                    margin: 0 auto 10px;
                }
            }
        }
        .badges {
            display: flex;
            justify-content: space-around;
            width: 100%;

            span {
                width: 85px;
                height: 25px;
                background-size: contain;
            }
        }
    }
    #account_details {
        flex: 0;
        position: relative;

        .acc-info {
            font-size: $FONT_SIZE_S;
            word-wrap: break-word;

            [data=login] {
                margin-left: 10px;
            }
            .balance {
                font-size: $FONT_SIZE_XXL;
                color: $COLOR_BLUE;

                .symbols {
                    display: block;
                }
<<<<<<< HEAD
=======
            }
            .display_login_tip {
                margin-left: 4px;
                border-bottom: none;
            }
        }
        .add_region {
            position: absolute;
            bottom: 20px;
            right: 20px;

            #btn_add_region {
                margin-right: 16px;
            }
            span {
                font-size: 18px;
>>>>>>> 9f7214b4
            }
        }
    }
    .acc-actions {
        display: flex;

        * {
            transition: unset !important;
        }
        a, > span {
            background: $COLOR_LIGHT_GRAY;
            line-height: 40px;
            font-weight: normal;
            flex: 1;

            &:first-child {
                border-radius: $BORDER_RADIUS 0 0;
            }
            &:last-child {
                border-radius: 0 $BORDER_RADIUS 0 0;
            }
            &.selected {
                color: $COLOR_WHITE;
                background: $COLOR_BLUE_SHADE;
            }
            &:hover {
                text-decoration: none;
            }
        }
    }
    .fst-container {
        #fst_action {
            position: relative;

            h3 {
                padding-top: 10px;
                margin-bottom: 5px;
            }
            .separator, #main_msg {
                margin-bottom: 20px;
            }
            button .barspinner.white {
                height: 13px;
                margin: 3px;
            }
            #frm_cashier {
                .mt-panel {
                    margin-bottom: 0;
                    padding: 15px;
                    flex: 1;
                }
                .binary-balance, .mt5-balance {
                    font-weight: bold;
                    color: $COLOR_GRAY_SHADE;
                }
                #mt5_remaining_transfers .empty {
                    color: $COLOR_RED;
                }
            }
            #frm_manage_password {
                #token_error {
                    margin-bottom: 10px;
                }
                select:focus {
                    outline: none;
                }
                button[type='submit'] {
                    line-height: 22px;
                }
            }
            .type-group {
                .mt5_type_box {
                    width: 88px;
                    height: 88px;
                    margin: 0 auto;
                    border: 1px solid $COLOR_GRAY;
                    border-radius: $BORDER_RADIUS;
                    cursor: pointer;
                    position: relative;
                    display: flex;
                    align-items: center;

                    &:hover {
                        border-color: $COLOR_BLUE;
                    }
                    &:before {
                        content: '';
                        width: 16px;
                        height: 16px;
                        border: 1px solid $COLOR_GRAY;
                        border-radius: 50%;
                        position: absolute;
                        right: 6px;
                        top: 6px;
                    }
                    div {
                        font-weight: bold;
                        color: $COLOR_BLUE;
                        text-align: center;
                        flex: 1;
                    }
                    img {
                        height: 65px;
                        margin: auto;
                    }
                    &.disabled, &.existed {
                        cursor: default;

                        &:hover {
                            border-color: $COLOR_GRAY;
                        }
                        &:after {
                            content: '';
                            width: 88px;
                            height: 88px;
                            position: absolute;
                            background: rgba(0, 0, 0, 0.05);
                        }
                    }
                    &.disabled {
                        cursor: not-allowed;

                        &:before {
                            background: url('../images/pages/metatrader/dashboard/tick_disabled.svg');
                        }
                        &:after {
                            background: transparent;
                        }
                    }
                    &.existed:before {
                        background: url('../images/pages/metatrader/dashboard/tick_gray.svg');
                        border: none;
                    }
                    &.selected {
                        border-color: $COLOR_BLUE;
                        cursor: default;

                        &:before {
                            background: url('../images/pages/metatrader/dashboard/tick.svg');
                            border: none;
                        }
                    }
                }
                p {
                    max-width: 140px;
                    margin: 0 auto;
                }
                #template_gaming_financial {
                    order: 1;
                }
                #template_financial_financial {
                    order: 2;
                }
                #template_financial_financial_stp {
                    order: 3;
                }
            }
            #new_account_msg ul.bullet {
                margin-top: 0;
                margin-bottom: 0;
            }
            #frm_new_account {
                #btn_submit_new_account {
                    margin-left: 8px;
                }
                input[type='radio'][disabled] + label {
                    &:before {
                        border: 1px solid $COLOR_GRAY;
                    }
                    & span {
                        color: $COLOR_GRAY;
                    }
                }
                #server_unavailable_notice {
                    margin: 0 14px;
                    font-size: $FONT_SIZE_N;
                    line-height: 24px;
                }
            }
        }
    }
    .txt-left {
        text-align: left;
    }
    .separator {
        height: 2px;
    }
    ul.checked.small > li {
        background-size: 16px;
        padding-left: 24px;
    }
    #account_desc {
        .button {
            span {
                padding: 10px 5px;
                line-height: 18px;
            }
        }
    }
}

@media (max-width: 1199px) {
    #mt_account_management {
        #accounts_list {
            font-size: $FONT_SIZE_S;

            .mt-balance {
                font-size: $FONT_SIZE_XS !important;
            }
        }
    }
}

@media (max-width: 991px) {
    #mt_account_management .mt-container {
        padding: 10px;
    }
}

@media (max-width: 768px) {
    #mt_account_management {
        .mobile-balance {
            display: flex;
        }
        #account_details {
            .add_region {
                position: unset;
                display: flex;
                justify-content: flex-end;
                width: 100%;
                padding: 0 10px;

                a {
                    margin-bottom: 0 !important;
                }
                span {
                    padding: 9px;
                    font-size: 14px;
                }
            }
        }
    }
}

.mt-sidebar-button {
    display: flex;
    flex-direction: column;
    align-items: center;
    min-height: 100px;
    justify-content: space-around;
    text-align: center;

    .small-icon {
        img {
            width: 76px;
        }
    }
    .mt-link-download {
        background-color: $COLOR_LIGHT_GRAY;
        width: 100%;
        height: inherit;
        border-top: 1px solid $COLOR_GRAY;

        .mt-link-button {
            display: inline-block;
            margin-top: 10px;
        }
    }
    .mt-title-mt5-web {
        font-weight: bold;
    }
    .mt-link-web {
        display: flex;
        width: 100%;
        margin-top: 10px;
        height: 40px;

        .mt5-web-link {
            flex: 50%;
            background-color: $COLOR_LIGHT_GRAY;
            height: 40px;
            line-height: 40px;
            border: 1px solid $COLOR_GRAY;
        }
    }
}

.mt-sidebar-button.mt5-web {
    height: 140px;
}

tbody#instruments > tr > td {
    width: 33%;
}<|MERGE_RESOLUTION|>--- conflicted
+++ resolved
@@ -233,8 +233,6 @@
                 .symbols {
                     display: block;
                 }
-<<<<<<< HEAD
-=======
             }
             .display_login_tip {
                 margin-left: 4px;
@@ -251,7 +249,6 @@
             }
             span {
                 font-size: 18px;
->>>>>>> 9f7214b4
             }
         }
     }
