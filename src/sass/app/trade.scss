@import 'components/peek_box';

@mixin ul_segmented_navigation {
    box-shadow: inset 0 0 0 1px rgba($COLOR_BLUE, 0.2);
    background-color: $COLOR_LIGHT_GRAY;
    color: $COLOR_BLUE;
    display: flex;
    overflow: hidden;
    width: 100%;
}

@mixin li_segmented_element {
    flex: 1;
    display: flex;
    flex-direction: column;
    cursor: pointer;
    margin: 0;
    text-transform: capitalize;
    padding: 3px 0;
    text-align: center;

    &.active {
        color: $COLOR_WHITE;
        background-color: $COLOR_BLUE;
    }
}

@keyframes fade {
    from {
        opacity: 0;
    }
    to {
        opacity: 1;
    }
}

[data-balloon] {
    &:before {
        font-size: 0.75rem;
        text-align: left;
        padding: 12px 8px;
        max-width: 262px;
        border-radius: 4px;
        background: var(--general-active);
        color: var(--text-prominent);
        content: attr(data-balloon);
        margin-bottom: 11px;
        box-shadow: none;
    }
    &:after {
        background: svg-url('<svg xmlns="http://www.w3.org/2000/svg" width="36px" height="12px"><path fill="#{rgba($color-grey-5, 1)}" transform="rotate(0)" d="M2.658,0.000 C-13.615,0.000 50.938,0.000 34.662,0.000 C28.662,0.000 23.035,12.002 18.660,12.002 C14.285,12.002 8.594,0.000 2.658,0.000 Z"/></svg>') no-repeat;
        background-size: 100% auto;
        height: 6px;
        width: 18px;
        content: '';
        margin-bottom: 6px;
    }
    &:before, &:after {
        opacity: 0;
        transition: opacity ease 0.2s;
        transform: translate(-50%, 0);
    }
    &:hover:before, &:hover:after {
        opacity: 1;
    }
}

<<<<<<< HEAD
ul.bullet {
    list-style-type: disc;

    li {
        list-style-image: initial;
    }
=======
[data-balloon-pos=left]:after {
    transform: rotate(270deg) !important;
    margin-right: 2px;
}

[data-balloon-pos=down]:after {
    transform: rotate(180deg) translate(50%, 0) !important;
    margin-top: 12px;
>>>>>>> c3c08441
}

#trading_init_progress {
    cursor: pointer;
    /*background-image: url('../images/pages/binary-symbol-logo.png');
    background-image: url('../images/pages/binary-symbol-logo.svg'), none;
    background-size: contain;*/
    width: 10rem;
    height: 10rem;
    position: absolute;
    left: 50%;
    top: 250px;
    margin-left: -5rem;
    z-index: 9999;
}

#trading_socket_container {
    color: var(--text-prominent);
    font-size: $FONT_SIZE_N;
    position: relative;
    opacity: 0;

    #contract_form_name_nav {
        border-bottom: none;
        font-size: $FONT_SIZE_N;

        > li {
            cursor: pointer;
            padding: 0;

            a.tm-a {
                padding: 0 5px;
                width: auto;
                font-size: $FONT_SIZE_S;
                line-height: 28px;
                white-space: nowrap;
            }
            .tm-ul-2 {
                top: 29px;
                margin-top: -1px;
                border-top: 1px solid $COLOR_GRAY;
            }
        }
    }
    #spot {
        line-height: 25px;
        white-space: nowrap;
        padding: 3px;
        border-radius: 5px;
        margin-left: 8px !important;

        &.error {
            font-style: italic;
        }
    }
    &.show {
        animation: fade 1s;
        animation-fill-mode: forwards;
    }
    select, input, div.select-dropdown {
        border-radius: 5px;
        box-sizing: border-box;
        height: 28px;
        border: solid 1px var(--border-normal);
    }
    div.select-dropdown:after {
        content: '';
        height: 16px;
        width: 16px;
        transform-origin: initial;
        background-image: url("data:image/svg+xml,%3Csvg width='16' height='16' viewBox='0 0 16 16' fill='none' xmlns='http://www.w3.org/2000/svg'%3E%3Cpath d='M2.836 10.87C2.632 11.056 2.316 11.04 2.13 10.836C1.944 10.632 1.96 10.316 2.164 10.13L7.664 5.13C7.854 4.957 8.146 4.957 8.336 5.13L13.836 10.13C14.041 10.316 14.056 10.632 13.87 10.836C13.684 11.041 13.368 11.056 13.164 10.87L8 6.176L2.836 10.87Z' fill='%23333333'/%3E%3C/svg%3E%0A");
    }
    ul.select-options {
        box-shadow: 0 16px 16px 0 rgba(0, 0, 0, 0.08), 0 0 16px 0 rgba(0, 0, 0, 0.08);

        .select-items {
            padding: 6px 16px;
            font-size: 14px;

            &:hover {
                background-color: var(--general-hover);
            }
        }
        .select-items.selected {
            font-weight: bold;
            color: $COLOR_BLACK;
            background-color: var(--general-active);
        }
    }
    label {
        line-height: 28px;

        &[for=digit_underlying], &[for=tick_count] {
            margin-right: 0.5rem;
        }
    }
    #contract_market_form_container {
        height: 28px;
        font-family: 'IBM Plex Sans';
        font-size: 0.75rem;
        font-weight: 100;

        .tm-li {
            height: 28px;
            vertical-align: top;
        }
    }
    .button button {
        cursor: pointer;
    }
    .row, .row-inner {
        display: flex;
        justify-content: space-around;
    }
    .col, .col-inner {
        flex: 1;
    }
    .row {
        flex-direction: row;
        padding: 10px 0;
    }
    .row-inner {
        flex-direction: column;

        .col-inner {
            margin-bottom: 5px;
        }
    }
    .form_label input, .form_label select {
        max-width: 170px;
    }
    .big-col {
        flex: 1.5;
    }
    #expiry_type_endtime {
        flex-wrap: wrap;

        div.select ~ #expiry_time_row {
            margin-top: 5px;

            @media (max-width: 768px) {
                margin-top: 0px;
                margin-left: 0.5rem;
            }
            @media (max-width: 480px) {
                margin-left: 0;
                margin-top: 5px;
                width: 100%;

                input {
                    width: 70%;
                }
            }
        }
    }
    #contract_form_content_wrapper {
        padding-top: 0.5em;
        font-family: 'IBM Plex Sans';
        font-weight: 100;
        line-height: 1.4em;
        font-size: 14px;
    }
    #contract_symbol_container {
        padding: 0;
        position: relative;
        display: inline-flex;

        span.market, span.type {
            @media (max-width: 768px) {
                overflow: hidden;
                text-overflow: ellipsis;
                max-width: 90%;
                white-space: nowrap;
            }
        }
        .arrow_down {
            width: 8px;
            height: 8px;
            background: url('../images/pages/trade/ic_arrow_dropdown_light.svg') no-repeat;
            background-size: contain;
            position: relative;
            margin-left: 10px;
            top: 3px;
            float: right;

            @media (max-width: 768px) {
                position: absolute;
                top: 0.9rem;
                right: 0.6rem;
            }
        }
        #contract_markets_container {
            flex: 0 0 auto;
            text-align: right;
            @include BIDIR_PROP(margin-right, margin-left, 1rem);
            @media (max-width: 768px) {
                flex: 1;
            }
        }
        #contract_type_container {
            flex: 0 0 auto;
            @include BIDIR_PROP(margin-right, margin-left, 1rem);
            @media (max-width: 768px) {
                flex: 1;
            }
            @media (max-width: 480px) {
                margin-right: 0;
            }
        }
        #underlying_details {
            span {
                margin: 5px 0;

                &#trading_worm_chart {
                    display: block;

                    @media (max-width: 768px) {
                        display: inline-block;
                    }
                }
            }
            @media (max-width: 768px) {
                margin-left: auto;
            }
            @media (max-width: 480px) {
                display: inline-flex;
                align-items: center;
                flex-direction: row-reverse;
            }
        }
        @media (max-width: 768px) {
            display: flex;
            flex-wrap: wrap;
            justify-content: flex-start;
        }
    }
    #contract_container {
        align-items: center;
        padding-top: 25px;
        position: relative;
        border-radius: 4px;

        #contract_form_container .col {
            @include BIDIR_PROP(margin-right, margin-left, 0.5rem);
        }
        .overlay_container {
            width: 100%;
            display: none;
            background: transparent;
            z-index: 9;

            &#loading_container3 {
                background: $COLOR_LIGHT_GRAY;
                opacity: 0.5;
                display: block;
                position: absolute;
                height: 100%;
                top: 0;
            }
        }
        border: solid 1px var(--border-normal);
        flex: 1 0 auto;

        input[type=number] {
            -moz-appearance: textfield;
        }
        .gr-gutter-left {
            padding-left: 5px;
        }
    }
    .contract_heading {
        text-transform: capitalize;
        font-weight: bold;
        padding-top: 2.4em;
        text-align: center;

        &.ASIANU {
            background: url('../images/pages/trade/asian-u_1.svg') no-repeat top center;
            background-size: 40%;
        }
        &.ASIAND {
            background: url('../images/pages/trade/asian-d_1.svg') no-repeat top center;
            background-size: 40%;
        }
        &.DIGITDIFF {
            background: url('../images/pages/trade/differs_1.svg') no-repeat top center;
            background-size: 40%;
        }
        &.DIGITMATCH {
            background: url('../images/pages/trade/matches_1.svg') no-repeat top center;
            background-size: 40%;
        }
        &.DIGITEVEN {
            background: url('../images/pages/trade/digits_even_1.svg') no-repeat no-repeat top center;
            background-size: 40%;
        }
        &.DIGITODD {
            background: url('../images/pages/trade/digits_odd_1.svg') no-repeat no-repeat top center;
            background-size: 40%;
        }
        &.DIGITOVER {
            background: url('../images/pages/trade/digits_over_1.svg') no-repeat no-repeat top center;
            background-size: 40%;
        }
        &.DIGITUNDER {
            background: url('../images/pages/trade/digits_under_1.svg') no-repeat no-repeat top center;
            background-size: 40%;
        }
        &.CALL {
            background: url('../images/pages/trade/rise_1.svg') no-repeat top center;
            background-size: 40%;
        }
        &.PUT {
            background: url('../images/pages/trade/fall_1.svg') no-repeat top center;
            background-size: 40%;
        }
        &.CALLE {
            background: url('../images/pages/trade/rise_1.svg') no-repeat top center;
            background-size: 40%;
        }
        &.PUTE {
            background: url('../images/pages/trade/fall_1.svg') no-repeat top center;
            background-size: 40%;
        }
        &.ONETOUCH {
            background: url('../images/pages/trade/touch_1.svg') no-repeat top center;
            background-size: 40%;
        }
        &.NOTOUCH {
            background: url('../images/pages/trade/no-touch_1.svg') no-repeat top center;
            background-size: 40%;
        }
        &.RANGE {
            background: url('../images/pages/trade/stay-in-between_1.svg') no-repeat top center;
            background-size: 40%;
        }
        &.UPORDOWN {
            background: url('../images/pages/trade/stay-out_1.svg') no-repeat top center;
            background-size: 40%;
        }
        &.EXPIRYRANGEE {
            background: url('../images/pages/trade/ends-between_1.svg') no-repeat top center;
            background-size: 40%;
        }
        &.EXPIRYMISSE {
            background: url('../images/pages/trade/ends-outside_1.svg') no-repeat top center;
            background-size: 40%;
        }
        &.EXPIRYRANGE {
            background: url('../images/pages/trade/ends-between_1.svg') no-repeat top center;
            background-size: 40%;
        }
        &.EXPIRYMISS {
            background: url('../images/pages/trade/ends-outside_1.svg') no-repeat top center;
            background-size: 40%;
        }
        &.LBFLOATPUT {
            background: url('../images/pages/trade/low_icon.svg') no-repeat center top;
            background-size: 40%;
        }
        &.LBFLOATCALL {
            background: url('../images/pages/trade/high_icon.svg') no-repeat center top;
            background-size: 40%;
        }
        &.LBHIGHLOW {
            background: url('../images/pages/trade/high_low_icon.svg') no-repeat center top;
            background-size: 40%;
        }
        &.RESETCALL {
            background: url('../images/pages/trade/reset_call.svg') no-repeat center top;
            background-size: 40%;
        }
        &.RESETPUT {
            background: url('../images/pages/trade/reset_put.svg') no-repeat center top;
            background-size: 40%;
        }
        &.CALLSPREAD {
            background: url('../images/pages/trade/call_spread.svg') no-repeat center top;
            background-size: 40%;
        }
        &.PUTSPREAD {
            background: url('../images/pages/trade/put_spread.svg') no-repeat center top;
            background-size: 40%;
        }
        &.RUNHIGH {
            background: url('../images/pages/trade/run_high.svg') no-repeat center top;
            background-size: 40%;
        }
        &.RUNLOW {
            background: url('../images/pages/trade/run_low.svg') no-repeat center top;
            background-size: 40%;
        }
        &.TICKHIGH {
            background: url('../images/pages/trade/high_tick.svg') no-repeat center top;
            background-size: 40%;
        }
        &.TICKLOW {
            background: url('../images/pages/trade/low_tick.svg') no-repeat center top;
            background-size: 40%;
        }
    }
    #contract_prices_container {
        position: relative;
        @include BIDIR_PROP(margin-left, margin-right, 1em);

        .price_container {
            border: 1px solid var(--border-normal);
            align-items: stretch;
            padding: 0;
            flex: 1 0 auto;
            display: none;
            border-radius: 4px;

            > .col.row {
                flex: 1 0 auto;
            }
            > .row {
                padding: 0;
            }
            .big-col {
                flex: 3;
            }
            .contract_purchase {
                margin-bottom: 6px;
                width: 90%;
                display: inline-flex;

                .purchase_button {
                    cursor: pointer;
                    width: 100%;
                    color: $COLOR_WHITE;
                    font-size: 16px;
                    font-weight: 500;
                }
                #purchase_button_top, #purchase_button_middle {
                    background-color: var(--text-profit-success);
                }
                #purchase_button_bottom {
                    background-color: var(--text-loss-danger);
                }
                &.button-disabled #purchase_button_top, &.button-disabled #purchase_button_middle {
                    background-color: rgba($color-green-1, 0.32);
                }
                &.button-disabled #purchase_button_bottom {
                    background-color: rgba($color-red-1, 0.32);
                }
                &.button-disabled .purchase_button {
                    cursor: auto;
                }
            }
        }
        #contract_purchase_barrier {
            padding-bottom: 7px;
        }
        #contract_purchase_reference {
            padding-bottom: 7px;
        }
        #confirmation_error {
            padding: 20px;
            font-style: italic;
            vertical-align: middle;
            line-height: $FONT_SIZE_XL;
        }
        #authorization_error_container {
            vertical-align: middle;
            height: 100%;
            display: flex;
            align-items: center;
            margin: 0 auto;

            .authorization_error {
                width: 100%;
            }
        }
        .price_container#price_container_top {
            margin-bottom: 1rem;
        }
        .price_container#price_container_middle {
            .price_wrapper {
                margin: 25px 0 10px;
                padding: 0 15px 5px;
            }
            .payout_wrapper {
                .contract_quantity {
                    font-weight: 700;
                }
            }
            .contract_longcode {
                text-align: center;
                margin: 10px 15px;
                line-height: 1.4em;
            }
        }
        .price_comment, .contract_error, #contract_purchase_balance {
            background-color: var(--general-section-1);
            line-height: 1.5rem;
            font-size: $FONT_SIZE_XS;
            padding: 5px;
            text-align: center;
            flex: 0 0 auto;
        }
        .contract_error {
            background-color: $COLOR_CONTRACT_ERROR_YELLOW !important;
        }
        #contract_purchase_balance {
            position: absolute;
            bottom: 0;
            color: $COLOR_WHITE;
            box-sizing: border-box;
            background-color: var(--purchase-main-1);
            width: 100%;
            display: flex;  /* fix for iOS */
            justify-content: center;
            align-items: center;
            @supports (-ms-ime-align: auto) {
                z-index: 9; /* fix for MSEdge */
            }

            p {
                margin: 0;
                padding-left: 3px;
            }
        }
        #confirmation_message {
            padding-bottom: 34px;

            div.button {
                padding-bottom: 7px;
            }
            #trade_tick_chart {
                margin-top: 8px;

                .highcharts-tooltip span {
                    top: 1px !important;
                    left: 2px !important;

                    .tooltip-body {
                        background-color: var(--general-active);
                        padding: 6px;
                        margin-bottom: -14px;
                        margin-right: -14px;
                    }
                }
            }
        }
        #contract_purchase_descr {
            background-color: var(--general-main-1);
            border: 1px solid var(--border-normal);
            border-radius: $BORDER_RADIUS;
            line-height: normal;
            margin: 20px 10px;
            padding: 12px;
            text-align: left;
        }
        #contract_purchase_button {
            margin-top: 10px;
        }
        #contract_purchase_profit_list, #contract_purchase_spots .row {
            padding: 3px 0;
            flex-direction: row;
        }
        #contract_purchase_profit_list {
            margin: 10px 0;

            > div {
                display: flex;
                flex-direction: column;
                line-height: 1.4em;
                padding: 0 10px;
            }
        }
        #contract_purchase_spots {
            overflow: hidden;
            padding-top: 10px;
            padding-bottom: 5px;

            .col {
                margin-bottom: 0;
                line-height: 1.5;
            }
            &.won {
                background-color: rgba(46, 136, 54, 0.2);
            }
            &.lost {
                background-color: rgba(204, 0, 0, 0.1);
            }
        }
        #contract_purchase_payout {
            border-right: 1px solid var(--border-normal);
        }
        #contract_purchase_profit {
            border-left: 1px solid var(--border-normal);
        }
        .contract_amount, .contract_payout, .payout, .stake {
            @include BIDIR_VALUE(padding, 3px, 3px);
            line-height: 1.5;
            font-size: $FONT_SIZE_N;
            flex: 1 0 auto;
            display: flex;
            align-items: center;
        }
        .stake, .payout {
            padding: 0;
            justify-content: flex-end;
        }
        .contract_amount, .contract_payout, .contract_multiplier {
            font-weight: bold;
            font-size: $FONT_SIZE_N;
            border-radius: 5px;
            justify-content: center;
        }
    }
    #expiry_type_duration {
        flex-wrap: wrap;
    }
    #contracts_list {
        position: relative;
    }
    .overlay_container {
        width: 100%;
        display: none;
        background: transparent;
        z-index: 9;

        .close {
            z-index: 10;
        }
        &#loading_container2 {
            background: $COLOR_LIGHT_GRAY;
            opacity: 0.5;
            display: block;
            position: absolute;
            height: 100%;
            flex: 1 0 auto;
        }
    }
    #contract_confirmation_container {
        background-color: var(--general-section-1);
        text-align: center;

        a.close {
            background-color: var(--text-prominent);
            border-radius: 0 0 0 $BORDER_RADIUS;
        }
        #confirmation_message_container {
            padding: 15px 0;
            height: 90%;
            height: calc(100% - 30px);
        }
    }
    #contract_purchase_heading {
        font-size: 22px;
        font-weight: normal;
        color: var(--text-prominent);
    }
    #contract_prices_container .price_container .price_wrapper {
        text-align: center;
        align-items: center;
        width: 100%;
        justify-content: flex-start;
        @include BIDIR_PROP(padding-left, padding-right, 30px);

        &.small {
            width: 95px;
        }
        div {
            padding: 0 5px;
        }
        .contract_heading {
            display: block;
            float: left;
            width: 80px;
            padding-left: 5px;
        }
        .amount_wrapper {
            float: left;
            width: 100%;

            .amount_wrapper_div {
                display: flex;
                flex-direction: row;
                align-items: center;
                margin-bottom: 10px;

                &, .stake, .payout, .contract_amount, .contract_payout {
                    vertical-align: middle;
                }
                div {
                    flex-grow: 1;
                }
                .stake_wrapper {
                    margin-left: 20px;
                }
                .payout_wrapper {
                    margin-right: 20px;
                }
            }
        }
        .contract_amount, .contract_payout, .stake, .payout {
            display: inline-flex;
        }
    }
    #duration_amount {
        @include BIDIR_PROP(margin-right, margin-left, 0.5rem);
    }
    #duration_units {
        @include BIDIR_PROP(margin-right, margin-left, 10px);
    }
    .small_width_input {
        width: 70px;
        margin-right: 5px;
    }
    #currency {
        margin-bottom: 5px;
    }
    #expiry_date {
        width: 175px;
        @include BIDIR_PROP(margin-right, margin-left, 5px);
        margin-bottom: 5px;
    }
    #expiry_date, #expiry_time {
        font-size: $FONT_SIZE_N;
    }
    #date_start {
        margin-bottom: 5px;
        width: 175px;
    }
    #time_start_row {
        white-space: nowrap;
        margin-top: 5px;

        .time_start {
            margin-left: 5px;
            width: 110px;
        }
    }
    #payout_row {
        div.select ~ #amount {
            margin-left: 0.5rem;
            margin-top: -2px;
        }
    }
    #multiplier_row {
        div.select ~ #multiplier {
            margin-left: 0.5rem;
            margin-top: -2px;
        }
    }
    .barrier_class input {
        width: 175px;
        @include BIDIR_PROP(margin-right, margin-left, 5px);
    }
    .medium_width_input {
        width: 105px;
    }
    span.currency {
        margin-left: 0.5rem;
    }
    #underlying {
        @include BIDIR_PROP(margin-right, margin-left, 10px);
        margin-bottom: 5px;
    }
    #symbol_tip {
        cursor: pointer;
        padding: 5px;
        position: relative;
        text-decoration: none;
        font-weight: normal;
    }
}

@media all and (max-width: 480px) {
    #trading_socket_container {
        #contract_market_form_container ul#contract_form_name_nav a.tm-a {
            font-size: $FONT_SIZE_XXS;
        }
        #contract_form_content {
            #expiry_type {
                max-width: 100%;
            }
            #duration_amount {
                margin-bottom: 5px;
                margin-right: 0;
            }
        }
        #multiplier_row {
            span.currency {
                margin-left: 0;
            }
            span.currency ~ input#multiplier {
                margin-right: 0;
                width: calc(100% - 30px);
            }
        }
        #payout_row {
            .select ~ #amount {
                margin-top: 0.5rem;
                margin-left: 0;
            }
            .row-inner.big-col {
                input {
                    margin-right: 5px;
                }
                span.currency {
                    margin-left: 0;
                }
                span.currency ~ input {
                    width: calc(100% - 30px);
                    margin-right: 0;
                }
                div.select {
                    width: 10%;
                    min-width: 70px;
                }
                div.select ~ input {
                    width: calc(100% - 70px - 0.5rem);
                    margin-left: 0.5rem;
                    margin-right: 0;
                }
            }
        }
        #barrier_row {
            label#barrier_label {
                white-space: nowrap;
            }
            .big-col > input#barrier {
                margin-bottom: 0.5rem;
            }
        }
        #high_barrier_row, #low_barrier_row {
            .big-col > input {
                width: 100%;
                margin-bottom: 6px;
            }
        }
        .contract_purchase {
            width: 70% !important;
        }
        #date_start {
            width: 100%;
        }
        #expiry_date {
            width: 100%;
        }
        #expiry_time {
            width: calc(100% - 40px);
            margin-bottom: 0.5rem;
            white-space: nowrap;
        }
        #symbol_tip {
            font-size: 1.2rem;
            display: flex;
            align-items: center;
        }
        .small_width_input, .medium_width_input {
            width: 100%;
        }
        #time_start.medium_width_input {
            width: 70%;
        }
        .tab-menu-wrap {
            display: none;
        }
    }
}
@media all and (max-width: 768px) {
    #trading_socket_container {
        #contract_market_form_container {
            height: auto;
        }
        #contract_form_content {
            margin-top: 0;
        }
        #contract_form_content_wrapper {
            flex-direction: column;
        }
        #contract_symbol_container {
            text-align: center;

            .row {
                flex-direction: column;

                .col {
                    margin-bottom: 5px;
                }
            }
            #contract_markets_container {
                text-align: inherit;
            }
        }
        #contract_container {
            margin-bottom: 1rem;
        }
        #contract_prices_container {
            #contract_purchase_spots {
                height: auto;
            }
            #price_container_top {
                margin-right: 0 !important;
            }
            .price_wrapper {
                flex-direction: row !important;

                &.small {
                    width: auto;
                }
                .amount_wrapper {
                    width: 70%;
                }
            }
            .row {
                flex-direction: column;

                .col {
                    margin-bottom: 5px;

                    &.price_comment {
                        margin: 0;
                    }
                }
            }
        }
    }
    div#contract_market_form_container ul#contract_form_name_nav {
        white-space: nowrap !important;

        > li.tm-li {
            /*float: none;
            width: 100%; */
            ul.tm-ul-2 {
                position: absolute !important;
                top: 28px !important;
                display: none !important;
            }
            &.hover ul, &.active ul {
                display: block !important;
            }
        }
    }
    #trading_socket_container #contract_prices_container .price_container .price_wrapper {
        width: 100%;
        box-sizing: border-box;

        &.small {
            width: auto;
        }
    }
}

@media all and (max-width: 768px) {
    #trading_socket_container {
        #contract_form_content_wrapper {
            flex-direction: column;

            > .col {
                flex: 1 0 auto;
            }
        }
        #contract_form_content {
            margin-top: 20px;
        }
        #contract_prices_container {
            margin-left: 0;
        }
    }
}

#content ul.tm-ul li {
    &.active, &.ui-tabs-active {
        background: $COLOR_BLUE;
        color: $COLOR_WHITE;

        a {
            font-weight: bold;
        }
    }
}

#analysis_daily_prices_form {
    text-align: center;

    input {
        margin: 0 10px;
    }
}

.error-field {
    border-color: $COLOR_RED !important;
    color: $COLOR_RED;
}

#trading_bottom_content {
    margin-top: 15px;
    font-size: $FONT_SIZE_N;

    #tab_mobile_header {
        margin: 0 auto;
    }
    #trade_analysis {
        a.tm-a.a-active, .tm-li.active a {
            display: block;
            pointer-events: none;
        }
        li.tm-li.tab-selector {
            @media screen and (max-width: 480px) {
                top: 26px;
            }
        }
    }
    #trade_bottom_content {
        padding-top: 1em;
    }
    #tab_graph-content {
        // needs wider width to avoid cropping the tooltip on the first chart toolbar element
        width: calc(100% + 16px);
        margin-left: -14px;
    }
    #webtrader_chart {
        width: 100%;
        height: 630px;
        overflow-y: hidden;

        .row {
            padding: unset;
            justify-content: unset;
        }
        a {
            color: var(--text-general);
        }
        .button-secondary, .button {
            span {
                font-weight: bold;
                padding: 6px 22px 6px 23px;
            }
        }
        .button {
            span {
                background-color: var(--brand-red-coral);
            }
            &:not(.button-disabled) span {
                color: var(--general-main-1);

                &:hover {
                    background-color: var(--button-primary-hover);
                }
            }
        }
        .button-secondary {
            span {
                background-color: var(--status-default);
            }
            &:not(.button-disabled) span {
                color: var(--text-general);

                &:hover {
                    background-color: var(--general-hover);
                }
            }
        }
        input {
            font-size: 14px;
            padding: 5px;
            border-radius: $BORDER_RADIUS;
        }
        input, .dd-select {
            border: 1px solid var(--border-normal);

            &:hover {
                border-color: var(--border-hover);
            }
            &:focus {
                border-color: var(--brand-secondary);
            }
        }
        .chart-view {
            margin: 0 8px;
        }
        .chartOptions {
            .vertical-bottom {
                font-size: 12px;
                margin: auto 0;
                color: var(--text-general);
            }
            .charttype-name, .timeperiod-name {
                margin-top: 13px;
            }
            .charttype-name {
                margin-left: -5px;
            }
            .drawingToolOverlay {
                .row:not(:last-child) {
                    border-bottom: 1px solid var(--border-normal);
                }
                span[data-balloon] {
                    &:before {
                        padding: 16px 8px;
                    }
                    &:after {
                        background-image: url("data:image/svg+xml,%3Csvg xmlns='http://www.w3.org/2000/svg' width='36px' height='12px'%3E%3Cpath fill='%23d6dadb' transform='rotate(0)' d='M2.658,0.000 C-13.615,0.000 50.938,0.000 34.662,0.000 C28.662,0.000 23.035,12.002 18.660,12.002 C14.285,12.002 8.594,0.000 2.658,0.000 Z'/%3E%3C/svg%3E");
                    }
                }
            }
            .img {
                display: inline-flex;

                span {
                    margin: 7px 5px;
                }
            }
            .nav-caret.triangle {
                margin: 15px 5px 15px 0;
            }
            .countBubl {
                margin-left: 15px;
                margin-top: -33px;
                background-color: var(--status-danger);
                padding: 3px 1px;
                min-width: 13px;
            }
            > .table.justified-flex-start .indicator-dialog {
                margin-left: 143px !important;
                margin-top: 8px !important;
            }
            span[data-balloon] {
                &:before {
                    background-color: var(--general-active);
                    font-size: 12px;
                    padding: 7px 8px;
                    border-radius: $BORDER_RADIUS;
                    color: var(--text-general);
                }
                &:after {
                    background: url("data:image/svg+xml;charset=utf8,%3Csvg xmlns='http://www.w3.org/2000/svg' width='36px' height='12px'%3E%3Cpath fill='%23d6dadb' transform='rotate(180 18 6)' d='M2.658,0.000 C-13.615,0.000 50.938,0.000 34.662,0.000 C28.662,0.000 23.035,12.002 18.660,12.002 C14.285,12.002 8.594,0.000 2.658,0.000 Z'/%3E%3C/svg%3E") no-repeat;
                    background-size: 100% auto;
                }
            }
        }
        .chartOptions_button, .chartOptions_overlay.chartTypeOverlay {
            .line-icon, .line-w-icon {
                background-image: url('data:image/svg+xml;base64,PHN2ZyB4bWxucz0iaHR0cDovL3d3dy53My5vcmcvMjAwMC9zdmciIHdpZHRoPSIyMCIgaGVpZ2h0PSIyMCIgdmlld0JveD0iMCAwIDIwIDIwIj4KICAgIDxnIGZpbGw9Im5vbmUiIGZpbGwtcnVsZT0iZXZlbm9kZCI+CiAgICAgICAgPHBhdGggZD0iTTAgMEgyMFYyMEgweiIvPgogICAgICAgIDxwYXRoIGZpbGw9IiMzMzMiIGZpbGwtcnVsZT0ibm9uemVybyIgZD0iTTIgMTBIMThWMTFIMnoiLz4KICAgIDwvZz4KPC9zdmc+Cg==');
            }
            .candlestick-icon, .candlestick-w-icon {
                background-image: url('data:image/svg+xml;base64,PHN2ZyB4bWxucz0iaHR0cDovL3d3dy53My5vcmcvMjAwMC9zdmciIHdpZHRoPSIyMCIgaGVpZ2h0PSIyMCIgdmlld0JveD0iMCAwIDIwIDIwIj4KICAgIDxnIGZpbGw9Im5vbmUiIGZpbGwtcnVsZT0iZXZlbm9kZCI+CiAgICAgICAgPHBhdGggZD0iTTAgMEgyMFYyMEgweiIvPgogICAgICAgIDxwYXRoIGZpbGw9IiMzMzMiIGZpbGwtcnVsZT0ibm9uemVybyIgZD0iTTggNnY4aDRWNkg4em0yLjUtNHYzSDEzdjEwaC0yLjV2M2gtMXYtM0g3VjVoMi41VjJoMXoiLz4KICAgIDwvZz4KPC9zdmc+Cg==');
            }
            .ohlc-icon, .ohlc-w-icon {
                background-image: url('data:image/svg+xml;base64,PHN2ZyB4bWxucz0iaHR0cDovL3d3dy53My5vcmcvMjAwMC9zdmciIHdpZHRoPSIyMCIgaGVpZ2h0PSIyMCIgdmlld0JveD0iMCAwIDIwIDIwIj4KICAgIDxnIGZpbGw9Im5vbmUiIGZpbGwtcnVsZT0iZXZlbm9kZCI+CiAgICAgICAgPHBhdGggZD0iTTAgMEgyMFYyMEgweiIvPgogICAgICAgIDxwYXRoIGZpbGw9IiMzMzMiIGZpbGwtcnVsZT0ibm9uemVybyIgZD0iTTEwLjUgMnYxMkgxNHYxaC0zLjV2M2gtMVY2SDZWNWgzLjVWMmgxeiIvPgogICAgPC9nPgo8L3N2Zz4K');
            }
            .dot-icon, .dot-w-icon {
                background-image: url('data:image/svg+xml;base64,PHN2ZyB4bWxucz0iaHR0cDovL3d3dy53My5vcmcvMjAwMC9zdmciIHdpZHRoPSIyMCIgaGVpZ2h0PSIyMCIgdmlld0JveD0iMCAwIDIwIDIwIj4KICAgIDxnIGZpbGw9Im5vbmUiIGZpbGwtcnVsZT0iZXZlbm9kZCI+CiAgICAgICAgPHBhdGggZD0iTTAgMEgyMFYyMEgweiIvPgogICAgICAgIDxwYXRoIGZpbGw9IiMzMzMiIGZpbGwtcnVsZT0ibm9uemVybyIgZD0iTTQuNSA5Yy44MjggMCAxLjUuNjcyIDEuNSAxLjVTNS4zMjggMTIgNC41IDEyIDMgMTEuMzI4IDMgMTAuNSAzLjY3MiA5IDQuNSA5ek0xMCA5Yy44MjggMCAxLjUuNjcyIDEuNSAxLjVTMTAuODI4IDEyIDEwIDEycy0xLjUtLjY3Mi0xLjUtMS41UzkuMTcyIDkgMTAgOXptNS41IDBjLjgyOCAwIDEuNS42NzIgMS41IDEuNXMtLjY3MiAxLjUtMS41IDEuNS0xLjUtLjY3Mi0xLjUtMS41LjY3Mi0xLjUgMS41LTEuNXoiLz4KICAgIDwvZz4KPC9zdmc+Cg==');
            }
            .spline-icon, .spline-w-icon {
                background-image: url('data:image/svg+xml;base64,PHN2ZyB4bWxucz0iaHR0cDovL3d3dy53My5vcmcvMjAwMC9zdmciIHdpZHRoPSIyMCIgaGVpZ2h0PSIyMCIgdmlld0JveD0iMCAwIDIwIDIwIj4KICAgIDxnIGZpbGw9Im5vbmUiIGZpbGwtcnVsZT0iZXZlbm9kZCI+CiAgICAgICAgPHBhdGggZD0iTTAgMEgyMFYyMEgweiIvPgogICAgICAgIDxwYXRoIGZpbGw9IiMzMzMiIGZpbGwtcnVsZT0ibm9uemVybyIgZD0iTTIuOTg1IDEwLjYyMmMtLjA2Ny4yNjgtLjMzOS40My0uNjA3LjM2My0uMjY4LS4wNjctLjQzLS4zMzktLjM2My0uNjA3QzIuNzM1IDcuNTEyIDQuMTUzIDYgNi4yNSA2YzIuMDk3IDAgMy41MTUgMS41MTIgNC4yMzUgNC4zNzlDMTEuMTAyIDEyLjg0NiAxMi4xODQgMTQgMTMuNzUgMTRzMi42NDgtMS4xNTQgMy4yNjUtMy42MjFjLjA2Ny0uMjY4LjMzOC0uNDMxLjYwNi0uMzY0LjI2OC4wNjcuNDMxLjMzOC4zNjQuNjA2QzE3LjI3IDEzLjQ4NyAxNS44NTEgMTUgMTMuNzUgMTVjLTIuMSAwLTMuNTE4LTEuNTEzLTQuMjM1LTQuMzc4QzguODk1IDguMTU0IDcuODEzIDcgNi4yNSA3Yy0xLjU2MyAwLTIuNjQ1IDEuMTU0LTMuMjY1IDMuNjIyeiIvPgogICAgPC9nPgo8L3N2Zz4K');
            }
            .table-icon {
                background-image: url('data:image/svg+xml;base64,PHN2ZyB4bWxucz0iaHR0cDovL3d3dy53My5vcmcvMjAwMC9zdmciIHdpZHRoPSIyMCIgaGVpZ2h0PSIyMCIgdmlld0JveD0iMCAwIDIwIDIwIj4KICAgIDxnIGZpbGw9Im5vbmUiIGZpbGwtcnVsZT0iZXZlbm9kZCI+CiAgICAgICAgPHBhdGggZD0iTTAgMEgyMFYyMEgweiIvPgogICAgICAgIDxwYXRoIGZpbGw9IiMzMzMiIGZpbGwtcnVsZT0ibm9uemVybyIgZD0iTTUgNXYxMGgxMFY1SDV6bTEwLTFjLjU1MiAwIDEgLjQ0OCAxIDF2MTBjMCAuNTUyLS40NDggMS0xIDFINWMtLjU1MiAwLTEtLjQ0OC0xLTFWNWMwLS41NTIuNDQ4LTEgMS0xaDEwem0tNy41IDhoLTFjLS4yNzYgMC0uNS4yMjQtLjUuNXMuMjI0LjUuNS41aDFjLjI3NiAwIC41LS4yMjQuNS0uNXMtLjIyNC0uNS0uNS0uNXptNiAwaC00Yy0uMjc2IDAtLjUuMjI0LS41LjVzLjIyNC41LjUuNWg0Yy4yNzYgMCAuNS0uMjI0LjUtLjVzLS4yMjQtLjUtLjUtLjV6bS02LTJoLTFjLS4yNzYgMC0uNS4yMjQtLjUuNXMuMjI0LjUuNS41aDFjLjI3NiAwIC41LS4yMjQuNS0uNXMtLjIyNC0uNS0uNS0uNXptNiAwaC00Yy0uMjc2IDAtLjUuMjI0LS41LjVzLjIyNC41LjUuNWg0Yy4yNzYgMCAuNS0uMjI0LjUtLjVzLS4yMjQtLjUtLjUtLjV6TTE1IDhINXYxaDEwVjh6TTcuNSA2aC0xYy0uMjc2IDAtLjUuMjI0LS41LjVzLjIyNC41LjUuNWgxYy4yNzYgMCAuNS0uMjI0LjUtLjVTNy43NzYgNiA3LjUgNnptNiAwaC00Yy0uMjc2IDAtLjUuMjI0LS41LjVzLjIyNC41LjUuNWg0Yy4yNzYgMCAuNS0uMjI0LjUtLjVzLS4yMjQtLjUtLjUtLjV6Ii8+CiAgICA8L2c+Cjwvc3ZnPgo=');
            }
            .crosshair-icon {
                background-image: url('data:image/svg+xml;base64,PHN2ZyB4bWxucz0iaHR0cDovL3d3dy53My5vcmcvMjAwMC9zdmciIHdpZHRoPSIyMCIgaGVpZ2h0PSIyMCIgdmlld0JveD0iMCAwIDIwIDIwIj4KICAgIDxnIGZpbGw9Im5vbmUiIGZpbGwtcnVsZT0iZXZlbm9kZCI+CiAgICAgICAgPHBhdGggZD0iTTAgMEgyMFYyMEgweiIvPgogICAgICAgIDxwYXRoIGZpbGw9IiMzMzMiIGZpbGwtcnVsZT0ibm9uemVybyIgZD0iTTEwLjUgMTJ2NGgtMXYtNGgxek0xNiA5LjV2MWgtNHYtMWg0em0tOCAwdjFINHYtMWg0ek0xMC41IDR2NGgtMVY0aDF6Ii8+CiAgICA8L2c+Cjwvc3ZnPgo=');
            }
            .indicator-icon, .indicator-w-icon {
                background-image: url('data:image/svg+xml;base64,PHN2ZyB4bWxucz0iaHR0cDovL3d3dy53My5vcmcvMjAwMC9zdmciIHdpZHRoPSIyMCIgaGVpZ2h0PSIyMCIgdmlld0JveD0iMCAwIDIwIDIwIj4KICAgIDxnIGZpbGw9Im5vbmUiIGZpbGwtcnVsZT0iZXZlbm9kZCI+CiAgICAgICAgPHBhdGggZD0iTTAgMEgyMFYyMEgweiIvPgogICAgICAgIDxwYXRoIGZpbGw9IiMzMzMiIGZpbGwtcnVsZT0ibm9uemVybyIgZD0iTTQuNjA4IDkuNTQ4VjE3LjJIMy4wNTZWOS41NDhoMS41NTJ6bTMuMTg0LTMuMDhWMTcuMkg2LjI0VjYuNDY4aDEuNTUyem0zLjE4NCAyLjY1MnY4LjA4SDkuNDI0VjkuMTJoMS41NTJ6bTMuMTg0IDEuOHY2LjI4aC0xLjU1MnYtNi4yOGgxLjU1MnptMy4xODQtMy4xODhWMTcuMmgtMS41NTJWNy43MzJoMS41NTJ6TTcuNDEgMi42NzVsNS41MzcgNC43MjggNC4xNTItMy4yMTkuNDkuNjMyLTQuNjY1IDMuNjItNS41MTgtNC43MTItNC4wOTIgMy40NTQtLjUxNi0uNjEyIDQuNjEyLTMuODl6Ii8+CiAgICA8L2c+Cjwvc3ZnPgo=');
            }
            .comparison-icon {
                background-image: url('data:image/svg+xml;base64,PHN2ZyB4bWxucz0iaHR0cDovL3d3dy53My5vcmcvMjAwMC9zdmciIHdpZHRoPSIyMCIgaGVpZ2h0PSIyMCIgdmlld0JveD0iMCAwIDIwIDIwIj4KICAgIDxnIGZpbGw9Im5vbmUiIGZpbGwtcnVsZT0iZXZlbm9kZCI+CiAgICAgICAgPHBhdGggZD0iTTAgMEgyMFYyMEgweiIvPgogICAgICAgIDxwYXRoIGZpbGw9IiMzMzMiIGZpbGwtcnVsZT0ibm9uemVybyIgZD0iTTEzLjEyNCAxNS4zNHYuOEg2LjQ3NnYtLjhoNi42NDh6TTE2LjQgNC42NnYuOEgzLjJ2LS44aDEzLjJ6bS02LjYtLjhjLjY2MyAwIDEuMi41MzcgMS4yIDEuMiAwIC41MjItLjMzNC45NjctLjggMS4xMzJ2OS41NDhoLS44bC0uMDAxLTkuNTQ5QzguOTMzIDYuMDI2IDguNiA1LjU4MiA4LjYgNS4wNmMwLS42NjMuNTM3LTEuMiAxLjItMS4yem0tNC40IDEuMmwyLjE4OCA1LjE1MmMwIDEuMjA4LS45OCAyLjE4OC0yLjE4OCAyLjE4OC0uMDU4IDAtLjExNS0uMDAyLS4xNzEtLjAwNy0xLjEyNS0uMDg1LTIuMDEzLTEuMDItMi4wMjEtMi4xNjVsLjAwNC0uMDF2LS4wMDZoLjAwMkw1LjQgNS4wNnptOC44IDBsMi4xODggNS4xNTJ2LjAxNmguMDA0Yy0uMDA4IDEuMTQ2LS44OTYgMi4wOC0yLjAyIDIuMTY2LS4wNTcuMDA0LS4xMTQuMDA2LS4xNzIuMDA2bC0uMTU2LS4wMDVjLTEuMTM1LS4wNzMtMi4wMzYtMS4wMTMtMi4wNDQtMi4xNjdsMi4yLTUuMTY4ek01LjQgNy4xMTJsLTEuMzIyIDMuMTAzIDIuNjMxLjAxTDUuNCA3LjExMnptOC44IDBsLTEuMzIyIDMuMTAzIDIuNjMxLjAxTDE0LjIgNy4xMTJ6TTkuOCA0LjY2Yy0uMjIgMC0uNC4xOC0uNC40IDAgLjIyLjE4LjQuNC40LjIyIDAgLjQtLjE4LjQtLjQgMC0uMjItLjE4LS40LS40LS40eiIvPgogICAgPC9nPgo8L3N2Zz4K');
            }
            .drawing-icon, .drawing-w-icon {
                background-image: url('data:image/svg+xml;base64,PHN2ZyB4bWxucz0iaHR0cDovL3d3dy53My5vcmcvMjAwMC9zdmciIHdpZHRoPSIyMCIgaGVpZ2h0PSIyMCIgdmlld0JveD0iMCAwIDIwIDIwIj4KICAgIDxnIGZpbGw9Im5vbmUiIGZpbGwtcnVsZT0iZXZlbm9kZCI+CiAgICAgICAgPHBhdGggZD0iTTAgMEgyMFYyMEgweiIvPgogICAgICAgIDxwYXRoIGZpbGw9IiMzMzMiIGZpbGwtcnVsZT0ibm9uemVybyIgZD0iTTQgMTMuNVYxNmgyLjVsNy4zNzItNy4zNzMtMi41LTIuNUw0IDEzLjV6bTExLjgwNS02LjgwNWMuMjYtLjI2LjI2LS42OCAwLS45NGwtMS41NTUtMS41NmMtLjI2LS4yNi0uNjgtLjI2LS45NCAwbC0xLjIyNSAxLjIyIDIuNSAyLjUgMS4yMi0xLjIyeiIvPgogICAgPC9nPgo8L3N2Zz4K');
            }
            .chart_template-icon, .chart_template-w-icon {
                background-image: url('data:image/svg+xml;base64,PHN2ZyB4bWxucz0iaHR0cDovL3d3dy53My5vcmcvMjAwMC9zdmciIHdpZHRoPSIyMCIgaGVpZ2h0PSIyMCIgdmlld0JveD0iMCAwIDIwIDIwIj4KICAgIDxnIGZpbGw9Im5vbmUiIGZpbGwtcnVsZT0iZXZlbm9kZCI+CiAgICAgICAgPHBhdGggZD0iTTAgMEgyMFYyMEgweiIvPgogICAgICAgIDxwYXRoIGZpbGw9IiMzMzMiIGZpbGwtcnVsZT0ibm9uemVybyIgZD0iTTkuODAzIDEwLjk0MXY0LjExOGguNjk3bC0xLjMyNCAyLjY0Ny0xLjMyMy0yLjY0N2guNjk3VjEwLjk0aDEuMjUzem0yLjQ2Mi0xLjc2NWwxLjMyMyAyLjY0OGgtLjY5NnY0LjQxMWgtMS4yNTR2LTQuNDExaC0uNjk3bDEuMzI0LTIuNjQ4ek0xMS4xNCAzLjA0NGMxLjk0LjI2NyAzLjUzMyAxLjcxMiA0LjAzNiAzLjY2IDEuNzM0LjI5MSAyLjk1OCAxLjkwNyAyLjgxMSAzLjcxLS4xNDcgMS44MDMtMS42MTcgMy4xODYtMy4zNzMgMy4xNzRoLS4wNjJ2LS45MDdoLjA0M2MuODkzLjAzMyAxLjczNC0uNDI3IDIuMjA4LTEuMjA3LjQ3NC0uNzguNTA4LTEuNzYuMDktMi41NzMtLjQyLS44MTMtMS4yMjctMS4zMzQtMi4xMi0xLjM2NmwtLjMxMi0uMDIzLS4wNjItLjMyMmMtLjMzLTEuNzEtMS42Ny0zLjAxOC0zLjM0Ni0zLjI2NC0xLjY3NS0uMjQ3LTMuMzE4LjYyNC00LjA5OCAyLjE3bC0uMTA2LjIxLS4yMjguMDI2QzQuOTk2IDYuNTMgMy44IDcuOTk4IDMuODkgOS42ODJjLjA5IDEuNjg1IDEuNDM1IDMuMDA3IDMuMDczIDMuMDIyaC4wOTZ2Ljg4NGgtLjA5M2MtMi4wNjIuMDA0LTMuNzgyLTEuNjI0LTMuOTUyLTMuNzQxLS4xNy0yLjExNyAxLjI2NS00LjAxNSAzLjMtNC4zNjEuOTgtMS43NDUgMi44ODYtMi43MDkgNC44MjctMi40NDJ6Ii8+CiAgICA8L2c+Cjwvc3ZnPgo=');
            }
            .share-icon, .share-w-icon {
                background-image: url('data:image/svg+xml;base64,PHN2ZyB4bWxucz0iaHR0cDovL3d3dy53My5vcmcvMjAwMC9zdmciIHdpZHRoPSIyMCIgaGVpZ2h0PSIyMCIgdmlld0JveD0iMCAwIDIwIDIwIj4KICAgIDxnIGZpbGw9Im5vbmUiIGZpbGwtcnVsZT0iZXZlbm9kZCI+CiAgICAgICAgPHBhdGggZD0iTTAgMEgyMFYyMEgweiIvPgogICAgICAgIDxwYXRoIGZpbGw9IiMzMzMiIGZpbGwtcnVsZT0ibm9uemVybyIgZD0iTTEzLjg2OCA0LjI3MmMuNzczIDAgMS40LjYyNyAxLjQgMS40IDAgLjc3My0uNjI3IDEuNC0xLjQgMS40LS4zNjggMC0uNzAzLS4xNDItLjk1My0uMzc0TDcuODkxIDkuNjYyYy4wMjcuMTA5LjA0MS4yMjIuMDQxLjMzOCAwIC4xMTYtLjAxNC4yMjktLjA0LjMzN2w1LjAyNCAyLjk2NGMuMjUtLjIzMS41ODUtLjM3My45NTItLjM3My43NzMgMCAxLjQuNjI3IDEuNCAxLjQgMCAuNzczLS42MjcgMS40LTEuNCAxLjQtLjc3MyAwLTEuNC0uNjI3LTEuNC0xLjQgMC0uMTE2LjAxNC0uMjI5LjA0LS4zMzdsLTUuMDI0LTIuOTY0Yy0uMjUuMjMxLS41ODUuMzczLS45NTIuMzczLS43NzMgMC0xLjQtLjYyNy0xLjQtMS40IDAtLjc3My42MjctMS40IDEuNC0xLjQuMzY4IDAgLjcwMy4xNDIuOTUzLjM3NGw1LjAyNC0yLjk2NWMtLjAyNy0uMTA4LS4wNDEtLjIyMS0uMDQxLS4zMzcgMC0uNzczLjYyNy0xLjQgMS40LTEuNHoiLz4KICAgIDwvZz4KPC9zdmc+Cg==');
            }
        }
        .chartOptions_button {
            background-color: var(--general-section-1);
            height: 34px;
            margin-left: 0;
            margin-right: 5px;

            &, &.button_selected {
                color: var(--text-general);
            }
            &.button_selected {
                background-color: var(--general-active);
            }
            &:not(.button_selected):hover {
                background-color: var(--general-hover);
            }
        }
        .chartOptions_overlay {
            margin-left: 0 !important;

            &.exportOverlay {
                margin-left: 0 !important;

                .row .cell .table.download {
                    margin: 10px;

                    span {
                        margin: 0;
                        padding: 0;
                        height: auto;
                    }
                    .cell {
                        height: 32px;
                        min-width: 32px;
                        align-items: center;
                        justify-content: center;
                        background-color: var(--general-section-1);
                        border-radius: $BORDER_RADIUS;

                        &:not(:first-child) {
                            margin-left: 10px;
                        }
                        &:hover {
                            background-color: var(--general-hover);
                        }
                    }
                }
                .fill-bg-color {
                    background-color: var(--general-section-1);
                }
            }
            &.table {
                margin-top: 10px;
                border: 1px solid var(--border-normal);
            }
            &.loadSaveOverlay {
                font-size: 12px;

                .chart-template-manager-root {
                    .templates {
                        > div > div {
                            margin-top: 6px;
                            margin-bottom: 0;
                            line-height: 18px;
                            color: var(--text-general);
                        }
                        .template {
                            padding-bottom: 0;

                            &:not(:last-child) {
                                padding-bottom: 5px;
                            }
                            .name {
                                &.active {
                                    color: var(--text-general);
                                }
                                &:hover {
                                    color: var(--text-general);
                                }
                            }
                            a {
                                font-weight: normal;

                                &:hover {
                                    text-decoration: underline !important;
                                    color: var(--brand-red-coral);
                                }
                            }
                        }
                    }
                    .confirm, .rename, .save-as {
                        .title {
                            margin: 6px 0 8px;
                            line-height: 18px;
                        }
                        .button {
                            margin-bottom: 0;
                        }
                        button {
                            margin: 0 5px 3px 3px;
                            padding: 6px 22px 6px 23px;
                            line-height: 24px;
                            font-weight: bold;
                            background-color: var(--brand-red-coral);
                            color: var(--text-colored-background) !important;

                            &:not(:disabled):hover {
                                background-color: var(--button-primary-hover);
                            }
                            &:nth-child(2) {
                                background-color: var(--status-default);
                                color: var(--text-general) !important;

                                &:not(:disabled):hover {
                                    background-color: var(--state-active);
                                }
                            }
                        }
                        input {
                            padding: 5px;
                        }
                        .errors {
                            line-height: 18px;
                            font-size: 12px;
                            height: 18px;

                            .error {
                                color: var(--text-loss-danger);
                            }
                        }
                    }
                    .save-as, .rename {
                        .title {
                            margin-bottom: 0;
                        }
                        input {
                            width: 162px;
                        }
                    }
                }
                span.back-arrow {
                    > span {
                        background-image: url('data:image/svg+xml;base64,PHN2ZyB4bWxucz0iaHR0cDovL3d3dy53My5vcmcvMjAwMC9zdmciIHdpZHRoPSIyMCIgaGVpZ2h0PSIyMCIgdmlld0JveD0iMCAwIDIwIDIwIj4KICAgIDxnIGZpbGw9Im5vbmUiIGZpbGwtcnVsZT0iZXZlbm9kZCI+CiAgICAgICAgPHBhdGggZD0iTTAgMEgyMFYyMEgweiIvPgogICAgICAgIDxwYXRoIGZpbGw9IiMzMzMiIGZpbGwtcnVsZT0ibm9uemVybyIgZD0iTTguMjIyIDYuNTY0VjMuMDFMMiA5LjIzbDYuMjIyIDYuMjIyVjExLjgxYzQuNDQ1IDAgNy41NTYgMS40MjIgOS43NzggNC41MzMtLjg4OS00LjQ0NC0zLjU1Ni04Ljg4OS05Ljc3OC05Ljc3OHoiLz4KICAgIDwvZz4KPC9zdmc+Cg==') !important;
                    }
                    a {
                        font-weight: normal;
                    }
                }
            }
            &.indicators > .indicator-dialog {
                height: calc(100% - 8px);
                border-color: var(--border-normal);

                .background-color {
                    background-color: var(--general-section-1);
                }
                .header-bar {
                    .categories, .tabs {
                        color: var(--text-general);
                        font-weight: normal;

                        span.active, .tab.active {
                            font-weight: bold;
                            border-bottom: 3px solid var(--brand-red-coral);
                            line-height: 33px;
                        }
                        &.icon {
                            .search {
                                background-image: url('data:image/svg+xml;base64,PHN2ZyB4bWxucz0iaHR0cDovL3d3dy53My5vcmcvMjAwMC9zdmciIHdpZHRoPSIxNiIgaGVpZ2h0PSIxNiIgdmlld0JveD0iMCAwIDE2IDE2Ij4KICAgIDxwYXRoIGZpbGw9IiMzMzMiIGQ9Ik02LjUgMTJDOS41MzggMTIgMTIgOS41MzggMTIgNi41UzkuNTM4IDEgNi41IDEgMSAzLjQ2MiAxIDYuNSAzLjQ2MiAxMiA2LjUgMTJ6bTAtMTJDMTAuMDkgMCAxMyAyLjkxIDEzIDYuNWMwIDEuNjE1LS41ODkgMy4wOTItMS41NjQgNC4yMjlsNC40MTggNC40MTdjLjE5NS4xOTYuMTk1LjUxMiAwIC43MDgtLjE5Ni4xOTUtLjUxMi4xOTUtLjcwOCAwbC00LjQxNy00LjQxOEM5LjU5MiAxMi40MTEgOC4xMTUgMTMgNi41IDEzIDIuOTEgMTMgMCAxMC4wOSAwIDYuNVMyLjkxIDAgNi41IDB6Ii8+Cjwvc3ZnPgo=');
                            }
                            &.active input {
                                border-bottom-color: var(--border-normal) !important;
                                color: var(--text-general);

                                &:hover {
                                    border-bottom-color: var(--border-hover) !important;
                                }
                                &:focus {
                                    border-bottom-color: var(--brand-secondary) !important;
                                }
                            }
                        }
                    }
                    .title {
                        .text {
                            color: var(--text-general);
                            font-weight: bold;
                        }
                        .back-arrow {
                            background-image: url('data:image/svg+xml;base64,PHN2ZyB3aWR0aD0iMTQiIGhlaWdodD0iMTQiIHhtbG5zPSJodHRwOi8vd3d3LnczLm9yZy8yMDAwL3N2ZyI+PHBhdGggZD0iTTMuOTE0IDZIMTR2MkgzLjkxNGw0LjI5MyA0LjI5My0xLjQxNCAxLjQxNEwuMDg2IDcgNi43OTMuMjkzbDEuNDE0IDEuNDE0TDMuOTE0IDZ6IiBmaWxsPSIjMDAwIiBmaWxsLXJ1bGU9ImV2ZW5vZGQiLz48L3N2Zz4K');
                        }
                    }
                }
                .view {
                    .types .type {
                        > span.title {
                            border-top: none;
                        }
                        div span {
                            &.display_name {
                                padding: 11px 60px 11px 16px;
                                color: var(--text-general);
                                font-size: 12px;
                                font-weight: normal;
                            }
                            &.option-0 {
                                color: var(--brand-red-coral);
                                border-color: var(--brand-red-coral);
                            }
                            &.option-1.edit {
                                right: 36px;
                                background-image: url('data:image/svg+xml;base64,PHN2ZyB4bWxucz0iaHR0cDovL3d3dy53My5vcmcvMjAwMC9zdmciIHdpZHRoPSIxNiIgaGVpZ2h0PSIxNiIgdmlld0JveD0iMCAwIDE2IDE2Ij4KICAgIDxnIGZpbGw9Im5vbmUiIGZpbGwtcnVsZT0iZXZlbm9kZCI+CiAgICAgICAgPHBhdGggZD0iTTAgMEgxNlYxNkgweiIvPgogICAgICAgIDxwYXRoIGZpbGw9IiMzMzMiIGZpbGwtcnVsZT0ibm9uemVybyIgZD0iTTEyLjE0NiA1LjQ0TDQgMTMuNTg2SDJ2LTJoLjAxN2w4LjEzLTguMTQ1IDIgMS45OTloLS4wMDF6bS43MDgtLjcwN2wtMi0yIC40NC0uNDRoLS4wMDFjLjM5LS4zOSAxLjAyNC0uMzkgMS40MTQgMGwuNTg2LjU4NmMuMzkuMzkuMzkgMS4wMjMgMCAxLjQxNGwtLjQ0LjQ0aC4wMDF6Ii8+CiAgICA8L2c+Cjwvc3ZnPgo=');
                            }
                            &.option-2 {
                                right: 12px;

                                &.empty-star {
                                    background-image: url('data:image/svg+xml;base64,PHN2ZyB4bWxucz0iaHR0cDovL3d3dy53My5vcmcvMjAwMC9zdmciIHdpZHRoPSIxNiIgaGVpZ2h0PSIxNiIgdmlld0JveD0iMCAwIDE2IDE2Ij4KICAgIDxwYXRoIGZpbGw9IiMzMzMiIGZpbGwtcnVsZT0iZXZlbm9kZCIgZD0iTTQuMjU2IDEzLjY1NGwzLjUxMS0xLjg0N2MuMTQ2LS4wNzYuMzItLjA3Ni40NjYgMGwzLjUxMSAxLjg0Ny0uNjctMy45MWMtLjAyOC0uMTYzLjAyNi0uMzI4LjE0My0uNDQzbDIuODQxLTIuNzctMy45MjYtLjU3Yy0uMTYzLS4wMjQtLjMwMy0uMTI2LS4zNzYtLjI3NEw4IDIuMTMgNi4yNDQgNS42ODdjLS4wNzMuMTQ4LS4yMTMuMjUtLjM3Ni4yNzRsLTMuOTI2LjU3IDIuODQgMi43N2MuMTE4LjExNS4xNzIuMjguMTQ0LjQ0MmwtLjY3IDMuOTF6TTggMTIuODE0TDMuODI0IDE1LjAxYy0uMzY3LjE5My0uNzk1LS4xMTgtLjcyNS0uNTI3bC43OTctNC42NUwuNTE4IDYuNTRjLS4yOTctLjI4OS0uMTMzLS43OTMuMjc3LS44NTJsNC42NjktLjY3OUw3LjU1Mi43OGMuMTgzLS4zNzIuNzEzLS4zNzIuODk2IDBsMi4wODggNC4yMyA0LjY2OS42NzljLjQxLjA2LjU3NC41NjMuMjc3Ljg1MmwtMy4zNzggMy4yOTMuNzk3IDQuNjVjLjA3LjQwOS0uMzU4LjcyLS43MjUuNTI3TDggMTIuODE1eiIvPgo8L3N2Zz4K');
                                }
                                &.full-star {
                                    background-image: url('data:image/svg+xml;base64,PHN2ZyB4bWxucz0iaHR0cDovL3d3dy53My5vcmcvMjAwMC9zdmciIHdpZHRoPSIxNiIgaGVpZ2h0PSIxNiI+PGcgZmlsbD0iI2ZmNDQ0ZiIgZmlsbC1ydWxlPSJldmVub2RkIj48cGF0aCBmaWxsLXJ1bGU9Im5vbnplcm8iIGQ9Ik04IDEyLjQ3MmwtNC4wNDMgMi4wNDFjLS43NTMuMzgxLTEuMjQ2LjAyNi0xLjEwNC0uNzdsLjc3Mi00LjMyMy0zLjI3LTMuMDYzYy0uNjEtLjU3LS40MS0xLjEzLjQyMS0xLjI0Nmw0LjUyLS42M0w3LjMxOC41NDZjLjM3Ny0uNzM0Ljk5Mi0uNzI1IDEuMzY0IDBsMi4wMjIgMy45MzMgNC41Mi42MzFjLjg0My4xMTggMS4wMjQuNjgzLjQyMiAxLjI0NkwxMi4zNzUgOS40MmwuNzcyIDQuMzIzYy4xNDQuODA2LS4zNiAxLjE0Ni0xLjEwNC43N0w4IDEyLjQ3M3oiLz48cGF0aCBkPSJNMTEgOS4wMmwzLTIuODE4LTQuMTQ2LS41ODFMOCAyIDYuMTQ2IDUuNjIxIDIgNi4yMDFsMyAyLjgyTDQuMjkyIDEzIDggMTEuMTIxIDExLjcwOCAxM3oiLz48L2c+PC9zdmc+Cg==');
                                }
                            }
                        }
                        .empty {
                            > span {
                                color: var(--text-less-prominent);
                                font-size: 12px;
                                line-height: 18px;
                            }
                            > a > span {
                                width: 182px;
                                line-height: 24px;
                            }
                        }
                    }
                    &.indicator > div {
                        color: var(--text-general);
                    }
                }
                .indicator-builder {
                    > table tr {
                        td:first-child {
                            padding: 20px 15px 19px;
                            font-size: 12px;
                        }
                        .colorpicker-td {
                            margin-top: 8px;

                            input {
                                display: none;
                            }
                        }
                        .dd-select {
                            margin-top: 11px;
                        }
                        .applied-to {
                            border: 1px solid var(--border-normal);
                            border-radius: $BORDER_RADIUS;
                            margin-top: 10px;

                            > div {
                                line-height: 28px;
                                font-weight: normal;
                                font-size: 12px;
                                color: var(--text-general);

                                &.selected {
                                    font-weight: bold;
                                    background-color: var(--state-active);
                                    color: var(--text-general);
                                }
                            }
                        }
                        &.levels-tr {
                            td:nth-child(2) {
                                text-align: end;
                                margin-top: 6px;
                            }
                        }
                    }
                    table.levels {
                        margin-top: -20px;
                        margin-bottom: 17px;

                        thead td {
                            vertical-align: middle;
                        }
                        tr td {
                            line-height: 18px;
                            font-size: 12px;
                            padding: 9px 13px;
                            // 40px is the fixed width of the last child to make it smaller
                            // divide by the remaining four tds
                            // minus 26px padding (13px left and 13px right)
                            width: calc(calc(calc(100% - 40px) / 4) - 26px);
                            display: inline-block;

                            &:nth-child(3) > div {
                                border-radius: $BORDER_RADIUS;
                                border: 3px solid rgba(0, 0, 0, 0.1);
                                height: 14px !important;
                                width: 46px !important;
                                margin-left: auto;
                                margin-right: auto;
                            }
                            &:last-child {
                                width: 14px;
                                padding: 9px 13px 8px;
                            }
                        }
                        .circle-close {
                            background-image: url('data:image/svg+xml;base64,PHN2ZyB4bWxucz0iaHR0cDovL3d3dy53My5vcmcvMjAwMC9zdmciIHdpZHRoPSIxNiIgaGVpZ2h0PSIxNiIgdmlld0JveD0iMCAwIDE2IDE2Ij4KICAgIDxnIGZpbGw9Im5vbmUiIGZpbGwtcnVsZT0iZXZlbm9kZCI+CiAgICAgICAgPHBhdGggZD0iTTAgMEgxNlYxNkgweiIvPgogICAgICAgIDxwYXRoIGZpbGw9IiMzMzMiIGZpbGwtcnVsZT0ibm9uemVybyIgZD0iTTggMGM0LjQxOCAwIDggMy41ODIgOCA4cy0zLjU4MiA4LTggOC04LTMuNTgyLTgtOCAzLjU4Mi04IDgtOHptMCAxQzQuMTM0IDEgMSA0LjEzNCAxIDhzMy4xMzQgNyA3IDcgNy0zLjEzNCA3LTctMy4xMzQtNy03LTd6TTYuMjMyIDUuNTI1TDggNy4yOTJsMS43NjktMS43NjdjLjE5NS0uMTk2LjUxMS0uMTk2LjcwNyAwIC4xOTUuMTk1LjE5NS41MTIgMCAuNzA3TDguNzA2IDcuOTk5bDEuNzY5IDEuNzY4Yy4xOTUuMTk2LjE5NS41MTIgMCAuNzA3LS4xOTYuMTk2LS41MTIuMTk2LS43MDcgMEw3Ljk5OSA4LjcwNmwtMS43NjcgMS43NjhjLS4xOTUuMTk2LS41MTIuMTk2LS43MDcgMC0uMTk1LS4xOTUtLjE5NS0uNTExIDAtLjcwN0w3LjI5MiA4IDUuNTI1IDYuMjMyYy0uMTk1LS4xOTUtLjE5NS0uNTEyIDAtLjcwNy4xOTUtLjE5Ni41MTItLjE5Ni43MDcgMHoiLz4KICAgIDwvZz4KPC9zdmc+Cg==');
                        }
                        .no-underline[data-balloon] {
                            vertical-align: sub;

                            &:before {
                                padding: 16px 8px;
                            }
                            &:after {
                                background-image: url("data:image/svg+xml,%3Csvg xmlns='http://www.w3.org/2000/svg' width='36px' height='12px'%3E%3Cpath fill='%23d6dadb' transform='rotate(0)' d='M2.658,0.000 C-13.615,0.000 50.938,0.000 34.662,0.000 C28.662,0.000 23.035,12.002 18.660,12.002 C14.285,12.002 8.594,0.000 2.658,0.000 Z'/%3E%3C/svg%3E");
                            }
                        }
                    }
                    a.button, a.button-secondary {
                        span {
                            font-size: 16px;
                            line-height: 24px;
                        }
                    }
                }
            }
            &.chartTypeOverlay {
                width: 86px;

                .row {
                    &.showborder, .chartOptions .chartTypeOverlay .row:nth-last-child(2), .chartOptions .chartTypeOverlay .row:nth-last-child(3) {
                        border-color: var(--border-normal);
                    }
                    :hover {
                        background-color: var(--general-hover);
                    }
                }
                .img div {
                    margin: 4px;
                }
            }
            &.timePeriodOverlay {
                .vertical-bottom {
                    &.button {
                        width: 32px;
                        height: 32px;
                        margin: 4px 10px 4px 0;
                        padding: 0;
                        display: flex;
                        justify-content: center;
                        align-items: center;

                        &:last-child {
                            margin-right: 5px;
                        }
                        &:hover {
                            background-color: var(--general-hover);
                        }
                    }
                    &.time {
                        margin-left: 5px;
                    }
                }
                .row:not(:last-child) {
                    border-color: var(--border-normal);
                }
            }
        }
        &.chart-dialog {
            .close {
                background: var(--general-active);
                border-color: var(--general-active);
                color: var(--general-text);
                border-radius: unset;
                font-size: 16px;
                line-height: 24px;
                left: 21px;
            }
            .table-view {
                background-color: var(--general-main-1);
            }
            table {
                th, table thead {
                    line-height: 24px;
                    font-size: 14px;
                    background-color: var(--general-section-1);
                }
                &.wtcharts-table-view {
                    width: calc(100% - 30px);
                    margin-left: 20px;

                    td.is-down {
                        color: var(--text-loss-danger);
                    }
                    .down-arrow, .up-arrow {
                        img {
                            width: 0;
                            height: 0;
                            padding: 8px;
                            float: right;
                        }
                    }
                    .down-arrow img {
                        background: url('data:image/svg+xml;base64,PHN2ZyB4bWxucz0iaHR0cDovL3d3dy53My5vcmcvMjAwMC9zdmciIHdpZHRoPSIxNiIgaGVpZ2h0PSIxNiIgdmlld0JveD0iMCAwIDE2IDE2Ij4KICAgIDxnIGZpbGw9Im5vbmUiPgogICAgICAgIDxwYXRoIGZpbGw9IiNFQzNGM0YiIGQ9Ik02IDhMMTIgMCAwIDB6IiB0cmFuc2Zvcm09InRyYW5zbGF0ZSgyIDQpIi8+CiAgICA8L2c+Cjwvc3ZnPgo=') no-repeat 0 0;
                    }
                    .up-arrow img {
                        background: url('data:image/svg+xml;base64,PHN2ZyB4bWxucz0iaHR0cDovL3d3dy53My5vcmcvMjAwMC9zdmciIHdpZHRoPSIxNiIgaGVpZ2h0PSIxNiIgdmlld0JveD0iMCAwIDE2IDE2Ij4KICAgIDxnIGZpbGw9Im5vbmUiPgogICAgICAgIDxwYXRoIGZpbGw9IiM0QkI0QjMiIGQ9Ik02IDBMMTIgOCAwIDh6IiB0cmFuc2Zvcm09InRyYW5zbGF0ZSgyIDQpIi8+CiAgICA8L2c+Cjwvc3ZnPgo=') no-repeat 0 0;
                    }
                }
            }
        }
    }
    #last_digit_histo_form {
        margin-bottom: 20px;
    }
    div.select > select#digit_underlying {
        min-width: 170px;
    }
    #digit_underlying ~ ul.select-options {
        font-size: 85%;
    }
    #tab_explanation-content {
        h3, p {
            color: var(--text-prominent);
            font-weight: 400;
        }
        h3 {
            font-weight: bold;
        }
        #explanation_explain h3 {
            margin: 40px 0 20px;
        }
        p strong {
            font-weight: 600;
            letter-spacing: 0.25px;
            margin: 20px 0;
        }
        img {
            margin: 40px 0 0;
        }
    }
}

#deposit_btn_trade, #upgrade_btn_trade {
    float: right;
    margin: 0 0 0 10px;

    span {
        height: 20px;
        line-height: 20px;
        background-color: $COLOR_ORANGE;

        &:hover {
            background-color: $COLOR_DARK_ORANGE;
        }
        img {
            margin-right: 5px;
        }
    }
}

body #lean_overlay {
    input {
        font-size: 14px;
        line-height: 18px;
        padding: 9px 15px 9px 9px;
        border: 1px solid var(--border-normal);

        &:hover {
            border-color: var(--border-hover);
        }
        &:focus {
            border-color: var(--brand-secondary);
        }
    }
    .lean_overlay_titlebar {
        background-color: var(--general-section-1);
        line-height: 24px;
        padding: 8px 16px;
        color: var(--text-general);
        font-weight: bold;

        .close {
            background-image: url('data:image/svg+xml;base64,PHN2ZyB4bWxucz0iaHR0cDovL3d3dy53My5vcmcvMjAwMC9zdmciIHdpZHRoPSIxNiIgaGVpZ2h0PSIxNiIgdmlld0JveD0iMCAwIDE2IDE2Ij4KICAgIDxwYXRoIGZpbGw9IiMzMzMiIGQ9Ik0zLjcwNyAyLjI5M0w4IDYuNTg3bDQuMjkzLTQuMjk0Yy4zOS0uMzkgMS4wMjMtLjM5IDEuNDE0IDAgLjM5LjM5LjM5IDEuMDIzIDAgMS40MTRMOS40MTQgOC4wMDFsNC4yOTMgNC4yOTVjLjM5LjM5LjM5IDEuMDI0IDAgMS40MTQtLjM5LjM5LTEuMDI0LjM5LTEuNDE0IDBMOCA5LjQxNiAzLjcwNyAxMy43MWMtLjM5LjM5LTEuMDIzLjM5LTEuNDE0IDAtLjM5LS4zOS0uMzktMS4wMjMgMC0xLjQxNGw0LjI5Mi00LjI5NS00LjI5Mi00LjI5NGMtLjM5LS4zOS0uMzktMS4wMjQgMC0xLjQxNC4zOS0uMzkgMS4wMjQtLjM5IDEuNDE0IDB6Ii8+Cjwvc3ZnPgo=') !important;
        }
    }
    .webtrader-charts-dialog {
        font-size: 16px;
        line-height: 24px;
        height: auto !important;
        padding-bottom: 36px;

        &.webtrader-charts-properties-selector-dialog table strong {
            font-size: 16px;
        }
        table {
            td {
                border-bottom: 1px solid var(--border-normal);
                width: 50%;

                &:first-child {
                    padding: 10px 0 8px 16px;
                }
                &:not(:first-child) {
                    padding: 4px 4px 4px 0;
                }
                strong {
                    font-weight: normal;
                }
                input {
                    height: 15px;
                    width: 120px !important;

                    &#color {
                        display: none;
                    }
                }
                .sp-replacer {
                    background-color: var(--text-colored-background);
                    border-color: var(--border-normal);
                    border-radius: $BORDER_RADIUS;

                    .sp-preview {
                        width: 25px;
                        height: 25px;
                        border: none;
                        margin-right: 8px;

                        .sp-preview-inner {
                            border-radius: $BORDER_RADIUS;
                            border: 3px solid rgba(0, 0, 0, 0.1);
                        }
                    }
                    .sp-dd {
                        line-height: 24px;
                    }
                }
            }
        }
    }
    .overlay-dialog {
        .title-big {
            font-size: 22px;
        }
        .title {
            padding-top: 0;
        }
        span.title-sub {
            padding-left: 15px;
            color: var(--text-less-prominent);
        }
        .add-overlays {
            input {
                height: 12px;
                width: 194px !important;
            }
            span.circle-close {
                top: 9px;
                background-image: url('data:image/svg+xml;base64,PHN2ZyB4bWxucz0iaHR0cDovL3d3dy53My5vcmcvMjAwMC9zdmciIHdpZHRoPSIxNiIgaGVpZ2h0PSIxNiIgdmlld0JveD0iMCAwIDE2IDE2Ij4KICAgIDxnIGZpbGw9Im5vbmUiIGZpbGwtcnVsZT0iZXZlbm9kZCI+CiAgICAgICAgPHBhdGggZD0iTTAgMEgxNlYxNkgweiIvPgogICAgICAgIDxwYXRoIGZpbGw9IiMzMzMiIGZpbGwtcnVsZT0ibm9uemVybyIgZD0iTTggMGM0LjQxOCAwIDggMy41ODIgOCA4cy0zLjU4MiA4LTggOC04LTMuNTgyLTgtOCAzLjU4Mi04IDgtOHptMCAxQzQuMTM0IDEgMSA0LjEzNCAxIDhzMy4xMzQgNyA3IDcgNy0zLjEzNCA3LTctMy4xMzQtNy03LTd6TTYuMjMyIDUuNTI1TDggNy4yOTJsMS43NjktMS43NjdjLjE5NS0uMTk2LjUxMS0uMTk2LjcwNyAwIC4xOTUuMTk1LjE5NS41MTIgMCAuNzA3TDguNzA2IDcuOTk5bDEuNzY5IDEuNzY4Yy4xOTUuMTk2LjE5NS41MTIgMCAuNzA3LS4xOTYuMTk2LS41MTIuMTk2LS43MDcgMEw3Ljk5OSA4LjcwNmwtMS43NjcgMS43NjhjLS4xOTUuMTk2LS41MTIuMTk2LS43MDcgMC0uMTk1LS4xOTUtLjE5NS0uNTExIDAtLjcwN0w3LjI5MiA4IDUuNTI1IDYuMjMyYy0uMTk1LS4xOTUtLjE5NS0uNTEyIDAtLjcwNy4xOTUtLjE5Ni41MTItLjE5Ni43MDcgMHoiLz4KICAgIDwvZz4KPC9zdmc+Cg==');
            }
        }
        .current .overlay_symbol {
            font-size: 12px;
            padding-left: 10px;
            font-weight: 500;
        }
        div.category > div > span.remove {
            color: var(--text-general);
            font-size: 12px;
        }
    }
    .lean_overlay_buttonpane {
        border-top: 1px solid var(--border-normal);
        padding: 18px 16px;

        > div {
            width: auto;
            padding: 6px 22px 6px 23px;
            line-height: 24px;
            background-color: var(--status-default);
            color: var(--text-general);
            font-weight: bold;

            &:hover {
                background-color: var(--state-active);
            }
            &:not(:first-child) {
                margin-left: 16px;
                background-color: var(--brand-red-coral);
                color: var(--text-colored-background);

                &:hover {
                    background-color: var(--button-primary-hover);
                }
            }
        }
    }
}

body .sp-container {
    background-color: var(--text-colored-background);
    border: 1px solid var(--border-normal);
    border-radius: $BORDER_RADIUS;

    .sp-picker-container {
        margin: 0;
        padding: 8px 8px 5px;

        .sp-top {
            margin-bottom: 0;
        }
        .sp-fill {
            padding-top: 161px;
        }
        .sp-clear, .sp-color, .sp-hue {
            border: none;
        }
        .sp-slider {
            border-left: none;
            border-right: none;
            width: 100%;
            margin-left: 1px;
            height: 4px;
        }
        .sp-button-container {
            margin-top: 6px;
            margin-bottom: 3px;

            .sp-cancel.sp-cancel, .sp-choose.sp-choose {
                font-weight: bold;
                padding: 6px 0;
                line-height: 18px;
                width: 84px;

                &:first-child {
                    background-color: var(--status-default) !important;
                    margin-right: 4px;

                    &:hover {
                        background-color: var(--general-hover) !important;
                    }
                }
                &:last-child {
                    background-color: var(--brand-red-coral);

                    &:hover {
                        background-color: var(--button-primary-hover);
                    }
                }
            }
        }
    }
}<|MERGE_RESOLUTION|>--- conflicted
+++ resolved
@@ -65,14 +65,14 @@
     }
 }
 
-<<<<<<< HEAD
 ul.bullet {
     list-style-type: disc;
 
     li {
         list-style-image: initial;
     }
-=======
+}
+
 [data-balloon-pos=left]:after {
     transform: rotate(270deg) !important;
     margin-right: 2px;
@@ -81,7 +81,6 @@
 [data-balloon-pos=down]:after {
     transform: rotate(180deg) translate(50%, 0) !important;
     margin-top: 12px;
->>>>>>> c3c08441
 }
 
 #trading_init_progress {
