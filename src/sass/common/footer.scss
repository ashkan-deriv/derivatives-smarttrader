--- conflicted
+++ resolved
@@ -38,12 +38,7 @@
                 padding-left: 5px;
             }
         }
-<<<<<<< HEAD
         #ratelimit-error-message, #site-status-message {
-            display: none;
-=======
-        #ratelimit-error-message {
->>>>>>> d8ce12ea
             position: fixed;
             top: 0;
             width: 100%;
