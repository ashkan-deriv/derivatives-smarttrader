// Import grid settings :
@import 'grid-settings';

// @include gridle_init();

// Generate classes :
// @include gridle_generate_classes();
@include gridle_generate_classes();

// you can generate classes separately if you need :
// @include gridle_generate_classes(default);  	// default is the base state always registered
// @include gridle_generate_classes(mobile); 	// only the mobile state
// @include gridle_generate_classes(all, -helpers); // all states, all packages but the helpers

// generate a center custom class for all the states :
// @include gridle_generate_custom_class( ('center','@','%state') ) {
// 	text-align:center;
// }
// this will produces classes : center, center@mobile, center@tablet, center@ipad-landscape
// for separators, you can use -, --, _, __ or @

// Max size :
.container {
<<<<<<< HEAD
	margin:0 auto;
	max-width:960px;
=======
    margin:0 auto;
    max-width:960px;
    padding-right: 10px;
    padding-left: 10px;
>>>>>>> e150b8c4
}

//we're not using this because it overrides the existing mobile classes
/*[class*="gr"] {
	@include gridle_set((
		m : (
			grid : 12,
			push : 0,
			pull : 0,
			prefix : 0,
			suffix : 0
		)
	));
}*/

[class*="gr-parent"] {
    padding-bottom: 5px;
    padding-top: 0 !important;
}

.gr-padding-10 {
    padding-top: 10px;
    padding-bottom: 10px;
}

.gr-padding-30 {
    padding-top: 30px;
    padding-bottom: 30px;
}<|MERGE_RESOLUTION|>--- conflicted
+++ resolved
@@ -21,15 +21,10 @@
 
 // Max size :
 .container {
-<<<<<<< HEAD
-	margin:0 auto;
-	max-width:960px;
-=======
     margin:0 auto;
     max-width:960px;
     padding-right: 10px;
     padding-left: 10px;
->>>>>>> e150b8c4
 }
 
 //we're not using this because it overrides the existing mobile classes
