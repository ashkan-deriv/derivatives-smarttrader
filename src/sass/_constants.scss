--- conflicted
+++ resolved
@@ -11,16 +11,10 @@
 $COLOR_NAV_ACTIVE: #929ca6;
 $COLOR_NAV_BORDER: $primaryBrandColor; // #2a3052
 
-<<<<<<< HEAD
 $COLOR_ORANGE: $secondaryBrandColor; // #e98024
+$COLOR_DARK_ORANGE: #d17320;
 $COLOR_LIGHT_BLUE: $lightBlue;       // #29abe2
 $COLOR_BLUE: $primaryBrandColor;     // #2a3052;
-=======
-$COLOR_ORANGE: #e98024;
-$COLOR_DARK_ORANGE: #d17320;
-$COLOR_LIGHT_BLUE: #29abe2;
-$COLOR_BLUE: #2a3052;
->>>>>>> e98836d9
 $COLOR_BLUE_SHADE: #394171;
 $COLOR_DARK_BLUE: $darkPrimaryBrandColor; // #15212d
 
