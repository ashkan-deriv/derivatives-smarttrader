body {
    overflow-x: hidden;
    width: 100%;
}

h1 {
    font-size: 64px;
}

h2 {
    font-size: 36px;
}

h3 {
    font-size: 32px !important;
}

h4 {
    font-weight: 700 !important;
}

h1, h2, h3, h4, h5, h6 {
    margin: 0 0 20px;
}

h1, h2 {
    font-weight: 500 !important;
}

button {
    outline: none;
    text-transform: none !important;
}

.button span {
    text-transform: none !important;
}

.container {
    max-width: 1200px !important;
}

.content-section {
    padding: 100px 30px;
}

.content-section-sm {
    padding: 50px 30px;
}

// Intro section
.intro {
    height: auto;
    text-align: center;
    color: $COLOR_WHITE;
    padding-top: 120px;
    background: url('../images/ico/images/img1@2x.png') no-repeat bottom center scroll;
    background-color: $COLOR_BLACK;
    background-size: cover;
    -webkit-background-size: cover;
    -moz-background-size: cover;
    -o-background-size: cover;

    .intro-body {
        vertical-align: middle;

        .brand-heading {
            font-size: 64px;
        }
        .intro-text {
            font-size: 28px !important;
            font-weight: 100;
        }
    }
}

.intro-subtext {
    font-size: 22px !important;
    font-weight: 100 !important;
}

.transparent-dark-blue-bg {
    background-color: rgba(21, 33, 45, 0.7); // dark blue 0.7 opacity
}

.underline {
    width: 42px;
    height: 5px;
    border: 0;
    background-color: $COLOR_ORANGE;
}

hr {
    width: 70vw;
    height: 1px;
    border: 0;
    background-color: $COLOR_GRAY;
}

// How ICO works section
.icon {
    width: 64px;
    height: 64px;
    margin: 20px;
}

.icon--sm {
    width: 32px;
    height: 32px;
}

.box {
    border: 1px solid $COLOR_DARK_BLUE;
    margin: 15px 0;
    padding: 15px;
}

.vertical-center {
    display: flex !important;
    flex-direction: row !important;
    align-items: center;
}

.arrow {
    width: 91px;
    margin-right: -20px;
}

// Who we are section
.who-we-are-bg {
    position: relative;
    background: url('../images/ico/images/img3@2x.png') no-repeat bottom center scroll;
    background-size: cover;
    -webkit-background-size: cover;
    -moz-background-size: cover;
    -o-background-size: cover;
}

.white-bg {
    background-color: $COLOR_WHITE;
    padding: 32px 25px 14px !important;
}

.boxed-heading, .chart-heading {
    position: absolute;
    padding: 40px 15px;
    color: $COLOR_WHITE;
    background-color: $COLOR_BLUE;
}

.boxed-heading-center {
    top: -60px;
    right: 0;
    left: 0;
    width: 80vw;
    max-width: 400px;
    margin: 0 auto;
}

// Our growth section
#charts {
    position: relative;

    .vertical-line { // vertical line between charts
        position: absolute;
        width: 1px;
        background-color: $COLOR_GRAY;
        top: 0;
        left: 0;
        right: 0;
        margin: 0 auto;
        height: 95%;
    }
}

.chart {
    position: relative;
    margin-top: 15px;
}

.chart-heading {
    min-width: 155px;
    padding: 10px;
    font-weight: 100;
    top: -20px;
}

.chart-heading-right {
    right: 0;
}

.chart-heading-left {
    left: 0;
}

.chart-note {
    margin: auto;
    font-style: italic;
    font-weight: bold;
    color: $COLOR_BLUE_SHADE;
}

// What are binary options section
.blue-bg {
    background: url('../images/ico/images/img2@2x.png') no-repeat bottom center scroll;
    background-size: cover;
    -webkit-background-size: cover;
    -moz-background-size: cover;
    -o-background-size: cover;
}

.highlight {
    height: 10px;
    border: 0;
    background-color: $COLOR_ORANGE;
    width: 23vw;
    position: absolute;
    top: -109px;
}

.footnote {
    font-size: 16px;
    text-transform: uppercase;
    padding: 15px;
}

// Aweber form
input[type='text'] {
    width: 280px;
    font-size: 16px;
    padding: 10px;
    margin: 6px 0;
    border: none;
}

input[type='submit'] {
    width: 100px;
    padding: 10px;
    margin: 5px 0;
    background: $COLOR_GREEN;
    color: $COLOR_WHITE;
    border: none;
    cursor: pointer;
    -webkit-appearance: none;
    -moz-appearance: none;
}

input[type='text']:focus, input[type='submit']:focus {
    outline: none !important;
}

.form-container {
    display: flex;

    .af-form-wrapper {
        margin: 0 auto;
    }
}

.notice-msg {
    color: $COLOR_DARK_BLUE !important;
}

// Navbar
.navbar-fixed-top {
    position: fixed;
    right: 0;
    left: 0;
    z-index: 999;
    top: 0;
    border-width: 0 0 1px;
    display: flex;
    align-items: center;
    background: $COLOR_BLUE;
    -webkit-transition: background 0.5s ease-in-out;
    -moz-transition: background 0.5s ease-in-out;
    transition: background 0.5s ease-in-out;

    &.top-nav-collapse {
        background: none;
    }
    .navbar-brand {
        float: left;
    }
    .logo {
        background: url('../images/logo/binary_logo_light.svg') no-repeat;
        width: 180px !important;
        height: 40px;
        margin: 15px;
    }
    .navbar-collapse {
        margin: auto;

        .navbar-nav {
            display: flex;
            align-items: center;

            > li {
                white-space: nowrap;
                text-align: center;
                margin: 0 25px 0 0;
            }
            &.word-wrap {
                > li {
                    white-space: normal;
                    width: 120px;
                    font-size: 16px;
                }
            }
            a, a:visited {
                color: $COLOR_WHITE !important;
                font-weight: 100 !important;
                padding: 15px 0;
            }
            a:hover, a:focus {
                text-decoration: none;
            }
        }
    }
    .navbar-toggle {
        position: relative;
        float: right;
        background: url('../images/ico/icons/main_menu.svg') no-repeat;
        border: 1px solid transparent;
        border-radius: 4px;
        width: 36px;
        height: 36px;
        display: none; // hide on desktop

        &:focus {
            outline: 0;
        }
    }
}

@media (max-width: 1199px) {
    .intro {
        height: 95%;
        padding-top: 120px;

        .intro-body {
            .brand-heading {
                font-size: 34px;
            }
            .intro-text {
                font-size: 24px;
            }
        }
    }
    .navbar-fixed-top {
        position: relative;
        background: $COLOR_BLUE !important;
        margin-bottom: 0;
        padding: 15px;
        overflow: hidden;
        flex-direction: column;
        max-height: 50px;
        -webkit-transition: max-height 0.3s;
        -moz-transition: max-height 0.3s;
        -ms-transition: max-height 0.3s;
        -o-transition: max-height 0.3s;
        transition: max-height 0.3s;

        &.expand {
            max-height: 440px;
            height: 100%;
            padding-bottom: 0;
        }
        .navbar-header {
            width: 100%;

            .navbar-brand {
                float: none;
                margin: 0;
                height: 30px;
            }
            .navbar-toggle {
                display: block;
                height: 30px;
                width: 30px;
            }
        }
        .navbar-collapse {
            margin: 0;
            width: 100%;
            height: 0;
            -webkit-transition: height 0.3s;
            -moz-transition: height 0.3s;
            -ms-transition: height 0.3s;
            -o-transition: height 0.3s;
            transition: height 0.3s;

            .navbar-nav {
                display: block;
                padding-top: 5px;
                width: 100%;

                > li {
                    margin: 10px 0;
                    padding: 0;
                    text-align: left;
                }
                &.word-wrap {
                    > li {
                        white-space: nowrap;
                        width: 100%;
                        font-size: 18px;
                    }
                }
            }
            &.expand {
                height: 100%;
            }
        }
    }
    input[type='text'] {
        width: 95%;
        text-align: center;
    }
    .vertical-line, .arrow {
        display: none;
    }
    .chart-heading-left, .chart-heading-right {
        font-size: 14px;
        min-width: 100px;
    }
    #faq {
        .intro {
            padding-top: 0;
        }
    }
}

#faq-section {
    padding: 100px 15px;
}

.faq {
    margin: 15px 0;
    border: 1px solid $COLOR_LIGHT_GRAY;

    h4 {
        background-color: $COLOR_LIGHT_GRAY;
        padding: 20px;
    }
    p {
        padding: 0 20px;
    }
    strong {
        font-weight: bold;
    }
    ol {
        margin: 1.25em 0 1.25em 2em; // overwrite binary.css
    }
}

#read-im-section {
    background: url('../images/ico/images/img4@2x.png') no-repeat bottom center scroll;
    background-size: cover;
    -webkit-background-size: cover;
    -moz-background-size: cover;
    -o-background-size: cover;
    padding: 50px 15px;

    h2 {
        line-height: 1.4;
    }
    button {
        padding: 20px 30px;
        font-size: 28px;
    }
}

.disclaimer {
    padding: 120px 0 60px;
    @media (max-width: 1199px) {
        padding: 30px 0;
    }

    form {
        margin: 30px 0;
    }
    select {
        max-width: 100%;
    }
    button {
        margin: 20px 0;
    }
    label {
        font-weight: bold;

        input {
            vertical-align: bottom;
        }
    }
    .disclaimer-container {
        padding: 30px;
        margin: 20px 0;
        text-align: justify;
        background: $COLOR_LIGHT_GRAY;

        h2 {
            color: $COLOR_BLUE;
            font-weight: 400;
        }
        p, ul li {
            font-size: 14px;
        }
    }
    @media (max-width: 575px) {
        h2 {
            font-size: 22px;
        }
        p, ul li {
            font-size: 14px;
        }
    }
}

.text-uppercase {
    text-transform: uppercase;
}

#board-of-directors {
    position: relative;
    border-top: 5px solid $COLOR_ORANGE;

    img {
        display: block;
        margin: auto;
        max-width: 200px;
    }
    a {
        display: inline-block;
    }
    h2 {
        position: absolute;
        padding: 35px 15px;
        color: $COLOR_WHITE;
        background-color: $COLOR_ORANGE;
    }
    h4 {
        margin: 1em 0;
    }
}

.acquired-bg {
    position: relative;
    background: url('../images/ico/images/img5@2x.png') no-repeat bottom center scroll;
    background-size: cover;
    -webkit-background-size: cover;
    -moz-background-size: cover;
    -o-background-size: cover;
}

#acquired-section {
    margin-bottom: 160px;

    h2 {
        line-height: 1.4;
    }
}

#ico_subscribe_section {
    background: url('../images/ico/images/subscribe.png') no-repeat bottom center scroll;
    background-size: cover;
    -webkit-background-size: cover;
    -moz-background-size: cover;
    -o-background-size: cover;

    p {
        color: $COLOR_WHITE;
    }
}

#media-coverage {
    .slider-container {
        position: relative;
    }
    .media {
        background: $COLOR_WHITE;
        border: 1px solid $COLOR_DARK_WHITE;
        border-radius: $BORDER_RADIUS;
        text-align: left;
        padding: 20px 10px;
        height: 125px;
        transition: all 0.3s;

        &__logo {
            height: 48px;
            max-width: 100%;
            background-repeat: no-repeat;
            background-size: contain;
            display: block;
            @media (max-width: 768px) {
                height: 40px;
            }
            @media (max-width: 576px) {
                height: 25px;
            }
            @media (max-width: 320px) {
                height: 20px;
            }
        }
        &__headlines {
            font-size: 13px;
            font-weight: 400;
            height: 55px;
            @media (max-width: 576px) {
                font-size: 12px;
            }
            @media (max-width: 320px) {
                font-size: 11px;
            }
        }
    }
    a:hover, a:active {
        text-decoration: none;

        .media {
            border: 1px solid $COLOR_ORANGE;
        }
    }
    [data-action='stop'], [data-action='start'] {
        display: none;
    }
}

.tns-outer {
    display: flex;
    flex-direction: column-reverse;
}

.tns-controls {
    [data-controls='prev'], [data-controls='next'] {
        position: absolute;
        top: 30%;
        background: none;
        color: transparent;
        padding: 0;
        margin: 10px;
        background-repeat: no-repeat;
        background-size: contain;
        height: 32px;
        width: 17px;
        @media (max-width: 768px) {
            width: 14px;
        }
        @media (max-width: 576px) {
            width: 11px;
        }
    }
    [data-controls='prev'] {
        left: -40px;
        background-image: url('../images/ico/icons/arrow_left.svg');
    }
    [data-controls='next'] {
        right: -40px;
        background-image: url('../images/ico/icons/arrow_right.svg');
    }
}

.tns-nav {
    margin-top: 10px;
    z-index: 1;

    [aria-controls] {
        width: 9px;
        height: 9px;
        padding: 0;
        margin: 0 5px;
        border-radius: 50%;
        background: $COLOR_GRAY;
        border: 0;
    }
    [aria-selected='true'] {
        background: $COLOR_DARK_GRAY !important;
    }
}

.bitcoins-channel-news {
    background-image: url('../images/ico/icons/bitcoins_channel_news_outlet_logo.svg');
}

.blockchain-news {
    background-image: url('../images/ico/icons/blockchain_news_logo.svg');
}

.btc-manager {
    background-image: url('../images/ico/icons/btc_manager_logo.svg');
}

.coin-idol {
    background-image: url('../images/ico/icons/coin_idol_logo.svg');
}

.finance-magnates {
    background-image: url('../images/ico/icons/finance_magnates_logo.svg');
}

.leap-rate {
    background-image: url('../images/ico/icons/leap_rate_online_trading_news_logo.svg');
}

.profit-f {
    background-image: url('../images/ico/icons/profit_f_logo.svg');
}

.bittox {
    background-image: url('../images/ico/icons/bittox_logo.svg');
}

.crypto-martez {
    background-image: url('../images/ico/icons/crypto_martez_logo.svg');
}

<<<<<<< HEAD
.cryptogo {
    background-image: url('../images/ico/icons/cryptogo_logo.svg');
=======
.hype-codes {
    background-image: url('../images/ico/icons/hype_codes_logo.svg');
>>>>>>> cfb6f4db
}

#coming-soon {
    padding-top: 50px;
    padding-bottom: 50px;
}

#status_loading {
    margin: 0 auto;

    .barspinner {
        margin: 0;
    }
}

#countdown {
    $cd_size: 100px;
    $cd_border_width: 5px;
    $cd_border_bg: rgb(86, 62, 47);
    $cd_fix_color: rgb(24, 35, 52);
    text-align: center;
    margin: 30px auto;

    .cd-item {
        display: inline-block;
        margin: 5px 35px;
        position: relative;

        .cd-value {
            display: block;
            width: $cd_size;
            height: $cd_size;
            line-height: $cd_size;
            font-size: 2.5rem;
            font-weight: bold;
            color: $COLOR_WHITE;
            border: $cd_border_width solid $cd_border_bg;
            border-radius: 50%;

            &:before, &:after {
                content: '';
                display: block;
                position: absolute;
                border-radius: 50%;
                width: $cd_size + $cd_border_width * 2;
                height: $cd_size + $cd_border_width * 2;
                top: 0;
                left: 0;
                box-shadow: 0 0 2px 2px $cd_fix_color;
            }
            &:after {
                width: $cd_size;
                height: $cd_size;
                top: $cd_border_width;
                left: $cd_border_width;
                box-shadow: inset 0 0 2px 2px $cd_fix_color;
            }
        }
        .cd-label {
            display: block;
            margin: 20px auto;
            @media (max-width: 480px) {
                margin-top: 10px;
            }
        }
    }
    .arcs {
        display: block;
        position: absolute;
        width: 100px;
        height: 100px;

        .arc_q, .arc_cover {
            display: block;
            position: absolute;
            top: 0;
            left: 0;
            width: 100px;
            height: 100px;
            border-radius: 50%;
            border: 5px solid;
            border-color: transparent $COLOR_ORANGE transparent transparent;
            -webkit-transform: rotate(-90deg);
            transform: rotate(-90deg);
        }
        .arc_cover {
            border-color: transparent $cd_border_bg transparent transparent;
            -webkit-transform: rotate(-135deg);
            transform: rotate(-135deg);
        }
    }
}

#language {
    min-width: 90px;

    .language-dropdown {
        position: fixed;
        top: 0;
        right: 10px;
        margin: 0;
        cursor: pointer;
        color: $COLOR_WHITE;
        font-weight: 300;
        text-align: center;
        overflow: hidden;
        height: 50px;
        font-size: 13px;
        transition: none;

        a.selected {
            padding-top: 25px;
            padding-bottom: 0;
            width: 120px;
            display: flex;
            align-items: center;
            justify-content: center;
            @media (max-width: 1199px) {
                justify-content: flex-start;
            }

            #selected-lang {
                padding: 0 10px;
            }
            .world {
                display: inline-block;
                width: 13px;
                height: 13px;
                background-image: url('../images/ico/icons/grid-world.svg');
                background-repeat: no-repeat;
            }
            transition: none;
        }
        &.show {
            height: 380px;
            padding-bottom: 25px;
            background: $COLOR_LIGHT_GRAY;
            border: 1px solid $COLOR_GRAY;
            color: $COLOR_BLACK;

            li {
                margin: 10px 0 0;
            }
            a.selected {
                color: $COLOR_BLACK !important;

                .world {
                    background-image: url('../images/ico/icons/grid-world-black.svg') !important;
                }
            }
        }
        @media (max-width: 1199px) {
            position: relative;
            left: 0;
            padding: 10px 0;
            text-align: left;
            background: none;
            border: none;
            border-top: 1px solid $COLOR_LIGHT_GRAY;
            height: 15px;

            a.selected {
                padding: 0;
                color: $COLOR_WHITE;

                .world {
                    background-image: url('../images/ico/icons/grid-world.svg');
                }
            }
            &.show {
                -webkit-columns: 2;
                -moz-columns: 2;
                columns: 2;
                height: 190px;
                padding-bottom: 10px;
                background: none;
                border: none;
                border-top: 1px solid $COLOR_LIGHT_GRAY;
                color: $COLOR_WHITE;

                li {
                    margin: 10px 23px 0;
                }
                a.selected {
                    color: $COLOR_WHITE !important;

                    .world {
                        background-image: url('../images/ico/icons/grid-world.svg') !important;
                    }
                    .nav-caret {
                        display: none;
                    }
                }
            }
        }
    }
}<|MERGE_RESOLUTION|>--- conflicted
+++ resolved
@@ -714,13 +714,12 @@
     background-image: url('../images/ico/icons/crypto_martez_logo.svg');
 }
 
-<<<<<<< HEAD
+.hype-codes {
+    background-image: url('../images/ico/icons/hype_codes_logo.svg');
+}
+
 .cryptogo {
     background-image: url('../images/ico/icons/cryptogo_logo.svg');
-=======
-.hype-codes {
-    background-image: url('../images/ico/icons/hype_codes_logo.svg');
->>>>>>> cfb6f4db
 }
 
 #coming-soon {
