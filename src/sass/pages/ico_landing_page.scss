body {
    overflow-x: hidden;
    width: 100%;
}

h1 {
    font-size: 64px;
}

h2 {
    font-size: 36px;
}

h3 {
    font-size: 32px !important;
}

h4 {
    font-weight: 700 !important;
}

h1, h2, h3, h4, h5, h6 {
    margin: 0 0 20px;
}

h1, h2 {
    font-weight: 500 !important;
}

button {
    outline: none;
    text-transform: none !important;
}

.button span {
    text-transform: none !important;
}

.container {
    max-width: 1200px !important;
}

.content-section {
    padding: 100px 30px;
}

.content-section-sm {
    padding: 50px 30px;
}

// Intro section
.intro {
    height: auto;
    text-align: center;
    color: $COLOR_WHITE;
    padding-top: 120px;
    background: url('../images/ico/images/img1@2x.png') no-repeat bottom center scroll;
    background-color: $COLOR_BLACK;
    background-size: cover;
    -webkit-background-size: cover;
    -moz-background-size: cover;
    -o-background-size: cover;

    .intro-body {
        vertical-align: middle;

        .brand-heading {
            font-size: 64px;
        }
        .intro-text {
            font-size: 28px !important;
            font-weight: 100;
        }
    }
}

.intro-subtext {
    font-size: 22px !important;
    font-weight: 100 !important;
}

.transparent-dark-blue-bg {
    background-color: rgba(21, 33, 45, 0.7); // dark blue 0.7 opacity
}

.underline {
    width: 42px;
    height: 5px;
    border: 0;
    background-color: $COLOR_ORANGE;
}

hr {
    width: 70vw;
    height: 1px;
    border: 0;
    background-color: $COLOR_GRAY;
}

// How ICO works section
.icon {
    width: 64px;
    height: 64px;
    margin: 20px;
}

.icon--sm {
    width: 32px;
    height: 32px;
}

.box {
    border: 1px solid $COLOR_DARK_BLUE;
    margin: 15px 0;
    padding: 15px;
}

.vertical-center {
    display: flex !important;
    flex-direction: row !important;
    align-items: center;
}

.arrow {
    width: 91px;
    margin-right: -20px;
}

// Who we are section
.who-we-are-bg {
    position: relative;
    background: url('../images/ico/images/img3@2x.png') no-repeat bottom center scroll;
    background-size: cover;
    -webkit-background-size: cover;
    -moz-background-size: cover;
    -o-background-size: cover;
}

.white-bg {
    background-color: $COLOR_WHITE;
    padding: 32px 25px 14px !important;
}

.boxed-heading, .chart-heading {
    position: absolute;
    padding: 40px 15px;
    color: $COLOR_WHITE;
    background-color: $COLOR_BLUE;
}

.boxed-heading-center {
    top: -60px;
    right: 0;
    left: 0;
    width: 80vw;
    max-width: 400px;
    margin: 0 auto;
}

// Our growth section
#charts {
    position: relative;

    .vertical-line { // vertical line between charts
        position: absolute;
        width: 1px;
        background-color: $COLOR_GRAY;
        top: 0;
        left: 0;
        right: 0;
        margin: 0 auto;
        height: 95%;
    }
}

.chart {
    position: relative;
    margin-top: 15px;
}

.chart-heading {
    min-width: 155px;
    padding: 10px;
    font-weight: 100;
    top: -20px;
}

.chart-heading-right {
    right: 0;
}

.chart-heading-left {
    left: 0;
}

.chart-note {
    margin: auto;
    font-style: italic;
    font-weight: bold;
    color: $COLOR_BLUE_SHADE;
}

// What are binary options section
.blue-bg {
    background: url('../images/ico/images/img2@2x.png') no-repeat bottom center scroll;
    background-size: cover;
    -webkit-background-size: cover;
    -moz-background-size: cover;
    -o-background-size: cover;
}

.highlight {
    height: 10px;
    border: 0;
    background-color: $COLOR_ORANGE;
    width: 23vw;
    position: absolute;
    top: -109px;
}

.footnote {
    font-size: 16px;
    text-transform: uppercase;
    padding: 15px;
}

// Aweber form
input[type='text'] {
    width: 280px;
    font-size: 16px;
    padding: 10px;
    margin: 6px 0;
    border: none;
}

input[type='submit'] {
    width: 100px;
    padding: 10px;
    margin: 5px 0;
    background: $COLOR_GREEN;
    color: $COLOR_WHITE;
    border: none;
    cursor: pointer;
    -webkit-appearance: none;
    -moz-appearance: none;
}

input[type='text']:focus, input[type='submit']:focus {
    outline: none !important;
}

.form-container {
    display: flex;

    .af-form-wrapper {
        margin: 0 auto;
    }
}

.notice-msg {
    color: $COLOR_DARK_BLUE !important;
}

// Navbar
.navbar-fixed-top {
    position: fixed;
    right: 0;
    left: 0;
    z-index: 999;
    top: 0;
    border-width: 0 0 1px;
    display: flex;
    align-items: center;
    background: $COLOR_BLUE;
    -webkit-transition: background 0.5s ease-in-out;
    -moz-transition: background 0.5s ease-in-out;
    transition: background 0.5s ease-in-out;

    &.top-nav-collapse {
        background: none;
    }
    .navbar-brand {
        float: left;
    }
    .logo {
        background: url('../images/logo/binary_logo_light.svg') no-repeat;
        width: 180px !important;
        height: 40px;
        margin: 15px;
    }
    .navbar-collapse {
        margin: auto;

        .navbar-nav {
            display: flex;
            align-items: center;

            > li {
                white-space: nowrap;
                text-align: center;
                margin: 0 25px 0 0;
            }
            &.word-wrap {
                > li {
                    white-space: normal;
                    width: 120px;
                    font-size: 16px;
                }
            }
            a, a:visited {
                color: $COLOR_WHITE !important;
                font-weight: 100 !important;
                padding: 15px 0;
            }
            a:hover, a:focus {
                text-decoration: none;
            }
        }
    }
    .navbar-toggle {
        position: relative;
        float: right;
        background: url('../images/ico/icons/main_menu.svg') no-repeat;
        border: 1px solid transparent;
        border-radius: 4px;
        width: 36px;
        height: 36px;
        display: none; // hide on desktop

        &:focus {
            outline: 0;
        }
    }
}

@media (max-width: 1199px) {
    .intro {
        height: 95%;
        padding-top: 120px;

        .intro-body {
            .brand-heading {
                font-size: 34px;
            }
            .intro-text {
                font-size: 24px;
            }
        }
    }
    .navbar-fixed-top {
        position: relative;
        background: $COLOR_BLUE !important;
        margin-bottom: 0;
        padding: 15px;
        overflow: hidden;
        flex-direction: column;
        max-height: 50px;
        -webkit-transition: max-height 0.3s;
        -moz-transition: max-height 0.3s;
        -ms-transition: max-height 0.3s;
        -o-transition: max-height 0.3s;
        transition: max-height 0.3s;

        &.expand {
            max-height: 440px;
            height: 100%;
            padding-bottom: 0;
        }
        .navbar-header {
            width: 100%;

            .navbar-brand {
                float: none;
                margin: 0;
                height: 30px;
            }
            .navbar-toggle {
                display: block;
                height: 30px;
                width: 30px;
            }
        }
        .navbar-collapse {
            margin: 0;
            width: 100%;
            height: 0;
            -webkit-transition: height 0.3s;
            -moz-transition: height 0.3s;
            -ms-transition: height 0.3s;
            -o-transition: height 0.3s;
            transition: height 0.3s;

            .navbar-nav {
                display: block;
                padding-top: 5px;
                width: 100%;

                > li {
                    margin: 10px 0;
                    padding: 0;
                    text-align: left;
                }
                &.word-wrap {
                    > li {
                        white-space: nowrap;
                        width: 100%;
                        font-size: 18px;
                    }
                }
            }
            &.expand {
                height: 100%;
            }
        }
    }
    input[type='text'] {
        width: 95%;
        text-align: center;
    }
    .vertical-line, .arrow {
        display: none;
    }
    .chart-heading-left, .chart-heading-right {
        font-size: 14px;
        min-width: 100px;
    }
    #faq {
        .intro {
            padding-top: 0;
        }
    }
}

#faq-section {
    padding: 100px 15px;
}

.faq {
    margin: 15px 0;
    border: 1px solid $COLOR_LIGHT_GRAY;

    h4 {
        background-color: $COLOR_LIGHT_GRAY;
        padding: 20px;
    }
    p {
        padding: 0 20px;
    }
    strong {
        font-weight: bold;
    }
    ol {
        margin: 1.25em 0 1.25em 2em; // overwrite binary.css
    }
}

#read-im-section {
    background: url('../images/ico/images/img4@2x.png') no-repeat bottom center scroll;
    background-size: cover;
    -webkit-background-size: cover;
    -moz-background-size: cover;
    -o-background-size: cover;
    padding: 50px 15px;

    h2 {
        line-height: 1.4;
    }
    button {
        padding: 20px 30px;
        font-size: 28px;
    }
}

.disclaimer {
    padding: 120px 0 60px;
    @media (max-width: 1199px) {
        padding: 30px 0;
    }

    form {
        margin: 30px 0;
    }
    select {
        max-width: 100%;
    }
    button {
        margin: 20px 0;
    }
    label {
        font-weight: bold;

        input {
            vertical-align: bottom;
        }
    }
    .disclaimer-container {
        padding: 30px;
        margin: 20px 0;
        text-align: justify;
        background: $COLOR_LIGHT_GRAY;

        h2 {
            color: $COLOR_BLUE;
            font-weight: 400;
        }
        p, ul li {
            font-size: 14px;
        }
    }
    @media (max-width: 575px) {
        h2 {
            font-size: 22px;
        }
        p, ul li {
            font-size: 14px;
        }
    }
}

.text-uppercase {
    text-transform: uppercase;
}

#board-of-directors {
    position: relative;
    border-top: 5px solid $COLOR_ORANGE;

    img {
        display: block;
        margin: auto;
        max-width: 200px;
    }
    a {
        display: inline-block;
    }
    h2 {
        position: absolute;
        padding: 35px 15px;
        color: $COLOR_WHITE;
        background-color: $COLOR_ORANGE;
    }
    h4 {
        margin: 1em 0;
    }
}

.acquired-bg {
    position: relative;
    background: url('../images/ico/images/img5@2x.png') no-repeat bottom center scroll;
    background-size: cover;
    -webkit-background-size: cover;
    -moz-background-size: cover;
    -o-background-size: cover;
}

#acquired-section {
    margin-bottom: 160px;

    h2 {
        line-height: 1.4;
    }
}

#ico_subscribe_section {
    background: url('../images/ico/images/subscribe.png') no-repeat bottom center scroll;
    background-size: cover;
    -webkit-background-size: cover;
    -moz-background-size: cover;
    -o-background-size: cover;

    p {
        color: $COLOR_WHITE;
    }
}

#media-coverage {
    .slider-container {
        position: relative;
    }
    .media {
        background: $COLOR_WHITE;
        border: 1px solid $COLOR_DARK_WHITE;
        border-radius: $BORDER_RADIUS;
        text-align: left;
        padding: 20px 10px;
        height: 125px;
        transition: all 0.3s;

        &__logo {
            height: 48px;
            max-width: 100%;
            background-repeat: no-repeat;
            background-size: contain;
            display: block;
            @media (max-width: 768px) {
                height: 40px;
            }
            @media (max-width: 576px) {
                height: 25px;
            }
            @media (max-width: 320px) {
                height: 20px;
            }
        }
        &__headlines {
            font-size: 13px;
            font-weight: 400;
            height: 55px;
            @media (max-width: 576px) {
                font-size: 12px;
            }
            @media (max-width: 320px) {
                font-size: 11px;
            }
        }
    }
    a:hover, a:active {
        text-decoration: none;

        .media {
            border: 1px solid $COLOR_ORANGE;
        }
    }
    [data-action='stop'], [data-action='start'] {
        display: none;
    }
}

.tns-outer {
    display: flex;
    flex-direction: column-reverse;
}

.tns-controls {
    [data-controls='prev'], [data-controls='next'] {
        position: absolute;
        top: 30%;
        background: none;
        color: transparent;
        padding: 0;
        margin: 10px;
        background-repeat: no-repeat;
        background-size: contain;
        height: 32px;
        width: 17px;
        @media (max-width: 768px) {
            width: 14px;
        }
        @media (max-width: 576px) {
            width: 11px;
        }
    }
    [data-controls='prev'] {
        left: -40px;
        background-image: url('../images/ico/icons/arrow_left.svg');
    }
    [data-controls='next'] {
        right: -40px;
        background-image: url('../images/ico/icons/arrow_right.svg');
    }
}

.tns-nav {
    margin-top: 10px;
    z-index: 1;

    [aria-controls] {
        width: 9px;
        height: 9px;
        padding: 0;
        margin: 0 5px;
        border-radius: 50%;
        background: $COLOR_GRAY;
        border: 0;
    }
    [aria-selected='true'] {
        background: $COLOR_DARK_GRAY !important;
    }
}

.bitcoins-channel-news {
    background-image: url('../images/ico/icons/bitcoins_channel_news_outlet_logo.svg');
}

.blockchain-news {
    background-image: url('../images/ico/icons/blockchain_news_logo.svg');
}

.btc-manager {
    background-image: url('../images/ico/icons/btc_manager_logo.svg');
}

.coin-idol {
    background-image: url('../images/ico/icons/coin_idol_logo.svg');
}

.finance-magnates {
    background-image: url('../images/ico/icons/finance_magnates_logo.svg');
}

.leap-rate {
    background-image: url('../images/ico/icons/leap_rate_online_trading_news_logo.svg');
}

.profit-f {
    background-image: url('../images/ico/icons/profit_f_logo.svg');
}

.bittox {
    background-image: url('../images/ico/icons/bittox_logo.svg');
}

.crypto-martez {
    background-image: url('../images/ico/icons/crypto_martez_logo.svg');
}

#coming-soon {
    padding-top: 50px;
    padding-bottom: 50px;
}

#status_loading {
    margin: 0 auto;

    .barspinner {
        margin: 0;
    }
}

#countdown {
    $cd_size: 100px;
    $cd_border_width: 5px;
    $cd_border_bg: rgb(86, 62, 47);
    $cd_fix_color: rgb(24, 35, 52);
    text-align: center;
    margin: 30px auto;

    .cd-item {
        display: inline-block;
        margin: 5px 35px;
        position: relative;

        .cd-value {
            display: block;
            width: $cd_size;
            height: $cd_size;
            line-height: $cd_size;
            font-size: 2.5rem;
            font-weight: bold;
            color: $COLOR_WHITE;
            border: $cd_border_width solid $cd_border_bg;
            border-radius: 50%;

            &:before, &:after {
                content: '';
                display: block;
                position: absolute;
                border-radius: 50%;
                width: $cd_size + $cd_border_width * 2;
                height: $cd_size + $cd_border_width * 2;
                top: 0;
                left: 0;
                box-shadow: 0 0 2px 2px $cd_fix_color;
            }
            &:after {
                width: $cd_size;
                height: $cd_size;
                top: $cd_border_width;
                left: $cd_border_width;
                box-shadow: inset 0 0 2px 2px $cd_fix_color;
            }
        }
        .cd-label {
            display: block;
            margin: 20px auto;
            @media (max-width: 480px) {
                margin-top: 10px;
            }
        }
    }
    .arcs {
        display: block;
        position: absolute;
        width: 100px;
        height: 100px;

        .arc_q, .arc_cover {
            display: block;
            position: absolute;
            top: 0;
            left: 0;
            width: 100px;
            height: 100px;
            border-radius: 50%;
            border: 5px solid;
            border-color: transparent $COLOR_ORANGE transparent transparent;
            -webkit-transform: rotate(-90deg);
            transform: rotate(-90deg);
        }
        .arc_cover {
            border-color: transparent $cd_border_bg transparent transparent;
            -webkit-transform: rotate(-135deg);
            transform: rotate(-135deg);
        }
    }
}

<<<<<<< HEAD
#sign-up-section {
    .signup-desc {
        p {
            font-weight: 300;
            text-align: center;
            line-height: 1.4em;
            margin: 0;
        }
    }
    .signup-container {
        margin-top: 2em;
    }
    .signup-box {
        margin: auto;
        border-radius: 6px;
        max-width: 600px;

        #signup {
            padding: 5px;
        }
    }
    #frm_verify_email {
        input {
            width: 100%;
            height: 3em;
            margin: 5px 0;
            font-size: $FONT_SIZE_S;
        }
        button {
            margin: 5px 0;
            height: 3rem;
            width: 100%;
        }
        button:active, button:hover {
            background-color: $COLOR_GREEN;
            text-decoration: none;
        }
        #btn_verify_email {
            font-size: $FONT_SIZE_L;
            padding: 0;

            @media (max-width: 480px) {
                font-size: $FONT_SIZE_N;
            }
        }
        .hint {
            font-size: $FONT_SIZE_XS;
            color: $COLOR_WHITE;
            margin-top: 3px;
        }
        .error-msg {
            font-style: italic;
            font-size: $FONT_SIZE_XS;
            color: $COLOR_RED;
            text-align: center;
            margin-top: 5px;
        }
        .error-field {
            border: 1px solid $COLOR_RED !important;
            box-shadow: 0 0 10px $COLOR_RED;
            color: $COLOR_RED;
=======
#language {
    min-width: 90px;

    .language-dropdown {
        position: fixed;
        top: 0;
        right: 10px;
        margin: 0;
        cursor: pointer;
        color: $COLOR_WHITE;
        font-weight: 300;
        text-align: center;
        overflow: hidden;
        height: 50px;
        font-size: 13px;
        transition: none;

        a.selected {
            padding-top: 25px;
            padding-bottom: 0;
            width: 120px;
            display: flex;
            align-items: center;
            justify-content: center;
            @media (max-width: 1199px) {
                justify-content: flex-start;
            }

            #selected-lang {
                padding: 0 10px;
            }
            .world {
                display: inline-block;
                width: 13px;
                height: 13px;
                background-image: url('../images/ico/icons/grid-world.svg');
                background-repeat: no-repeat;
            }
            transition: none;
        }
        &.show {
            height: 380px;
            padding-bottom: 25px;
            background: $COLOR_LIGHT_GRAY;
            border: 1px solid $COLOR_GRAY;
            color: $COLOR_BLACK;

            li {
                margin: 10px 0 0;
            }
            a.selected {
                color: $COLOR_BLACK !important;

                .world {
                    background-image: url('../images/ico/icons/grid-world-black.svg') !important;
                }
            }
        }
        @media (max-width: 1199px) {
            position: relative;
            left: 0;
            padding: 10px 0;
            text-align: left;
            background: none;
            border: none;
            border-top: 1px solid $COLOR_LIGHT_GRAY;
            height: 15px;

            a.selected {
                padding: 0;
                color: $COLOR_WHITE;

                .world {
                    background-image: url('../images/ico/icons/grid-world.svg');
                }
            }
            &.show {
                -webkit-columns: 2;
                -moz-columns: 2;
                columns: 2;
                height: 190px;
                padding-bottom: 10px;
                background: none;
                border: none;
                border-top: 1px solid $COLOR_LIGHT_GRAY;
                color: $COLOR_WHITE;

                li {
                    margin: 10px 23px 0;
                }
                a.selected {
                    color: $COLOR_WHITE !important;

                    .world {
                        background-image: url('../images/ico/icons/grid-world.svg') !important;
                    }
                    .nav-caret {
                        display: none;
                    }
                }
            }
>>>>>>> f5837280
        }
    }
}<|MERGE_RESOLUTION|>--- conflicted
+++ resolved
@@ -805,69 +805,6 @@
     }
 }
 
-<<<<<<< HEAD
-#sign-up-section {
-    .signup-desc {
-        p {
-            font-weight: 300;
-            text-align: center;
-            line-height: 1.4em;
-            margin: 0;
-        }
-    }
-    .signup-container {
-        margin-top: 2em;
-    }
-    .signup-box {
-        margin: auto;
-        border-radius: 6px;
-        max-width: 600px;
-
-        #signup {
-            padding: 5px;
-        }
-    }
-    #frm_verify_email {
-        input {
-            width: 100%;
-            height: 3em;
-            margin: 5px 0;
-            font-size: $FONT_SIZE_S;
-        }
-        button {
-            margin: 5px 0;
-            height: 3rem;
-            width: 100%;
-        }
-        button:active, button:hover {
-            background-color: $COLOR_GREEN;
-            text-decoration: none;
-        }
-        #btn_verify_email {
-            font-size: $FONT_SIZE_L;
-            padding: 0;
-
-            @media (max-width: 480px) {
-                font-size: $FONT_SIZE_N;
-            }
-        }
-        .hint {
-            font-size: $FONT_SIZE_XS;
-            color: $COLOR_WHITE;
-            margin-top: 3px;
-        }
-        .error-msg {
-            font-style: italic;
-            font-size: $FONT_SIZE_XS;
-            color: $COLOR_RED;
-            text-align: center;
-            margin-top: 5px;
-        }
-        .error-field {
-            border: 1px solid $COLOR_RED !important;
-            box-shadow: 0 0 10px $COLOR_RED;
-            color: $COLOR_RED;
-=======
 #language {
     min-width: 90px;
 
@@ -969,7 +906,71 @@
                     }
                 }
             }
->>>>>>> f5837280
+        }
+    }
+}
+
+#sign-up-section {
+    .signup-desc {
+        p {
+            font-weight: 300;
+            text-align: center;
+            line-height: 1.4em;
+            margin: 0;
+        }
+    }
+    .signup-container {
+        margin-top: 2em;
+    }
+    .signup-box {
+        margin: auto;
+        border-radius: 6px;
+        max-width: 600px;
+
+        #signup {
+            padding: 5px;
+        }
+    }
+    #frm_verify_email {
+        input {
+            width: 100%;
+            height: 3em;
+            margin: 5px 0;
+            font-size: $FONT_SIZE_S;
+        }
+        button {
+            margin: 5px 0;
+            height: 3rem;
+            width: 100%;
+        }
+        button:active, button:hover {
+            background-color: $COLOR_GREEN;
+            text-decoration: none;
+        }
+        #btn_verify_email {
+            font-size: $FONT_SIZE_L;
+            padding: 0;
+
+            @media (max-width: 480px) {
+                font-size: $FONT_SIZE_N;
+            }
+        }
+        .hint {
+            font-size: $FONT_SIZE_XS;
+            color: $COLOR_WHITE;
+            margin-top: 3px;
+        }
+        .error-msg {
+            font-style: italic;
+            font-size: $FONT_SIZE_XS;
+            color: $COLOR_RED;
+            text-align: center;
+            margin-top: 5px;
+        }
+        .error-field {
+            border: 1px solid $COLOR_RED !important;
+            box-shadow: 0 0 10px $COLOR_RED;
+            color: $COLOR_RED;
         }
     }
 }