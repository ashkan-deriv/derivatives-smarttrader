@keyframes blinking-network-status {
    40% {
        opacity: 1;
    }
    100% {
        opacity: 0;
    }
}

body #topbar {
    @include BIDIR_VALUE(text-align, right, left);
    display: flex;
    position: sticky;
    bottom: 0;
    height: 36px;
    padding: 0;
    color: $COLOR_BLACK;
    background-color: $COLOR_WHITE;
    border-top: 1px solid $COLOR_BORDER_GRAY;
    align-items: center;
    justify-content: flex-end;

    #topbar-info {
        display: flex;
        align-items: center;
        height: 36px;
        margin: 0 0.8em;

        div, span {
            display: inline-flex;
            align-items: center;
        }
        #network_status_wrapper {
            width: 42px;
        }
        #topbar-fullscreen {
            height: inherit;
            padding: 0 0.8em;
            margin-left: 0.8em;
            cursor: pointer;

            &:hover {
                background-color: $COLOR_HOVER_FULLSCREEN_GRAY;
            }
            img {
                width: 16px;
                height: 16px;
                align-self: center;
            }
        }
    }
    [data-balloon] {
        &:before {
            font-size: 0.75rem;
            text-align: center;
            padding: 0.7em;
            max-width: 280px;
            border-radius: 4px;
            background: $COLOR_BALLOON_GRAY;
            color: $COLOR_BLACK;
            content: attr(data-balloon);
            margin-bottom: 11px;
            box-shadow: none;
        }
        &:after {
            background: svg-url('<svg xmlns="http://www.w3.org/2000/svg" width="36px" height="12px"><path fill="#{rgba($COLOR_BALLOON_GRAY, 1)}" transform="rotate(0)" d="M2.658,0.000 C-13.615,0.000 50.938,0.000 34.662,0.000 C28.662,0.000 23.035,12.002 18.660,12.002 C14.285,12.002 8.594,0.000 2.658,0.000 Z"/></svg>') no-repeat;
            background-size: 100% auto;
            height: 6px;
            width: 18px;
            content: '';
            margin-bottom: 6px;
        }
        &:before, &:after {
            opacity: 0;
            transition: opacity ease 0.2s;
            transform: translate(-50%, 0);
        }
        &:hover:before, &:hover:after {
            opacity: 1;
        }
    }
    .container {
        max-width: 1200px;
    }
    #virtual-text {
        font-weight: 700;
    }
    #gmt-clock {
        font-size: 0.75rem;
        font-weight: 100;
        font-family: 'IBM Plex Sans';
        padding: 0 0.8em;
        width: 147px;
    }
    #gmt-clock, #contact-us, .upgrademessage {
        align-self: center;
    }
    a {
        color: $COLOR_WHITE;
        white-space: nowrap;
        text-decoration: none;
    }
    #select_language {
        top: -3px;
    }
    @media all and (min-width: 550px) {
        .mm-menu.mm-right {
            width: 250px;
        }
    }

    #network_status {
        width: 10px;
        height: 10px;
        margin: auto;
        border-radius: 50%;
        background: $COLOR_NETWORK_STATUS_ONLINE;

        &.offline {
            background: $COLOR_NETWORK_STATUS_OFFLINE;
        }
        &.blinker {
            animation: blinking-network-status 0.4s alternate infinite;
            background: $COLOR_NETWORK_STATUS_ONLINE;
        }
    }
}

body .header {
    background-color: $COLOR_WHITE;
    height: 48px;
    display: flex;
    transition: opacity 0.3s;
    width: 100%;
    border: none;

    .is-login, .is-logout {
        display: none;
    }
    &__btn {
        display: flex;
        align-items: center;
        height: 100;

        &-login, &-signup {
            margin-right: 17px;
        }
    }
    &__menu {
        &-acc {
            position: relative;
        }
        &-items {
            display: flex;
            justify-content: space-between;
            width: 100%;
            height: 100%;
            align-self: center;
            border-bottom: 1px solid var(--general-section-1);

            > * {
                display: inline-flex;
            }
        }
        &-item {
            height: 100%;
            align-self: center;
        }
        &-links {
            display: flex;
            width: auto;

            &-item {
                align-self: center;
                padding: 0 1rem;
                justify-content: space-evenly;
                transition: background-color 0.3s;
                cursor: pointer;
                font-size: $FONT_SIZE_N;
                color: var(--text-general) !important;
                font-weight: 300;
                text-transform: none;
                text-align: left;
                line-height: 1.75;
                position: relative;
                display: flex;
                height: 100%;

                &:hover {
                    background: var(--state-hover);
                }
                > span {
                    align-self: center;
                }
            }
        }
        &-right, &-left {
            > * {
                align-self: center;
            }
        }
    }
    &__acc {
        &-info {
            display: flex;
            align-items: center;
            height: 100%;
            padding: 0 20px;
            cursor: pointer;

            &:hover {
                background: var(--state-hover);
            }
        }
        &-balance {
            padding: 0 8px;
            color: var(--text-profit-success);
            font-size: $FONT_SIZE_N;
            font-weight: 500;
        }
    }
    &__logo {
        height: 35px;
    }
    &__icon {
        height: 16px;
        width: 16px;

        &-text {
            margin-right: 0.5rem;
        }
        &-button {
            height: 22px;
            width: 22px;
            cursor: pointer;
            margin: 0 20px;
        }
    }
    &__deposit {
        margin: 0 8px;
    }
    &__divider {
        height: 32px;
        width: 1px;
        background-color: var(--general-section-1);
    }
    &__expand {
        transition: transform 500ms;

        &-light {
            transition: transform 500ms;
        }
        &.rotated {
            transform: rotate(180deg);
            transition: transform 500ms;
        }
    }
    .platform {
        &__switcher {
            display: flex;
            justify-content: center;
            padding: 0 16px;
            cursor: pointer;

            > * {
                align-self: center;
            }
            &:hover {
                background: var(--state-hover);
            }
            &-header {
                font-size: $FONT_SIZE_N;
                line-height: 24px;
                font-weight: bold;
                color: var(--text-general);
                margin: 0 8px;
            }
            &-label {
                font-size: $FONT_SIZE_S;
                font-weight: bold;
                text-align: center;
                line-height: 20px;
                border-radius: 10px;
                margin-left: 7px;
                width: 50px;
                height: 20px;
                background: var(--brand-secondary);
                color: var(--text-colored-background);
            }
        }
        &__dropdown {
            position: absolute;
            height: 100%;
            width: 100%;
            background: var(--overlay-outside-dialog);
<<<<<<< HEAD
            z-index: 99;
=======
            z-index: 99999;
>>>>>>> 95512326
            top: 51px;
            display: none;

            &--show {
                display: block;
            }
            &-list {
                width: 100%;
                background: var(--general-main-1);
                justify-content: space-evenly;
            }
        }
        &__list {
            &-item {
                position: relative;
                display: inline-flex;
                background-color: transparent;
                color: var(--text-general);
                text-decoration: none;
                border-radius: 8px;
                margin: 24px 16px;
                padding: 24px 16px;
                flex-basis: 100%;
                width: 302px;

                &:not(.platform__list-item--active):hover {
                    background: var(--state-hover);
                }
                &--active {
                    border: solid 2px var(--border-active);
                }
                &-icon {
                    width: 35px;
                    height: 35px;
                }
                &-text {
                    margin-left: 15px;
                    font-weight: normal;
                }
                &-name {
                    font-size: $FONT_SIZE_N;
                    font-weight: 700;
                    line-height: 24px;
                }
                &-desc {
                    font-size: $FONT_SIZE_S;
                    line-height: 20px;
                }
            }
        }
    }
    .account {
        &__switcher {
            display: none;
            position: absolute;
            z-index: 99;
            right: 0;
            border-radius: 4px;
            background: var(--general-main-2);
            box-shadow: 0 8px 16px 0 var(--shadow-menu);

            &-acc {
                display: flex;
                align-items: center;
                padding: 3px 8px;
                border-radius: 3px;
                font-size: $FONT_SIZE_S;
                cursor: pointer;

                &--active {
                    background: var(--state-hover);
                    font-weight: 600;
                }
                &:hover {
                    background: var(--state-hover);
                }
                img {
                    width: 24px;
                    height: 24px;
                    margin-right: 8px;
                }
            }
            &-loginid {
                font-size: $FONT_SIZE_XXS;
                color: var(--text-less-prominent);
                line-height: 1.4;
                font-weight: normal;
            }
            &-accordion {
                padding: 4px 8px;

                h3.ui-state-default, h3.ui-state-active {
                    background-image: none;
                    background-color: var(--general-main-2);
                    color: var(--text-prominent);
                    font-weight: 600;
                    font-size: $FONT_SIZE_N;
                    line-height: 1.75;
                    border: none;
                    padding: 0;

                    &:hover {
                        background-image: none;
                        background-color: var(--general-main-2);
                        color: var(--text-prominent);
                    }
                }
                h3.ui-state-active {
                    .header__expand, .header__expand-light {
                        transform: rotate(180deg);
                        transition: transform 500ms;
                    }
                }
                &-header {
                    &-text {
                        height: 40px;
                        margin: 0 8px;
                        display: flex;
                        align-items: center;
                        justify-content: space-between;
                    }
                }
            }
            &--show {
                display: block;
            }
            &-container {
                width: 278px;
                padding: 0;
            }
            &-tab {
                width: 50%;
                text-align: center;
                display: flex;
                float: none;
                align-items: center;

                &.ui-tabs-active {
                    border-bottom: solid 1.5px var(--brand-red-coral) !important;

                    a {
                        font-weight: 700;
                        color: var(--text-prominent);
                    }
                }
                a {
                    color: var(--text-general);
                    padding: 0 !important;
                    width: 100%;
                    font-size: $FONT_SIZE_S;
                    font-weight: normal;
                    white-space: nowrap;
                }
            }
            &-tabs {
                display: flex;
                height: 36px;
                padding: 0 !important;
                border-bottom: 1px solid var(--general-section-1);
                background: var(--general-main-2);

                &-content {
                    padding: 0 !important;
                }
            }
            &-list {
                padding: 0 !important;
                border: 0 !important;
            }
            &-seperator {
                height: 4px;
                background: var(--general-section-2);
            }
            &-total {
                &-text {
                    margin: 0 16px 12px;
                    font-size: $FONT_SIZE_XXS;
                    color: var(--text-less-prominent);
                    line-height: 1.4;
                }
                &-balance {
                    display: flex;
                    align-items: center;
                    justify-content: space-between;
                    margin: 4px 16px;
                    height: 26px;

                    &-text {
                        font-size: $FONT_SIZE_S;
                        color: var(--text-prominent);
                        font-weight: bold;
                    }
                    &-amount {
                        font-size: $FONT_SIZE_S;
                        font-weight: 300;
                    }
                }
            }
            &-balance {
                margin-left: auto;
                font-weight: 300;
                color: var(--status-success);

                &-virtual {
                    color: var(--text-general);
                }
            }
            &-logout {
                display: flex;
                align-items: center;
                justify-content: flex-end;
                padding: 16px 13px;
                float: right;
                cursor: pointer;

                &-text {
                    font-size: $FONT_SIZE_S;
                    text-align: left;
                    line-height: 1.5;
                }
                &-icon {
                    height: 16px;
                    width: 16px;
                    margin-left: 8px;
                }
            }
        }
    }
}<|MERGE_RESOLUTION|>--- conflicted
+++ resolved
@@ -293,11 +293,7 @@
             height: 100%;
             width: 100%;
             background: var(--overlay-outside-dialog);
-<<<<<<< HEAD
-            z-index: 99;
-=======
             z-index: 99999;
->>>>>>> 95512326
             top: 51px;
             display: none;
 
