@keyframes blinking-network-status {
    40% {
        opacity: 1;
    }
    100% {
        opacity: 0;
    }
}

body .topbar {
    @include BIDIR_VALUE(text-align, right, left);
    display: flex;
    position: sticky;
    bottom: 0;
    height: 36px;
    padding: 0;
    color: $COLOR_BLACK;
    background-color: $COLOR_WHITE;
    border-top: 1px solid var(--general-section-1);
    align-items: center;
    justify-content: flex-end;

    #topbar-info {
        display: flex;
        align-items: center;
        height: 36px;
        margin: 0 0.8em;

        div, span {
            display: inline-flex;
            align-items: center;
        }
        #network_status_wrapper {
            width: 42px;
        }
        #topbar-fullscreen {
            height: inherit;
            padding: 0 0.8em;
            margin-left: 0.8em;
            cursor: pointer;

            &:hover {
                background-color: var(--general-hover);
            }
            img {
                width: 16px;
                height: 16px;
                align-self: center;
            }
        }
    }
    [data-balloon] {
        &:before {
            font-size: 0.75rem;
            text-align: center;
            padding: 0.7em;
            max-width: 280px;
            border-radius: 4px;
            background: var(--general-active);
            color: $COLOR_BLACK;
            content: attr(data-balloon);
            margin-bottom: 11px;
            box-shadow: none;
        }
        &:after {
            background: svg-url('<svg xmlns="http://www.w3.org/2000/svg" width="36px" height="12px"><path fill="#{rgba($color-grey-5, 1)}" transform="rotate(0)" d="M2.658,0.000 C-13.615,0.000 50.938,0.000 34.662,0.000 C28.662,0.000 23.035,12.002 18.660,12.002 C14.285,12.002 8.594,0.000 2.658,0.000 Z"/></svg>') no-repeat;
            background-size: 100% auto;
            height: 6px;
            width: 18px;
            content: '';
            margin-bottom: 6px;
        }
        &:before, &:after {
            opacity: 0;
            transition: opacity ease 0.2s;
            transform: translate(-50%, 0);
        }
        &:hover:before, &:hover:after {
            opacity: 1;
        }
    }
    .container {
        max-width: 1200px;
    }
    #virtual-text {
        font-weight: 700;
    }
    .gmt-clock {
        font-size: 0.75rem;
        font-weight: 100;
        padding: 0 0.8em;
        width: 147px;
    }
    #gmt-clock, #contact-us, .upgrademessage {
        align-self: center;
    }
    a {
        color: $COLOR_WHITE;
        white-space: nowrap;
        text-decoration: none;
    }
    #select_language {
        top: -3px;
    }
    @media all and (min-width: 550px) {
        .mm-menu.mm-right {
            width: 250px;
        }
    }

    .network_status {
        width: 10px;
        height: 10px;
        margin: auto;
        border-radius: 50%;
        background: var(--text-profit-success);

        &[status='offline'] {
            background: var(--text-loss-danger);
        }
        &[status='blinker'] {
            animation: blinking-network-status 0.4s alternate infinite;
            background: var(--text-profit-success);
        }
    }
}

body .header {
    position: fixed;
    background-color: var(--general-main-1);
    height: 48px;
    display: flex;
    transition: opacity 0.3s;
    width: 100%;
    border: none;
    z-index: 1;

    .is-login, .is-logout {
        display: none;
    }
    &__btn {
        display: flex;
        align-items: center;
        height: 100;

        &-login, &-signup {
            margin-right: 17px;
        }
    }
    &__menu {
        &-acc {
            position: relative;
        }
        &-items {
            display: flex;
            justify-content: space-between;
            width: 100%;
            height: 100%;
            align-self: center;
            border-bottom: 1px solid var(--general-section-1);

            > * {
                display: inline-flex;
            }
        }
        &-item {
            height: 100%;
            align-self: center;
        }
        &-links {
            display: flex;
            width: auto;

            &-item {
                align-self: center;
                padding: 0 1rem;
                justify-content: space-evenly;
                transition: background-color 0.3s;
                cursor: pointer;
                font-size: $FONT_SIZE_N;
                color: var(--text-general) !important;
                font-weight: 300;
                text-transform: none;
                text-align: left;
                line-height: 1.75;
                position: relative;
                display: flex;
                height: 100%;

                &:hover {
                    background: var(--state-hover);
                }
                > span {
                    align-self: center;
                }
            }
        }
        &-right, &-left {
            > * {
                align-self: center;
            }
        }
    }
    &__hamburger {
        padding: 0 12px;
        width: 20px;
        height: 20px;
    }
    &__acc {
        &-info {
            display: flex;
            align-items: center;
            height: 100%;
            padding: 0 20px;
            margin-right: 8px;
            cursor: pointer;

            &:hover {
                background: var(--state-hover);
            }
        }
        &-balance {
            padding: 0 8px;
            color: var(--text-profit-success);
            font-size: $FONT_SIZE_N;
            font-weight: bold;
        }
        &-icon {
            margin-right: 5px;
            height: 25px;
            width: 25px;
        }
    }
    &__account {
        margin-right: 13px;
        height: min-content;
    }
    &__logo {
        height: 35px;
    }
    &__icon {
        height: 16px;
        width: 16px;

        &-text {
            margin-right: 0.5rem;
        }
        &-button {
            height: 20px;
            width: 20px;
            margin: 0 7px;
            cursor: pointer;
        }
    }
    &__deposit {
        margin-right: 16px;
    }
    &__divider {
        height: 32px;
        width: 1px;
        background-color: var(--general-section-1);
    }
    &__expand {
        transition: transform 500ms;

        &-light {
            transition: transform 500ms;
        }
        &.rotated {
            transform: rotate(180deg);
            transition: transform 500ms;
        }
    }
    &__notification {
        height: min-content;
        margin-right: 10px;
        position: relative;

        &-link {
            color: var(--text-general) !important;

            &:hover {
                text-decoration: underline !important;
            }
        }
        &-container {
            display: none;
            position: absolute;
            z-index: 1;
            top: 48px;
            transform: translateX(-45%);
            background: var(--general-main-1);
            box-shadow: 0 4px 8px 2px var(--shadow-menu);
            height: 525px;
            width: 264px;

            &--show {
                display: block;
            }
        }
        &-header {
            text-align: center;
            font-size: $FONT_SIZE_N;
            font-weight: 600;
            padding: 10px 0;
            border-bottom: 1px solid var(--border-normal);
            color: var(--text-prominent);
        }
        &-count {
            position: absolute;
            border-radius: 50%;
            background: var(--status-danger);
            font-size: 10px;
            width: 16px;
            height: 16px;
            color: var(--text-colored-background);
            text-align: center;
            display: none;
            align-items: center;
            justify-content: space-around;
            top: -2px;
            right: 5px;
            cursor: pointer;
        }
        &-content {
            height: calc(100% - 37px);
            overflow: auto;

            &-item {
                border-bottom: 1px solid var(--border-disabled);
                padding: 10px 24px 10px 16px;
                display: flex;

                > img {
                    width: 16px;
                    height: 16px;
                    margin-right: 8px;
                }
            }
            &-title {
                font-size: $FONT_SIZE_S;
                font-weight: 600;
                margin-bottom: 4px;
                color: var(--text-prominent);
                position: relative;
                line-height: 1.5;
            }
            &-desc {
                font-size: $FONT_SIZE_XS;
                color: var(--text-prominent);
                line-height: 1.5;
                padding-right: 8px;
            }
        }
        &-empty {
            text-align: center;
            margin-top: 50%;

            &-text {
                font-size: $FONT_SIZE_S;
                font-weight: 600;
                color: var(--text-less-prominent);
                padding: 8px;
            }
            &-desc {
                font-size: $FONT_SIZE_XS;
                color: var(--text-less-prominent);
            }
        }
        &-btn {
            color: var(--text-general) !important;
            margin: 8px 0 0 auto;
            height: 24px !important;
            width: 106px;
            font-size: $FONT_SIZE_XS;
        }
        > img {
            height: 24px;
            width: 24px;
        }
    }
    .platform {
        &__switcher {
            display: flex;
            justify-content: center;
            padding: 0 16px;
            cursor: pointer;

            > * {
                align-self: center;
            }
            &:hover {
                background: var(--state-hover);
            }
            &-header {
                font-size: $FONT_SIZE_N;
                line-height: 24px;
                font-weight: bold;
                color: var(--text-general);
                margin: 0 8px;
            }
            &-label {
                font-size: $FONT_SIZE_S;
                font-weight: bold;
                text-align: center;
                line-height: 20px;
                border-radius: 10px;
                margin-left: 7px;
                width: 50px;
                height: 20px;
                background: var(--brand-secondary);
                color: var(--text-colored-background);
            }
        }
        &__dropdown {
            position: absolute;
            height: 100vh;
            width: 100vw;
            background: var(--overlay-outside-dialog);
            z-index: 99999;
            top: 49px;
            display: none;

            &--show {
                display: block;
            }
            &-list {
                width: 100%;
                background: var(--general-main-1);
                justify-content: space-evenly;
            }
        }
        &__list {
            &-item {
                position: relative;
                display: inline-flex;
                background-color: transparent;
                color: var(--text-general);
                text-decoration: none;
                border-radius: 8px;
                margin: 24px 16px;
                padding: 24px 16px;
                flex-basis: 100%;
                width: 288px;

                &:not(.platform__list-item--active):hover {
                    background: var(--state-hover);
                }
                &--active {
                    border: solid 2px var(--border-active);
                }
                &-icon {
                    width: 35px;
                    height: 35px;
                }
                &-text {
                    margin-left: 15px;
                    font-weight: normal;
                }
                &-name {
                    font-size: $FONT_SIZE_N;
                    font-weight: 700;
                    line-height: 24px;
                }
                &-desc {
                    font-size: $FONT_SIZE_S;
                    line-height: 20px;
                }
            }
        }
    }
    .account {
        &__switcher {
            border-radius: 4px;

            &-dropdown {
                display: none;
                position: absolute;
                z-index: 2;
                right: 0;
                background: var(--general-main-2);
                box-shadow: 0 8px 16px 0 var(--shadow-menu);

                &--show {
                    display: block;
                }
            }
            &-add {
                display: none;

                &--active {
                    display: flex;
                    align-items: center;
                    background-color: transparent;
                    border-radius: 4px;
                    margin: 0 0 14px;
                    height: 40px;
                    color: var(--brand-red-coral);
                    font-size: $FONT_SIZE_S;

                    &:hover {
                        background-color: rgba(255, 68, 79, 0.08) !important;
                    }
                }
                &-icon {
                    width: 24px;
                    height: 24px;
                    padding: 0 8px;
                }
                &-text {
                    font-weight: normal;
                }
            }
            &-acc {
                display: flex;
                align-items: center;
                padding: 3px 8px;
                border-radius: 3px;
                font-size: $FONT_SIZE_S;
                cursor: pointer;

                &--active {
                    background: var(--state-hover);
                    font-weight: 600;
                }
                &:hover {
                    background: var(--state-hover);
                }
                img {
                    width: 24px;
                    height: 24px;
                    margin-right: 8px;
                }
            }
            &-loginid {
                font-size: $FONT_SIZE_XXS;
                color: var(--text-less-prominent);
                line-height: 1.4;
                font-weight: normal;
            }
            &-accordion {
                padding: 4px 8px;

                h3.ui-state-default, h3.ui-state-active {
                    background-image: none;
                    background-color: var(--general-main-2);
                    color: var(--text-prominent);
                    font-weight: 600;
                    font-size: $FONT_SIZE_N;
                    line-height: 1.75;
                    border: none;
                    padding: 0;

                    &:hover {
                        background-image: none;
                        background-color: var(--general-main-2);
                        color: var(--text-prominent);
                    }
                }
                h3.ui-state-active {
                    .header__expand, .header__expand-light {
                        transform: rotate(180deg);
                        transition: transform 500ms;
                    }
                }
                &-header {
                    &-text {
                        height: 40px;
                        margin: 0 8px;
                        display: flex;
                        align-items: center;
                        justify-content: space-between;
                    }
                }
            }
            &-container {
                width: 278px;
                padding: 0;
            }
            &-tab {
                width: 50%;
                text-align: center;
                display: flex;
                float: none;
                align-items: center;

                &.ui-tabs-active {
                    border-bottom: solid 1.5px var(--brand-red-coral) !important;

                    a {
                        font-weight: 700;
                        color: var(--text-prominent);
                    }
                }
                a {
                    color: var(--text-general);
                    padding: 0 !important;
                    width: 100%;
                    font-size: $FONT_SIZE_S;
                    font-weight: normal;
                    white-space: nowrap;
                }
            }
            &-tabs {
                display: flex;
                height: 36px;
                padding: 0 !important;
                border-bottom: 1px solid var(--general-section-1);
                background: var(--general-main-2);

                &-content {
                    padding: 0 !important;
                }
            }
            &-list {
                padding: 0 !important;
                border: 0 !important;
            }
            &-seperator {
                height: 4px;
                background: var(--general-section-2);
            }
            &-total {
                &-text {
                    margin: 0 16px 12px;
                    font-size: $FONT_SIZE_XXS;
                    color: var(--text-less-prominent);
                    line-height: 1.4;
                }
                &-balance {
                    display: flex;
                    align-items: center;
                    justify-content: space-between;
                    margin: 4px 16px;
                    height: 26px;

                    &-text {
                        font-size: $FONT_SIZE_S;
                        color: var(--text-prominent);
                        font-weight: bold;
                    }
                    &-amount {
                        font-size: $FONT_SIZE_S;
                        font-weight: 300;
                    }
                }
            }
            &-balance {
                margin-left: auto;
                font-weight: 300;
                color: var(--status-success);

                &-virtual {
                    color: var(--text-general);
                }
            }
            &-logout {
                display: flex;
                align-items: center;
                justify-content: flex-end;
                padding: 16px 13px;
                float: right;
                cursor: pointer;

                &-text {
                    font-size: $FONT_SIZE_S;
                    text-align: left;
                    line-height: 1.5;
                }
                &-icon {
                    height: 16px;
                    width: 16px;
                    margin-left: 8px;
                }
            }
        }
    }
}

body .mobile {
    &__container {
        background: var(--overlay-outside-dialog) !important;
        height: 100vh;
        width: 100%;
        display: none !important;

        &--active {
            display: block !important;
        }
    }
    &__menu {
        position: absolute;
        display: flex;
        flex-direction: column;
        left: 0;
        height: 100vh;
        width: 295px;
        background: var(--general-main-2);
        box-shadow: 0 16px 16px 0 var(--shadow-menu), 0 0 16px 0 var(--shadow-menu);

        &-header {
            display: flex;
            height: 40px;
            align-items: center;
            border-bottom: 1px solid var(--general-section-1);

            > img {
                border-right: 1px solid var(--general-section-1);
                padding: 6px 8px;
            }
            &-text {
                padding: 12px 16px;
                font-size: $FONT_SIZE_N;
                font-weight: 600;
            }
        }
        &-content {
            height: calc(100% - 77px);
            display: none;

            &--active {
                display: block;
            }
            &-submenu {
                display: none;
                padding: 20px 0 0 32px;

                &--active {
                    display: block;
                }
                &-header {
                    display: flex;
                    align-items: center;

                    &-text {
                        font-weight: bold;
                    }
                }
                &-icon {
                    margin-right: 16px;
                }
                &-lists {
                    padding: 16px 0 0 16px;
                }
                &-item {
                    &-text {
                        font-size: $FONT_SIZE_N;
                        color: var(--text-general);
                        font-weight: normal;
                    }
                }
            }
        }
        &-footer {
            &.topbar {
                justify-content: flex-start;
                height: 37px;
                padding: 0;

                > :first-child {
                    margin: 0 6px;
                }
            }
        }
    }
    &__platform-switcher {
        height: 72px;

<<<<<<< HEAD
        &-current {
            height: 72px;
            display: flex;
            justify-content: center;
            border-bottom: 1px solid var(--general-section-2);
            align-items: center;
=======
        &-header {
            font-size: $FONT_SIZE_L;
        }
        &-logo {
            width: 42px;
            height: 42px;
        }
        &-container {
            display: flex;
            justify-content: center;
            align-items: center;
        }
        &-current {
            height: 72px;
            display: flex;
            justify-content: space-between;
            border-bottom: 1px solid var(--general-section-2);
            align-items: center;
            padding: 0 32px;
>>>>>>> f4b6cc5c
            cursor: pointer;
        }
        &-dropdown {
            display: none;
            position: absolute;
            background-color: var(--general-main-1);

            &--show {
                display: inherit;

                .platform__list-item {
                    width: auto;
                    margin: 14px 16px;
                    padding: 14px 16px;
                }
            }
        }
        &-lists {
            padding: 18px 0 18px 48px;
        }
        &-item {
            display: flex;
            align-items: center;
            padding: 16px 0;
        }
        &-icon {
            margin-right: 16px;

            &-right {
                margin: 0 auto;
            }
        }
        &-text {
            font-size: $FONT_SIZE_N;
            color: var(--text-prominent);

            &-bold {
                font-weight: bold;
            }
        }
    }
}

@media only screen and (min-width: 501px) {
    .mobile-hide {
        display: inherit !important;
    }
    .mobile-show {
        display: none !important;
    }
}

@media only screen and (max-width: 500px) {
    .mobile-hide {
        display: none !important;
    }
    .mobile-show {
        display: inherit !important;
    }
    body .header {
        height: 40px !important;

        &__menu {
            &-left {
                border-right: 1px solid var(--general-section-1);
            }
            &-acc {
                position: unset;
            }
        }
        &__acc {
            &-info {
                margin: 0;
            }
        }
        &__notification {
            margin-right: 0;

            > img {
                margin: 0;
            }
<<<<<<< HEAD
            &-header {
                display: flex;
                justify-content: space-between;
                align-items: center;
                padding: 12px;
                font-size: $FONT_SIZE_S;
            }
            &-container {
                width: 100vw;
                height: 100vh;
                top: -10px;
                left: 24px;
            }
=======
>>>>>>> f4b6cc5c
        }
        .account {
            &__switcher {
                border-radius: $BORDER_RADIUS;
                background: var(--general-main-2);
                box-shadow: 0 8px 16px 0 var(--shadow-menu);

                &-dropdown {
                    position: absolute;
                    height: 100vh;
                    width: 100vw;
                    top: 0;
                    right: 0;
                    left: 0;
                    background: var(--overlay-outside-dialog);
                    z-index: 99999;
                    display: none;

                    &--show {
                        display: flex;
                        align-items: center;
                        justify-content: center;
                    }
                }
                &-tabs {
                    border-radius: $BORDER_RADIUS;
                }
            }
        }
    }
}

body #topbar {
    display: none !important;

    .notification {
        &__messages {
            position: absolute;
            height: 100vh;
            width: 100%;
            top: 48px;
        }
    }
}<|MERGE_RESOLUTION|>--- conflicted
+++ resolved
@@ -766,14 +766,6 @@
     &__platform-switcher {
         height: 72px;
 
-<<<<<<< HEAD
-        &-current {
-            height: 72px;
-            display: flex;
-            justify-content: center;
-            border-bottom: 1px solid var(--general-section-2);
-            align-items: center;
-=======
         &-header {
             font-size: $FONT_SIZE_L;
         }
@@ -793,7 +785,6 @@
             border-bottom: 1px solid var(--general-section-2);
             align-items: center;
             padding: 0 32px;
->>>>>>> f4b6cc5c
             cursor: pointer;
         }
         &-dropdown {
@@ -875,7 +866,6 @@
             > img {
                 margin: 0;
             }
-<<<<<<< HEAD
             &-header {
                 display: flex;
                 justify-content: space-between;
@@ -889,8 +879,6 @@
                 top: -10px;
                 left: 24px;
             }
-=======
->>>>>>> f4b6cc5c
         }
         .account {
             &__switcher {
