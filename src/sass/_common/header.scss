--- conflicted
+++ resolved
@@ -1,181 +1,3 @@
-<<<<<<< HEAD
-// body #topbar {
-//     @include BIDIR_VALUE(text-align, right, left);
-
-//     .container {
-//         max-width: 1200px;
-//     }
-//     #virtual-text {
-//         font-weight: 700;
-//     }
-//     #topbar-info {
-//         @include BIDIR_PROP(margin-left, margin-right, auto);
-
-//         > div {
-//             height: 23px;
-//         }
-//     }
-//     #gmt-clock, #contact-us, .upgrademessage {
-//         align-self: center;
-//     }
-//     a {
-//         color: $COLOR_WHITE;
-//         white-space: nowrap;
-//         text-decoration: none;
-//     }
-//     #select_language {
-//         top: -3px;
-//     }
-//     .nav-caret {
-//         margin-right: 0;
-//     }
-//     #network_status {
-//         width: 10px;
-//         height: 10px;
-//         margin: auto;
-//         border-radius: 50%;
-//         background: $COLOR_GREEN;
-
-//         &.offline {
-//             background: $COLOR_RED;
-//         }
-//         &.blinker {
-//             background: $COLOR_YELLOW;
-//         }
-//     }
-// }
-
-// body #topbar, .landing_page-content {
-//     .upgrademessage a {
-//         @include link-button;
-//         font-size: $FONT_SIZE_XS;
-//         padding: 2px 4px;
-//         text-transform: none;
-//         @include BIDIR_VALUE(margin, 0 0 0 10px, 0 10px 0 0);
-//     }
-// }
-
-// #header {
-//     #client-logged-out {
-//         @include BIDIR_VALUE(text-align, right, left);
-//     }
-//     #mobile-menu-icon img {
-//         max-width: 32px;
-//     }
-//     #menu-top {
-//         &, * {
-//             transition: unset;
-//         }
-//         a:hover {
-//             opacity: 0.75;
-//         }
-//         li {
-//             white-space: normal;
-//             display: inline-block;
-//             margin: 0;
-
-//             a {
-//                 font-weight: normal;
-//                 vertical-align: middle;
-//                 display: table-cell;
-//                 height: 50px;
-//                 max-width: 110px;
-//                 text-decoration: none;
-//                 letter-spacing: 0;
-//                 text-transform: capitalize;
-//                 padding: 0 10px;
-//                 word-wrap: break-word;
-//             }
-//         }
-//         &.top-nav-menu {
-//             display: block;
-
-//             .nav-caret {
-//                 margin-left: 5px;
-//             }
-//             > li {
-//                 float: none;
-
-//                 ul {
-//                     z-index: 99;
-
-//                     li {
-//                         display: block;
-
-//                         a {
-//                             padding: 10px 30px;
-//                             display: block;
-//                             height: auto;
-//                             max-width: none;
-
-//                             &:hover {
-//                                 opacity: 1;
-//                             }
-//                         }
-//                         &.active a:hover {
-//                             color: $COLOR_WHITE;
-//                         }
-//                     }
-//                 }
-//             }
-//         }
-//         .active-parent > a {
-//             color: $COLOR_ORANGE;
-//         }
-//     }
-//     .topMenuBalance {
-//         visibility: hidden;
-//     }
-//     #main-logout {
-//         @include BIDIR_VALUE(float, right, left);
-
-//         #all-accounts {
-//             .main-account {
-//                 margin-top: 3px;
-//             }
-//             .login-id-list {
-//                 background-color: $COLOR_LIGHT_GRAY;
-//             }
-//             .create_new_account {
-//                 font-weight: 300;
-//                 color: $COLOR_WHITE;
-//                 background: svg-url('<svg width="20px" height="20px" viewBox="0 0 20 20" xmlns="http://www.w3.org/2000/svg"><g id="Symbols" stroke="none" stroke-width="1" fill="none" fill-rule="evenodd"><g id="ic-create-account"><g id="Group-2"><circle id="Oval-2" stroke="#FFFFFF" cx="10" cy="10" r="9.5"></circle><path d="M10.5,9.5 L10.5,5.5 C10.5,5.22385763 10.2761424,5 10,5 C9.72385763,5 9.5,5.22385763 9.5,5.5 L9.5,5.5 L9.5,9.5 L5.5,9.5 C5.22385763,9.5 5,9.72385763 5,10 C5,10.2761424 5.22385763,10.5 5.5,10.5 L9.5,10.5 L9.5,14.5 C9.5,14.7761424 9.72385763,15 10,15 C10.2761424,15 10.5,14.7761424 10.5,14.5 L10.5,10.5 L14.5,10.5 C14.7761424,10.5 15,10.2761424 15,10 C15,9.72385763 14.7761424,9.5 14.5,9.5 L10.5,9.5 Z" id="Combined-Shape" fill="#FFFFFF"></path></g></g></g></svg>') no-repeat 5px 8px;
-//                 background-color: $COLOR_ORANGE;
-
-//                 li.topMenuAccounts:hover {
-//                     background-color: initial;
-//                 }
-//             }
-//         }
-//     }
-//     .container {
-//         max-width: 1200px;
-//     }
-//     .binary-type-logo-old {
-//         background-image: url('../images/pages/binary-type-logo-old.svg');
-//     }
-//     .account-id {
-//         position: relative;
-
-//         .authenticated[data-balloon] {
-//             position: absolute;
-//             top: 3px;
-//             left: -18px;
-//             height: 13px;
-//             width: 12px;
-//             background-image: url('../images/common/authenticated.svg');
-//             background-repeat: no-repeat;
-//             border-bottom: none;
-//         }
-//     }
-// }
-
-/* mobile menu overrides */
-html {
-    .mm-menu.mm-right {
-        width: 50%;
-        min-width: 220px;
-=======
 @keyframes blinking-network-status {
     40% {
         opacity: 1;
@@ -280,24 +102,13 @@
     }
     #select_language {
         top: -3px;
->>>>>>> 2cb00a5a
     }
     @media all and (min-width: 550px) {
         .mm-menu.mm-right {
             width: 250px;
         }
     }
-<<<<<<< HEAD
-
-    &.mm-right.mm-opening body {
-        .mm-page, #mm-blocker, .mm-fixed-top, .mm-fixed-bottom {
-            right: 220px;
-        }
-        @media all and (min-width: 550px) {
-            .mm-page, #mm-blocker, .mm-fixed-top, .mm-fixed-bottom {
-                right: 250px;
-            }
-=======
+
     #network_status {
         width: 10px;
         height: 10px;
@@ -311,7 +122,6 @@
         &.blinker {
             animation: blinking-network-status 0.4s alternate infinite;
             background: $COLOR_NETWORK_STATUS_ONLINE;
->>>>>>> 2cb00a5a
         }
     }
 }
