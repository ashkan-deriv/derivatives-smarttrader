--- conflicted
+++ resolved
@@ -227,6 +227,8 @@
         }
         &-icon {
             margin-right: 5px;
+            height: 25px;
+            width: 25px;
         }
     }
     &__account {
@@ -675,7 +677,6 @@
     }
 }
 
-<<<<<<< HEAD
 body .mobile {
     &__container {
         background: var(--overlay-outside-dialog) !important;
@@ -843,6 +844,13 @@
         }
         &__acc {
             &-info {
+                margin: 0;
+            }
+        }
+        &__notification {
+            margin-right: 0;
+
+            > img {
                 margin: 0;
             }
         }
@@ -875,15 +883,17 @@
             }
         }
     }
-    body #topbar {
-        display: none !important;
-=======
-.notification {
-    &__messages {
-        position: absolute;
-        height: 100vh;
-        width: 100%;
-        top: 48px;
->>>>>>> 4b12ec48
+}
+
+body #topbar {
+    display: none !important;
+
+    .notification {
+        &__messages {
+            position: absolute;
+            height: 100vh;
+            width: 100%;
+            top: 48px;
+        }
     }
 }