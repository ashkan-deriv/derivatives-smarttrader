--- conflicted
+++ resolved
@@ -32,37 +32,13 @@
     .table-container {
         overflow-x: auto;
     }
-<<<<<<< HEAD
     .welcome-content {
         .box-grid:first-child div {
             margin-bottom: 15px;
         }
     }
-    #ico_banner_container .ico-banner .ico-box {
-        div:nth-child(1) {
-            padding-left: unset;
-        }
-        .ico-column {
-            min-height: unset;
-            padding-top: 0;
-            padding-bottom: 0;
-
-            .learn-btn {
-                padding-top: unset;
-
-                a {
-                    text-align: center;
-                }
-            }
-        }
-        p {
-            text-align: center;
-            font-size: $FONT_SIZE_L;
-        }
-=======
     .no-padding-m {
         padding: 0 !important;
->>>>>>> f1c5aa12
     }
 }
 
