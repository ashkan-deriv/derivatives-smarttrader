@at-root {
    @import url('https://fonts.googleapis.com/css?family=Roboto:300,400,700&subset=latin,vietnamese,cyrillic-ext,latin-ext,cyrillic');
    @import url('https://fonts.googleapis.com/css?family=IBM+Plex+Sans:300,400,500,700&display=swap&subset=cyrillic,cyrillic-ext,latin-ext,vietnamese');
}
@import '../../../../node_modules/@binary-com/binary-style/src/sass/colors';
@import '../../../../node_modules/@binary-com/binary-style/src/sass/constants';

$LANGUAGE_DIRECTION : ltr;
$IS_LTR : true;

// Brand colors and derivatives
/* stylelint-disable color-no-hex */
$COLOR_CONTROL_BORDER: #dadada;
$COLOR_ACTIVE: #ff992a;

$COLOR_NAV: #a1aab3;
$COLOR_NAV_ACTIVE: #929ca6;
$COLOR_NAV_BORDER: $primaryBrandColor; // #2a3052

$COLOR_ORANGE: $secondaryBrandColor; // #e98024
$COLOR_DARK_ORANGE: #d17320;
$COLOR_LIGHT_BLUE: $lightBlue;       // #29abe2
$COLOR_BLUE: $primaryBrandColor;     // #2a3052;
$COLOR_BLUE_SHADE: #394171;
$COLOR_DARK_BLUE: $darkPrimaryBrandColor; // #15212d
$COLOR_SHARP_RED: #cc2e3d;

// Utility colors
$COLOR_BLACK: $black;
$COLOR_WHITE: $white;
$COLOR_DARK_WHITE: #ccc;

// Colors used for secondary purposes. To be used sparingly
$COLOR_LIGHTER_BLUE  : #4a76b8;
$COLOR_RED           : $negativeColor; // #c03
$COLOR_YELLOW        : $noticeColor;   // #fef1cf
$COLOR_LIGHT_GRAY    : $fillColor;     // #f2f2f2
$COLOR_GRAY          : $borderColor;   // #dedede
$COLOR_DARK_GRAY     : #44484c;
$COLOR_GREEN         : $positiveColor; // #2e8836
<<<<<<< HEAD

/* stylelint-enable color-no-hex */
=======
>>>>>>> 9f7214b4

// colors to remove
$COLOR_GRAY_SHADE: $secondaryContentColor; // #c2c2c2
$COLOR_DARK_GREEN: $darkPositiveColor;     // #14602b
$COLOR_DRIV_RED: #ff444f;
/* stylelint-enable color-no-hex */

//$BORDER_RADIUS: 3px; // same variable/value exists in @binary-com/binary-style/constants.scss
$CONTROL_PADDING: 0.33em;
$CONTROL_PADDING_L: 0.5em 1em;
$PAGE_PADDING: 0.5em;
$HEADER_HEIGHT: 3em;
$BOX_SHADOW: 0 0 50px 0 rgba(0, 0, 0, 0.25);

$FONT-STACK: 'IBM Plex Sans', sans-serif; // same variable/value exists in @binary-com/binary-style/constants.scss with roboto instead of IBM
$FONT_BASE: 1rem;
$FONT_SCALE: 1.15;

// Use only these font sizes throughout the site
$FONT_SIZE_XXL: $FONT_BASE * $FONT_SCALE * $FONT_SCALE * $FONT_SCALE; // 1.520875rem =~ 24px
$FONT_SIZE_XL: $FONT_BASE * $FONT_SCALE * $FONT_SCALE;                // 1.3225rem   =~ 21px
$FONT_SIZE_L: $FONT_BASE * $FONT_SCALE;                               // 1.15rem     =~ 18px
$FONT_SIZE_N: $FONT_BASE;                                             // 1rem        =~ 16px
$FONT_SIZE_S: $FONT_BASE / $FONT_SCALE;                               // .86957rem   =~ 14px
$FONT_SIZE_XS: $FONT_BASE / $FONT_SCALE / $FONT_SCALE;                // .75614rem   =~ 12px
$FONT_SIZE_XXS: $FONT_BASE / $FONT_SCALE / $FONT_SCALE / $FONT_SCALE; // .65752rem   =~ 10px<|MERGE_RESOLUTION|>--- conflicted
+++ resolved
@@ -38,11 +38,6 @@
 $COLOR_GRAY          : $borderColor;   // #dedede
 $COLOR_DARK_GRAY     : #44484c;
 $COLOR_GREEN         : $positiveColor; // #2e8836
-<<<<<<< HEAD
-
-/* stylelint-enable color-no-hex */
-=======
->>>>>>> 9f7214b4
 
 // colors to remove
 $COLOR_GRAY_SHADE: $secondaryContentColor; // #c2c2c2
