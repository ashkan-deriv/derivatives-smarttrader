--- conflicted
+++ resolved
@@ -217,11 +217,12 @@
     }
 }
 
-<<<<<<< HEAD
 div.barspinner {
     & > div.barspinner__rect {
         background: var(--brand-red-coral) !important;
-=======
+    }
+}
+
 button.button-disabled {
     color: $COLOR_GRAY;
     background: $COLOR_LIGHT_GRAY;
@@ -230,7 +231,6 @@
     &:hover {
         color: $COLOR_GRAY;
         background: $COLOR_LIGHT_GRAY;
->>>>>>> 9f7214b4
     }
 }
 
