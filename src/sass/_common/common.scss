--- conflicted
+++ resolved
@@ -12,15 +12,12 @@
     background: repeat-x bottom;
     overflow-x: hidden;
     font-family: $FONT-STACK !important;
-<<<<<<< HEAD
     color: var(--text-general) !important;
-=======
     text-rendering: optimizeLegibility;
     -webkit-font-smoothing: antialiased;
     -moz-osx-font-smoothing: grayscale;
     -webkit-text-size-adjust: 100%;
     -ms-text-size-adjust: 100%;
->>>>>>> c02c30a0
 
     .ui-widget {
         font-size: $FONT_SIZE_N;
