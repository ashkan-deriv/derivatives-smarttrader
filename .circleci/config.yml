version: 2.1
orbs:
  k8s: circleci/kubernetes@0.7.0
  s3: circleci/aws-s3@1.0.13
commands:
  git_checkout_from_cache:
    description: "Git checkout and save cache"
    steps:
      - restore_cache:
          keys:
            - source-v1-{{ .Branch }}-{{ .Revision }}
            - source-v1-{{ .Branch }}-
            - source-v1-
      - run: 
          name: Fetch git tags 
          command: |
            mkdir -p ~/.ssh
            echo 'github.com ssh-rsa AAAAB3NzaC1yc2EAAAABIwAAAQEAq2A7hRGmdnm9tUDbO9IDSwBK6TbQa+PXYPCPy6rbTrTtw7PHkccKrpp0yVhp5HdEIcKr6pLlVDBfOLX9QUsyCOV0wzfjIJNlGEYsdlLJizHhbn2mUjvSAHQqZETYP81eFzLQNnPHt4EVVUh7VfDESU84KezmD5QlWpXLmvU31/yMf+Se8xhHTvKSCZIFImWwoG6mbUoWf9nzpIoaSjB+weqqUUmpaaasXVal72J+UX2B+2RPW3RcT0eOzQgqlJL3RKrTJvdsjE3JEAvGq3lGHSZXy28G3skua2SmVi/w4yCE6gbODqnTWlg7+wC604ydGXA8VJiS5ap43JXiUFFAaQ== ' >> ~/.ssh/known_hosts
            # Fetch tags if git cache is present
            if [ -e /home/circleci/project/.git ]
            then
              git fetch origin --tags
            fi
      - checkout
      - run:
          name: Compress git objects 
          command: git gc
      - save_cache:
          key: source-v1-{{ .Branch }}-{{ .Revision }}
          paths:
            - ".git"
  npm_install_from_cache:
    description: "npm install and save cache"
    steps:
      - restore_cache:
          keys:
            - node-{{ checksum "package-lock.json" }}
            - node-
      - run:
          name: Install npm packages
          command: npm install
      - save_cache:
          key: node-{{ checksum "package-lock.json" }}
          paths:
            - "node_modules"
  npm_test:
    description: "Run npm test"
    steps:
      - run:
          name: "Run test"
          command: npm test
  grunt_release:
    description: "Build for release target"
    parameters:
      target:
        type: string
        default: "staging"
    steps:
      - run:
          name: Building dist for << parameters.target >>
          command: node_modules/grunt/bin/grunt releaseci --<< parameters.target >>
  compress:
    description: "Compress"
    steps:
      - run:
          name: "Compress"
          command: |
            pushd dist/
            tar -cvf artifact.tar *
            mv artifact.tar ${OLDPWD}/
      - run:
          name: "Tag commit id as artifact identifer"
          command: echo "${CIRCLE_TAG}" > artifact-info.txt
  upload_artifact:
    description: "upload build artifact to s3 bucket"
    steps:
      - s3/copy:
          from: artifact.tar
          to: 's3://${CONTEXT_ARTIFACT_S3_BUCKET}/deriv-${CIRCLE_PROJECT_REPONAME}/'
          aws-access-key-id: env_CONTEXT_ARTIFACT_S3_AWS_ACCESS_KEY_ID
          aws-secret-access-key: env_CONTEXT_ARTIFACT_S3_AWS_SECRET_ACCESS_KEY
          aws-region: env_CONTEXT_ARTIFACT_S3_AWS_REGION
          arguments: '--metadata "{\"x-amz-artifact-id\": \"${CIRCLE_TAG}\" }"'
  upload_checksum:
    description: "upload artifact checksum to s3"
    steps:
      - s3/copy:
          from: artifact-info.txt
          to: 's3://${CONTEXT_ARTIFACT_S3_BUCKET}/deriv-${CIRCLE_PROJECT_REPONAME}/'
          aws-access-key-id: env_CONTEXT_ARTIFACT_S3_AWS_ACCESS_KEY_ID
          aws-secret-access-key: env_CONTEXT_ARTIFACT_S3_AWS_SECRET_ACCESS_KEY
          aws-region: env_CONTEXT_ARTIFACT_S3_AWS_REGION
  docker_build_staging:
    description: "Build Docker image"
    steps:
      - setup_remote_docker
      - run: 
          name: Building docker image
          command: |
<<<<<<< HEAD
            docker build -t ${DOCKHUB_ORGANISATION}/smarttrader-deriv-app:${CIRCLE_TAG} -t ${DOCKHUB_ORGANISATION}/smarttrader-deriv-app:latest .
  docker_push:
=======
            docker build -t ${DOCKHUB_ORGANISATION}/binary-static:${CIRCLE_TAG} -t ${DOCKHUB_ORGANISATION}/binary-static:staging-latest .
  docker_build_production:
    description: "Build Docker image"
    steps:
      - setup_remote_docker
      - run: 
          name: Building docker image
          command: |
            docker build -t ${DOCKHUB_ORGANISATION}/binary-static:${CIRCLE_TAG} -t ${DOCKHUB_ORGANISATION}/binary-static:production-latest .
  docker_push_staging:
    description: "Push image to docker hub"
    steps:
      - run: 
          name: Pushing Image to docker hub
          command: |
            echo $DOCKERHUB_PASSWORD | docker login -u $DOCKERHUB_USERNAME --password-stdin
            docker push ${DOCKHUB_ORGANISATION}/binary-static:${CIRCLE_TAG}
            docker push ${DOCKHUB_ORGANISATION}/binary-static:staging-latest
  docker_push_production:
>>>>>>> b2d458bf
    description: "Push image to docker hub"
    steps:
      - run: 
          name: Pushing Image to docker hub
          command: |
            echo $DOCKERHUB_PASSWORD | docker login -u $DOCKERHUB_USERNAME --password-stdin
<<<<<<< HEAD
            docker push ${DOCKHUB_ORGANISATION}/smarttrader-deriv-app
=======
            docker push ${DOCKHUB_ORGANISATION}/binary-static:${CIRCLE_TAG}
            docker push ${DOCKHUB_ORGANISATION}/binary-static:production-latest
>>>>>>> b2d458bf
  k8s_deploy:
    description: "Deploy to k8s cluster"
    parameters:
      k8s_svc_name:
        type: string
        default: "staging-smarttrader-deriv-app"
    steps:
      - k8s/install-kubectl
      - run: 
          name: Deploying to k8s cluster for service << parameters.k8s_svc_name >>
          command: |
            for SERVER_ID in {1..5}
            do
              KUBE_SERVER_REF="KUBE_SERVER_$SERVER_ID"
              SERVICEACCOUNT_TOKEN_REF="SERVICEACCOUNT_TOKEN_$SERVER_ID"
              CA_CRT_REF="CA_CRT_$SERVER_ID"
              if [ ! -z "${!KUBE_SERVER_REF}" ]
              then
                echo "Deploying to cluster $SERVER_ID"
                CA_CRT="${!CA_CRT_REF}"
                KUBE_SERVER="${!KUBE_SERVER_REF}"
                SERVICEACCOUNT_TOKEN="${!SERVICEACCOUNT_TOKEN_REF}"
                echo $CA_CRT | base64 --decode > ca.crt
<<<<<<< HEAD
                kubectl --server=${KUBE_SERVER} --certificate-authority=ca.crt --token=$SERVICEACCOUNT_TOKEN set image deployment/<< parameters.k8s_svc_name >> << parameters.k8s_svc_name >>=${DOCKHUB_ORGANISATION}/smarttrader-deriv-app:${CIRCLE_TAG}
              fi
            done  

=======
                kubectl --server=${KUBE_SERVER} --certificate-authority=ca.crt --token=$SERVICEACCOUNT_TOKEN set image deployment/<< parameters.k8s_svc_name >> << parameters.k8s_svc_name >>=${DOCKHUB_ORGANISATION}/binary-static:${CIRCLE_TAG}
              fi
            done
>>>>>>> b2d458bf
jobs:
  test:
    docker:
      - image: circleci/node:9.8.0-stretch
    steps:
      - git_checkout_from_cache
      - npm_install_from_cache
      - npm_test

  build_push_staging:
    docker:
      - image: circleci/node:9.8.0-stretch
    steps:
      - git_checkout_from_cache
      - npm_install_from_cache
      - grunt_release:
         target: 'staging'
      - grunt_release:
          target: 'translations'
      - docker_build_staging
      - docker_push_staging
      
  build_push_production:
    docker:
      - image: circleci/node:9.8.0-stretch
    steps:
      - git_checkout_from_cache
      - npm_install_from_cache
      - grunt_release:
          target: 'production'
      - compress
      - upload_artifact  # uploading the built code to s3 to create a backup of key services separate from Kubernetes deployment
      - upload_checksum  # uploading compressed artifact checksum to cross match artifact fingerprint
      - docker_build_production
      - docker_push_production

  deploy_staging:
    docker:
      - image: circleci/node:9.8.0-stretch
    steps:
      - k8s_deploy
      
  deploy_production:
    docker:
      - image: circleci/node:9.8.0-stretch
    steps:
      - k8s_deploy:
          k8s_svc_name: "production-smarttrader-deriv-app"
      
workflows:
  test:
    jobs:
      - test
  tagged_release_staging:
    jobs:
      - build_push_staging:
          context: deriv-app-artifact-upload
          filters:
            branches:
              ignore: /.*/
            tags:
              only: /^staging.*/
          context: binary-frontend-artifact-upload
      - deploy_staging:
          context: deriv-app-artifact-upload
          requires:
            - build_push_staging
          filters:
            branches:
              ignore: /.*/
            tags:
              only: /^staging.*/
          context: binary-frontend-artifact-upload
  tagged_release_production:
    jobs:
      - build_push_production:
          context: deriv-app-artifact-upload
          filters:
            branches:
              ignore: /.*/
            tags:
              only: /^production.*/
<<<<<<< HEAD
=======
          context: binary-frontend-artifact-upload
>>>>>>> b2d458bf
      - deploy_production:
          context: deriv-app-artifact-upload
          requires:
            - build_push_production
          filters:
            branches:
              ignore: /.*/
            tags:
              only: /^production.*/
          context: binary-frontend-artifact-upload<|MERGE_RESOLUTION|>--- conflicted
+++ resolved
@@ -97,42 +97,15 @@
       - run: 
           name: Building docker image
           command: |
-<<<<<<< HEAD
             docker build -t ${DOCKHUB_ORGANISATION}/smarttrader-deriv-app:${CIRCLE_TAG} -t ${DOCKHUB_ORGANISATION}/smarttrader-deriv-app:latest .
   docker_push:
-=======
-            docker build -t ${DOCKHUB_ORGANISATION}/binary-static:${CIRCLE_TAG} -t ${DOCKHUB_ORGANISATION}/binary-static:staging-latest .
-  docker_build_production:
-    description: "Build Docker image"
-    steps:
-      - setup_remote_docker
-      - run: 
-          name: Building docker image
-          command: |
-            docker build -t ${DOCKHUB_ORGANISATION}/binary-static:${CIRCLE_TAG} -t ${DOCKHUB_ORGANISATION}/binary-static:production-latest .
-  docker_push_staging:
     description: "Push image to docker hub"
     steps:
       - run: 
           name: Pushing Image to docker hub
           command: |
             echo $DOCKERHUB_PASSWORD | docker login -u $DOCKERHUB_USERNAME --password-stdin
-            docker push ${DOCKHUB_ORGANISATION}/binary-static:${CIRCLE_TAG}
-            docker push ${DOCKHUB_ORGANISATION}/binary-static:staging-latest
-  docker_push_production:
->>>>>>> b2d458bf
-    description: "Push image to docker hub"
-    steps:
-      - run: 
-          name: Pushing Image to docker hub
-          command: |
-            echo $DOCKERHUB_PASSWORD | docker login -u $DOCKERHUB_USERNAME --password-stdin
-<<<<<<< HEAD
             docker push ${DOCKHUB_ORGANISATION}/smarttrader-deriv-app
-=======
-            docker push ${DOCKHUB_ORGANISATION}/binary-static:${CIRCLE_TAG}
-            docker push ${DOCKHUB_ORGANISATION}/binary-static:production-latest
->>>>>>> b2d458bf
   k8s_deploy:
     description: "Deploy to k8s cluster"
     parameters:
@@ -156,16 +129,10 @@
                 KUBE_SERVER="${!KUBE_SERVER_REF}"
                 SERVICEACCOUNT_TOKEN="${!SERVICEACCOUNT_TOKEN_REF}"
                 echo $CA_CRT | base64 --decode > ca.crt
-<<<<<<< HEAD
                 kubectl --server=${KUBE_SERVER} --certificate-authority=ca.crt --token=$SERVICEACCOUNT_TOKEN set image deployment/<< parameters.k8s_svc_name >> << parameters.k8s_svc_name >>=${DOCKHUB_ORGANISATION}/smarttrader-deriv-app:${CIRCLE_TAG}
               fi
             done  
 
-=======
-                kubectl --server=${KUBE_SERVER} --certificate-authority=ca.crt --token=$SERVICEACCOUNT_TOKEN set image deployment/<< parameters.k8s_svc_name >> << parameters.k8s_svc_name >>=${DOCKHUB_ORGANISATION}/binary-static:${CIRCLE_TAG}
-              fi
-            done
->>>>>>> b2d458bf
 jobs:
   test:
     docker:
@@ -248,10 +215,6 @@
               ignore: /.*/
             tags:
               only: /^production.*/
-<<<<<<< HEAD
-=======
-          context: binary-frontend-artifact-upload
->>>>>>> b2d458bf
       - deploy_production:
           context: deriv-app-artifact-upload
           requires:
