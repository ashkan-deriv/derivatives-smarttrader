--- conflicted
+++ resolved
@@ -3,14 +3,10 @@
   "version": "3.8.0",
   "description": "Binary.com static content",
   "scripts": {
-<<<<<<< HEAD
-    "test": "grunt test"
-=======
     "test": "grunt test",
     "start": "sudo -p 'enter password for sudo:' grunt custom",
     "livereload": "sudo -p 'enter password for sudo:' grunt livereload",
     "serve": "sudo -p 'enter password for sudo:' grunt serve"
->>>>>>> a336c5e9
   },
   "repository": {
     "type": "git",
@@ -28,13 +24,10 @@
   "homepage": "https://github.com/binary-com/binary-static",
   "devDependencies": {
     "autoprefixer-core": "^5.2.1",
-<<<<<<< HEAD
-=======
     "binary-live-api": "^18.9.6",
     "chai": "^3.5.0",
     "connect-livereload": "^0.5.4",
     "connect-modrewrite": "^0.9.0",
->>>>>>> a336c5e9
     "grunt": "^0.4.5",
     "grunt-bump": "^0.0.16",
     "grunt-contrib-clean": "^0.5.0",
@@ -48,13 +41,16 @@
     "grunt-contrib-watch": "^0.6.1",
     "grunt-fileindex": "^0.1.0",
     "grunt-gh-pages": "^0.9.1",
+    "grunt-mocha-test": "^0.12.7",
     "grunt-notify": "^0.3.1",
     "grunt-postcss": "^0.5.5",
     "grunt-shell": "^0.7.0",
     "grunt-uncss": "^0.3.5",
     "load-grunt-config": "^0.13.1",
     "load-grunt-tasks": "^0.6.0",
+    "mocha": "^2.5.3",
     "nightwatch": "^0.5.11",
-    "time-grunt": "^1.0.0"
+    "time-grunt": "^1.0.0",
+    "ws": "^1.1.0"
   }
 }