{
  "name": "binary-static",
  "version": "3.8.0",
  "description": "Binary.com static content",
  "scripts": {
    "test": "grunt test",
    "livereload": "sudo -p 'enter password for sudo:' grunt livereload",
    "serve": "sudo -p 'enter password for sudo:' grunt serve",
    "eslint": "eslint --fix \"src/**/*.jsx\" src/ build/"
  },
  "repository": {
    "type": "git",
    "url": "https://github.com/binary-com/binary-static.git"
  },
  "keywords": [
    "binary",
    "static"
  ],
  "author": "Binary.com",
  "license": "Apache License 2.0",
  "bugs": {
    "url": "https://github.com/binary-com/binary-static/issues"
  },
  "homepage": "https://github.com/binary-com/binary-static",
  "devDependencies": {
    "app-root-path": "2.0.1",
    "autoprefixer": "7.2.3",
    "babel-core": "6.26.0",
    "babel-eslint": "8.0.3",
    "babel-loader": "7.1.2",
    "babel-plugin-transform-class-properties": "6.24.1",
    "babel-plugin-transform-decorators-legacy": "1.3.4",
    "babel-plugin-transform-es2015-modules-commonjs": "6.26.0",
    "babel-plugin-transform-object-rest-spread": "6.26.0",
    "babel-plugin-transform-react-jsx": "6.24.1",
    "babel-plugin-transform-remove-strict-mode": "0.0.2",
    "babel-preset-env": "1.6.1",
    "babel-preset-react": "6.24.1",
    "babel-preset-stage-1": "6.24.1",
    "babel-register": "6.26.0",
    "binary-live-api": "^29.0.0",
    "chai": "4.1.2",
    "circular-dependency-plugin": "4.3.0",
    "cli-color": "1.2.0",
    "cli-spinner": "0.2.7",
    "commander": "2.12.2",
    "connect-livereload": "0.6.0",
    "connect-modrewrite": "0.9.0",
    "deep-diff": "0.3.8",
    "eslint-config-airbnb-base": "10.0.1",
    "eslint-config-binary": "1.0.2",
    "eslint-config-prettier": "2.9.0",
    "eslint-plugin-import": "2.8.0",
    "eslint-plugin-react": "7.5.1",
    "gettext-parser": "1.3.0",
    "grunt": "1.0.1",
    "grunt-babel": "7.0.0",
    "grunt-check-dependencies": "1.0.0",
    "grunt-concurrent": "2.3.1",
    "grunt-contrib-clean": "1.1.0",
    "grunt-contrib-connect": "1.0.2",
    "grunt-contrib-copy": "1.0.0",
    "grunt-contrib-cssmin": "2.2.1",
    "grunt-contrib-watch": "1.0.0",
    "grunt-embed-fonts": "0.5.1",
    "grunt-eslint": "19.0.0",
    "grunt-gh-pages": "2.0.0",
    "grunt-mocha-test": "0.13.3",
    "grunt-notify": "0.4.5",
    "grunt-postcss": "0.8.0",
    "grunt-sass": "2.1.0",
    "grunt-shell": "2.1.0",
    "grunt-stylelint": "0.8.0",
    "grunt-webpack": "3.0.2",
    "jsdom": "9.12.0",
    "jsdom-global": "2.1.1",
    "load-grunt-config": "0.19.2",
    "load-grunt-tasks": "3.5.2",
    "mocha": "3.5.3",
    "mock-local-storage": "1.0.5",
    "node-gettext": "2.0.0",
    "postcss-scss": "0.4.1",
    "react-render-html": "0.6.0",
    "sitemap": "1.13.0",
    "stylelint": "7.13.0",
    "stylelint-formatter-pretty": "1.0.3",
    "svgo": "0.7.2",
    "time-grunt": "1.4.0",
    "unused-files-webpack-plugin": "3.2.0",
    "webpack": "2.7.0",
    "webpack-dev-server": "2.9.7",
    "ws": "1.1.5"
  },
  "dependencies": {
<<<<<<< HEAD
    "@binary-com/binary-style": "0.2.6",
    "@binary-com/smartcharts": "^0.1.4",
=======
    "@binary-com/binary-style": "0.2.7",
    "@binary-com/webtrader-charts": "0.4.2",
>>>>>>> 4cf4d6a7
    "babel-polyfill": "6.26.0",
    "binary-document-uploader": "2.3.2",
    "classnames": "2.2.5",
    "custom-event-polyfill": "0.3.0",
    "event-source-polyfill": "0.0.9",
    "extend": "3.0.1",
    "highstock-release": "5.0.14",
    "iscroll": "5.2.0",
    "jquery": "3.2.1",
    "jquery.scrollto": "2.1.2",
    "js-cookie": "2.2.0",
    "kinetic": "5.2.0",
    "mobx": "^4.2.0",
    "mobx-react": "^5.1.2",
    "mobx-utils": "^4.0.1",
    "moment": "2.19.4",
    "promise-polyfill": "6.1.0",
    "react": "16.2.0",
    "react-dom": "16.2.0",
    "react-perfect-scrollbar": "1.0.0",
    "react-router-dom": "4.2.2",
    "scriptjs": "2.5.8",
    "url-polyfill": "1.0.9",
    "web-push-notifications": "3.0.8"
  }
}<|MERGE_RESOLUTION|>--- conflicted
+++ resolved
@@ -92,13 +92,9 @@
     "ws": "1.1.5"
   },
   "dependencies": {
-<<<<<<< HEAD
-    "@binary-com/binary-style": "0.2.6",
+    "@binary-com/binary-style": "0.2.7",
     "@binary-com/smartcharts": "^0.1.4",
-=======
-    "@binary-com/binary-style": "0.2.7",
     "@binary-com/webtrader-charts": "0.4.2",
->>>>>>> 4cf4d6a7
     "babel-polyfill": "6.26.0",
     "binary-document-uploader": "2.3.2",
     "classnames": "2.2.5",
