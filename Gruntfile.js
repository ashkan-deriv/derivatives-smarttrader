--- conflicted
+++ resolved
@@ -1,34 +1,4 @@
-<<<<<<< HEAD
 const { initGlobals } = require('./build/config/init');
-=======
-module.exports = function (grunt) {
-    // map release parameters to the required branch, origin, and target gh-pages sub-folder
-    global.release_config = {
-        production  : { branch: 'master',       target_folder: '',             origin: 'git@github.com:binary-static-deployed/binary-static.git', CNAME: 'www.binary.com' },
-        staging     : { branch: 'master',       target_folder: '',             origin: 'git@github.com:binary-com/binary-static.git',             CNAME: 'staging.binary.com' },
-        translations: { branch: 'translations', target_folder: 'translations', origin: 'git@github.com:binary-com/binary-static.git',             CNAME: 'staging.binary.com' },
-    };
-
-    if (grunt.cli.tasks[0] === 'release') {
-        Object.keys(global.release_config).forEach(function (target) {
-            if (grunt.option(target)) {
-                global.release_target = target;
-            }
-        });
-    }
-
-    if (global.release_target) {
-        global.release_info  = global.release_config[global.release_target];
-        global.branch_prefix = '';
-        global.branch        = global.release_info.target_folder;
-        if (global.release_target === 'staging') {
-            grunt.option('cleanup', true); // always cleanup when releasing to staging
-        }
-    } else {
-        global.branch_prefix = 'br_';
-        global.branch        = grunt.option('branch');
-    }
->>>>>>> 6e933b3a
 
 module.exports = function (grunt) {
     initGlobals(grunt);
