module.exports = {
    parser: 'babel-eslint',
    env: {
        es6    : true,
        browser: true,
        amd    : true,
        mocha  : true,
        jquery : true,
    },
    globals: {
        dataLayer : true,
        texts_json: false,
    },
    rules: {
        camelcase                           : 0,
        semi                                : ['error', 'always'],
        'array-callback-return'             : 0,
        'func-names'                        : ['error', 'never'],
        'keyword-spacing'                   : ['error', { after: true }],
        'no-param-reassign'                 : ['error', { props: false }],
        'no-script-url'                     : 0,
        'one-var'                           : ['error', { initialized: 'never', uninitialized: 'always' }],
        // react rules
<<<<<<< HEAD
        'import/no-extraneous-dependencies': [0, { extensions: ['.jsx'] }],
        'jsx-quotes'                       : ['error', 'prefer-single'],
        'react/prop-types'                 : 0,
        'import/prefer-default-export'     : 0,
=======
        'import/no-extraneous-dependencies' : [0, { extensions: ['.jsx'] }],
        'jsx-quotes'                        : ['error', 'prefer-single'],
        'react/jsx-closing-bracket-location': ['error', { selfClosing: 'line-aligned', nonEmpty: 'line-aligned' }],
        'react/jsx-closing-tag-location'    : 'error',
        'react/jsx-first-prop-new-line'     : ['error', 'multiline-multiprop'],
        'react/jsx-indent'                  : ['error', 4],
        'react/jsx-indent-props'            : ['error', 4],
        'react/jsx-max-props-per-line'      : ['error', { when: 'multiline' }],
        'react/prop-types'                  : 0,
        'react/self-closing-comp'           : 'error',
>>>>>>> e8f51924
    },
    extends: [
        'airbnb-base',
        'binary',
        'plugin:react/recommended',
    ],
    parserOptions: {
        ecmaVersion : 6,
        ecmaFeatures: {
            jsx: true,
        },
    },
};<|MERGE_RESOLUTION|>--- conflicted
+++ resolved
@@ -21,13 +21,8 @@
         'no-script-url'                     : 0,
         'one-var'                           : ['error', { initialized: 'never', uninitialized: 'always' }],
         // react rules
-<<<<<<< HEAD
-        'import/no-extraneous-dependencies': [0, { extensions: ['.jsx'] }],
-        'jsx-quotes'                       : ['error', 'prefer-single'],
-        'react/prop-types'                 : 0,
-        'import/prefer-default-export'     : 0,
-=======
         'import/no-extraneous-dependencies' : [0, { extensions: ['.jsx'] }],
+        'import/prefer-default-export'      : 0,
         'jsx-quotes'                        : ['error', 'prefer-single'],
         'react/jsx-closing-bracket-location': ['error', { selfClosing: 'line-aligned', nonEmpty: 'line-aligned' }],
         'react/jsx-closing-tag-location'    : 'error',
@@ -37,7 +32,6 @@
         'react/jsx-max-props-per-line'      : ['error', { when: 'multiline' }],
         'react/prop-types'                  : 0,
         'react/self-closing-comp'           : 'error',
->>>>>>> e8f51924
     },
     extends: [
         'airbnb-base',
