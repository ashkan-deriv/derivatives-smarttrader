--- conflicted
+++ resolved
@@ -35,14 +35,11 @@
 
         // import rules
         'import/no-extraneous-dependencies' : [0, { extensions: ['.jsx'] }],
-<<<<<<< HEAD
-        'import/prefer-default-export'      : 0,
-=======
         'import/no-useless-path-segments'   : 'error',
         'import/order'                      : ['error', { groups: [['builtin', 'external'], 'sibling', 'parent'], 'newlines-between': 'ignore' }],
+        'import/prefer-default-export'      : 0,
 
         // react rules
->>>>>>> 52b76709
         'jsx-quotes'                        : ['error', 'prefer-single'],
         'react/jsx-closing-bracket-location': ['error', { selfClosing: 'line-aligned', nonEmpty: 'line-aligned' }],
         'react/jsx-closing-tag-location'    : 'error',
@@ -50,11 +47,8 @@
         'react/jsx-indent'                  : ['error', 4],
         'react/jsx-indent-props'            : ['error', 4],
         'react/jsx-max-props-per-line'      : ['error', { when: 'multiline' }],
-<<<<<<< HEAD
-=======
         'react/jsx-tag-spacing'             : ['error', { closingSlash: 'never', beforeSelfClosing: 'always' }],
         'react/prop-types'                  : 0,
->>>>>>> 52b76709
         'react/self-closing-comp'           : 'error',
         'react/sort-prop-types'             : ['error', { ignoreCase: true, sortShapeProp: true }],
     },
